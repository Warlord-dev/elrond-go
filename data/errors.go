--- conflicted
+++ resolved
@@ -28,16 +28,6 @@
 // ErrWrongTypeAssertion signals that wrong type was provided
 var ErrWrongTypeAssertion = errors.New("wrong type assertion")
 
-<<<<<<< HEAD
-// ErrNilMarshalizer is raised when the NewTrie() function is called, but a marshalizer isn't provided
-var ErrNilMarshalizer = errors.New("no marshalizer provided")
-
-// ErrNilDatabase is raised when a database operation is called, but no database is provided
-var ErrNilDatabase = errors.New("no database provided")
-
-// ErrInvalidCacheSize is raised when the given size for the cache is invalid
-var ErrInvalidCacheSize = errors.New("cache size is invalid")
-=======
 // ErrNilElrondAddress signals that nil elrond address was provided
 var ErrNilElrondAddress = errors.New("nil elrond address")
 
@@ -52,4 +42,12 @@
 
 // ErrNilNodesCoordinator signals that nil shard coordinator was provided
 var ErrNilNodesCoordinator = errors.New("nil nodes coordinator")
->>>>>>> 24d5ac1d
+
+// ErrNilMarshalizer is raised when the NewTrie() function is called, but a marshalizer isn't provided
+var ErrNilMarshalizer = errors.New("no marshalizer provided")
+
+// ErrNilDatabase is raised when a database operation is called, but no database is provided
+var ErrNilDatabase = errors.New("no database provided")
+
+// ErrInvalidCacheSize is raised when the given size for the cache is invalid
+var ErrInvalidCacheSize = errors.New("cache size is invalid")