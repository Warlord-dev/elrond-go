package transactionPool_test

import (
	"fmt"
	"strconv"
	"sync/atomic"
	"testing"

	"github.com/ElrondNetwork/elrond-go-sandbox/data/transaction"
	"github.com/ElrondNetwork/elrond-go-sandbox/data/transactionPool"
	"github.com/stretchr/testify/assert"
)

func TestTransactionPool_AddTransaction(t *testing.T) {
	t.Parallel()
	txp := transactionPool.NewTransactionPool(nil)

	txp.AddTransaction([]byte("hash_tx1"), &transaction.Transaction{Nonce: 1}, 1)

	has := txp.MiniPoolTxStore(1).Has([]byte("hash_tx1"))
	assert.True(t, has, "Key was not added to minipool")
	assert.True(t, txp.MiniPoolTxStore(1).Len() == 1,
		"Transaction pool length is not 1 after one element was added")

	txp.AddTransaction([]byte("hash_tx2"), &transaction.Transaction{Nonce: 2}, 2)

	assert.False(t, txp.MiniPoolTxStore(1).Has([]byte("hash_tx2")))
	assert.True(t, txp.MiniPoolTxStore(2).Has([]byte("hash_tx2")))
}

func TestTransactionPool_MiniPoolStorageEvictsTx(t *testing.T) {
	t.Parallel()
	size := 1000
	txp := transactionPool.NewTransactionPool(nil)
	for i := 1; i < size+2; i++ {
		key := []byte(strconv.Itoa(i))
		txp.AddTransaction(key, &transaction.Transaction{Nonce: uint64(i)}, 1)
	}

	assert.Equal(t, size, txp.MiniPoolTxStore(1).Len(),
		"Transaction pool entries excedes the maximum configured number")
}

func TestTransactionPool_NoDuplicates(t *testing.T) {
	t.Parallel()
	txp := transactionPool.NewTransactionPool(nil)

	txp.AddTransaction([]byte("tx_hash1"), &transaction.Transaction{Nonce: 1}, 1)
	txp.AddTransaction([]byte("tx_hash1"), &transaction.Transaction{Nonce: 1}, 1)
	assert.Equal(t, 1, txp.MiniPoolTxStore(1).Len(),
		"Transaction pool should not contain duplicates")
}

func TestTransactionPool_AddTransactionsInParallel(t *testing.T) {
	t.Parallel()
	txp := transactionPool.NewTransactionPool(nil)

	for i := 1; i < 10000+2; i++ {
		key := []byte(strconv.Itoa(i))
		go func(i int) {
			txp.AddTransaction(key, &transaction.Transaction{Nonce: uint64(i)}, 1)
		}(i)
	}
}

func TestTransactionPool_RemoveTransaction(t *testing.T) {
	t.Parallel()
	txp := transactionPool.NewTransactionPool(nil)

	txp.AddTransaction([]byte("tx_hash1"), &transaction.Transaction{Nonce: 1}, 1)
	assert.Equal(t, 1, txp.MiniPoolTxStore(1).Len(),
		"AddTransaction failed, length should be 1")
	txp.RemoveTransaction([]byte("tx_hash1"), 1)
	assert.Equal(t, 0, txp.MiniPoolTxStore(1).Len(),
		"RemoveTransaction failed, length should be 0")

	txp.AddTransaction([]byte("tx_hash1"), &transaction.Transaction{Nonce: 1}, 1)
	txp.AddTransaction([]byte("tx_hash2"), &transaction.Transaction{Nonce: 2}, 2)
	txp.AddTransaction([]byte("tx_hash1"), &transaction.Transaction{Nonce: 1}, 2)
	assert.Equal(t, 1, txp.MiniPoolTxStore(1).Len(),
		"AddTransaction failed, length should be 1")
	assert.Equal(t, 2, txp.MiniPoolTxStore(2).Len(),
		"AddTransaction failed, length should be 2")

	txp.RemoveTransactionFromAllShards([]byte("tx_hash1"))
	assert.Equal(t, 0, txp.MiniPoolTxStore(1).Len(),
		"FindAndRemoveTransaction failed, length should be 0 in shard 1")
	assert.Equal(t, 1, txp.MiniPoolTxStore(2).Len(),
		"FindAndRemoveTransaction failed, length should be 1 in shard 2")
}

func TestTransactionPool_Clear(t *testing.T) {
	t.Parallel()
	txp := transactionPool.NewTransactionPool(nil)
	txp.Clear()
	txp.ClearMiniPool(1)

	txp.AddTransaction([]byte("tx_hash1"), &transaction.Transaction{Nonce: 1}, 1)
	txp.AddTransaction([]byte("tx_hash2"), &transaction.Transaction{Nonce: 2}, 2)
	txp.AddTransaction([]byte("tx_hash1"), &transaction.Transaction{Nonce: 1}, 2)

	txp.ClearMiniPool(2)
	assert.Equal(t, 0, txp.MiniPoolTxStore(2).Len(),
		"Mini pool for shard 2 should be empty after clear")
	assert.Equal(t, 1, txp.MiniPoolTxStore(1).Len(),
		"Mini pool for shard 1 should still have one element")

	txp.Clear()
	assert.Nil(t, txp.MiniPool(1), "Shard 1 should not be in the store anymore")
	assert.Nil(t, txp.MiniPool(2), "Shard 2 should not be in the store anymore")
}

func TestTransactionPool_MergeMiniPools(t *testing.T) {
	t.Parallel()
	txp := transactionPool.NewTransactionPool(nil)
	txp.AddTransaction([]byte("tx_hash1"), &transaction.Transaction{Nonce: 1}, 1)
	txp.AddTransaction([]byte("tx_hash2"), &transaction.Transaction{Nonce: 2}, 2)
	txp.AddTransaction([]byte("tx_hash3"), &transaction.Transaction{Nonce: 3}, 2)

	txp.MergeMiniPools(1, 2)
	assert.Equal(t, 3, txp.MiniPoolTxStore(2).Len(),
		"Mini pool for shard 1 should have 3 elements")
	assert.Nil(t, txp.MiniPoolTxStore(1))
}

func TestTransactionPool_MoveTransactions(t *testing.T) {
	t.Parallel()
	txp := transactionPool.NewTransactionPool(nil)
	txp.AddTransaction([]byte("tx_hash1"), &transaction.Transaction{Nonce: 1}, 1)
	txp.AddTransaction([]byte("tx_hash2"), &transaction.Transaction{Nonce: 2}, 2)
	txp.AddTransaction([]byte("tx_hash3"), &transaction.Transaction{Nonce: 3}, 2)
	txp.AddTransaction([]byte("tx_hash4"), &transaction.Transaction{Nonce: 4}, 2)
	txp.AddTransaction([]byte("tx_hash5"), &transaction.Transaction{Nonce: 5}, 2)
	txp.AddTransaction([]byte("tx_hash6"), &transaction.Transaction{Nonce: 6}, 2)

	txp.MoveTransactions(2, 3, [][]byte{[]byte("tx_hash5"), []byte("tx_hash6")})

	assert.Equal(t, 3, txp.MiniPoolTxStore(2).Len(),
		"Mini pool for shard 2 should have 3 elements")
	assert.Equal(t, 2, txp.MiniPoolTxStore(3).Len(),
		"Mini pool for shard 3 should have 2 elements")
}

func TestTransactionPool_OnAddTransactionIsCalled(t *testing.T) {
	t.Parallel()
	cnt := int32(0)
	tx := []byte("tx_hash1")
<<<<<<< HEAD
	txp := transactionPool.NewTransactionPool()
	testChan := make(chan bool)
	txp.RegisterTransactionHandler(func(txHash []byte) {
=======
	txp := transactionPool.NewTransactionPool(nil)
	txp.AddedTransaction = func(txHash []byte) {
>>>>>>> d5a4cbcf
		atomic.AddInt32(&cnt, 1)
		assert.Equal(t, tx, txHash)
		fmt.Println("I was called")
		testChan <- true
	})
	txp.AddTransaction(tx, &transaction.Transaction{Nonce: 1}, 1)
	<-testChan
	assert.Equal(t, int32(1), atomic.LoadInt32(&cnt))
}<|MERGE_RESOLUTION|>--- conflicted
+++ resolved
@@ -145,14 +145,9 @@
 	t.Parallel()
 	cnt := int32(0)
 	tx := []byte("tx_hash1")
-<<<<<<< HEAD
-	txp := transactionPool.NewTransactionPool()
+	txp := transactionPool.NewTransactionPool(nil)
 	testChan := make(chan bool)
 	txp.RegisterTransactionHandler(func(txHash []byte) {
-=======
-	txp := transactionPool.NewTransactionPool(nil)
-	txp.AddedTransaction = func(txHash []byte) {
->>>>>>> d5a4cbcf
 		atomic.AddInt32(&cnt, 1)
 		assert.Equal(t, tx, txHash)
 		fmt.Println("I was called")
