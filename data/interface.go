--- conflicted
+++ resolved
@@ -114,11 +114,7 @@
 	Snapshot() error
 	ResetOldHashes() [][]byte
 	AppendToOldHashes([][]byte)
-<<<<<<< HEAD
-	GetDatabase() DBWriteCacher
-=======
 	Database() DBWriteCacher
->>>>>>> 54ee1ce5
 	GetSerializedNodes([]byte, uint64) ([][]byte, error)
 	IsInterfaceNil() bool
 }
