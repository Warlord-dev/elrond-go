--- conflicted
+++ resolved
@@ -3,9 +3,13 @@
 import (
 	"math/big"
 
-<<<<<<< HEAD
+
 	gproto "github.com/gogo/protobuf/proto"
 	proto "github.com/golang/protobuf/proto"
+
+	"github.com/ElrondNetwork/elrond-go/config"
+	"github.com/ElrondNetwork/elrond-go/hashing"
+	"github.com/ElrondNetwork/elrond-go/marshal"
 )
 
 // GogoProtoObj groups the necessary of a gogo protobuf marshalizeble object
@@ -14,12 +18,6 @@
 	gproto.Unmarshaler
 	proto.Message
 }
-=======
-	"github.com/ElrondNetwork/elrond-go/config"
-	"github.com/ElrondNetwork/elrond-go/hashing"
-	"github.com/ElrondNetwork/elrond-go/marshal"
-)
-
 // TriePruningIdentifier is the type for trie pruning identifiers
 type TriePruningIdentifier byte
 
@@ -32,7 +30,6 @@
 
 // ModifiedHashes is used to memorize all old hashes and new hashes from when a trie is committed
 type ModifiedHashes map[string]struct{}
->>>>>>> 6ccf18ca
 
 // HeaderHandler defines getters and setters for header data holder
 type HeaderHandler interface {
@@ -114,28 +111,16 @@
 
 	GetValue() *big.Int
 	GetNonce() uint64
-<<<<<<< HEAD
-	GetData() string
+	GetData() []byte
 	GetRcvAddr() []byte
 	GetSndAddr() []byte
-=======
-	GetData() []byte
-	GetRecvAddress() []byte
-	GetSndAddress() []byte
->>>>>>> 6ccf18ca
 	GetGasLimit() uint64
 	GetGasPrice() uint64
 
 	SetValue(*big.Int)
-<<<<<<< HEAD
-	SetData(string)
+	SetData([]byte)
 	SetRcvAddr([]byte)
 	SetSndAddr([]byte)
-=======
-	SetData([]byte)
-	SetRecvAddress([]byte)
-	SetSndAddress([]byte)
->>>>>>> 6ccf18ca
 }
 
 //Trie is an interface for Merkle Trees implementations
