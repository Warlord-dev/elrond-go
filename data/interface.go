package data

import (
	"github.com/ElrondNetwork/elrond-go-sandbox/storage"
)

// Notifier defines a way to register funcs that get called when something useful happens
type Notifier interface {
	RegisterHandler(func(key []byte))
}

// ShardedDataCacherNotifier defines what a sharded-data structure can perform
type ShardedDataCacherNotifier interface {
	Notifier

	ShardDataStore(shardID uint32) (c storage.Cacher)
	AddData(key []byte, data interface{}, destShardID uint32)
	SearchFirstData(key []byte) (value interface{}, ok bool)
	RemoveData(key []byte, destShardID uint32)
	RemoveSetOfDataFromPool(keys [][]byte, destShardID uint32)
	RemoveDataFromAllShards(key []byte)
	MergeShardStores(sourceShardID, destShardID uint32)
	MoveData(sourceShardID, destShardID uint32, key [][]byte)
	Clear()
	ClearShardStore(shardID uint32)
	CreateShardStore(destShardID uint32)
}

// Uint64Cacher defines a cacher-type struct that uses uint64 keys and []byte values (usually hashes)
type Uint64Cacher interface {
	Clear()
	Put(uint64, []byte) bool
	Get(uint64) ([]byte, bool)
	Has(uint64) bool
	Peek(uint64) ([]byte, bool)
	HasOrAdd(uint64, []byte) (bool, bool)
	Remove(uint64)
	RemoveOldest()
	Keys() []uint64
	Len() int
	RegisterHandler(handler func(nonce uint64))
}

// PoolsHolder defines getters for data pools
type PoolsHolder interface {
	Transactions() ShardedDataCacherNotifier
	Headers() ShardedDataCacherNotifier
	HeadersNonces() Uint64Cacher
	MiniBlocks() storage.Cacher
	PeerChangesBlocks() storage.Cacher
	MetaBlocks() storage.Cacher
}

// MetaPoolsHolder defines getter for data pools for metachain
type MetaPoolsHolder interface {
	MetaChainBlocks() storage.Cacher
	MiniBlockHashes() ShardedDataCacherNotifier
	ShardHeaders() ShardedDataCacherNotifier
	MetaBlockNonces() Uint64Cacher
}

// HeaderHandler defines getters and setters for header data holder
type HeaderHandler interface {
	GetNonce() uint64
	GetEpoch() uint32
	GetRound() uint32
	GetRootHash() []byte
	GetPrevHash() []byte
	GetPrevRandSeed() []byte
	GetRandSeed() []byte
	GetPubKeysBitmap() []byte
	GetSignature() []byte

	SetNonce(n uint64)
	SetEpoch(e uint32)
	SetRound(r uint32)
	SetTimeStamp(ts uint64)
	SetRootHash(rHash []byte)
	SetPrevHash(pvHash []byte)
	SetPrevRandSeed(pvRandSeed []byte)
	SetRandSeed(randSeed []byte)
	SetPubKeysBitmap(pkbm []byte)
	SetSignature(sg []byte)
}

// BodyHandler interface for a block body
type BodyHandler interface {
<<<<<<< HEAD
	// checks the integrity and validity of the block
	IntegrityAndValidity() bool
=======
	// TODO find common point between different body's -> metablockbody and blockbody.
>>>>>>> 23ec9abd
}<|MERGE_RESOLUTION|>--- conflicted
+++ resolved
@@ -85,10 +85,6 @@
 
 // BodyHandler interface for a block body
 type BodyHandler interface {
-<<<<<<< HEAD
 	// checks the integrity and validity of the block
 	IntegrityAndValidity() bool
-=======
-	// TODO find common point between different body's -> metablockbody and blockbody.
->>>>>>> 23ec9abd
 }