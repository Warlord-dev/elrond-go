//go:generate protoc -I=proto -I=$GOPATH/src -I=$GOPATH/src/github.com/gogo/protobuf/protobuf  --gogoslick_out=. node.proto
package trie

import (
	"github.com/ElrondNetwork/elrond-go/data"
	"github.com/ElrondNetwork/elrond-go/hashing"
	"github.com/ElrondNetwork/elrond-go/marshal"
)

const (
	nrOfChildren            = 17
	firstByte               = 0
	maxTrieLevelAfterCommit = 6
	hexTerminator           = 16
	nibbleSize              = 4
	nibbleMask              = 0x0f
)

type baseNode struct {
	hash   []byte
	dirty  bool
	marsh  marshal.Marshalizer
	hasher hashing.Hasher
}

type branchNode struct {
	CollapsedBn
	children [nrOfChildren]node
	*baseNode
}

type extensionNode struct {
	CollapsedEn
	child node
	*baseNode
}

type leafNode struct {
<<<<<<< HEAD
	CollapsedLn
	hash  []byte
	dirty bool
=======
	protobuf.CollapsedLn
	*baseNode
>>>>>>> 6ccf18ca
}

func hashChildrenAndNode(n node) ([]byte, error) {
	err := n.hashChildren()
	if err != nil {
		return nil, err
	}

	hashed, err := n.hashNode()
	if err != nil {
		return nil, err
	}

	return hashed, nil
}

func encodeNodeAndGetHash(n node) ([]byte, error) {
	encNode, err := n.getEncodedNode()
	if err != nil {
		return nil, err
	}

	hash := n.getHasher().Compute(string(encNode))

	return hash, nil
}

func encodeNodeAndCommitToDB(n node, db data.DBWriteCacher) error {
	key := n.getHash()
	if key == nil {
		err := n.setHash()
		if err != nil {
			return err
		}
		key = n.getHash()
	}

	n, err := n.getCollapsed()
	if err != nil {
		return err
	}

	val, err := n.getEncodedNode()
	if err != nil {
		return err
	}

	err = db.Put(key, val)

	return err
}

func getNodeFromDBAndDecode(n []byte, db data.DBWriteCacher, marshalizer marshal.Marshalizer, hasher hashing.Hasher) (node, error) {
	encChild, err := db.Get(n)
	if err != nil {
		return nil, err
	}

	decodedNode, err := decodeNode(encChild, marshalizer, hasher)
	if err != nil {
		return nil, err
	}

	return decodedNode, nil
}

func resolveIfCollapsed(n node, pos byte, db data.DBWriteCacher) error {
	err := n.isEmptyOrNil()
	if err != nil {
		return err
	}

	if n.isPosCollapsed(int(pos)) {
		err = n.resolveCollapsed(pos, db)
		if err != nil {
			return err
		}
	}

	return nil
}

func concat(s1 []byte, s2 ...byte) []byte {
	r := make([]byte, len(s1)+len(s2))
	copy(r, s1)
	copy(r[len(s1):], s2)

	return r
}

func hasValidHash(n node) (bool, error) {
	err := n.isEmptyOrNil()
	if err != nil {
		return false, err
	}

	childHash := n.getHash()
	childIsDirty := n.isDirty()
	if childHash == nil || childIsDirty {
		return false, nil
	}

	return true, nil
}

func decodeNode(encNode []byte, marshalizer marshal.Marshalizer, hasher hashing.Hasher) (node, error) {
	if encNode == nil || len(encNode) < 1 {
		return nil, ErrInvalidEncoding
	}

	nodeType := encNode[len(encNode)-1]
	encNode = encNode[:len(encNode)-1]

	newNode, err := getEmptyNodeOfType(nodeType)
	if err != nil {
		return nil, err
	}

	err = marshalizer.Unmarshal(newNode, encNode)
	if err != nil {
		return nil, err
	}

	newNode.setMarshalizer(marshalizer)
	newNode.setHasher(hasher)

	return newNode, nil
}

func getEmptyNodeOfType(t byte) (node, error) {
	switch t {
	case extension:
		return &extensionNode{baseNode: &baseNode{}}, nil
	case leaf:
		return &leafNode{baseNode: &baseNode{}}, nil
	case branch:
		return &branchNode{baseNode: &baseNode{}}, nil
	default:
		return nil, ErrInvalidNode
	}
}

func childPosOutOfRange(pos byte) bool {
	return pos >= nrOfChildren
}

// keyBytesToHex transforms key bytes into hex nibbles. The key nibbles are reversed, meaning that the
// last key nibble will be the first in the hex key. A hex terminator is added at the end of the hex key.
func keyBytesToHex(str []byte) []byte {
	hexLength := len(str)*2 + 1
	nibbles := make([]byte, hexLength)

	hexSliceIndex := 0
	nibbles[hexLength-1] = hexTerminator

	for i := hexLength - 2; i > 0; i -= 2 {
		nibbles[i] = str[hexSliceIndex] >> nibbleSize
		nibbles[i-1] = str[hexSliceIndex] & nibbleMask
		hexSliceIndex++
	}

	return nibbles
}

// hexToKeyBytes transforms hex nibbles into key bytes. The hex terminator is removed from the end of the hex slice,
// and then the hex slice is reversed when forming the key bytes.
func hexToKeyBytes(hex []byte) ([]byte, error) {
	hex = hex[:len(hex)-1]
	length := len(hex)
	if length%2 != 0 {
		return nil, ErrInvalidLength
	}

	key := make([]byte, length/2)
	hexSliceIndex := 0
	for i := len(key) - 1; i >= 0; i-- {
		key[i] = hex[hexSliceIndex+1]<<nibbleSize | hex[hexSliceIndex]
		hexSliceIndex += 2
	}

	return key, nil
}

// prefixLen returns the length of the common prefix of a and b.
func prefixLen(a, b []byte) int {
	i := 0
	length := len(a)
	if len(b) < length {
		length = len(b)
	}

	for ; i < length; i++ {
		if a[i] != b[i] {
			break
		}
	}

	return i
}<|MERGE_RESOLUTION|>--- conflicted
+++ resolved
@@ -36,14 +36,8 @@
 }
 
 type leafNode struct {
-<<<<<<< HEAD
 	CollapsedLn
-	hash  []byte
-	dirty bool
-=======
-	protobuf.CollapsedLn
 	*baseNode
->>>>>>> 6ccf18ca
 }
 
 func hashChildrenAndNode(n node) ([]byte, error) {
