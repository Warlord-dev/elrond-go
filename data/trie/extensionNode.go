package trie

import (
	"bytes"
	"encoding/hex"
	"fmt"
	"io"
	"io/ioutil"
	"sync"

	"github.com/ElrondNetwork/elrond-go/core/check"
	"github.com/ElrondNetwork/elrond-go/data"
	"github.com/ElrondNetwork/elrond-go/hashing"
	"github.com/ElrondNetwork/elrond-go/marshal"
)

var _ = node(&extensionNode{})

// Save saves the serialized data of an extension node into a stream through protobuf
func (en *extensionNode) Save(w io.Writer) error {
	b, err := en.Marshal()
	if err != nil {
		return err
	}
	_, err = w.Write(b)
	return err
}

// Load loads the data from the stream into an extension node object through protobuf
func (en *extensionNode) Load(r io.Reader) error {
	b, err := ioutil.ReadAll(r)
	if err != nil {
		return err
	}
	return en.Unmarshal(b)
}

func newExtensionNode(key []byte, child node, marshalizer marshal.Marshalizer, hasher hashing.Hasher) (*extensionNode, error) {
	if check.IfNil(marshalizer) {
		return nil, ErrNilMarshalizer
	}
	if check.IfNil(hasher) {
		return nil, ErrNilHasher
	}

	return &extensionNode{
		CollapsedEn: CollapsedEn{
			Key:          key,
			EncodedChild: nil,
		},
		child: child,
		baseNode: &baseNode{
			dirty:  true,
			marsh:  marshalizer,
			hasher: hasher,
		},
	}, nil
}

func (en *extensionNode) getHash() []byte {
	return en.hash
}

func (en *extensionNode) setGivenHash(hash []byte) {
	en.hash = hash
}

func (en *extensionNode) isDirty() bool {
	return en.dirty
}

func (en *extensionNode) getMarshalizer() marshal.Marshalizer {
	return en.marsh
}

func (en *extensionNode) setMarshalizer(marshalizer marshal.Marshalizer) {
	en.marsh = marshalizer
}

func (en *extensionNode) getHasher() hashing.Hasher {
	return en.hasher
}

func (en *extensionNode) setHasher(hasher hashing.Hasher) {
	en.hasher = hasher
}

func (en *extensionNode) getCollapsed() (node, error) {
	err := en.isEmptyOrNil()
	if err != nil {
		return nil, err
	}
	if en.isCollapsed() {
		return en, nil
	}
	collapsed := en.clone()
	ok, err := hasValidHash(en.child)
	if err != nil {
		return nil, err
	}
	if !ok {
		err = en.child.setHash()
		if err != nil {
			return nil, err
		}
	}
	collapsed.EncodedChild = en.child.getHash()
	collapsed.child = nil
	return collapsed, nil
}

func (en *extensionNode) setHash() error {
	err := en.isEmptyOrNil()
	if err != nil {
		return err
	}
	if en.getHash() != nil {
		return nil
	}
	if en.isCollapsed() {
		var hash []byte
		hash, err = encodeNodeAndGetHash(en)
		if err != nil {
			return err
		}
		en.hash = hash
		return nil
	}
	hash, err := hashChildrenAndNode(en)
	if err != nil {
		return err
	}
	en.hash = hash
	return nil
}

func (en *extensionNode) setHashConcurrent(wg *sync.WaitGroup, c chan error) {
	err := en.setHash()
	if err != nil {
		c <- err
	}
	wg.Done()
}
func (en *extensionNode) setRootHash() error {
	return en.setHash()
}

func (en *extensionNode) hashChildren() error {
	err := en.isEmptyOrNil()
	if err != nil {
		return err
	}
	if en.child != nil {
		err = en.child.setHash()
		if err != nil {
			return err
		}
	}
	return nil
}

func (en *extensionNode) hashNode() ([]byte, error) {
	err := en.isEmptyOrNil()
	if err != nil {
		return nil, err
	}
	if en.child != nil {
		var encChild []byte
		encChild, err = encodeNodeAndGetHash(en.child)
		if err != nil {
			return nil, err
		}
		en.EncodedChild = encChild
	}
	return encodeNodeAndGetHash(en)
}

func (en *extensionNode) commit(force bool, level byte, originDb data.DBWriteCacher, targetDb data.DBWriteCacher) error {
	level++
	err := en.isEmptyOrNil()
	if err != nil {
		return err
	}

	shouldNotCommit := !en.dirty && !force
	if shouldNotCommit {
		return nil
	}

	if force {
		err = resolveIfCollapsed(en, 0, originDb)
		if err != nil {
			return err
		}
	}

	if en.child != nil {
		err = en.child.commit(force, level, originDb, targetDb)
		if err != nil {
			return err
		}
	}

	en.dirty = false
	err = encodeNodeAndCommitToDB(en, targetDb)
	if err != nil {
		return err
	}
	if level == maxTrieLevelAfterCommit {
		var collapsed node
		collapsed, err = en.getCollapsed()
		if err != nil {
			return err
		}
		if n, ok := collapsed.(*extensionNode); ok {
			*en = *n
		}
	}
	return nil
}

func (en *extensionNode) getEncodedNode() ([]byte, error) {
	err := en.isEmptyOrNil()
	if err != nil {
		return nil, err
	}
	marshaledNode, err := en.marsh.Marshal(en)
	if err != nil {
		return nil, err
	}
	marshaledNode = append(marshaledNode, extension)
	return marshaledNode, nil
}

func (en *extensionNode) resolveCollapsed(_ byte, db data.DBWriteCacher) error {
	err := en.isEmptyOrNil()
	if err != nil {
		return err
	}
	child, err := getNodeFromDBAndDecode(en.EncodedChild, db, en.marsh, en.hasher)
	if err != nil {
		return err
	}
	child.setGivenHash(en.EncodedChild)
	en.child = child
	return nil
}

func (en *extensionNode) isCollapsed() bool {
	return en.child == nil && len(en.EncodedChild) != 0
}

func (en *extensionNode) isPosCollapsed(_ int) bool {
	return en.isCollapsed()
}

func (en *extensionNode) tryGet(key []byte, db data.DBWriteCacher) (value []byte, err error) {
	err = en.isEmptyOrNil()
	if err != nil {
		return nil, err
	}
	keyTooShort := len(key) < len(en.Key)
	if keyTooShort {
		return nil, nil
	}
	keysDontMatch := !bytes.Equal(en.Key, key[:len(en.Key)])
	if keysDontMatch {
		return nil, nil
	}
	key = key[len(en.Key):]
	err = resolveIfCollapsed(en, 0, db)
	if err != nil {
		return nil, err
	}

	return en.child.tryGet(key, db)
}

func (en *extensionNode) getNext(key []byte, db data.DBWriteCacher) (node, []byte, error) {
	err := en.isEmptyOrNil()
	if err != nil {
		return nil, nil, err
	}
	keyTooShort := len(key) < len(en.Key)
	if keyTooShort {
		return nil, nil, ErrNodeNotFound
	}
	keysDontMatch := !bytes.Equal(en.Key, key[:len(en.Key)])
	if keysDontMatch {
		return nil, nil, ErrNodeNotFound
	}
	err = resolveIfCollapsed(en, 0, db)
	if err != nil {
		return nil, nil, err
	}

	key = key[len(en.Key):]
	return en.child, key, nil
}

func (en *extensionNode) insert(n *leafNode, db data.DBWriteCacher) (bool, node, [][]byte, error) {
	emptyHashes := make([][]byte, 0)
	err := en.isEmptyOrNil()
	if err != nil {
		return false, nil, emptyHashes, err
	}
	err = resolveIfCollapsed(en, 0, db)
	if err != nil {
		return false, nil, emptyHashes, err
	}
	keyMatchLen := prefixLen(n.Key, en.Key)

	// If the whole key matches, keep this extension node as is
	// and only update the value.
	if keyMatchLen == len(en.Key) {
		var dirty bool
		var newNode, newEn node
		var oldHashes [][]byte

		n.Key = n.Key[keyMatchLen:]
		dirty, newNode, oldHashes, err = en.child.insert(n, db)
		if !dirty || err != nil {
			return false, en, emptyHashes, err
		}

		if !en.dirty {
			oldHashes = append(oldHashes, en.hash)
		}

		newEn, err = newExtensionNode(en.Key, newNode, en.marsh, en.hasher)
		if err != nil {
			return false, nil, emptyHashes, err
		}

		return true, newEn, oldHashes, nil
	}

	oldHash := make([][]byte, 0)
	if !en.dirty {
		oldHash = append(oldHash, en.hash)
	}

	// Otherwise branch out at the index where they differ.
	bn, err := newBranchNode(en.marsh, en.hasher)
	if err != nil {
		return false, nil, emptyHashes, err
	}

	oldChildPos := en.Key[keyMatchLen]
	newChildPos := n.Key[keyMatchLen]
	if childPosOutOfRange(oldChildPos) || childPosOutOfRange(newChildPos) {
		return false, nil, emptyHashes, ErrChildPosOutOfRange
	}

	followingExtensionNode, err := newExtensionNode(en.Key[keyMatchLen+1:], en.child, en.marsh, en.hasher)
	if err != nil {
		return false, nil, emptyHashes, err
	}

	if len(followingExtensionNode.Key) < 1 {
		bn.children[oldChildPos] = en.child
	} else {
		bn.children[oldChildPos] = followingExtensionNode
	}
	n.Key = n.Key[keyMatchLen+1:]
	bn.children[newChildPos] = n

	if keyMatchLen == 0 {
		return true, bn, oldHash, nil
	}

	newEn, err := newExtensionNode(en.Key[:keyMatchLen], bn, en.marsh, en.hasher)
	if err != nil {
		return false, nil, emptyHashes, err
	}

	return true, newEn, oldHash, nil
}

func (en *extensionNode) delete(key []byte, db data.DBWriteCacher) (bool, node, [][]byte, error) {
	emptyHashes := make([][]byte, 0)
	err := en.isEmptyOrNil()
	if err != nil {
		return false, nil, emptyHashes, err
	}
	if len(key) == 0 {
		return false, nil, emptyHashes, ErrValueTooShort
	}
	keyMatchLen := prefixLen(key, en.Key)
	if keyMatchLen < len(en.Key) {
		return false, en, emptyHashes, nil
	}
	err = resolveIfCollapsed(en, 0, db)
	if err != nil {
		return false, nil, emptyHashes, err
	}

	dirty, newNode, oldHashes, err := en.child.delete(key[len(en.Key):], db)
	if !dirty || err != nil {
		return false, en, emptyHashes, err
	}

	if !en.dirty {
		oldHashes = append(oldHashes, en.hash)
	}

	var n node
	switch newNode := newNode.(type) {
	case *leafNode:
		n, err = newLeafNode(concat(en.Key, newNode.Key...), newNode.Value, en.marsh, en.hasher)
		if err != nil {
			return false, nil, emptyHashes, err
		}

		return true, n, oldHashes, nil
	case *extensionNode:
		n, err = newExtensionNode(concat(en.Key, newNode.Key...), newNode.child, en.marsh, en.hasher)
		if err != nil {
			return false, nil, emptyHashes, err
		}

		return true, n, oldHashes, nil
	default:
		n, err = newExtensionNode(en.Key, newNode, en.marsh, en.hasher)
		if err != nil {
			return false, nil, emptyHashes, err
		}

		return true, n, oldHashes, nil
	}
}

func (en *extensionNode) reduceNode(pos int) (node, error) {
	k := append([]byte{byte(pos)}, en.Key...)

	newEn, err := newExtensionNode(k, en.child, en.marsh, en.hasher)
	if err != nil {
		return nil, err
	}

	return newEn, nil
}

func (en *extensionNode) clone() *extensionNode {
	nodeClone := *en
	return &nodeClone
}

func (en *extensionNode) isEmptyOrNil() error {
	if en == nil {
		return ErrNilNode
	}
	if en.child == nil && len(en.EncodedChild) == 0 {
		return ErrEmptyNode
	}
	return nil
}

func (en *extensionNode) print(writer io.Writer, index int, db data.DBWriteCacher) {
	if en == nil {
		return
	}

	err := resolveIfCollapsed(en, 0, db)
	if err != nil {
		log.Debug("print trie err", "error", err, "hash", en.EncodedChild)
	}

	key := ""
	for _, k := range en.Key {
		key += fmt.Sprintf("%d", k)
	}

	str := fmt.Sprintf("E:(%v) - %v", hex.EncodeToString(en.hash), en.dirty)
	_, _ = fmt.Fprint(writer, str)

	if en.child == nil {
		return
	}
	en.child.print(writer, index+len(str), db)
}

func (en *extensionNode) deepClone() node {
	if en == nil {
		return nil
	}

	clonedNode := &extensionNode{baseNode: &baseNode{}}

	if en.Key != nil {
		clonedNode.Key = make([]byte, len(en.Key))
		copy(clonedNode.Key, en.Key)
	}

	if en.EncodedChild != nil {
		clonedNode.EncodedChild = make([]byte, len(en.EncodedChild))
		copy(clonedNode.EncodedChild, en.EncodedChild)
	}

	if en.hash != nil {
		clonedNode.hash = make([]byte, len(en.hash))
		copy(clonedNode.hash, en.hash)
	}

	clonedNode.dirty = en.dirty

	if en.child != nil {
		clonedNode.child = en.child.deepClone()
	}

	clonedNode.marsh = en.marsh
	clonedNode.hasher = en.hasher

	return clonedNode
}

func (en *extensionNode) getDirtyHashes(hashes data.ModifiedHashes) error {
	err := en.isEmptyOrNil()
	if err != nil {
		return err
	}

	if !en.isDirty() {
		return nil
	}

	if en.child == nil {
<<<<<<< HEAD
		log.Warn("should not happen")
=======
>>>>>>> d2c6bacd
		return nil
	}

	err = en.child.getDirtyHashes(hashes)
	if err != nil {
		return err
	}
	hashes[hex.EncodeToString(en.getHash())] = struct{}{}

	return nil
}

func (en *extensionNode) getChildren(db data.DBWriteCacher) ([]node, error) {
	err := en.isEmptyOrNil()
	if err != nil {
		return nil, err
	}

	nextNodes := make([]node, 0)

	err = resolveIfCollapsed(en, 0, db)
	if err != nil {
		return nil, err
	}

	nextNodes = append(nextNodes, en.child)

	return nextNodes, nil
}

func (en *extensionNode) isValid() bool {
	if len(en.EncodedChild) == 0 && en.child == nil {
		return false
	}

	if len(en.Key) == 0 {
		return false
	}

	return true
}

func (en *extensionNode) setDirty(dirty bool) {
	en.dirty = dirty
}

func (en *extensionNode) loadChildren(getNode func([]byte) (node, error)) ([][]byte, error) {
	err := en.isEmptyOrNil()
	if err != nil {
		return nil, err
	}

	if en.EncodedChild == nil {
		return nil, ErrNilNode
	}

	child, err := getNode(en.EncodedChild)
	if err != nil {
		return [][]byte{en.EncodedChild}, nil
	}
	en.child = child

	return nil, nil
}

func (en *extensionNode) getAllLeaves(leaves map[string][]byte, key []byte, db data.DBWriteCacher, marshalizer marshal.Marshalizer) error {
	err := en.isEmptyOrNil()
	if err != nil {
		return err
	}

	err = resolveIfCollapsed(en, 0, db)
	if err != nil {
		return err
	}

	childKey := append(key, en.Key...)
	err = en.child.getAllLeaves(leaves, childKey, db, marshalizer)
	if err != nil {
		return err
	}

	return nil
}<|MERGE_RESOLUTION|>--- conflicted
+++ resolved
@@ -525,10 +525,6 @@
 	}
 
 	if en.child == nil {
-<<<<<<< HEAD
-		log.Warn("should not happen")
-=======
->>>>>>> d2c6bacd
 		return nil
 	}
 
