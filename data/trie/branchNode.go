package trie

import (
	"bytes"
	"fmt"
	"io"
	"sync"

	"github.com/ElrondNetwork/elrond-go/data"
	"github.com/ElrondNetwork/elrond-go/data/trie/capnp"
	protobuf "github.com/ElrondNetwork/elrond-go/data/trie/proto"
	"github.com/ElrondNetwork/elrond-go/hashing"
	"github.com/ElrondNetwork/elrond-go/marshal"
	capn "github.com/glycerine/go-capnproto"
)

// Save saves the serialized data of a branch node into a stream through Capnp protocol
func (bn *branchNode) Save(w io.Writer) error {
	seg := capn.NewBuffer(nil)
	branchNodeGoToCapn(seg, bn)
	_, err := seg.WriteTo(w)
	return err
}

// Load loads the data from the stream into a branch node object through Capnp protocol
func (bn *branchNode) Load(r io.Reader) error {
	capMsg, err := capn.ReadFromStream(r, nil)
	if err != nil {
		return err
	}
	z := capnp.ReadRootBranchNodeCapn(capMsg)
	branchNodeCapnToGo(z, bn)
	return nil
}

func branchNodeGoToCapn(seg *capn.Segment, src *branchNode) capnp.BranchNodeCapn {
	dest := capnp.AutoNewBranchNodeCapn(seg)

	children := seg.NewDataList(len(src.EncodedChildren))
	for i := range src.EncodedChildren {
		children.Set(i, src.EncodedChildren[i])
	}
	dest.SetEncodedChildren(children)

	return dest
}

func branchNodeCapnToGo(src capnp.BranchNodeCapn, dest *branchNode) *branchNode {
	if dest == nil {
		dest = emptyDirtyBranchNode()
	}
	dest.dirty = false

	for i := 0; i < nrOfChildren; i++ {
		child := src.EncodedChildren().At(i)
		if bytes.Equal(child, []byte{}) {
			dest.EncodedChildren[i] = nil
		} else {
			dest.EncodedChildren[i] = child
		}
	}

	return dest
}

func newBranchNode(db data.DBWriteCacher, marshalizer marshal.Marshalizer, hasher hashing.Hasher) (*branchNode, error) {
	if db == nil || db.IsInterfaceNil() {
		return nil, ErrNilDatabase
	}
	if marshalizer == nil || marshalizer.IsInterfaceNil() {
		return nil, ErrNilMarshalizer
	}
	if hasher == nil || hasher.IsInterfaceNil() {
		return nil, ErrNilHasher
	}

	var children [nrOfChildren]node
	EncChildren := make([][]byte, nrOfChildren)

	return &branchNode{
		CollapsedBn: protobuf.CollapsedBn{
			EncodedChildren: EncChildren,
		},
		children: children,
		baseNode: &baseNode{
			dirty:  true,
			db:     db,
			marsh:  marshalizer,
			hasher: hasher,
		},
	}, nil
}

func emptyDirtyBranchNode() *branchNode {
	var children [nrOfChildren]node
	EncChildren := make([][]byte, nrOfChildren)

	return &branchNode{
		CollapsedBn: protobuf.CollapsedBn{
			EncodedChildren: EncChildren,
		},
		children: children,
		baseNode: &baseNode{
			dirty: true,
		},
	}
}

func (bn *branchNode) getHash() []byte {
	return bn.hash
}

func (bn *branchNode) setGivenHash(hash []byte) {
	bn.hash = hash
}

func (bn *branchNode) isDirty() bool {
	return bn.dirty
}

func (bn *branchNode) getMarshalizer() marshal.Marshalizer {
	return bn.marsh
}

func (bn *branchNode) setMarshalizer(marshalizer marshal.Marshalizer) {
	bn.marsh = marshalizer
}

func (bn *branchNode) getHasher() hashing.Hasher {
	return bn.hasher
}

func (bn *branchNode) setHasher(hasher hashing.Hasher) {
	bn.hasher = hasher
}

func (bn *branchNode) getDb() data.DBWriteCacher {
	return bn.db
}

func (bn *branchNode) setDb(db data.DBWriteCacher) {
	bn.db = db
}

func (bn *branchNode) getCollapsed() (node, error) {
	err := bn.isEmptyOrNil()
	if err != nil {
		return nil, err
	}
	if bn.isCollapsed() {
		return bn, nil
	}
	collapsed := bn.clone()
	for i := range bn.children {
		if bn.children[i] != nil {
			ok, err := hasValidHash(bn.children[i])
			if err != nil {
				return nil, err
			}
			if !ok {
				err := bn.children[i].setHash()
				if err != nil {
					return nil, err
				}
			}
			collapsed.EncodedChildren[i] = bn.children[i].getHash()
			collapsed.children[i] = nil
		}
	}
	return collapsed, nil
}

func (bn *branchNode) setHash() error {
	err := bn.isEmptyOrNil()
	if err != nil {
		return err
	}
	if bn.getHash() != nil {
		return nil
	}
	if bn.isCollapsed() {
		hash, err := encodeNodeAndGetHash(bn)
		if err != nil {
			return err
		}
		bn.hash = hash
		return nil
	}
	hash, err := hashChildrenAndNode(bn)
	if err != nil {
		return err
	}
	bn.hash = hash
	return nil
}

func (bn *branchNode) setRootHash() error {
	err := bn.isEmptyOrNil()
	if err != nil {
		return err
	}
	if bn.getHash() != nil {
		return nil
	}
	if bn.isCollapsed() {
		hash, err := encodeNodeAndGetHash(bn)
		if err != nil {
			return err
		}
		bn.hash = hash
		return nil
	}

	var wg sync.WaitGroup
	errc := make(chan error, nrOfChildren)

	for i := 0; i < nrOfChildren; i++ {
		if bn.children[i] != nil {
			wg.Add(1)
			go bn.children[i].setHashConcurrent(&wg, errc)
		}
	}
	wg.Wait()
	if len(errc) != 0 {
		for err := range errc {
			return err
		}
	}

	hashed, err := bn.hashNode()
	if err != nil {
		return err
	}

	bn.hash = hashed
	return nil
}

func (bn *branchNode) setHashConcurrent(wg *sync.WaitGroup, c chan error) {
	defer wg.Done()
	err := bn.isEmptyOrNil()
	if err != nil {
		c <- err
		return
	}
	if bn.getHash() != nil {
		return
	}
	if bn.isCollapsed() {
		hash, err := encodeNodeAndGetHash(bn)
		if err != nil {
			c <- err
			return
		}
		bn.hash = hash
		return
	}
	hash, err := hashChildrenAndNode(bn)
	if err != nil {
		c <- err
		return
	}
	bn.hash = hash
	return
}

func (bn *branchNode) hashChildren() error {
	err := bn.isEmptyOrNil()
	if err != nil {
		return err
	}
	for i := 0; i < nrOfChildren; i++ {
		if bn.children[i] != nil {
			err := bn.children[i].setHash()
			if err != nil {
				return err
			}
		}
	}
	return nil
}

func (bn *branchNode) hashNode() ([]byte, error) {
	err := bn.isEmptyOrNil()
	if err != nil {
		return nil, err
	}
	for i := range bn.EncodedChildren {
		if bn.children[i] != nil {
			encChild, err := encodeNodeAndGetHash(bn.children[i])
			if err != nil {
				return nil, err
			}
			bn.EncodedChildren[i] = encChild
		}
	}
	return encodeNodeAndGetHash(bn)
}

<<<<<<< HEAD
func (bn *branchNode) commit(force bool, level byte) error {
=======
func (bn *branchNode) commit(force bool, level byte, originDb data.DBWriteCacher, targetDb data.DBWriteCacher, marshalizer marshal.Marshalizer, hasher hashing.Hasher) error {
>>>>>>> 17c02afb
	level++
	err := bn.isEmptyOrNil()
	if err != nil {
		return err
	}

	shouldNotCommit := !bn.dirty && !force
	if shouldNotCommit {
		return nil
	}

	for i := range bn.children {
<<<<<<< HEAD
		if bn.children[i] != nil {
			err := bn.children[i].commit(force, level)
=======
		if force {
			err = resolveIfCollapsed(bn, byte(i), originDb, marshalizer)
>>>>>>> 17c02afb
			if err != nil {
				return err
			}
		}

		if bn.children[i] == nil {
			continue
		}

		err = bn.children[i].commit(force, level, originDb, targetDb, marshalizer, hasher)
		if err != nil {
			return err
		}
	}
	bn.dirty = false
<<<<<<< HEAD
	err = encodeNodeAndCommitToDB(bn)
=======
	err = encodeNodeAndCommitToDB(bn, targetDb, marshalizer, hasher)
>>>>>>> 17c02afb
	if err != nil {
		return err
	}
	if level == maxTrieLevelAfterCommit {
		collapsed, err := bn.getCollapsed()
		if err != nil {
			return err
		}
		if n, ok := collapsed.(*branchNode); ok {
			*bn = *n
		}
	}
	return nil
}

func (bn *branchNode) getEncodedNode() ([]byte, error) {
	err := bn.isEmptyOrNil()
	if err != nil {
		return nil, err
	}
	marshaledNode, err := bn.marsh.Marshal(bn)
	if err != nil {
		return nil, err
	}
	marshaledNode = append(marshaledNode, branch)
	return marshaledNode, nil
}

func (bn *branchNode) resolveCollapsed(pos byte) error {
	err := bn.isEmptyOrNil()
	if err != nil {
		return err
	}
	if childPosOutOfRange(pos) {
		return ErrChildPosOutOfRange
	}
	if len(bn.EncodedChildren[pos]) != 0 {
		child, err := getNodeFromDBAndDecode(bn.EncodedChildren[pos], bn.db, bn.marsh, bn.hasher)
		if err != nil {
			return err
		}
		child.setGivenHash(bn.EncodedChildren[pos])
		bn.children[pos] = child
	}
	return nil
}

func (bn *branchNode) isCollapsed() bool {
	for i := range bn.children {
		if bn.children[i] != nil {
			return false
		}
	}
	return true
}

func (bn *branchNode) isPosCollapsed(pos int) bool {
	return bn.children[pos] == nil && len(bn.EncodedChildren[pos]) != 0
}

func (bn *branchNode) tryGet(key []byte) (value []byte, err error) {
	err = bn.isEmptyOrNil()
	if err != nil {
		return nil, err
	}
	if len(key) == 0 {
		return nil, nil
	}
	childPos := key[firstByte]
	if childPosOutOfRange(childPos) {
		return nil, ErrChildPosOutOfRange
	}
	key = key[1:]
	err = resolveIfCollapsed(bn, childPos)
	if err != nil {
		return nil, err
	}
	if bn.children[childPos] == nil {
		return nil, nil
	}

	return bn.children[childPos].tryGet(key)
}

func (bn *branchNode) getNext(key []byte) (node, []byte, error) {
	err := bn.isEmptyOrNil()
	if err != nil {
		return nil, nil, err
	}
	if len(key) == 0 {
		return nil, nil, ErrValueTooShort
	}
	childPos := key[firstByte]
	if childPosOutOfRange(childPos) {
		return nil, nil, ErrChildPosOutOfRange
	}
	key = key[1:]
	err = resolveIfCollapsed(bn, childPos)
	if err != nil {
		return nil, nil, err
	}

	if bn.children[childPos] == nil {
		return nil, nil, ErrNodeNotFound
	}
	return bn.children[childPos], key, nil
}

func (bn *branchNode) insert(n *leafNode) (bool, node, [][]byte, error) {
	emptyHashes := make([][]byte, 0)
	err := bn.isEmptyOrNil()
	if err != nil {
		return false, nil, emptyHashes, err
	}
	if len(n.Key) == 0 {
		return false, nil, emptyHashes, ErrValueTooShort
	}
	childPos := n.Key[firstByte]
	if childPosOutOfRange(childPos) {
		return false, nil, emptyHashes, ErrChildPosOutOfRange
	}
	n.Key = n.Key[1:]
	err = resolveIfCollapsed(bn, childPos)
	if err != nil {
		return false, nil, emptyHashes, err
	}

	if bn.children[childPos] != nil {
		dirty, newNode, oldHashes, err := bn.children[childPos].insert(n)
		if !dirty || err != nil {
			return false, bn, emptyHashes, err
		}

		if !bn.dirty {
			oldHashes = append(oldHashes, bn.hash)
		}

		bn.children[childPos] = newNode
		bn.dirty = dirty
		if dirty {
			bn.hash = nil
		}
		return true, bn, oldHashes, nil
	}

	newLn, err := newLeafNode(n.Key, n.Value, bn.db, bn.marsh, bn.hasher)
	if err != nil {
		return false, nil, emptyHashes, err
	}
	bn.children[childPos] = newLn

	oldHash := make([][]byte, 0)
	if !bn.dirty {
		oldHash = append(oldHash, bn.hash)
	}

	bn.dirty = true
	bn.hash = nil
	return true, bn, oldHash, nil
}

func (bn *branchNode) delete(key []byte) (bool, node, [][]byte, error) {
	emptyHashes := make([][]byte, 0)
	err := bn.isEmptyOrNil()
	if err != nil {
		return false, nil, emptyHashes, err
	}
	if len(key) == 0 {
		return false, nil, emptyHashes, ErrValueTooShort
	}
	childPos := key[firstByte]
	if childPosOutOfRange(childPos) {
		return false, nil, emptyHashes, ErrChildPosOutOfRange
	}
	key = key[1:]
	err = resolveIfCollapsed(bn, childPos)
	if err != nil {
		return false, nil, emptyHashes, err
	}

	dirty, newNode, oldHashes, err := bn.children[childPos].delete(key)
	if !dirty || err != nil {
		return false, nil, emptyHashes, err
	}

	if !bn.dirty {
		oldHashes = append(oldHashes, bn.hash)
	}

	bn.hash = nil
	bn.children[childPos] = newNode
	if newNode == nil {
		bn.EncodedChildren[childPos] = nil
	}

	nrOfChildren, pos := getChildPosition(bn)

	if nrOfChildren == 1 {
		err = resolveIfCollapsed(bn, byte(pos))
		if err != nil {
			return false, nil, emptyHashes, err
		}

		newNode, err = bn.children[pos].reduceNode(pos)
		if err != nil {
			return false, nil, emptyHashes, err
		}

		return true, newNode, oldHashes, nil
	}

	bn.dirty = dirty

	return true, bn, oldHashes, nil
}

func (bn *branchNode) reduceNode(pos int) (node, error) {
	newEn, err := newExtensionNode([]byte{byte(pos)}, bn, bn.db, bn.marsh, bn.hasher)
	if err != nil {
		return nil, err
	}

	return newEn, nil
}

func getChildPosition(n *branchNode) (nrOfChildren int, childPos int) {
	for i := range n.children {
		if n.children[i] != nil || len(n.EncodedChildren[i]) != 0 {
			nrOfChildren++
			childPos = i
		}
	}
	return
}

func (bn *branchNode) clone() *branchNode {
	nodeClone := *bn
	return &nodeClone
}

func (bn *branchNode) isEmptyOrNil() error {
	if bn == nil {
		return ErrNilNode
	}
	for i := range bn.children {
		if bn.children[i] != nil || len(bn.EncodedChildren[i]) != 0 {
			return nil
		}
	}
	return ErrEmptyNode
}

func (bn *branchNode) print(writer io.Writer, index int) {
	if bn == nil {
		return
	}

	str := fmt.Sprintf("B:")
	_, _ = fmt.Fprintln(writer, str)
	for i := 0; i < len(bn.children); i++ {
		if bn.children[i] == nil {
			continue
		}

		child := bn.children[i]
		for j := 0; j < index+len(str)-1; j++ {
			_, _ = fmt.Fprint(writer, " ")
		}
		str2 := fmt.Sprintf("+ %d: ", i)
		_, _ = fmt.Fprint(writer, str2)
		child.print(writer, index+len(str)-1+len(str2))
	}
}

func (bn *branchNode) deepClone() node {
	if bn == nil {
		return nil
	}

	clonedNode := &branchNode{baseNode: &baseNode{}}

	if bn.hash != nil {
		clonedNode.hash = make([]byte, len(bn.hash))
		copy(clonedNode.hash, bn.hash)
	}

	clonedNode.EncodedChildren = make([][]byte, len(bn.EncodedChildren))
	for idx, encChild := range bn.EncodedChildren {
		if encChild == nil {
			continue
		}

		clonedEncChild := make([]byte, len(encChild))
		copy(clonedEncChild, encChild)

		clonedNode.EncodedChildren[idx] = clonedEncChild
	}

	for idx, child := range bn.children {
		if child == nil {
			continue
		}

		clonedNode.children[idx] = child.deepClone()
	}

	clonedNode.dirty = bn.dirty
	clonedNode.db = bn.db
	clonedNode.marsh = bn.marsh
	clonedNode.hasher = bn.hasher

	return clonedNode
}

func (bn *branchNode) getDirtyHashes() ([][]byte, error) {
	err := bn.isEmptyOrNil()
	if err != nil {
		return nil, err
	}

	dirtyHashes := make([][]byte, 0)

	if !bn.isDirty() {
		return dirtyHashes, nil
	}

	for i := range bn.children {
		if bn.children[i] == nil {
			continue
		}

		hashes, err := bn.children[i].getDirtyHashes()
		if err != nil {
			return nil, err
		}

		dirtyHashes = append(dirtyHashes, hashes...)
	}

	dirtyHashes = append(dirtyHashes, bn.getHash())
	return dirtyHashes, nil
}<|MERGE_RESOLUTION|>--- conflicted
+++ resolved
@@ -297,11 +297,7 @@
 	return encodeNodeAndGetHash(bn)
 }
 
-<<<<<<< HEAD
-func (bn *branchNode) commit(force bool, level byte) error {
-=======
 func (bn *branchNode) commit(force bool, level byte, originDb data.DBWriteCacher, targetDb data.DBWriteCacher, marshalizer marshal.Marshalizer, hasher hashing.Hasher) error {
->>>>>>> 17c02afb
 	level++
 	err := bn.isEmptyOrNil()
 	if err != nil {
@@ -314,13 +310,8 @@
 	}
 
 	for i := range bn.children {
-<<<<<<< HEAD
-		if bn.children[i] != nil {
-			err := bn.children[i].commit(force, level)
-=======
 		if force {
 			err = resolveIfCollapsed(bn, byte(i), originDb, marshalizer)
->>>>>>> 17c02afb
 			if err != nil {
 				return err
 			}
@@ -336,11 +327,7 @@
 		}
 	}
 	bn.dirty = false
-<<<<<<< HEAD
-	err = encodeNodeAndCommitToDB(bn)
-=======
 	err = encodeNodeAndCommitToDB(bn, targetDb, marshalizer, hasher)
->>>>>>> 17c02afb
 	if err != nil {
 		return err
 	}
