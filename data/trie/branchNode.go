package trie

import (
	"bytes"
	"fmt"
	"io"
	"sync"

	"github.com/ElrondNetwork/elrond-go/data"
	"github.com/ElrondNetwork/elrond-go/data/trie/capnp"
	protobuf "github.com/ElrondNetwork/elrond-go/data/trie/proto"
	"github.com/ElrondNetwork/elrond-go/hashing"
	"github.com/ElrondNetwork/elrond-go/marshal"
	capn "github.com/glycerine/go-capnproto"
)

// Save saves the serialized data of a branch node into a stream through Capnp protocol
func (bn *branchNode) Save(w io.Writer) error {
	seg := capn.NewBuffer(nil)
	branchNodeGoToCapn(seg, bn)
	_, err := seg.WriteTo(w)
	return err
}

// Load loads the data from the stream into a branch node object through Capnp protocol
func (bn *branchNode) Load(r io.Reader) error {
	capMsg, err := capn.ReadFromStream(r, nil)
	if err != nil {
		return err
	}
	z := capnp.ReadRootBranchNodeCapn(capMsg)
	branchNodeCapnToGo(z, bn)
	return nil
}

func branchNodeGoToCapn(seg *capn.Segment, src *branchNode) capnp.BranchNodeCapn {
	dest := capnp.AutoNewBranchNodeCapn(seg)

	children := seg.NewDataList(len(src.EncodedChildren))
	for i := range src.EncodedChildren {
		children.Set(i, src.EncodedChildren[i])
	}
	dest.SetEncodedChildren(children)

	return dest
}

func branchNodeCapnToGo(src capnp.BranchNodeCapn, dest *branchNode) *branchNode {
	if dest == nil {
		dest = emptyDirtyBranchNode()
	}
	dest.dirty = false

	for i := 0; i < nrOfChildren; i++ {
		child := src.EncodedChildren().At(i)
		if bytes.Equal(child, []byte{}) {
			dest.EncodedChildren[i] = nil
		} else {
			dest.EncodedChildren[i] = child
		}
	}

	return dest
}

func newBranchNode(marshalizer marshal.Marshalizer, hasher hashing.Hasher) (*branchNode, error) {
	if marshalizer == nil || marshalizer.IsInterfaceNil() {
		return nil, ErrNilMarshalizer
	}
	if hasher == nil || hasher.IsInterfaceNil() {
		return nil, ErrNilHasher
	}

	var children [nrOfChildren]node
	encChildren := make([][]byte, nrOfChildren)

	return &branchNode{
		CollapsedBn: protobuf.CollapsedBn{
			EncodedChildren: encChildren,
		},
		children: children,
		baseNode: &baseNode{
			dirty:  true,
			marsh:  marshalizer,
			hasher: hasher,
		},
	}, nil
}

func emptyDirtyBranchNode() *branchNode {
	var children [nrOfChildren]node
	encChildren := make([][]byte, nrOfChildren)

	return &branchNode{
		CollapsedBn: protobuf.CollapsedBn{
			EncodedChildren: encChildren,
		},
		children: children,
		baseNode: &baseNode{
			dirty: true,
		},
	}
}

func (bn *branchNode) getHash() []byte {
	return bn.hash
}

func (bn *branchNode) setGivenHash(hash []byte) {
	bn.hash = hash
}

func (bn *branchNode) isDirty() bool {
	return bn.dirty
}

func (bn *branchNode) getMarshalizer() marshal.Marshalizer {
	return bn.marsh
}

func (bn *branchNode) setMarshalizer(marshalizer marshal.Marshalizer) {
	bn.marsh = marshalizer
}

func (bn *branchNode) getHasher() hashing.Hasher {
	return bn.hasher
}

func (bn *branchNode) setHasher(hasher hashing.Hasher) {
	bn.hasher = hasher
}

func (bn *branchNode) getCollapsed() (node, error) {
	err := bn.isEmptyOrNil()
	if err != nil {
		return nil, err
	}
	if bn.isCollapsed() {
		return bn, nil
	}
	collapsed := bn.clone()
	for i := range bn.children {
		if bn.children[i] != nil {
			var ok bool
			ok, err = hasValidHash(bn.children[i])
			if err != nil {
				return nil, err
			}
			if !ok {
				err = bn.children[i].setHash()
				if err != nil {
					return nil, err
				}
			}
			collapsed.EncodedChildren[i] = bn.children[i].getHash()
			collapsed.children[i] = nil
		}
	}
	return collapsed, nil
}

func (bn *branchNode) setHash() error {
	err := bn.isEmptyOrNil()
	if err != nil {
		return err
	}
	if bn.getHash() != nil {
		return nil
	}
	if bn.isCollapsed() {
		var hash []byte
		hash, err = encodeNodeAndGetHash(bn)
		if err != nil {
			return err
		}
		bn.hash = hash
		return nil
	}
	hash, err := hashChildrenAndNode(bn)
	if err != nil {
		return err
	}
	bn.hash = hash
	return nil
}

func (bn *branchNode) setRootHash() error {
	err := bn.isEmptyOrNil()
	if err != nil {
		return err
	}
	if bn.getHash() != nil {
		return nil
	}
	if bn.isCollapsed() {
		var hash []byte
		hash, err = encodeNodeAndGetHash(bn)
		if err != nil {
			return err
		}
		bn.hash = hash
		return nil
	}

	var wg sync.WaitGroup
	errc := make(chan error, nrOfChildren)

	for i := 0; i < nrOfChildren; i++ {
		if bn.children[i] != nil {
			wg.Add(1)
			go bn.children[i].setHashConcurrent(&wg, errc)
		}
	}
	wg.Wait()
	if len(errc) != 0 {
		for err = range errc {
			return err
		}
	}

	hashed, err := bn.hashNode()
	if err != nil {
		return err
	}

	bn.hash = hashed
	return nil
}

func (bn *branchNode) setHashConcurrent(wg *sync.WaitGroup, c chan error) {
	defer wg.Done()
	err := bn.isEmptyOrNil()
	if err != nil {
		c <- err
		return
	}
	if bn.getHash() != nil {
		return
	}
	if bn.isCollapsed() {
		var hash []byte
		hash, err = encodeNodeAndGetHash(bn)
		if err != nil {
			c <- err
			return
		}
		bn.hash = hash
		return
	}
	hash, err := hashChildrenAndNode(bn)
	if err != nil {
		c <- err
		return
	}
	bn.hash = hash
	return
}

func (bn *branchNode) hashChildren() error {
	err := bn.isEmptyOrNil()
	if err != nil {
		return err
	}
	for i := 0; i < nrOfChildren; i++ {
		if bn.children[i] != nil {
			err = bn.children[i].setHash()
			if err != nil {
				return err
			}
		}
	}
	return nil
}

func (bn *branchNode) hashNode() ([]byte, error) {
	err := bn.isEmptyOrNil()
	if err != nil {
		return nil, err
	}
	for i := range bn.EncodedChildren {
		if bn.children[i] != nil {
			var encChild []byte
			encChild, err = encodeNodeAndGetHash(bn.children[i])
			if err != nil {
				return nil, err
			}
			bn.EncodedChildren[i] = encChild
		}
	}
	return encodeNodeAndGetHash(bn)
}

func (bn *branchNode) commit(force bool, level byte, originDb data.DBWriteCacher, targetDb data.DBWriteCacher) error {
	level++
	err := bn.isEmptyOrNil()
	if err != nil {
		return err
	}

	shouldNotCommit := !bn.dirty && !force
	if shouldNotCommit {
		return nil
	}

	for i := range bn.children {
		if force {
			err = resolveIfCollapsed(bn, byte(i), originDb)
			if err != nil {
				return err
			}
		}

		if bn.children[i] == nil {
			continue
		}

		err = bn.children[i].commit(force, level, originDb, targetDb)
		if err != nil {
			return err
		}
	}
	bn.dirty = false
	err = encodeNodeAndCommitToDB(bn, targetDb)
	if err != nil {
		return err
	}
	if level == maxTrieLevelAfterCommit {
		var collapsed node
		collapsed, err = bn.getCollapsed()
		if err != nil {
			return err
		}
		if n, ok := collapsed.(*branchNode); ok {
			*bn = *n
		}
	}
	return nil
}

func (bn *branchNode) getEncodedNode() ([]byte, error) {
	err := bn.isEmptyOrNil()
	if err != nil {
		return nil, err
	}
	marshaledNode, err := bn.marsh.Marshal(bn)
	if err != nil {
		return nil, err
	}
	marshaledNode = append(marshaledNode, branch)
	return marshaledNode, nil
}

func (bn *branchNode) resolveCollapsed(pos byte, db data.DBWriteCacher) error {
	err := bn.isEmptyOrNil()
	if err != nil {
		return err
	}
	if childPosOutOfRange(pos) {
		return ErrChildPosOutOfRange
	}
	if len(bn.EncodedChildren[pos]) != 0 {
		var child node
		child, err = getNodeFromDBAndDecode(bn.EncodedChildren[pos], db, bn.marsh, bn.hasher)
		if err != nil {
			return err
		}
		child.setGivenHash(bn.EncodedChildren[pos])
		bn.children[pos] = child
	}
	return nil
}

func (bn *branchNode) isCollapsed() bool {
	for i := range bn.children {
		if bn.children[i] != nil {
			return false
		}
	}
	return true
}

func (bn *branchNode) isPosCollapsed(pos int) bool {
	return bn.children[pos] == nil && len(bn.EncodedChildren[pos]) != 0
}

func (bn *branchNode) tryGet(key []byte, db data.DBWriteCacher) (value []byte, err error) {
	err = bn.isEmptyOrNil()
	if err != nil {
		return nil, err
	}
	if len(key) == 0 {
		return nil, nil
	}
	childPos := key[firstByte]
	if childPosOutOfRange(childPos) {
		return nil, ErrChildPosOutOfRange
	}
	key = key[1:]
	err = resolveIfCollapsed(bn, childPos, db)
	if err != nil {
		return nil, err
	}
	if bn.children[childPos] == nil {
		return nil, nil
	}

	return bn.children[childPos].tryGet(key, db)
}

func (bn *branchNode) getNext(key []byte, db data.DBWriteCacher) (node, []byte, error) {
	err := bn.isEmptyOrNil()
	if err != nil {
		return nil, nil, err
	}
	if len(key) == 0 {
		return nil, nil, ErrValueTooShort
	}
	childPos := key[firstByte]
	if childPosOutOfRange(childPos) {
		return nil, nil, ErrChildPosOutOfRange
	}
	key = key[1:]
	err = resolveIfCollapsed(bn, childPos, db)
	if err != nil {
		return nil, nil, err
	}

	if bn.children[childPos] == nil {
		return nil, nil, ErrNodeNotFound
	}
	return bn.children[childPos], key, nil
}

func (bn *branchNode) insert(n *leafNode, db data.DBWriteCacher) (bool, node, [][]byte, error) {
	emptyHashes := make([][]byte, 0)
	err := bn.isEmptyOrNil()
	if err != nil {
		return false, nil, emptyHashes, err
	}
	if len(n.Key) == 0 {
		return false, nil, emptyHashes, ErrValueTooShort
	}
	childPos := n.Key[firstByte]
	if childPosOutOfRange(childPos) {
		return false, nil, emptyHashes, ErrChildPosOutOfRange
	}
	n.Key = n.Key[1:]
	err = resolveIfCollapsed(bn, childPos, db)
	if err != nil {
		return false, nil, emptyHashes, err
	}

	if bn.children[childPos] != nil {
		var dirty bool
		var newNode node
		var oldHashes [][]byte

		dirty, newNode, oldHashes, err = bn.children[childPos].insert(n, db)
		if !dirty || err != nil {
			return false, bn, emptyHashes, err
		}

		if !bn.dirty {
			oldHashes = append(oldHashes, bn.hash)
		}

		bn.children[childPos] = newNode
		bn.dirty = dirty
		if dirty {
			bn.hash = nil
		}
		return true, bn, oldHashes, nil
	}

	newLn, err := newLeafNode(n.Key, n.Value, bn.marsh, bn.hasher)
	if err != nil {
		return false, nil, emptyHashes, err
	}
	bn.children[childPos] = newLn

	oldHash := make([][]byte, 0)
	if !bn.dirty {
		oldHash = append(oldHash, bn.hash)
	}

	bn.dirty = true
	bn.hash = nil
	return true, bn, oldHash, nil
}

func (bn *branchNode) delete(key []byte, db data.DBWriteCacher) (bool, node, [][]byte, error) {
	emptyHashes := make([][]byte, 0)
	err := bn.isEmptyOrNil()
	if err != nil {
		return false, nil, emptyHashes, err
	}
	if len(key) == 0 {
		return false, nil, emptyHashes, ErrValueTooShort
	}
	childPos := key[firstByte]
	if childPosOutOfRange(childPos) {
		return false, nil, emptyHashes, ErrChildPosOutOfRange
	}
	key = key[1:]
	err = resolveIfCollapsed(bn, childPos, db)
	if err != nil {
		return false, nil, emptyHashes, err
	}

	dirty, newNode, oldHashes, err := bn.children[childPos].delete(key, db)
	if !dirty || err != nil {
		return false, nil, emptyHashes, err
	}

	if !bn.dirty {
		oldHashes = append(oldHashes, bn.hash)
	}

	bn.hash = nil
	bn.children[childPos] = newNode
	if newNode == nil {
		bn.EncodedChildren[childPos] = nil
	}

	numChildren, pos := getChildPosition(bn)

	if numChildren == 1 {
		err = resolveIfCollapsed(bn, byte(pos), db)
		if err != nil {
			return false, nil, emptyHashes, err
		}

		newNode, err = bn.children[pos].reduceNode(pos)
		if err != nil {
			return false, nil, emptyHashes, err
		}

		return true, newNode, oldHashes, nil
	}

	bn.dirty = dirty

	return true, bn, oldHashes, nil
}

func (bn *branchNode) reduceNode(pos int) (node, error) {
	newEn, err := newExtensionNode([]byte{byte(pos)}, bn, bn.marsh, bn.hasher)
	if err != nil {
		return nil, err
	}

	return newEn, nil
}

func getChildPosition(n *branchNode) (nrOfChildren int, childPos int) {
	for i := range n.children {
		if n.children[i] != nil || len(n.EncodedChildren[i]) != 0 {
			nrOfChildren++
			childPos = i
		}
	}
	return
}

func (bn *branchNode) clone() *branchNode {
	nodeClone := *bn
	return &nodeClone
}

func (bn *branchNode) isEmptyOrNil() error {
	if bn == nil {
		return ErrNilNode
	}
	for i := range bn.children {
		if bn.children[i] != nil || len(bn.EncodedChildren[i]) != 0 {
			return nil
		}
	}
	return ErrEmptyNode
}

func (bn *branchNode) print(writer io.Writer, index int) {
	if bn == nil {
		return
	}

	str := fmt.Sprintf("B:")
	_, _ = fmt.Fprintln(writer, str)
	for i := 0; i < len(bn.children); i++ {
		if bn.children[i] == nil {
			continue
		}

		child := bn.children[i]
		for j := 0; j < index+len(str)-1; j++ {
			_, _ = fmt.Fprint(writer, " ")
		}
		str2 := fmt.Sprintf("+ %d: ", i)
		_, _ = fmt.Fprint(writer, str2)
		child.print(writer, index+len(str)-1+len(str2))
	}
}

func (bn *branchNode) deepClone() node {
	if bn == nil {
		return nil
	}

	clonedNode := &branchNode{baseNode: &baseNode{}}

	if bn.hash != nil {
		clonedNode.hash = make([]byte, len(bn.hash))
		copy(clonedNode.hash, bn.hash)
	}

	clonedNode.EncodedChildren = make([][]byte, len(bn.EncodedChildren))
	for idx, encChild := range bn.EncodedChildren {
		if encChild == nil {
			continue
		}

		clonedEncChild := make([]byte, len(encChild))
		copy(clonedEncChild, encChild)

		clonedNode.EncodedChildren[idx] = clonedEncChild
	}

	for idx, child := range bn.children {
		if child == nil {
			continue
		}

		clonedNode.children[idx] = child.deepClone()
	}

	clonedNode.dirty = bn.dirty
	clonedNode.marsh = bn.marsh
	clonedNode.hasher = bn.hasher

	return clonedNode
}

<<<<<<< HEAD
func (bn *branchNode) getDirtyHashes() ([][]byte, error) {
	err := bn.isEmptyOrNil()
	if err != nil {
		return nil, err
	}

	dirtyHashes := make([][]byte, 0)

	if !bn.isDirty() {
		return dirtyHashes, nil
	}

	for i := range bn.children {
		if bn.children[i] == nil {
			continue
		}

		var hashes [][]byte
		hashes, err = bn.children[i].getDirtyHashes()
		if err != nil {
			return nil, err
		}

		dirtyHashes = append(dirtyHashes, hashes...)
	}

	dirtyHashes = append(dirtyHashes, bn.getHash())
	return dirtyHashes, nil
}

func (bn *branchNode) getChildren(db data.DBWriteCacher) ([]node, error) {
	err := bn.isEmptyOrNil()
	if err != nil {
		return nil, err
	}

	nextNodes := make([]node, 0)

	for i := range bn.children {
		err = resolveIfCollapsed(bn, byte(i), db)
		if err != nil {
			return nil, err
=======
func (bn *branchNode) getAllLeaves(leaves map[string][]byte, key []byte, db data.DBWriteCacher, marshalizer marshal.Marshalizer) error {
	err := bn.isEmptyOrNil()
	if err != nil {
		return err
	}

	for i := range bn.children {
		err = resolveIfCollapsed(bn, byte(i), db, marshalizer)
		if err != nil {
			return err
>>>>>>> 04de5f47
		}

		if bn.children[i] == nil {
			continue
		}

<<<<<<< HEAD
		nextNodes = append(nextNodes, bn.children[i])
	}

	return nextNodes, nil
}

func (bn *branchNode) isValid() bool {
	nrChildren := 0
	for i := range bn.EncodedChildren {
		if len(bn.EncodedChildren[i]) != 0 || bn.children[i] != nil {
			nrChildren++
		}
	}

	return nrChildren >= 2
}

func (bn *branchNode) setDirty(dirty bool) {
	bn.dirty = dirty
}

func (bn *branchNode) loadChildren(syncer *trieSyncer) error {
	err := bn.isEmptyOrNil()
	if err != nil {
		return err
	}

	for i := range bn.EncodedChildren {
		if len(bn.EncodedChildren[i]) == 0 {
			continue
		}

		var child node
		child, err = syncer.getNode(bn.EncodedChildren[i])
		if err != nil {
			return err
		}

		bn.children[i] = child
	}

	syncer.interceptedNodes.Remove(bn.hash)

=======
		childKey := append(key, byte(i))
		err = bn.children[i].getAllLeaves(leaves, childKey, db, marshalizer)
		if err != nil {
			return err
		}
	}

>>>>>>> 04de5f47
	return nil
}<|MERGE_RESOLUTION|>--- conflicted
+++ resolved
@@ -640,7 +640,6 @@
 	return clonedNode
 }
 
-<<<<<<< HEAD
 func (bn *branchNode) getDirtyHashes() ([][]byte, error) {
 	err := bn.isEmptyOrNil()
 	if err != nil {
@@ -683,25 +682,12 @@
 		err = resolveIfCollapsed(bn, byte(i), db)
 		if err != nil {
 			return nil, err
-=======
-func (bn *branchNode) getAllLeaves(leaves map[string][]byte, key []byte, db data.DBWriteCacher, marshalizer marshal.Marshalizer) error {
-	err := bn.isEmptyOrNil()
-	if err != nil {
-		return err
-	}
-
-	for i := range bn.children {
-		err = resolveIfCollapsed(bn, byte(i), db, marshalizer)
-		if err != nil {
-			return err
->>>>>>> 04de5f47
 		}
 
 		if bn.children[i] == nil {
 			continue
 		}
 
-<<<<<<< HEAD
 		nextNodes = append(nextNodes, bn.children[i])
 	}
 
@@ -745,7 +731,25 @@
 
 	syncer.interceptedNodes.Remove(bn.hash)
 
-=======
+	return nil
+}
+
+func (bn *branchNode) getAllLeaves(leaves map[string][]byte, key []byte, db data.DBWriteCacher, marshalizer marshal.Marshalizer) error {
+	err := bn.isEmptyOrNil()
+	if err != nil {
+		return err
+	}
+
+	for i := range bn.children {
+		err = resolveIfCollapsed(bn, byte(i), db, marshalizer)
+		if err != nil {
+			return err
+		}
+
+		if bn.children[i] == nil {
+			continue
+		}
+
 		childKey := append(key, byte(i))
 		err = bn.children[i].getAllLeaves(leaves, childKey, db, marshalizer)
 		if err != nil {
@@ -753,6 +757,5 @@
 		}
 	}
 
->>>>>>> 04de5f47
 	return nil
 }