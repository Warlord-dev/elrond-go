package trie

import (
	"io"
	"sync"

	"github.com/ElrondNetwork/elrond-go/data"
	"github.com/ElrondNetwork/elrond-go/hashing"
	"github.com/ElrondNetwork/elrond-go/marshal"
)

type node interface {
	getHash() []byte
	setHash() error
	setGivenHash([]byte)
	setHashConcurrent(wg *sync.WaitGroup, c chan error)
	setRootHash() error
	getCollapsed() (node, error) // a collapsed node is a node that instead of the children holds the children hashes
	isCollapsed() bool
	isPosCollapsed(pos int) bool
	isDirty() bool
	getEncodedNode() ([]byte, error)
	commit(force bool, level byte, originDb data.DBWriteCacher, targetDb data.DBWriteCacher) error
	resolveCollapsed(pos byte, db data.DBWriteCacher) error
	hashNode() ([]byte, error)
	hashChildren() error
	tryGet(key []byte, db data.DBWriteCacher) ([]byte, error)
	getNext(key []byte, db data.DBWriteCacher) (node, []byte, error)
	insert(n *leafNode, db data.DBWriteCacher) (bool, node, [][]byte, error)
	delete(key []byte, db data.DBWriteCacher) (bool, node, [][]byte, error)
	reduceNode(pos int) (node, error)
	isEmptyOrNil() error
	print(writer io.Writer, index int, db data.DBWriteCacher)
	deepClone() node
	getDirtyHashes(data.ModifiedHashes) error
	getChildren(db data.DBWriteCacher) ([]node, error)
	isValid() bool
	setDirty(bool)
	loadChildren(*trieSyncer) error
	getAllLeaves(map[string][]byte, []byte, data.DBWriteCacher, marshal.Marshalizer) error

	getMarshalizer() marshal.Marshalizer
	setMarshalizer(marshal.Marshalizer)
	getHasher() hashing.Hasher
	setHasher(hashing.Hasher)
}

type atomicBuffer interface {
	len() int
<<<<<<< HEAD
	removeFirst()
	getFirst() *snapshotsQueueEntry
	clone() snapshotsBuffer
}

// RequestHandler defines the methods through which request to data can be made
type RequestHandler interface {
	RequestTrieNodes(destShardID uint32, hash []byte, topic string)
	IsInterfaceNil() bool
=======
	add(rootHash []byte)
	contains(rootHash []byte) bool
	remove(rootHash []byte)
}

type snapshotNode interface {
	commit(force bool, level byte, originDb data.DBWriteCacher, targetDb data.DBWriteCacher) error
>>>>>>> 7fc78dab
}<|MERGE_RESOLUTION|>--- conflicted
+++ resolved
@@ -47,17 +47,6 @@
 
 type atomicBuffer interface {
 	len() int
-<<<<<<< HEAD
-	removeFirst()
-	getFirst() *snapshotsQueueEntry
-	clone() snapshotsBuffer
-}
-
-// RequestHandler defines the methods through which request to data can be made
-type RequestHandler interface {
-	RequestTrieNodes(destShardID uint32, hash []byte, topic string)
-	IsInterfaceNil() bool
-=======
 	add(rootHash []byte)
 	contains(rootHash []byte) bool
 	remove(rootHash []byte)
@@ -65,5 +54,10 @@
 
 type snapshotNode interface {
 	commit(force bool, level byte, originDb data.DBWriteCacher, targetDb data.DBWriteCacher) error
->>>>>>> 7fc78dab
+}
+
+// RequestHandler defines the methods through which request to data can be made
+type RequestHandler interface {
+	RequestTrieNodes(destShardID uint32, hash []byte, topic string)
+	IsInterfaceNil() bool
 }