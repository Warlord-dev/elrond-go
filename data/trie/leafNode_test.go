package trie

import (
	"crypto/rand"
	"encoding/hex"
	"fmt"
	"reflect"
	"testing"
	"time"

	"github.com/ElrondNetwork/elrond-go/data"
	"github.com/ElrondNetwork/elrond-go/data/mock"
	protobuf "github.com/ElrondNetwork/elrond-go/data/trie/proto"
	"github.com/ElrondNetwork/elrond-go/hashing"
	"github.com/ElrondNetwork/elrond-go/marshal"
	"github.com/ElrondNetwork/elrond-go/storage/lrucache"
	"github.com/stretchr/testify/assert"
)

func getLn(db data.DBWriteCacher, marsh marshal.Marshalizer, hasher hashing.Hasher) *leafNode {
	newLn, _ := newLeafNode([]byte("dog"), []byte("dog"), db, marsh, hasher)
	return newLn
}

func TestLeafNode_newLeafNode(t *testing.T) {
	t.Parallel()

	db, marsh, hasher := getTestDbMarshAndHasher()
	expectedLn := &leafNode{
		CollapsedLn: protobuf.CollapsedLn{
			Key:   []byte("dog"),
			Value: []byte("dog"),
		},
		baseNode: &baseNode{
			dirty:  true,
			db:     db,
			marsh:  marsh,
			hasher: hasher,
		},
	}
	ln, _ := newLeafNode([]byte("dog"), []byte("dog"), db, marsh, hasher)
	assert.Equal(t, expectedLn, ln)
}

func TestLeafNode_getHash(t *testing.T) {
	t.Parallel()

	ln := &leafNode{baseNode: &baseNode{hash: []byte("test hash")}}
	assert.Equal(t, ln.hash, ln.getHash())
}

func TestLeafNode_isDirty(t *testing.T) {
	t.Parallel()

	ln := &leafNode{baseNode: &baseNode{dirty: true}}
	assert.Equal(t, true, ln.isDirty())

	ln = &leafNode{baseNode: &baseNode{dirty: false}}
	assert.Equal(t, false, ln.isDirty())
}

func TestLeafNode_getCollapsed(t *testing.T) {
	t.Parallel()

	ln := getLn(getTestDbMarshAndHasher())

	collapsed, err := ln.getCollapsed()
	assert.Nil(t, err)
	assert.Equal(t, ln, collapsed)
}

func TestLeafNode_setHash(t *testing.T) {
	t.Parallel()

	ln := getLn(getTestDbMarshAndHasher())
	hash, _ := encodeNodeAndGetHash(ln)

	err := ln.setHash()
	assert.Nil(t, err)
	assert.Equal(t, hash, ln.hash)
}

func TestLeafNode_setHashEmptyNode(t *testing.T) {
	t.Parallel()

	ln := &leafNode{baseNode: &baseNode{}}

	err := ln.setHash()
	assert.Equal(t, ErrEmptyNode, err)
	assert.Nil(t, ln.hash)
}

func TestLeafNode_setHashNilNode(t *testing.T) {
	t.Parallel()

	var ln *leafNode

	err := ln.setHash()
	assert.Equal(t, ErrNilNode, err)
	assert.Nil(t, ln)
}

func TestLeafNode_setGivenHash(t *testing.T) {
	t.Parallel()

	ln := &leafNode{baseNode: &baseNode{}}
	expectedHash := []byte("node hash")

	ln.setGivenHash(expectedHash)
	assert.Equal(t, expectedHash, ln.hash)
}

func TestLeafNode_hashChildren(t *testing.T) {
	t.Parallel()

	ln := getLn(getTestDbMarshAndHasher())

	assert.Nil(t, ln.hashChildren())
}

func TestLeafNode_hashNode(t *testing.T) {
	t.Parallel()

	ln := getLn(getTestDbMarshAndHasher())
	expectedHash, _ := encodeNodeAndGetHash(ln)

	hash, err := ln.hashNode()
	assert.Nil(t, err)
	assert.Equal(t, expectedHash, hash)
}

func TestLeafNode_hashNodeEmptyNode(t *testing.T) {
	t.Parallel()

	ln := &leafNode{}

	hash, err := ln.hashNode()
	assert.Equal(t, ErrEmptyNode, err)
	assert.Nil(t, hash)
}

func TestLeafNode_hashNodeNilNode(t *testing.T) {
	t.Parallel()

	var ln *leafNode

	hash, err := ln.hashNode()
	assert.Equal(t, ErrNilNode, err)
	assert.Nil(t, hash)
}

func TestLeafNode_commit(t *testing.T) {
	t.Parallel()

	ln := getLn(getTestDbMarshAndHasher())
	hash, _ := encodeNodeAndGetHash(ln)
	_ = ln.setHash()

	err := ln.commit(false, 0, ln.db)
	assert.Nil(t, err)

	encNode, _ := ln.db.Get(hash)
	node, _ := decodeNode(encNode, ln.db, ln.marsh, ln.hasher)
	ln = getLn(ln.db, ln.marsh, ln.hasher)
	ln.dirty = false
	assert.Equal(t, ln, node)
}

func TestLeafNode_commitEmptyNode(t *testing.T) {
	t.Parallel()

	ln := &leafNode{}

	err := ln.commit(false, 0, nil)
	assert.Equal(t, ErrEmptyNode, err)
}

func TestLeafNode_commitNilNode(t *testing.T) {
	t.Parallel()

	var ln *leafNode

	err := ln.commit(false, 0, nil)
	assert.Equal(t, ErrNilNode, err)
}

func TestLeafNode_getEncodedNode(t *testing.T) {
	t.Parallel()

	ln := getLn(getTestDbMarshAndHasher())
	expectedEncodedNode, _ := ln.marsh.Marshal(ln)
	expectedEncodedNode = append(expectedEncodedNode, leaf)

	encNode, err := ln.getEncodedNode()
	assert.Nil(t, err)
	assert.Equal(t, expectedEncodedNode, encNode)
}

func TestLeafNode_getEncodedNodeEmpty(t *testing.T) {
	t.Parallel()

	ln := &leafNode{}

	encNode, err := ln.getEncodedNode()
	assert.Equal(t, ErrEmptyNode, err)
	assert.Nil(t, encNode)
}

func TestLeafNode_getEncodedNodeNil(t *testing.T) {
	t.Parallel()

	var ln *leafNode

	encNode, err := ln.getEncodedNode()
	assert.Equal(t, ErrNilNode, err)
	assert.Nil(t, encNode)
}

func TestLeafNode_resolveCollapsed(t *testing.T) {
	t.Parallel()

	ln := getLn(getTestDbMarshAndHasher())

	assert.Nil(t, ln.resolveCollapsed(0))
}

func TestLeafNode_isCollapsed(t *testing.T) {
	t.Parallel()

	ln := getLn(getTestDbMarshAndHasher())
	assert.False(t, ln.isCollapsed())
}

func TestLeafNode_tryGet(t *testing.T) {
	t.Parallel()

	ln := getLn(getTestDbMarshAndHasher())
	key := []byte("dog")

	val, err := ln.tryGet(key)
	assert.Equal(t, []byte("dog"), val)
	assert.Nil(t, err)
}

func TestLeafNode_tryGetWrongKey(t *testing.T) {
	t.Parallel()

	ln := getLn(getTestDbMarshAndHasher())
	wrongKey := []byte{1, 2, 3}

	val, err := ln.tryGet(wrongKey)
	assert.Nil(t, val)
	assert.Nil(t, err)
}

func TestLeafNode_tryGetEmptyNode(t *testing.T) {
	t.Parallel()

	ln := &leafNode{}

	key := []byte("dog")
	val, err := ln.tryGet(key)
	assert.Equal(t, ErrEmptyNode, err)
	assert.Nil(t, val)
}

func TestLeafNode_tryGetNilNode(t *testing.T) {
	t.Parallel()

	var ln *leafNode
	key := []byte("dog")

	val, err := ln.tryGet(key)
	assert.Equal(t, ErrNilNode, err)
	assert.Nil(t, val)
}

func TestLeafNode_getNext(t *testing.T) {
	t.Parallel()

	ln := getLn(getTestDbMarshAndHasher())
	key := []byte("dog")

	node, key, err := ln.getNext(key)
	assert.Nil(t, node)
	assert.Nil(t, key)
	assert.Nil(t, err)
}

func TestLeafNode_getNextWrongKey(t *testing.T) {
	t.Parallel()

	ln := getLn(getTestDbMarshAndHasher())
	wrongKey := append([]byte{2}, []byte("dog")...)

	node, key, err := ln.getNext(wrongKey)
	assert.Nil(t, node)
	assert.Nil(t, key)
	assert.Equal(t, ErrNodeNotFound, err)
}

func TestLeafNode_getNextNilNode(t *testing.T) {
	t.Parallel()

	var ln *leafNode
	key := []byte("dog")

	node, key, err := ln.getNext(key)
	assert.Nil(t, node)
	assert.Nil(t, key)
	assert.Equal(t, ErrNilNode, err)
}

func TestLeafNode_insertAtSameKey(t *testing.T) {
	t.Parallel()

	ln := getLn(getTestDbMarshAndHasher())
	key := []byte("dog")
	expectedVal := []byte("dogs")
	node, _ := newLeafNode(key, expectedVal, ln.db, ln.marsh, ln.hasher)

	dirty, newNode, _, err := ln.insert(node)
	assert.True(t, dirty)
	assert.Nil(t, err)

	val, _ := newNode.tryGet(key)
	assert.Equal(t, expectedVal, val)
}

func TestLeafNode_insertAtDifferentKey(t *testing.T) {
	t.Parallel()

	db, marsh, hasher := getTestDbMarshAndHasher()

	lnKey := []byte{2, 100, 111, 103}
	ln, _ := newLeafNode(lnKey, []byte("dog"), db, marsh, hasher)

	nodeKey := []byte{3, 4, 5}
	nodeVal := []byte{3, 4, 5}
	node, _ := newLeafNode(nodeKey, nodeVal, db, marsh, hasher)

	dirty, newNode, _, err := ln.insert(node)
	assert.True(t, dirty)
	assert.Nil(t, err)

	val, _ := newNode.tryGet(nodeKey)
	assert.Equal(t, nodeVal, val)
	assert.IsType(t, &branchNode{}, newNode)
}

func TestLeafNode_insertInStoredLnAtSameKey(t *testing.T) {
	t.Parallel()

	ln := getLn(getTestDbMarshAndHasher())
	node, _ := newLeafNode([]byte("dog"), []byte("dogs"), ln.db, ln.marsh, ln.hasher)
	_ = ln.commit(false, 0, ln.db)
	lnHash := ln.getHash()

	dirty, _, oldHashes, err := ln.insert(node)
	assert.True(t, dirty)
	assert.Nil(t, err)
	assert.Equal(t, [][]byte{lnHash}, oldHashes)
}

func TestLeafNode_insertInStoredLnAtDifferentKey(t *testing.T) {
	t.Parallel()

	db, marsh, hasher := getTestDbMarshAndHasher()
	ln, _ := newLeafNode([]byte{1, 2, 3}, []byte("dog"), db, marsh, hasher)
	node, _ := newLeafNode([]byte{4, 5, 6}, []byte("dogs"), db, marsh, hasher)
	_ = ln.commit(false, 0, ln.db)
	lnHash := ln.getHash()

	dirty, _, oldHashes, err := ln.insert(node)
	assert.True(t, dirty)
	assert.Nil(t, err)
	assert.Equal(t, [][]byte{lnHash}, oldHashes)
}

func TestLeafNode_insertInDirtyLnAtSameKey(t *testing.T) {
	t.Parallel()

	ln := getLn(getTestDbMarshAndHasher())
	node, _ := newLeafNode([]byte("dog"), []byte("dogs"), ln.db, ln.marsh, ln.hasher)

	dirty, _, oldHashes, err := ln.insert(node)
	assert.True(t, dirty)
	assert.Nil(t, err)
	assert.Equal(t, [][]byte{}, oldHashes)
}

func TestLeafNode_insertInDirtyLnAtDifferentKey(t *testing.T) {
	t.Parallel()

	db, marsh, hasher := getTestDbMarshAndHasher()
	ln, _ := newLeafNode([]byte{1, 2, 3}, []byte("dog"), db, marsh, hasher)
	node, _ := newLeafNode([]byte{4, 5, 6}, []byte("dogs"), db, marsh, hasher)

	dirty, _, oldHashes, err := ln.insert(node)
	assert.True(t, dirty)
	assert.Nil(t, err)
	assert.Equal(t, [][]byte{}, oldHashes)
}

func TestLeafNode_insertInNilNode(t *testing.T) {
	t.Parallel()

	var ln *leafNode

	dirty, newNode, _, err := ln.insert(&leafNode{})
	assert.False(t, dirty)
	assert.Equal(t, ErrNilNode, err)
	assert.Nil(t, newNode)
}

func TestLeafNode_deletePresent(t *testing.T) {
	t.Parallel()

	ln := getLn(getTestDbMarshAndHasher())

	dirty, newNode, _, err := ln.delete([]byte("dog"))
	assert.True(t, dirty)
	assert.Nil(t, err)
	assert.Nil(t, newNode)
}

func TestLeafNode_deleteFromStoredLnAtSameKey(t *testing.T) {
	t.Parallel()

	ln := getLn(getTestDbMarshAndHasher())
	_ = ln.commit(false, 0, ln.db)
	lnHash := ln.getHash()

	dirty, _, oldHashes, err := ln.delete([]byte("dog"))
	assert.True(t, dirty)
	assert.Nil(t, err)
	assert.Equal(t, [][]byte{lnHash}, oldHashes)
}

func TestLeafNode_deleteFromLnAtDifferentKey(t *testing.T) {
	t.Parallel()

	ln := getLn(getTestDbMarshAndHasher())
	_ = ln.commit(false, 0, ln.db)
	wrongKey := []byte{1, 2, 3}

	dirty, _, oldHashes, err := ln.delete(wrongKey)
	assert.False(t, dirty)
	assert.Nil(t, err)
	assert.Equal(t, [][]byte{}, oldHashes)
}

func TestLeafNode_deleteFromDirtyLnAtSameKey(t *testing.T) {
	t.Parallel()

	ln := getLn(getTestDbMarshAndHasher())

	dirty, _, oldHashes, err := ln.delete([]byte("dog"))
	assert.True(t, dirty)
	assert.Nil(t, err)
	assert.Equal(t, [][]byte{}, oldHashes)
}

func TestLeafNode_deleteNotPresent(t *testing.T) {
	t.Parallel()

	ln := getLn(getTestDbMarshAndHasher())
	wrongKey := []byte{1, 2, 3}

	dirty, newNode, _, err := ln.delete(wrongKey)
	assert.False(t, dirty)
	assert.Nil(t, err)
	assert.Equal(t, ln, newNode)
}

func TestLeafNode_reduceNode(t *testing.T) {
	t.Parallel()

	db, marsh, hasher := getTestDbMarshAndHasher()
	ln, _ := newLeafNode([]byte{100, 111, 103}, nil, db, marsh, hasher)
	expected, _ := newLeafNode([]byte{2, 100, 111, 103}, nil, db, marsh, hasher)
	expected.dirty = true

	node, err := ln.reduceNode(2)
	assert.Equal(t, expected, node)
	assert.Nil(t, err)
}

func TestLeafNode_isEmptyOrNil(t *testing.T) {
	t.Parallel()

	ln := &leafNode{}
	assert.Equal(t, ErrEmptyNode, ln.isEmptyOrNil())

	ln = nil
	assert.Equal(t, ErrNilNode, ln.isEmptyOrNil())
}

func TestLeafNode_getChildren(t *testing.T) {
	t.Parallel()

	ln := getLn(getTestDbMarshAndHasher())

	children, err := ln.getChildren()
	assert.Nil(t, err)
	assert.Equal(t, 0, len(children))
}

func TestLeafNode_isValid(t *testing.T) {
	t.Parallel()

	ln := getLn(getTestDbMarshAndHasher())
	assert.True(t, ln.isValid())

	ln.Value = []byte{}
	assert.False(t, ln.isValid())
}

func TestLeafNode_setDirty(t *testing.T) {
	t.Parallel()

	ln := &leafNode{baseNode: &baseNode{}}
	ln.setDirty(true)

	assert.True(t, ln.dirty)
}

func TestLeafNode_loadChildren(t *testing.T) {
	t.Parallel()

	_, marsh, hasher := getTestDbMarshAndHasher()
	tr := initTrie()
	nodes, hashes := getEncodedTrieNodesAndHashes(tr)
	nodesCacher, _ := lrucache.NewCache(100)

	resolver := &mock.TrieNodesResolverStub{}
	for i := range nodes {
<<<<<<< HEAD
		node, _ := NewInterceptedTrieNode(nodes[i], tr.GetDatabase(), marsh, hasher)
=======
		node, _ := NewInterceptedTrieNode(nodes[i], tr.Database(), marsh, hasher)
>>>>>>> 54ee1ce5
		nodesCacher.Put(node.hash, node)
	}
	syncer, _ := NewTrieSyncer(resolver, nodesCacher, tr, time.Second)
	syncer.interceptedNodes.RegisterHandler(func(key []byte) {
		syncer.chRcvTrieNodes <- true
	})

	lnPosition := 5
	ln := &leafNode{baseNode: &baseNode{hash: hashes[lnPosition]}}
	err := ln.loadChildren(syncer)
	assert.Nil(t, err)
	assert.Equal(t, 5, nodesCacher.Len())
}

//------- deepClone

func TestLeafNode_deepCloneWithNilHashShouldWork(t *testing.T) {
	t.Parallel()

	ln := &leafNode{baseNode: &baseNode{}}
	ln.dirty = true
	ln.hash = nil
	ln.Value = getRandomByteSlice()
	ln.Key = getRandomByteSlice()

	cloned := ln.deepClone().(*leafNode)

	testSameLeafNodeContent(t, ln, cloned)
}

func TestLeafNode_deepCloneWithNilValueShouldWork(t *testing.T) {
	t.Parallel()

	ln := &leafNode{baseNode: &baseNode{}}
	ln.dirty = true
	ln.hash = getRandomByteSlice()
	ln.Value = nil
	ln.Key = getRandomByteSlice()

	cloned := ln.deepClone().(*leafNode)

	testSameLeafNodeContent(t, ln, cloned)
}

func TestLeafNode_deepCloneWithNilKeyShouldWork(t *testing.T) {
	t.Parallel()

	ln := &leafNode{baseNode: &baseNode{}}
	ln.dirty = true
	ln.hash = getRandomByteSlice()
	ln.Value = getRandomByteSlice()
	ln.Key = nil

	cloned := ln.deepClone().(*leafNode)

	testSameLeafNodeContent(t, ln, cloned)
}

func TestLeafNode_deepCloneShouldWork(t *testing.T) {
	t.Parallel()

	ln := &leafNode{baseNode: &baseNode{}}
	ln.dirty = true
	ln.hash = getRandomByteSlice()
	ln.Value = getRandomByteSlice()
	ln.Key = getRandomByteSlice()

	cloned := ln.deepClone().(*leafNode)

	testSameLeafNodeContent(t, ln, cloned)
}

func testSameLeafNodeContent(t *testing.T, expected *leafNode, actual *leafNode) {
	if !reflect.DeepEqual(expected, actual) {
		assert.Fail(t, "not equal content")
		fmt.Printf(
			"expected:\n %s, got: \n%s",
			getLeafNodeContents(expected),
			getLeafNodeContents(actual),
		)
	}
	assert.False(t, expected == actual)
}

func getRandomByteSlice() []byte {
	maxChars := 32
	buff := make([]byte, maxChars)
	_, _ = rand.Reader.Read(buff)

	return buff
}

func getLeafNodeContents(lf *leafNode) string {
	str := fmt.Sprintf(`leaf node:
  key: %s
  value: %s
  hash: %s
  dirty: %v
`,
		hex.EncodeToString(lf.Key),
		hex.EncodeToString(lf.Value),
		hex.EncodeToString(lf.hash),
		lf.dirty)

	return str
}<|MERGE_RESOLUTION|>--- conflicted
+++ resolved
@@ -535,11 +535,7 @@
 
 	resolver := &mock.TrieNodesResolverStub{}
 	for i := range nodes {
-<<<<<<< HEAD
-		node, _ := NewInterceptedTrieNode(nodes[i], tr.GetDatabase(), marsh, hasher)
-=======
 		node, _ := NewInterceptedTrieNode(nodes[i], tr.Database(), marsh, hasher)
->>>>>>> 54ee1ce5
 		nodesCacher.Put(node.hash, node)
 	}
 	syncer, _ := NewTrieSyncer(resolver, nodesCacher, tr, time.Second)
