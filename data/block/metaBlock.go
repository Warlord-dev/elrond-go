package block

import (
	"bytes"
	"encoding/hex"
	"fmt"
	"io"
	"math/big"

	"github.com/ElrondNetwork/elrond-go/data"
	"github.com/ElrondNetwork/elrond-go/data/block/capnp"
	"github.com/ElrondNetwork/elrond-go/sharding"
	capn "github.com/glycerine/go-capnproto"
)

// PeerAction type represents the possible events that a node can trigger for the metachain to notarize
type PeerAction uint8

// Constants mapping the actions that a node can take
const (
	PeerRegistrantion PeerAction = iota + 1
	PeerUnstaking
	PeerDeregistration
	PeerJailed
	PeerUnJailed
	PeerSlashed
	PeerReStake
)

func (pa PeerAction) String() string {
	switch pa {
	case PeerRegistrantion:
		return "PeerRegistration"
	case PeerUnstaking:
		return "PeerUnstaking"
	case PeerDeregistration:
		return "PeerDeregistration"
	case PeerJailed:
		return "PeerJailed"
	case PeerUnJailed:
		return "PeerUnjailed"
	case PeerSlashed:
		return "PeerSlashed"
	case PeerReStake:
		return "PeerReStake"
	default:
		return fmt.Sprintf("Unknown type (%d)", pa)
	}
}

// PeerData holds information about actions taken by a peer:
//  - a peer can register with an amount to become a validator
//  - a peer can choose to deregister and get back the deposited value
type PeerData struct {
	Address     []byte     `capid:"0"`
	PublicKey   []byte     `capid:"1"`
	Action      PeerAction `capid:"2"`
	TimeStamp   uint64     `capid:"3"`
	ValueChange *big.Int   `capid:"4"`
}

// ShardMiniBlockHeader holds data for one shard miniblock header
type ShardMiniBlockHeader struct {
	Hash            []byte `capid:"0"`
	ReceiverShardID uint32 `capid:"1"`
	SenderShardID   uint32 `capid:"2"`
	TxCount         uint32 `capid:"3"`
}

// ShardData holds the block information sent by the shards to the metachain
type ShardData struct {
	ShardID               uint32                 `capid:"0"`
	HeaderHash            []byte                 `capid:"1"`
	ShardMiniBlockHeaders []ShardMiniBlockHeader `capid:"2"`
	PrevRandSeed          []byte                 `capid:"3"`
	PubKeysBitmap         []byte                 `capid:"4"`
	Signature             []byte                 `capid:"5"`
	TxCount               uint32                 `capid:"6"`
	Round                 uint64                 `capid:"7"`
	PrevHash              []byte                 `capid:"8"`
	Nonce                 uint64                 `capid:"9"`
}

// EpochStartShardData hold the last finalized headers hash and state root hash
type EpochStartShardData struct {
	ShardId                 uint32                 `capid:"0"`
	HeaderHash              []byte                 `capid:"1"`
	RootHash                []byte                 `capid:"2"`
	FirstPendingMetaBlock   []byte                 `capid:"3"`
	LastFinishedMetaBlock   []byte                 `capid:"4"`
	PendingMiniBlockHeaders []ShardMiniBlockHeader `capid:"5"`
}

// EpochStart holds the block information for end-of-epoch
type EpochStart struct {
	LastFinalizedHeaders []EpochStartShardData `capid:"1"`
}

// MetaBlock holds the data that will be saved to the metachain each round
type MetaBlock struct {
	Nonce                  uint64            `capid:"0"`
	Epoch                  uint32            `capid:"1"`
	Round                  uint64            `capid:"2"`
	TimeStamp              uint64            `capid:"3"`
	ShardInfo              []ShardData       `capid:"4"`
	PeerInfo               []PeerData        `capid:"5"`
	Signature              []byte            `capid:"6"`
	LeaderSignature        []byte            `capid:"7"`
	PubKeysBitmap          []byte            `capid:"8"`
	PrevHash               []byte            `capid:"9"`
	PrevRandSeed           []byte            `capid:"10"`
	RandSeed               []byte            `capid:"11"`
	RootHash               []byte            `capid:"12"`
	ValidatorStatsRootHash []byte            `capid:"13"`
	TxCount                uint32            `capid:"14"`
	MiniBlockHeaders       []MiniBlockHeader `capid:"15"`
<<<<<<< HEAD
	ReceiptsHash           []byte            `capid:"16"`
=======
	EpochStart             EpochStart        `capid:"15"`
	ChainID                []byte            `capid:"16"`
>>>>>>> 9e4972c8
}


// Save saves the serialized data of a PeerData into a stream through Capnp protocol
func (p *PeerData) Save(w io.Writer) error {
	seg := capn.NewBuffer(nil)
	PeerDataGoToCapn(seg, p)
	_, err := seg.WriteTo(w)
	return err
}

// Load loads the data from the stream into a PeerData object through Capnp protocol
func (p *PeerData) Load(r io.Reader) error {
	capMsg, err := capn.ReadFromStream(r, nil)
	if err != nil {
		return err
	}
	z := capnp.ReadRootPeerDataCapn(capMsg)
	PeerDataCapnToGo(z, p)
	return nil
}

// Save saves the serialized data of a ShardData into a stream through Capnp protocol
func (s *ShardData) Save(w io.Writer) error {
	seg := capn.NewBuffer(nil)
	ShardDataGoToCapn(seg, s)
	_, err := seg.WriteTo(w)
	return err
}

// Load loads the data from the stream into a ShardData object through Capnp protocol
func (s *ShardData) Load(r io.Reader) error {
	capMsg, err := capn.ReadFromStream(r, nil)
	if err != nil {
		return err
	}
	z := capnp.ReadRootShardDataCapn(capMsg)
	ShardDataCapnToGo(z, s)
	return nil
}

// Save saves the serialized data of a MetaBlock into a stream through Capnp protocol
func (m *MetaBlock) Save(w io.Writer) error {
	seg := capn.NewBuffer(nil)
	MetaBlockGoToCapn(seg, m)
	_, err := seg.WriteTo(w)
	return err
}

// Load loads the data from the stream into a MetaBlock object through Capnp protocol
func (m *MetaBlock) Load(r io.Reader) error {
	capMsg, err := capn.ReadFromStream(r, nil)
	if err != nil {
		return err
	}
	z := capnp.ReadRootMetaBlockCapn(capMsg)
	MetaBlockCapnToGo(z, m)
	return nil
}

// Save saves the serialized data of a ShardData into a stream through Capnp protocol
func (e *EpochStart) Save(w io.Writer) error {
	seg := capn.NewBuffer(nil)
	EpochStartGoToCapn(seg, *e)
	_, err := seg.WriteTo(w)
	return err
}

// Load loads the data from the stream into a EpochStart object through Capnp protocol
func (e *EpochStart) Load(r io.Reader) error {
	capMsg, err := capn.ReadFromStream(r, nil)
	if err != nil {
		return err
	}
	z := capnp.ReadRootEpochStartCapn(capMsg)
	EpochStartCapnToGo(z, e)
	return nil
}

// PeerDataGoToCapn is a helper function to copy fields from a Peer Data object to a PeerDataCapn object
func PeerDataGoToCapn(seg *capn.Segment, src *PeerData) capnp.PeerDataCapn {
	dest := capnp.AutoNewPeerDataCapn(seg)
	value, _ := src.ValueChange.GobEncode()
	dest.SetAddress(src.Address)
	dest.SetPublicKey(src.PublicKey)
	dest.SetAction(uint8(src.Action))
	dest.SetTimestamp(src.TimeStamp)
	dest.SetValue(value)

	return dest
}

// PeerDataCapnToGo is a helper function to copy fields from a PeerDataCapn object to a PeerData object
func PeerDataCapnToGo(src capnp.PeerDataCapn, dest *PeerData) *PeerData {
	if dest == nil {
		dest = &PeerData{}
	}
	if dest.ValueChange == nil {
		dest.ValueChange = big.NewInt(0)
	}
	dest.Address = src.Address()
	dest.PublicKey = src.PublicKey()
	dest.Action = PeerAction(src.Action())
	dest.TimeStamp = src.Timestamp()
	err := dest.ValueChange.GobDecode(src.Value())
	if err != nil {
		return nil
	}
	return dest
}

// ShardMiniBlockHeaderGoToCapn is a helper function to copy fields from a ShardMiniBlockHeader object to a
// ShardMiniBlockHeaderCapn object
func ShardMiniBlockHeaderGoToCapn(seg *capn.Segment, src *ShardMiniBlockHeader) capnp.ShardMiniBlockHeaderCapn {
	dest := capnp.AutoNewShardMiniBlockHeaderCapn(seg)

	dest.SetHash(src.Hash)
	dest.SetReceiverShardId(src.ReceiverShardID)
	dest.SetSenderShardId(src.SenderShardID)
	dest.SetTxCount(src.TxCount)

	return dest
}

// ShardMiniBlockHeaderCapnToGo is a helper function to copy fields from a ShardMiniBlockHeaderCapn object to a
// ShardMiniBlockHeader object
func ShardMiniBlockHeaderCapnToGo(src capnp.ShardMiniBlockHeaderCapn, dest *ShardMiniBlockHeader) *ShardMiniBlockHeader {
	if dest == nil {
		dest = &ShardMiniBlockHeader{}
	}
	dest.Hash = src.Hash()
	dest.ReceiverShardID = src.ReceiverShardId()
	dest.SenderShardID = src.SenderShardId()
	dest.TxCount = src.TxCount()

	return dest
}

// ShardDataGoToCapn is a helper function to copy fields from a ShardData object to a ShardDataCapn object
func ShardDataGoToCapn(seg *capn.Segment, src *ShardData) capnp.ShardDataCapn {
	dest := capnp.AutoNewShardDataCapn(seg)

	dest.SetShardId(src.ShardID)
	dest.SetHeaderHash(src.HeaderHash)
	dest.SetPrevRandSeed(src.PrevRandSeed)
	dest.SetPubKeysBitmap(src.PubKeysBitmap)
	dest.SetSignature(src.Signature)

	// create the list of shardMiniBlockHeaders
	if len(src.ShardMiniBlockHeaders) > 0 {
		typedList := capnp.NewShardMiniBlockHeaderCapnList(seg, len(src.ShardMiniBlockHeaders))
		plist := capn.PointerList(typedList)

		for i, elem := range src.ShardMiniBlockHeaders {
			_ = plist.Set(i, capn.Object(ShardMiniBlockHeaderGoToCapn(seg, &elem)))
		}
		dest.SetShardMiniBlockHeaders(typedList)
	}
	dest.SetTxCount(src.TxCount)

	return dest
}

// ShardDataCapnToGo is a helper function to copy fields from a ShardDataCapn object to a ShardData object
func ShardDataCapnToGo(src capnp.ShardDataCapn, dest *ShardData) *ShardData {
	if dest == nil {
		dest = &ShardData{}
	}
	dest.ShardID = src.ShardId()
	dest.HeaderHash = src.HeaderHash()
	dest.PrevRandSeed = src.PrevRandSeed()
	dest.PubKeysBitmap = src.PubKeysBitmap()
	dest.Signature = src.Signature()

	n := src.ShardMiniBlockHeaders().Len()
	dest.ShardMiniBlockHeaders = make([]ShardMiniBlockHeader, n)
	for i := 0; i < n; i++ {
		dest.ShardMiniBlockHeaders[i] = *ShardMiniBlockHeaderCapnToGo(src.ShardMiniBlockHeaders().At(i), nil)
	}
	dest.TxCount = src.TxCount()

	return dest
}

// EpochStartShardDataGoToCapn is a helper function to copy fields from a FinalizedHeaderHeader object to a
// EpochStartShardDataCapn object
func EpochStartShardDataGoToCapn(seg *capn.Segment, src *EpochStartShardData) capnp.FinalizedHeadersCapn {
	dest := capnp.AutoNewFinalizedHeadersCapn(seg)

	dest.SetRootHash(src.RootHash)
	dest.SetHeaderHash(src.HeaderHash)
	dest.SetShardId(src.ShardId)
	dest.SetFirstPendingMetaBlock(src.FirstPendingMetaBlock)
	dest.SetLastFinishedMetaBlock(src.LastFinishedMetaBlock)

	if len(src.PendingMiniBlockHeaders) > 0 {
		typedList := capnp.NewShardMiniBlockHeaderCapnList(seg, len(src.PendingMiniBlockHeaders))
		plist := capn.PointerList(typedList)

		for i, elem := range src.PendingMiniBlockHeaders {
			_ = plist.Set(i, capn.Object(ShardMiniBlockHeaderGoToCapn(seg, &elem)))
		}
		dest.SetPendingMiniBlockHeaders(typedList)
	}

	return dest
}

// EpochStartShardDataCapnToGo is a helper function to copy fields from a FinalizedHeaderCapn object to a
// EpochStartShardData object
func EpochStartShardDataCapnToGo(src capnp.FinalizedHeadersCapn, dest *EpochStartShardData) *EpochStartShardData {
	if dest == nil {
		dest = &EpochStartShardData{}
	}

	dest.RootHash = src.RootHash()
	dest.HeaderHash = src.HeaderHash()
	dest.ShardId = src.ShardId()
	dest.FirstPendingMetaBlock = src.FirstPendingMetaBlock()
	dest.LastFinishedMetaBlock = src.LastFinishedMetaBlock()

	n := src.PendingMiniBlockHeaders().Len()
	dest.PendingMiniBlockHeaders = make([]ShardMiniBlockHeader, n)
	for i := 0; i < n; i++ {
		dest.PendingMiniBlockHeaders[i] = *ShardMiniBlockHeaderCapnToGo(src.PendingMiniBlockHeaders().At(i), nil)
	}

	return dest
}

// EpochStartGoToCapn is a helper function to copy fields from a ShardData object to a ShardDataCapn object
func EpochStartGoToCapn(seg *capn.Segment, src EpochStart) capnp.EpochStartCapn {
	dest := capnp.AutoNewEpochStartCapn(seg)

	if len(src.LastFinalizedHeaders) > 0 {
		typedList := capnp.NewFinalizedHeadersCapnList(seg, len(src.LastFinalizedHeaders))
		pList := capn.PointerList(typedList)

		for i, elem := range src.LastFinalizedHeaders {
			_ = pList.Set(i, capn.Object(EpochStartShardDataGoToCapn(seg, &elem)))
		}
		dest.SetLastFinalizedHeaders(typedList)
	}

	return dest
}

// EpochStartCapnToGo is a helper function to copy fields from a ShardDataCapn object to a ShardData object
func EpochStartCapnToGo(src capnp.EpochStartCapn, dest *EpochStart) *EpochStart {
	if dest == nil {
		dest = &EpochStart{}
	}

	n := src.LastFinalizedHeaders().Len()
	dest.LastFinalizedHeaders = make([]EpochStartShardData, n)
	for i := 0; i < n; i++ {
		dest.LastFinalizedHeaders[i] = *EpochStartShardDataCapnToGo(src.LastFinalizedHeaders().At(i), nil)
	}

	return dest
}

// MetaBlockGoToCapn is a helper function to copy fields from a MetaBlock object to a MetaBlockCapn object
func MetaBlockGoToCapn(seg *capn.Segment, src *MetaBlock) capnp.MetaBlockCapn {
	dest := capnp.AutoNewMetaBlockCapn(seg)

	if len(src.ShardInfo) > 0 {
		typedList := capnp.NewShardDataCapnList(seg, len(src.ShardInfo))
		plist := capn.PointerList(typedList)

		for i, elem := range src.ShardInfo {
			_ = plist.Set(i, capn.Object(ShardDataGoToCapn(seg, &elem)))
		}
		dest.SetShardInfo(typedList)
	}

	if len(src.PeerInfo) > 0 {
		typedList := capnp.NewPeerDataCapnList(seg, len(src.PeerInfo))
		plist := capn.PointerList(typedList)

		for i, elem := range src.PeerInfo {
			_ = plist.Set(i, capn.Object(PeerDataGoToCapn(seg, &elem)))
		}
		dest.SetPeerInfo(typedList)
	}

	if len(src.MiniBlockHeaders) > 0 {
		miniBlockList := capnp.NewMiniBlockHeaderCapnList(seg, len(src.MiniBlockHeaders))
		pList := capn.PointerList(miniBlockList)

		for i, elem := range src.MiniBlockHeaders {
			_ = pList.Set(i, capn.Object(MiniBlockHeaderGoToCapn(seg, &elem)))
		}
		dest.SetMiniBlockHeaders(miniBlockList)
	}

	dest.SetSignature(src.Signature)
	dest.SetPubKeysBitmap(src.PubKeysBitmap)
	dest.SetPrevHash(src.PrevHash)
	dest.SetPrevRandSeed(src.PrevRandSeed)
	dest.SetRandSeed(src.RandSeed)
	dest.SetRootHash(src.RootHash)
	dest.SetValidatorStatsRootHash(src.ValidatorStatsRootHash)
	dest.SetTxCount(src.TxCount)
	dest.SetNonce(src.Nonce)
	dest.SetEpoch(src.Epoch)
	dest.SetRound(src.Round)
	dest.SetTimeStamp(src.TimeStamp)
	dest.SetEpochStart(EpochStartGoToCapn(seg, src.EpochStart))
	dest.SetLeaderSignature(src.LeaderSignature)
	dest.SetChainid(src.ChainID)

	return dest
}

// MetaBlockCapnToGo is a helper function to copy fields from a MetaBlockCapn object to a MetaBlock object
func MetaBlockCapnToGo(src capnp.MetaBlockCapn, dest *MetaBlock) *MetaBlock {
	if dest == nil {
		dest = &MetaBlock{}
	}

	n := src.ShardInfo().Len()
	dest.ShardInfo = make([]ShardData, n)
	for i := 0; i < n; i++ {
		dest.ShardInfo[i] = *ShardDataCapnToGo(src.ShardInfo().At(i), nil)
	}
	n = src.PeerInfo().Len()
	dest.PeerInfo = make([]PeerData, n)
	for i := 0; i < n; i++ {
		dest.PeerInfo[i] = *PeerDataCapnToGo(src.PeerInfo().At(i), nil)
	}

	mbLength := src.MiniBlockHeaders().Len()
	dest.MiniBlockHeaders = make([]MiniBlockHeader, mbLength)
	for i := 0; i < mbLength; i++ {
		dest.MiniBlockHeaders[i] = *MiniBlockHeaderCapnToGo(src.MiniBlockHeaders().At(i), nil)
	}

	dest.Signature = src.Signature()
	dest.PubKeysBitmap = src.PubKeysBitmap()
	dest.PrevHash = src.PrevHash()
	dest.PrevRandSeed = src.PrevRandSeed()
	dest.RandSeed = src.RandSeed()
	dest.RootHash = src.RootHash()
	dest.ValidatorStatsRootHash = src.ValidatorStatsRootHash()
	dest.TxCount = src.TxCount()
	dest.LeaderSignature = src.LeaderSignature()
	dest.Nonce = src.Nonce()
	dest.Epoch = src.Epoch()
	dest.Round = src.Round()
	dest.TimeStamp = src.TimeStamp()
	dest.EpochStart = *EpochStartCapnToGo(src.EpochStart(), nil)
	dest.ChainID = src.Chainid()

	return dest
}

// GetShardID returns the metachain shard id
func (m *MetaBlock) GetShardID() uint32 {
	return sharding.MetachainShardId
}

// GetNonce return header nonce
func (m *MetaBlock) GetNonce() uint64 {
	return m.Nonce
}

// GetEpoch return header epoch
func (m *MetaBlock) GetEpoch() uint32 {
	return m.Epoch
}

// GetRound return round from header
func (m *MetaBlock) GetRound() uint64 {
	return m.Round
}

// GetTimeStamp returns the time stamp
func (m *MetaBlock) GetTimeStamp() uint64 {
	return m.TimeStamp
}

// GetRootHash returns the roothash from header
func (m *MetaBlock) GetRootHash() []byte {
	return m.RootHash
}

// GetValidatorStatsRootHash returns the root hash for the validator statistics trie at this current block
func (m *MetaBlock) GetValidatorStatsRootHash() []byte {
	return m.ValidatorStatsRootHash
}

// GetPrevHash returns previous block header hash
func (m *MetaBlock) GetPrevHash() []byte {
	return m.PrevHash
}

// GetPrevRandSeed gets the previous random seed
func (m *MetaBlock) GetPrevRandSeed() []byte {
	return m.PrevRandSeed
}

// GetRandSeed gets the current random seed
func (m *MetaBlock) GetRandSeed() []byte {
	return m.RandSeed
}

// GetPubKeysBitmap return signers bitmap
func (m *MetaBlock) GetPubKeysBitmap() []byte {
	return m.PubKeysBitmap
}

// GetSignature return signed data
func (m *MetaBlock) GetSignature() []byte {
	return m.Signature
}

// GetLeaderSignature returns the signature of the leader
func (m *MetaBlock) GetLeaderSignature() []byte {
	return m.LeaderSignature
}

// GetChainID gets the chain ID on which this block is valid on
func (m *MetaBlock) GetChainID() []byte {
	return m.ChainID
}

// GetTxCount returns transaction count in the current meta block
func (m *MetaBlock) GetTxCount() uint32 {
	return m.TxCount
}

<<<<<<< HEAD
// GetReceiptsHash returns the hash of the receipts and intra-shard smart contract results
func (m *MetaBlock) GetReceiptsHash() []byte {
	return m.ReceiptsHash
=======
// SetShardID sets header shard ID
func (m *MetaBlock) SetShardID(shId uint32) {
>>>>>>> 9e4972c8
}

// SetNonce sets header nonce
func (m *MetaBlock) SetNonce(n uint64) {
	m.Nonce = n
}

// SetEpoch sets header epoch
func (m *MetaBlock) SetEpoch(e uint32) {
	m.Epoch = e
}

// SetRound sets header round
func (m *MetaBlock) SetRound(r uint64) {
	m.Round = r
}

// SetRootHash sets root hash
func (m *MetaBlock) SetRootHash(rHash []byte) {
	m.RootHash = rHash
}

// SetValidatorStatsRootHash set's the root hash for the validator statistics trie
func (m *MetaBlock) SetValidatorStatsRootHash(rHash []byte) {
	m.ValidatorStatsRootHash = rHash
}

// SetPrevHash sets prev hash
func (m *MetaBlock) SetPrevHash(pvHash []byte) {
	m.PrevHash = pvHash
}

// SetPrevRandSeed sets the previous randomness seed
func (m *MetaBlock) SetPrevRandSeed(pvRandSeed []byte) {
	m.PrevRandSeed = pvRandSeed
}

// SetRandSeed sets the current random seed
func (m *MetaBlock) SetRandSeed(randSeed []byte) {
	m.RandSeed = randSeed
}

// SetPubKeysBitmap sets publick key bitmap
func (m *MetaBlock) SetPubKeysBitmap(pkbm []byte) {
	m.PubKeysBitmap = pkbm
}

// SetSignature set header signature
func (m *MetaBlock) SetSignature(sg []byte) {
	m.Signature = sg
}

// SetLeaderSignature will set the leader's signature
func (m *MetaBlock) SetLeaderSignature(sg []byte) {
	m.LeaderSignature = sg
}

// SetChainID sets the chain ID on which this block is valid on
func (m *MetaBlock) SetChainID(chainID []byte) {
	m.ChainID = chainID
}

// SetTimeStamp sets header timestamp
func (m *MetaBlock) SetTimeStamp(ts uint64) {
	m.TimeStamp = ts
}

// SetTxCount sets the transaction count of the current meta block
func (m *MetaBlock) SetTxCount(txCount uint32) {
	m.TxCount = txCount
}

// GetMiniBlockHeadersWithDst as a map of hashes and sender IDs
func (m *MetaBlock) GetMiniBlockHeadersWithDst(destId uint32) map[string]uint32 {
	hashDst := make(map[string]uint32, 0)
	for i := 0; i < len(m.ShardInfo); i++ {
		if m.ShardInfo[i].ShardID == destId {
			continue
		}

		for _, val := range m.ShardInfo[i].ShardMiniBlockHeaders {
			if val.ReceiverShardID == destId && val.SenderShardID != destId {
				hashDst[string(val.Hash)] = val.SenderShardID
			}
		}
	}

	for _, val := range m.MiniBlockHeaders {
		if val.ReceiverShardID == destId && val.SenderShardID != destId {
			hashDst[string(val.Hash)] = val.SenderShardID
		}
	}

	return hashDst
}

// IsInterfaceNil returns true if there is no value under the interface
func (m *MetaBlock) IsInterfaceNil() bool {
	if m == nil {
		return true
	}
	return false
}

// ItemsInHeader gets the number of items(hashes) added in block header
func (m *MetaBlock) ItemsInHeader() uint32 {
	itemsInHeader := len(m.ShardInfo)
	for i := 0; i < len(m.ShardInfo); i++ {
		itemsInHeader += len(m.ShardInfo[i].ShardMiniBlockHeaders)
	}

	itemsInHeader += len(m.PeerInfo)
	itemsInHeader += len(m.MiniBlockHeaders)

	return uint32(itemsInHeader)
}

// IsStartOfEpochBlock verifies if the block is of type start of epoch
func (m *MetaBlock) IsStartOfEpochBlock() bool {
	return len(m.EpochStart.LastFinalizedHeaders) > 0
}

// ItemsInBody gets the number of items(hashes) added in block body
func (m *MetaBlock) ItemsInBody() uint32 {
	return m.TxCount
}

// Clone will return a clone of the object
func (m *MetaBlock) Clone() data.HeaderHandler {
	metaBlockCopy := *m
	return &metaBlockCopy
}

// CheckChainID returns nil if the header's chain ID matches the one provided
// otherwise, it will error
func (m *MetaBlock) CheckChainID(reference []byte) error {
	if !bytes.Equal(m.ChainID, reference) {
		return fmt.Errorf(
			"%w, expected: %s, got %s",
			data.ErrInvalidChainID,
			hex.EncodeToString(reference),
			hex.EncodeToString(m.ChainID),
		)
	}

	return nil
}<|MERGE_RESOLUTION|>--- conflicted
+++ resolved
@@ -114,12 +114,9 @@
 	ValidatorStatsRootHash []byte            `capid:"13"`
 	TxCount                uint32            `capid:"14"`
 	MiniBlockHeaders       []MiniBlockHeader `capid:"15"`
-<<<<<<< HEAD
 	ReceiptsHash           []byte            `capid:"16"`
-=======
-	EpochStart             EpochStart        `capid:"15"`
-	ChainID                []byte            `capid:"16"`
->>>>>>> 9e4972c8
+	EpochStart             EpochStart        `capid:"17"`
+	ChainID                []byte            `capid:"18"`
 }
 
 
@@ -552,14 +549,13 @@
 	return m.TxCount
 }
 
-<<<<<<< HEAD
 // GetReceiptsHash returns the hash of the receipts and intra-shard smart contract results
 func (m *MetaBlock) GetReceiptsHash() []byte {
 	return m.ReceiptsHash
-=======
+}
+
 // SetShardID sets header shard ID
 func (m *MetaBlock) SetShardID(shId uint32) {
->>>>>>> 9e4972c8
 }
 
 // SetNonce sets header nonce
