--- conflicted
+++ resolved
@@ -389,19 +389,10 @@
 
 // SetTimeStamp sets header timestamp
 func (m *MetaBlock) SetTimeStamp(ts uint64) {
-<<<<<<< HEAD
-	// TODO implement me
-}
-
-// SetCommitment sets header commitment
-func (m *MetaBlock) SetCommitment(commitment []byte) {
-	// TODO implement me - it is implemented in another pull request
+	m.TimeStamp = ts
 }
 
 // IntegrityAndValidity return true as block is nil for metablock.
 func (mb *MetaBlockBody) IntegrityAndValidity() bool {
 	return true
-=======
-	m.TimeStamp = ts
->>>>>>> 23ec9abd
 }