--- conflicted
+++ resolved
@@ -103,17 +103,13 @@
 	RandSeed         []byte            `capid:"10"`
 	RootHash         []byte            `capid:"11"`
 	ValidatorStatsRootHash []byte      `capid:"12"`
-<<<<<<< HEAD
 	TxCount                uint32      `capid:"13"`
-	EndOfEpoch             EndOfEpoch  `capid:"14"`
+	MiniBlockHeaders []MiniBlockHeader `capid:"14"`
+	EndOfEpoch             EndOfEpoch  `capid:"15"`
 }
 
 // MetaBlockBody hold the data for metablock body
 type MetaBlockBody struct {
-=======
-	TxCount          uint32            `capid:"13"`
-	MiniBlockHeaders []MiniBlockHeader `capid:"14"`
->>>>>>> 64afcf94
 }
 
 // Save saves the serialized data of a PeerData into a stream through Capnp protocol
