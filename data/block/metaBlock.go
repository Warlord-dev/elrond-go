//go:generate protoc -I=proto -I=$GOPATH/src -I=$GOPATH/src/github.com/gogo/protobuf/protobuf  --gogoslick_out=. metaBlock.proto
package block

import (
<<<<<<< HEAD
	io "io"
	"io/ioutil"
=======
	"bytes"
	"encoding/hex"
	"fmt"
	"math/big"
>>>>>>> 6ccf18ca

	"github.com/ElrondNetwork/elrond-go/data"
	"github.com/ElrondNetwork/elrond-go/sharding"
)

<<<<<<< HEAD
// don't break the interface

var _ = data.HeaderHandler(&MetaBlock{})
=======
// PeerAction type represents the possible events that a node can trigger for the metachain to notarize
type PeerAction uint8

// Constants mapping the actions that a node can take
const (
	PeerRegistration PeerAction = iota + 1
	PeerUnstaking
	PeerDeregistration
	PeerJailed
	PeerUnJailed
	PeerSlashed
	PeerReStake
)

func (pa PeerAction) String() string {
	switch pa {
	case PeerRegistration:
		return "PeerRegistration"
	case PeerUnstaking:
		return "PeerUnstaking"
	case PeerDeregistration:
		return "PeerDeregistration"
	case PeerJailed:
		return "PeerJailed"
	case PeerUnJailed:
		return "PeerUnjailed"
	case PeerSlashed:
		return "PeerSlashed"
	case PeerReStake:
		return "PeerReStake"
	default:
		return fmt.Sprintf("Unknown type (%d)", pa)
	}
}

// PeerData holds information about actions taken by a peer:
//  - a peer can register with an amount to become a validator
//  - a peer can choose to deregister and get back the deposited value
type PeerData struct {
	Address     []byte
	PublicKey   []byte
	Action      PeerAction
	TimeStamp   uint64
	ValueChange *big.Int
}

// ShardMiniBlockHeader holds data for one shard miniblock header
type ShardMiniBlockHeader struct {
	Hash            []byte
	ReceiverShardID uint32
	SenderShardID   uint32
	TxCount         uint32
}

// ShardData holds the block information sent by the shards to the metachain
type ShardData struct {
	HeaderHash            []byte
	ShardMiniBlockHeaders []ShardMiniBlockHeader
	PrevRandSeed          []byte
	PubKeysBitmap         []byte
	Signature             []byte
	Round                 uint64
	PrevHash              []byte
	Nonce                 uint64
	NumPendingMiniBlocks  uint32
	ShardID               uint32
	TxCount               uint32
}

// EpochStartShardData hold the last finalized headers hash and state root hash
type EpochStartShardData struct {
	ShardId                 uint32
	HeaderHash              []byte
	RootHash                []byte
	FirstPendingMetaBlock   []byte
	LastFinishedMetaBlock   []byte
	PendingMiniBlockHeaders []ShardMiniBlockHeader
}

// EpochStart holds the block information for end-of-epoch
type EpochStart struct {
	LastFinalizedHeaders []EpochStartShardData
}

// MetaBlock holds the data that will be saved to the metachain each round
type MetaBlock struct {
	Nonce                  uint64
	Round                  uint64
	TimeStamp              uint64
	ShardInfo              []ShardData
	PeerInfo               []PeerData
	Signature              []byte
	LeaderSignature        []byte
	PubKeysBitmap          []byte
	PrevHash               []byte
	PrevRandSeed           []byte
	RandSeed               []byte
	RootHash               []byte
	ValidatorStatsRootHash []byte
	MiniBlockHeaders       []MiniBlockHeader
	ReceiptsHash           []byte
	EpochStart             EpochStart
	ChainID                []byte
	Epoch                  uint32
	TxCount                uint32
}
>>>>>>> 6ccf18ca

// GetShardID returns the metachain shard id
func (m *MetaBlock) GetShardID() uint32 {
	return sharding.MetachainShardId
}

<<<<<<< HEAD
=======
// GetNonce return header nonce
func (m *MetaBlock) GetNonce() uint64 {
	return m.Nonce
}

// GetEpoch return header epoch
func (m *MetaBlock) GetEpoch() uint32 {
	return m.Epoch
}

// GetRound return round from header
func (m *MetaBlock) GetRound() uint64 {
	return m.Round
}

// GetTimeStamp returns the time stamp
func (m *MetaBlock) GetTimeStamp() uint64 {
	return m.TimeStamp
}

// GetRootHash returns the roothash from header
func (m *MetaBlock) GetRootHash() []byte {
	return m.RootHash
}

// GetValidatorStatsRootHash returns the root hash for the validator statistics trie at this current block
func (m *MetaBlock) GetValidatorStatsRootHash() []byte {
	return m.ValidatorStatsRootHash
}

// GetPrevHash returns previous block header hash
func (m *MetaBlock) GetPrevHash() []byte {
	return m.PrevHash
}

// GetPrevRandSeed gets the previous random seed
func (m *MetaBlock) GetPrevRandSeed() []byte {
	return m.PrevRandSeed
}

// GetRandSeed gets the current random seed
func (m *MetaBlock) GetRandSeed() []byte {
	return m.RandSeed
}

// GetPubKeysBitmap return signers bitmap
func (m *MetaBlock) GetPubKeysBitmap() []byte {
	return m.PubKeysBitmap
}

// GetSignature return signed data
func (m *MetaBlock) GetSignature() []byte {
	return m.Signature
}

// GetLeaderSignature returns the signature of the leader
func (m *MetaBlock) GetLeaderSignature() []byte {
	return m.LeaderSignature
}

// GetChainID gets the chain ID on which this block is valid on
func (m *MetaBlock) GetChainID() []byte {
	return m.ChainID
}

// GetTxCount returns transaction count in the current meta block
func (m *MetaBlock) GetTxCount() uint32 {
	return m.TxCount
}

// GetReceiptsHash returns the hash of the receipts and intra-shard smart contract results
func (m *MetaBlock) GetReceiptsHash() []byte {
	return m.ReceiptsHash
}

// SetShardID sets header shard ID
func (m *MetaBlock) SetShardID(_ uint32) {
}

>>>>>>> 6ccf18ca
// SetNonce sets header nonce
func (m *MetaBlock) SetNonce(n uint64) {
	m.Nonce = n
}

// SetEpoch sets header epoch
func (m *MetaBlock) SetEpoch(e uint32) {
	m.Epoch = e
}

// SetRound sets header round
func (m *MetaBlock) SetRound(r uint64) {
	m.Round = r
}

// SetRootHash sets root hash
func (m *MetaBlock) SetRootHash(rHash []byte) {
	m.RootHash = rHash
}

// SetValidatorStatsRootHash set's the root hash for the validator statistics trie
func (m *MetaBlock) SetValidatorStatsRootHash(rHash []byte) {
	m.ValidatorStatsRootHash = rHash
}

// SetPrevHash sets prev hash
func (m *MetaBlock) SetPrevHash(pvHash []byte) {
	m.PrevHash = pvHash
}

// SetPrevRandSeed sets the previous randomness seed
func (m *MetaBlock) SetPrevRandSeed(pvRandSeed []byte) {
	m.PrevRandSeed = pvRandSeed
}

// SetRandSeed sets the current random seed
func (m *MetaBlock) SetRandSeed(randSeed []byte) {
	m.RandSeed = randSeed
}

// SetPubKeysBitmap sets publick key bitmap
func (m *MetaBlock) SetPubKeysBitmap(pkbm []byte) {
	m.PubKeysBitmap = pkbm
}

// SetSignature set header signature
func (m *MetaBlock) SetSignature(sg []byte) {
	m.Signature = sg
}

// SetLeaderSignature will set the leader's signature
func (m *MetaBlock) SetLeaderSignature(sg []byte) {
	m.LeaderSignature = sg
}

// SetChainID sets the chain ID on which this block is valid on
func (m *MetaBlock) SetChainID(chainID []byte) {
	m.ChainID = chainID
}

// SetTimeStamp sets header timestamp
func (m *MetaBlock) SetTimeStamp(ts uint64) {
	m.TimeStamp = ts
}

// SetTxCount sets the transaction count of the current meta block
func (m *MetaBlock) SetTxCount(txCount uint32) {
	m.TxCount = txCount
}

// GetMiniBlockHeadersWithDst as a map of hashes and sender IDs
func (m *MetaBlock) GetMiniBlockHeadersWithDst(destId uint32) map[string]uint32 {
	hashDst := make(map[string]uint32)
	for i := 0; i < len(m.ShardInfo); i++ {
		if m.ShardInfo[i].ShardID == destId {
			continue
		}

		for _, val := range m.ShardInfo[i].ShardMiniBlockHeaders {
			if val.ReceiverShardID == destId && val.SenderShardID != destId {
				hashDst[string(val.Hash)] = val.SenderShardID
			}
		}
	}

	for _, val := range m.MiniBlockHeaders {
		if val.ReceiverShardID == destId && val.SenderShardID != destId {
			hashDst[string(val.Hash)] = val.SenderShardID
		}
	}

	return hashDst
}

// IsInterfaceNil returns true if there is no value under the interface
func (m *MetaBlock) IsInterfaceNil() bool {
	if m == nil {
		return true
	}
	return false
}

// ItemsInHeader gets the number of items(hashes) added in block header
func (m *MetaBlock) ItemsInHeader() uint32 {
	itemsInHeader := len(m.ShardInfo)
	for i := 0; i < len(m.ShardInfo); i++ {
		itemsInHeader += len(m.ShardInfo[i].ShardMiniBlockHeaders)
	}

	itemsInHeader += len(m.PeerInfo)
	itemsInHeader += len(m.MiniBlockHeaders)

	return uint32(itemsInHeader)
}

// IsStartOfEpochBlock verifies if the block is of type start of epoch
func (m *MetaBlock) IsStartOfEpochBlock() bool {
	return len(m.EpochStart.LastFinalizedHeaders) > 0
}

// ItemsInBody gets the number of items(hashes) added in block body
func (m *MetaBlock) ItemsInBody() uint32 {
	return m.TxCount
}

// Clone will return a clone of the object
func (m *MetaBlock) Clone() data.HeaderHandler {
	metaBlockCopy := *m
	return &metaBlockCopy
}

<<<<<<< HEAD
// ----- for compatibility only ----

func (pd *PeerData) Save(w io.Writer) error {
	b, err := pd.Marshal()
	if err != nil {
		return err
	}
	_, err = w.Write(b)
	return err
}

func (pd *PeerData) Load(r io.Reader) error {
	b, err := ioutil.ReadAll(r)
	if err != nil {
		return err
	}
	return pd.Unmarshal(b)
}

func (sd *ShardData) Save(w io.Writer) error {
	b, err := sd.Marshal()
	if err != nil {
		return err
	}
	_, err = w.Write(b)
	return err
}

func (sd *ShardData) Load(r io.Reader) error {
	b, err := ioutil.ReadAll(r)
	if err != nil {
		return err
	}
	return sd.Unmarshal(b)
}

func (mb *MetaBlock) Save(w io.Writer) error {
	b, err := mb.Marshal()
	if err != nil {
		return err
	}
	_, err = w.Write(b)
	return err
}

func (mb *MetaBlock) Load(r io.Reader) error {
	b, err := ioutil.ReadAll(r)
	if err != nil {
		return err
	}
	return mb.Unmarshal(b)
=======
// CheckChainID returns nil if the header's chain ID matches the one provided
// otherwise, it will error
func (m *MetaBlock) CheckChainID(reference []byte) error {
	if !bytes.Equal(m.ChainID, reference) {
		return fmt.Errorf(
			"%w, expected: %s, got %s",
			data.ErrInvalidChainID,
			hex.EncodeToString(reference),
			hex.EncodeToString(m.ChainID),
		)
	}

	return nil
>>>>>>> 6ccf18ca
}<|MERGE_RESOLUTION|>--- conflicted
+++ resolved
@@ -2,220 +2,25 @@
 package block
 
 import (
-<<<<<<< HEAD
 	io "io"
 	"io/ioutil"
-=======
 	"bytes"
 	"encoding/hex"
 	"fmt"
 	"math/big"
->>>>>>> 6ccf18ca
 
 	"github.com/ElrondNetwork/elrond-go/data"
 	"github.com/ElrondNetwork/elrond-go/sharding"
 )
 
-<<<<<<< HEAD
 // don't break the interface
-
 var _ = data.HeaderHandler(&MetaBlock{})
-=======
-// PeerAction type represents the possible events that a node can trigger for the metachain to notarize
-type PeerAction uint8
-
-// Constants mapping the actions that a node can take
-const (
-	PeerRegistration PeerAction = iota + 1
-	PeerUnstaking
-	PeerDeregistration
-	PeerJailed
-	PeerUnJailed
-	PeerSlashed
-	PeerReStake
-)
-
-func (pa PeerAction) String() string {
-	switch pa {
-	case PeerRegistration:
-		return "PeerRegistration"
-	case PeerUnstaking:
-		return "PeerUnstaking"
-	case PeerDeregistration:
-		return "PeerDeregistration"
-	case PeerJailed:
-		return "PeerJailed"
-	case PeerUnJailed:
-		return "PeerUnjailed"
-	case PeerSlashed:
-		return "PeerSlashed"
-	case PeerReStake:
-		return "PeerReStake"
-	default:
-		return fmt.Sprintf("Unknown type (%d)", pa)
-	}
-}
-
-// PeerData holds information about actions taken by a peer:
-//  - a peer can register with an amount to become a validator
-//  - a peer can choose to deregister and get back the deposited value
-type PeerData struct {
-	Address     []byte
-	PublicKey   []byte
-	Action      PeerAction
-	TimeStamp   uint64
-	ValueChange *big.Int
-}
-
-// ShardMiniBlockHeader holds data for one shard miniblock header
-type ShardMiniBlockHeader struct {
-	Hash            []byte
-	ReceiverShardID uint32
-	SenderShardID   uint32
-	TxCount         uint32
-}
-
-// ShardData holds the block information sent by the shards to the metachain
-type ShardData struct {
-	HeaderHash            []byte
-	ShardMiniBlockHeaders []ShardMiniBlockHeader
-	PrevRandSeed          []byte
-	PubKeysBitmap         []byte
-	Signature             []byte
-	Round                 uint64
-	PrevHash              []byte
-	Nonce                 uint64
-	NumPendingMiniBlocks  uint32
-	ShardID               uint32
-	TxCount               uint32
-}
-
-// EpochStartShardData hold the last finalized headers hash and state root hash
-type EpochStartShardData struct {
-	ShardId                 uint32
-	HeaderHash              []byte
-	RootHash                []byte
-	FirstPendingMetaBlock   []byte
-	LastFinishedMetaBlock   []byte
-	PendingMiniBlockHeaders []ShardMiniBlockHeader
-}
-
-// EpochStart holds the block information for end-of-epoch
-type EpochStart struct {
-	LastFinalizedHeaders []EpochStartShardData
-}
-
-// MetaBlock holds the data that will be saved to the metachain each round
-type MetaBlock struct {
-	Nonce                  uint64
-	Round                  uint64
-	TimeStamp              uint64
-	ShardInfo              []ShardData
-	PeerInfo               []PeerData
-	Signature              []byte
-	LeaderSignature        []byte
-	PubKeysBitmap          []byte
-	PrevHash               []byte
-	PrevRandSeed           []byte
-	RandSeed               []byte
-	RootHash               []byte
-	ValidatorStatsRootHash []byte
-	MiniBlockHeaders       []MiniBlockHeader
-	ReceiptsHash           []byte
-	EpochStart             EpochStart
-	ChainID                []byte
-	Epoch                  uint32
-	TxCount                uint32
-}
->>>>>>> 6ccf18ca
 
 // GetShardID returns the metachain shard id
 func (m *MetaBlock) GetShardID() uint32 {
 	return sharding.MetachainShardId
 }
 
-<<<<<<< HEAD
-=======
-// GetNonce return header nonce
-func (m *MetaBlock) GetNonce() uint64 {
-	return m.Nonce
-}
-
-// GetEpoch return header epoch
-func (m *MetaBlock) GetEpoch() uint32 {
-	return m.Epoch
-}
-
-// GetRound return round from header
-func (m *MetaBlock) GetRound() uint64 {
-	return m.Round
-}
-
-// GetTimeStamp returns the time stamp
-func (m *MetaBlock) GetTimeStamp() uint64 {
-	return m.TimeStamp
-}
-
-// GetRootHash returns the roothash from header
-func (m *MetaBlock) GetRootHash() []byte {
-	return m.RootHash
-}
-
-// GetValidatorStatsRootHash returns the root hash for the validator statistics trie at this current block
-func (m *MetaBlock) GetValidatorStatsRootHash() []byte {
-	return m.ValidatorStatsRootHash
-}
-
-// GetPrevHash returns previous block header hash
-func (m *MetaBlock) GetPrevHash() []byte {
-	return m.PrevHash
-}
-
-// GetPrevRandSeed gets the previous random seed
-func (m *MetaBlock) GetPrevRandSeed() []byte {
-	return m.PrevRandSeed
-}
-
-// GetRandSeed gets the current random seed
-func (m *MetaBlock) GetRandSeed() []byte {
-	return m.RandSeed
-}
-
-// GetPubKeysBitmap return signers bitmap
-func (m *MetaBlock) GetPubKeysBitmap() []byte {
-	return m.PubKeysBitmap
-}
-
-// GetSignature return signed data
-func (m *MetaBlock) GetSignature() []byte {
-	return m.Signature
-}
-
-// GetLeaderSignature returns the signature of the leader
-func (m *MetaBlock) GetLeaderSignature() []byte {
-	return m.LeaderSignature
-}
-
-// GetChainID gets the chain ID on which this block is valid on
-func (m *MetaBlock) GetChainID() []byte {
-	return m.ChainID
-}
-
-// GetTxCount returns transaction count in the current meta block
-func (m *MetaBlock) GetTxCount() uint32 {
-	return m.TxCount
-}
-
-// GetReceiptsHash returns the hash of the receipts and intra-shard smart contract results
-func (m *MetaBlock) GetReceiptsHash() []byte {
-	return m.ReceiptsHash
-}
-
-// SetShardID sets header shard ID
-func (m *MetaBlock) SetShardID(_ uint32) {
-}
-
->>>>>>> 6ccf18ca
 // SetNonce sets header nonce
 func (m *MetaBlock) SetNonce(n uint64) {
 	m.Nonce = n
@@ -347,59 +152,6 @@
 	return &metaBlockCopy
 }
 
-<<<<<<< HEAD
-// ----- for compatibility only ----
-
-func (pd *PeerData) Save(w io.Writer) error {
-	b, err := pd.Marshal()
-	if err != nil {
-		return err
-	}
-	_, err = w.Write(b)
-	return err
-}
-
-func (pd *PeerData) Load(r io.Reader) error {
-	b, err := ioutil.ReadAll(r)
-	if err != nil {
-		return err
-	}
-	return pd.Unmarshal(b)
-}
-
-func (sd *ShardData) Save(w io.Writer) error {
-	b, err := sd.Marshal()
-	if err != nil {
-		return err
-	}
-	_, err = w.Write(b)
-	return err
-}
-
-func (sd *ShardData) Load(r io.Reader) error {
-	b, err := ioutil.ReadAll(r)
-	if err != nil {
-		return err
-	}
-	return sd.Unmarshal(b)
-}
-
-func (mb *MetaBlock) Save(w io.Writer) error {
-	b, err := mb.Marshal()
-	if err != nil {
-		return err
-	}
-	_, err = w.Write(b)
-	return err
-}
-
-func (mb *MetaBlock) Load(r io.Reader) error {
-	b, err := ioutil.ReadAll(r)
-	if err != nil {
-		return err
-	}
-	return mb.Unmarshal(b)
-=======
 // CheckChainID returns nil if the header's chain ID matches the one provided
 // otherwise, it will error
 func (m *MetaBlock) CheckChainID(reference []byte) error {
@@ -413,5 +165,57 @@
 	}
 
 	return nil
->>>>>>> 6ccf18ca
+}
+
+// ----- for compatibility only ----
+
+func (pd *PeerData) Save(w io.Writer) error {
+	b, err := pd.Marshal()
+	if err != nil {
+		return err
+	}
+	_, err = w.Write(b)
+	return err
+}
+
+func (pd *PeerData) Load(r io.Reader) error {
+	b, err := ioutil.ReadAll(r)
+	if err != nil {
+		return err
+	}
+	return pd.Unmarshal(b)
+}
+
+func (sd *ShardData) Save(w io.Writer) error {
+	b, err := sd.Marshal()
+	if err != nil {
+		return err
+	}
+	_, err = w.Write(b)
+	return err
+}
+
+func (sd *ShardData) Load(r io.Reader) error {
+	b, err := ioutil.ReadAll(r)
+	if err != nil {
+		return err
+	}
+	return sd.Unmarshal(b)
+}
+
+func (mb *MetaBlock) Save(w io.Writer) error {
+	b, err := mb.Marshal()
+	if err != nil {
+		return err
+	}
+	_, err = w.Write(b)
+	return err
+}
+
+func (mb *MetaBlock) Load(r io.Reader) error {
+	b, err := ioutil.ReadAll(r)
+	if err != nil {
+		return err
+	}
+	return mb.Unmarshal(b)
 }