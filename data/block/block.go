package block

import (
	"bytes"
	"encoding/hex"
	"fmt"
	"io"

	"github.com/ElrondNetwork/elrond-go/data"
	"github.com/ElrondNetwork/elrond-go/data/block/capnp"
	"github.com/glycerine/go-capnproto"
)

// This file holds the data structures related with the functionality of a shard block
//
// MiniBlock structure represents the body of a transaction block, holding an array of miniblocks
// each of the miniblocks has a different destination shard
// The body can be transmitted even before having built the heder and go through a prevalidation of each transaction

// Type identifies the type of the block
type Type uint8

// Body should be used when referring to the full list of mini blocks that forms a block body
type Body []*MiniBlock

// MiniBlockSlice should be used when referring to subset of mini blocks that is not
//  necessarily representing a full block body
type MiniBlockSlice []*MiniBlock

const (
	// TxBlock identifies a miniblock holding transactions
	TxBlock Type = 0
	// StateBlock identifies a miniblock holding account state
	StateBlock Type = 1
	// PeerBlock identifies a miniblock holding peer assignation
	PeerBlock Type = 2
	// SmartContractResultBlock identifies a miniblock holding smartcontractresults
	SmartContractResultBlock Type = 3
	// RewardsBlock identifies a miniblock holding accumulated rewards, both system generated and from tx fees
	RewardsBlock Type = 4
	// InvalidBlock identifies a miniblock holding invalid transactions
	InvalidBlock Type = 5
	// ReceiptBlock identifies a miniblock holding receipts
	ReceiptBlock Type = 6
)

// String returns the string representation of the Type
func (bType Type) String() string {
	switch bType {
	case TxBlock:
		return "TxBody"
	case StateBlock:
		return "StateBody"
	case PeerBlock:
		return "PeerBody"
	case SmartContractResultBlock:
		return "SmartContractResultBody"
	case RewardsBlock:
		return "RewardsBody"
	case InvalidBlock:
		return "InvalidBlock"
	case ReceiptBlock:
		return "ReceiptBlock"
	default:
		return fmt.Sprintf("Unknown(%d)", bType)
	}
}

// MiniBlock holds the transactions and the sender/destination shard ids
type MiniBlock struct {
	TxHashes        [][]byte `capid:"0"`
	ReceiverShardID uint32   `capid:"1"`
	SenderShardID   uint32   `capid:"2"`
	Type            Type     `capid:"3"`
}

// MiniBlockHeader holds the hash of a miniblock together with sender/deastination shard id pair.
// The shard ids are both kept in order to differentiate between cross and single shard transactions
type MiniBlockHeader struct {
	Hash            []byte `capid:"0"`
	SenderShardID   uint32 `capid:"1"`
	ReceiverShardID uint32 `capid:"2"`
	TxCount         uint32 `capid:"3"`
	Type            Type   `capid:"4"`
}

// PeerChange holds a change in one peer to shard assignation
type PeerChange struct {
	PubKey      []byte `capid:"0"`
	ShardIdDest uint32 `capid:"1"`
}

// Header holds the metadata of a block. This is the part that is being hashed and run through consensus.
// The header holds the hash of the body and also the link to the previous block header hash
type Header struct {
	Nonce                  uint64            `capid:"0"`
	PrevHash               []byte            `capid:"1"`
	PrevRandSeed           []byte            `capid:"2"`
	RandSeed               []byte            `capid:"3"`
	PubKeysBitmap          []byte            `capid:"4"`
	ShardId                uint32            `capid:"5"`
	TimeStamp              uint64            `capid:"6"`
	Round                  uint64            `capid:"7"`
	Epoch                  uint32            `capid:"8"`
	BlockBodyType          Type              `capid:"9"`
	Signature              []byte            `capid:"10"`
	LeaderSignature        []byte            `capid:"11"`
	MiniBlockHeaders       []MiniBlockHeader `capid:"12"`
	PeerChanges            []PeerChange      `capid:"13"`
	RootHash               []byte            `capid:"14"`
	ValidatorStatsRootHash []byte            `capid:"15"`
<<<<<<< HEAD
	MetaBlockHashes        [][]byte          `capid:"17"`
	TxCount                uint32            `capid:"18"`
	ReceiptsHash           []byte            `capid:"16"`
=======
	MetaBlockHashes        [][]byte          `capid:"16"`
	EpochStartMetaHash     []byte            `capid:"17"`
	TxCount                uint32            `capid:"18"`
	ChainID                []byte            `capid:"19"`
>>>>>>> 9e4972c8
}

// Save saves the serialized data of a Block Header into a stream through Capnp protocol
func (h *Header) Save(w io.Writer) error {
	seg := capn.NewBuffer(nil)
	HeaderGoToCapn(seg, h)
	_, err := seg.WriteTo(w)
	return err
}

// Load loads the data from the stream into a Block Header object through Capnp protocol
func (h *Header) Load(r io.Reader) error {
	capMsg, err := capn.ReadFromStream(r, nil)
	if err != nil {
		return err
	}
	z := capnp.ReadRootHeaderCapn(capMsg)
	HeaderCapnToGo(z, h)
	return nil
}

// HeaderCapnToGo is a helper function to copy fields from a HeaderCapn object to a Header object
func HeaderCapnToGo(src capnp.HeaderCapn, dest *Header) *Header {
	if dest == nil {
		dest = &Header{}
	}

	dest.Nonce = src.Nonce()
	dest.PrevHash = src.PrevHash()
	dest.PrevRandSeed = src.PrevRandSeed()
	dest.RandSeed = src.RandSeed()
	dest.PubKeysBitmap = src.PubKeysBitmap()
	dest.ShardId = src.ShardId()
	dest.TimeStamp = src.TimeStamp()
	dest.Round = src.Round()
	dest.Epoch = src.Epoch()
	dest.BlockBodyType = Type(src.BlockBodyType())
	dest.Signature = src.Signature()
	dest.LeaderSignature = src.LeaderSignature()
	dest.EpochStartMetaHash = src.EpochStartMetaHash()
	dest.ChainID = src.Chainid()

	mbLength := src.MiniBlockHeaders().Len()
	dest.MiniBlockHeaders = make([]MiniBlockHeader, mbLength)
	for i := 0; i < mbLength; i++ {
		dest.MiniBlockHeaders[i] = *MiniBlockHeaderCapnToGo(src.MiniBlockHeaders().At(i), nil)
	}

	peerChangesLen := src.PeerChanges().Len()
	dest.PeerChanges = make([]PeerChange, peerChangesLen)
	for i := 0; i < peerChangesLen; i++ {
		dest.PeerChanges[i] = *PeerChangeCapnToGo(src.PeerChanges().At(i), nil)
	}

	dest.RootHash = src.RootHash()
	dest.ValidatorStatsRootHash = src.ValidatorStatsRootHash()

	var n int
	n = src.MetaHdrHashes().Len()
	dest.MetaBlockHashes = make([][]byte, n)
	for i := 0; i < n; i++ {
		dest.MetaBlockHashes[i] = src.MetaHdrHashes().At(i)
	}

	dest.TxCount = src.TxCount()

	return dest
}

// HeaderGoToCapn is a helper function to copy fields from a Block Header object to a HeaderCapn object
func HeaderGoToCapn(seg *capn.Segment, src *Header) capnp.HeaderCapn {
	dest := capnp.AutoNewHeaderCapn(seg)

	dest.SetNonce(src.Nonce)
	dest.SetPrevHash(src.PrevHash)
	dest.SetPrevRandSeed(src.PrevRandSeed)
	dest.SetRandSeed(src.RandSeed)
	dest.SetPubKeysBitmap(src.PubKeysBitmap)
	dest.SetShardId(src.ShardId)
	dest.SetTimeStamp(src.TimeStamp)
	dest.SetRound(src.Round)
	dest.SetEpoch(src.Epoch)
	dest.SetBlockBodyType(uint8(src.BlockBodyType))
	dest.SetSignature(src.Signature)
	dest.SetLeaderSignature(src.LeaderSignature)
	dest.SetChainid(src.ChainID)
	dest.SetEpochStartMetaHash(src.EpochStartMetaHash)

	if len(src.MiniBlockHeaders) > 0 {
		miniBlockList := capnp.NewMiniBlockHeaderCapnList(seg, len(src.MiniBlockHeaders))
		pList := capn.PointerList(miniBlockList)

		for i, elem := range src.MiniBlockHeaders {
			_ = pList.Set(i, capn.Object(MiniBlockHeaderGoToCapn(seg, &elem)))
		}
		dest.SetMiniBlockHeaders(miniBlockList)
	}

	if len(src.PeerChanges) > 0 {
		peerChangeList := capnp.NewPeerChangeCapnList(seg, len(src.PeerChanges))
		plist := capn.PointerList(peerChangeList)

		for i, elem := range src.PeerChanges {
			_ = plist.Set(i, capn.Object(PeerChangeGoToCapn(seg, &elem)))
		}
		dest.SetPeerChanges(peerChangeList)
	}

	dest.SetRootHash(src.RootHash)
	dest.SetValidatorStatsRootHash(src.ValidatorStatsRootHash)

	mylist1 := seg.NewDataList(len(src.MetaBlockHashes))
	for i := range src.MetaBlockHashes {
		mylist1.Set(i, src.MetaBlockHashes[i])
	}
	dest.SetMetaHdrHashes(mylist1)

	dest.SetTxCount(src.TxCount)

	return dest
}

// Save saves the serialized data of a MiniBlock into a stream through Capnp protocol
func (s *MiniBlock) Save(w io.Writer) error {
	seg := capn.NewBuffer(nil)
	MiniBlockGoToCapn(seg, s)
	_, err := seg.WriteTo(w)
	return err
}

// Load loads the data from the stream into a MiniBlock object through Capnp protocol
func (s *MiniBlock) Load(r io.Reader) error {
	capMsg, err := capn.ReadFromStream(r, nil)
	if err != nil {
		return err
	}
	z := capnp.ReadRootMiniBlockCapn(capMsg)
	MiniBlockCapnToGo(z, s)
	return nil
}

// MiniBlockCapnToGo is a helper function to copy fields from a MiniBlockCapn object to a MiniBlock object
func MiniBlockCapnToGo(src capnp.MiniBlockCapn, dest *MiniBlock) *MiniBlock {
	if dest == nil {
		dest = &MiniBlock{}
	}

	var n int

	n = src.TxHashes().Len()
	dest.TxHashes = make([][]byte, n)
	for i := 0; i < n; i++ {
		dest.TxHashes[i] = src.TxHashes().At(i)
	}

	dest.ReceiverShardID = src.ReceiverShardID()
	dest.SenderShardID = src.SenderShardID()
	dest.Type = Type(src.Type())

	return dest
}

// MiniBlockGoToCapn is a helper function to copy fields from a MiniBlock object to a MiniBlockCapn object
func MiniBlockGoToCapn(seg *capn.Segment, src *MiniBlock) capnp.MiniBlockCapn {
	dest := capnp.AutoNewMiniBlockCapn(seg)

	mylist1 := seg.NewDataList(len(src.TxHashes))
	for i := range src.TxHashes {
		mylist1.Set(i, src.TxHashes[i])
	}
	dest.SetTxHashes(mylist1)
	dest.SetReceiverShardID(src.ReceiverShardID)
	dest.SetSenderShardID(src.SenderShardID)
	dest.SetType(uint8(src.Type))

	return dest
}

// Save saves the serialized data of a PeerChange into a stream through Capnp protocol
func (s *PeerChange) Save(w io.Writer) error {
	seg := capn.NewBuffer(nil)
	PeerChangeGoToCapn(seg, s)
	_, err := seg.WriteTo(w)
	return err
}

// Load loads the data from the stream into a PeerChange object through Capnp protocol
func (s *PeerChange) Load(r io.Reader) error {
	capMsg, err := capn.ReadFromStream(r, nil)
	if err != nil {
		return err
	}
	z := capnp.ReadRootPeerChangeCapn(capMsg)
	PeerChangeCapnToGo(z, s)
	return nil
}

// PeerChangeCapnToGo is a helper function to copy fields from a PeerChangeCapn object to a PeerChange object
func PeerChangeCapnToGo(src capnp.PeerChangeCapn, dest *PeerChange) *PeerChange {
	if dest == nil {
		dest = &PeerChange{}
	}

	dest.PubKey = src.PubKey()
	dest.ShardIdDest = src.ShardIdDest()

	return dest
}

// PeerChangeGoToCapn is a helper function to copy fields from a PeerChange object to a PeerChangeGoToCapn object
func PeerChangeGoToCapn(seg *capn.Segment, src *PeerChange) capnp.PeerChangeCapn {
	dest := capnp.AutoNewPeerChangeCapn(seg)
	dest.SetPubKey(src.PubKey)
	dest.SetShardIdDest(src.ShardIdDest)

	return dest
}

// Save saves the serialized data of a StateBlockBody into a stream through Capnp protocol
func (s *MiniBlockHeader) Save(w io.Writer) error {
	seg := capn.NewBuffer(nil)
	MiniBlockHeaderGoToCapn(seg, s)
	_, err := seg.WriteTo(w)
	return err
}

// Load loads the data from the stream into a StateBlockBody object through Capnp protocol
func (s *MiniBlockHeader) Load(r io.Reader) error {
	capMsg, err := capn.ReadFromStream(r, nil)
	if err != nil {
		return err
	}
	z := capnp.ReadRootMiniBlockHeaderCapn(capMsg)
	MiniBlockHeaderCapnToGo(z, s)
	return nil
}

// MiniBlockHeaderCapnToGo is a helper function to copy fields from a MiniBlockHeaderCapn object to a MiniBlockHeader object
func MiniBlockHeaderCapnToGo(src capnp.MiniBlockHeaderCapn, dest *MiniBlockHeader) *MiniBlockHeader {
	if dest == nil {
		dest = &MiniBlockHeader{}
	}
	dest.Hash = src.Hash()
	dest.ReceiverShardID = src.ReceiverShardID()
	dest.SenderShardID = src.SenderShardID()
	dest.TxCount = src.TxCount()
	dest.Type = Type(src.Type())

	return dest
}

// MiniBlockHeaderGoToCapn is a helper function to copy fields from a MiniBlockHeader object to a MiniBlockHeaderCapn object
func MiniBlockHeaderGoToCapn(seg *capn.Segment, src *MiniBlockHeader) capnp.MiniBlockHeaderCapn {
	dest := capnp.AutoNewMiniBlockHeaderCapn(seg)

	dest.SetHash(src.Hash)
	dest.SetReceiverShardID(src.ReceiverShardID)
	dest.SetSenderShardID(src.SenderShardID)
	dest.SetTxCount(src.TxCount)
	dest.SetType(uint8(src.Type))

	return dest
}

// GetShardID returns header shard id
func (h *Header) GetShardID() uint32 {
	return h.ShardId
}

// GetNonce returns header nonce
func (h *Header) GetNonce() uint64 {
	return h.Nonce
}

// GetEpoch returns header epoch
func (h *Header) GetEpoch() uint32 {
	return h.Epoch
}

// GetRound returns round from header
func (h *Header) GetRound() uint64 {
	return h.Round
}

// GetRootHash returns the roothash from header
func (h *Header) GetRootHash() []byte {
	return h.RootHash
}

// GetValidatorStatsRootHash returns the root hash for the validator statistics trie at this current block
func (h *Header) GetValidatorStatsRootHash() []byte {
	return h.ValidatorStatsRootHash
}

// GetPrevHash returns previous block header hash
func (h *Header) GetPrevHash() []byte {
	return h.PrevHash
}

// GetPrevRandSeed returns previous random seed
func (h *Header) GetPrevRandSeed() []byte {
	return h.PrevRandSeed
}

// GetRandSeed returns the random seed
func (h *Header) GetRandSeed() []byte {
	return h.RandSeed
}

// GetPubKeysBitmap return signers bitmap
func (h *Header) GetPubKeysBitmap() []byte {
	return h.PubKeysBitmap
}

// GetSignature returns signed data
func (h *Header) GetSignature() []byte {
	return h.Signature
}

// GetLeaderSignature returns the leader's signature
func (h *Header) GetLeaderSignature() []byte {
	return h.LeaderSignature
}

// GetChainID gets the chain ID on which this block is valid on
func (h *Header) GetChainID() []byte {
	return h.ChainID
}

// GetTimeStamp returns the time stamp
func (h *Header) GetTimeStamp() uint64 {
	return h.TimeStamp
}

// GetTxCount returns transaction count in the block associated with this header
func (h *Header) GetTxCount() uint32 {
	return h.TxCount
}

<<<<<<< HEAD
// GetReceiptsHash returns the hash of the receipts and intra-shard smart contract results
func (h *Header) GetReceiptsHash() []byte {
	return h.ReceiptsHash
=======
// SetShardID sets header shard ID
func (h *Header) SetShardID(shId uint32) {
	h.ShardId = shId
>>>>>>> 9e4972c8
}

// SetNonce sets header nonce
func (h *Header) SetNonce(n uint64) {
	h.Nonce = n
}

// SetEpoch sets header epoch
func (h *Header) SetEpoch(e uint32) {
	h.Epoch = e
}

// SetRound sets header round
func (h *Header) SetRound(r uint64) {
	h.Round = r
}

// SetRootHash sets root hash
func (h *Header) SetRootHash(rHash []byte) {
	h.RootHash = rHash
}

// SetValidatorStatsRootHash set's the root hash for the validator statistics trie
func (h *Header) SetValidatorStatsRootHash(rHash []byte) {
	h.ValidatorStatsRootHash = rHash
}

// SetPrevHash sets prev hash
func (h *Header) SetPrevHash(pvHash []byte) {
	h.PrevHash = pvHash
}

// SetPrevRandSeed sets previous random seed
func (h *Header) SetPrevRandSeed(pvRandSeed []byte) {
	h.PrevRandSeed = pvRandSeed
}

// SetRandSeed sets previous random seed
func (h *Header) SetRandSeed(randSeed []byte) {
	h.RandSeed = randSeed
}

// SetPubKeysBitmap sets publick key bitmap
func (h *Header) SetPubKeysBitmap(pkbm []byte) {
	h.PubKeysBitmap = pkbm
}

// SetSignature sets header signature
func (h *Header) SetSignature(sg []byte) {
	h.Signature = sg
}

// SetLeaderSignature will set the leader's signature
func (h *Header) SetLeaderSignature(sg []byte) {
	h.LeaderSignature = sg
}

// SetChainID sets the chain ID on which this block is valid on
func (h *Header) SetChainID(chainID []byte) {
	h.ChainID = chainID
}

// SetTimeStamp sets header timestamp
func (h *Header) SetTimeStamp(ts uint64) {
	h.TimeStamp = ts
}

// SetTxCount sets the transaction count of the block associated with this header
func (h *Header) SetTxCount(txCount uint32) {
	h.TxCount = txCount
}

// GetMiniBlockHeadersWithDst as a map of hashes and sender IDs
func (h *Header) GetMiniBlockHeadersWithDst(destId uint32) map[string]uint32 {
	hashDst := make(map[string]uint32, 0)
	for _, val := range h.MiniBlockHeaders {
		if val.ReceiverShardID == destId && val.SenderShardID != destId {
			hashDst[string(val.Hash)] = val.SenderShardID
		}
	}
	return hashDst
}

// MapMiniBlockHashesToShards is a map of mini block hashes and sender IDs
func (h *Header) MapMiniBlockHashesToShards() map[string]uint32 {
	hashDst := make(map[string]uint32, 0)
	for _, val := range h.MiniBlockHeaders {
		hashDst[string(val.Hash)] = val.SenderShardID
	}
	return hashDst
}

// Clone returns a clone of the object
func (h *Header) Clone() data.HeaderHandler {
	headerCopy := *h
	return &headerCopy
}

// IntegrityAndValidity checks if data is valid
func (b Body) IntegrityAndValidity() error {
	if b == nil || b.IsInterfaceNil() {
		return data.ErrNilBlockBody
	}

	for i := 0; i < len(b); i++ {
		if len(b[i].TxHashes) == 0 {
			return data.ErrMiniBlockEmpty
		}
	}

	return nil
}

// IsInterfaceNil returns true if there is no value under the interface
func (b Body) IsInterfaceNil() bool {
	return b == nil
}

// IsInterfaceNil returns true if there is no value under the interface
func (h *Header) IsInterfaceNil() bool {
	if h == nil {
		return true
	}
	return false
}

// IsStartOfEpochBlock verifies if the block is of type start of epoch
func (h *Header) IsStartOfEpochBlock() bool {
	return len(h.EpochStartMetaHash) > 0
}

// ItemsInHeader gets the number of items(hashes) added in block header
func (h *Header) ItemsInHeader() uint32 {
	itemsInHeader := len(h.MiniBlockHeaders) + len(h.PeerChanges) + len(h.MetaBlockHashes)
	return uint32(itemsInHeader)
}

// ItemsInBody gets the number of items(hashes) added in block body
func (h *Header) ItemsInBody() uint32 {
	return h.TxCount
}

// CheckChainID returns nil if the header's chain ID matches the one provided
// otherwise, it will error
func (h *Header) CheckChainID(reference []byte) error {
	if !bytes.Equal(h.ChainID, reference) {
		return fmt.Errorf(
			"%w, expected: %s, got %s",
			data.ErrInvalidChainID,
			hex.EncodeToString(reference),
			hex.EncodeToString(h.ChainID),
		)
	}

	return nil
}<|MERGE_RESOLUTION|>--- conflicted
+++ resolved
@@ -109,16 +109,11 @@
 	PeerChanges            []PeerChange      `capid:"13"`
 	RootHash               []byte            `capid:"14"`
 	ValidatorStatsRootHash []byte            `capid:"15"`
-<<<<<<< HEAD
-	MetaBlockHashes        [][]byte          `capid:"17"`
-	TxCount                uint32            `capid:"18"`
-	ReceiptsHash           []byte            `capid:"16"`
-=======
 	MetaBlockHashes        [][]byte          `capid:"16"`
 	EpochStartMetaHash     []byte            `capid:"17"`
 	TxCount                uint32            `capid:"18"`
-	ChainID                []byte            `capid:"19"`
->>>>>>> 9e4972c8
+	ReceiptsHash           []byte            `capid:"19"`
+	ChainID                []byte            `capid:"20"`
 }
 
 // Save saves the serialized data of a Block Header into a stream through Capnp protocol
@@ -458,15 +453,14 @@
 	return h.TxCount
 }
 
-<<<<<<< HEAD
+// SetShardID sets header shard ID
+func (h *Header) SetShardID(shId uint32) {
+	h.ShardId = shId
+}
+
 // GetReceiptsHash returns the hash of the receipts and intra-shard smart contract results
 func (h *Header) GetReceiptsHash() []byte {
 	return h.ReceiptsHash
-=======
-// SetShardID sets header shard ID
-func (h *Header) SetShardID(shId uint32) {
-	h.ShardId = shId
->>>>>>> 9e4972c8
 }
 
 // SetNonce sets header nonce
