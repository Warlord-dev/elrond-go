package block_test

import (
	"bytes"
	"testing"

	"github.com/ElrondNetwork/elrond-go/data"
	"github.com/ElrondNetwork/elrond-go/data/block"
	"github.com/stretchr/testify/assert"
)

func TestHeader_SaveLoad(t *testing.T) {
	t.Parallel()

	mb := block.MiniBlockHeader{
		Hash:            []byte("mini block hash"),
		ReceiverShardID: uint32(0),
		SenderShardID:   uint32(10),
		TxCount:         uint32(10),
	}

	pc := block.PeerChange{
		PubKey:      []byte("peer1"),
		ShardIdDest: uint32(0),
	}

	h := block.Header{
<<<<<<< HEAD
		Nonce:              uint64(1),
		PrevHash:           []byte("previous hash"),
		PrevRandSeed:       []byte("prev random seed"),
		RandSeed:           []byte("current random seed"),
		PubKeysBitmap:      []byte("pub key bitmap"),
		ShardId:            uint32(10),
		TimeStamp:          uint64(1234),
		Round:              uint64(1),
		Epoch:              uint32(1),
		BlockBodyType:      block.TxBlock,
		Signature:          []byte("signature"),
		MiniBlockHeaders:   []block.MiniBlockHeader{mb},
		PeerChanges:        []block.PeerChange{pc},
		RootHash:           []byte("root hash"),
		MetaBlockHashes:    make([][]byte, 0),
		TxCount:            uint32(10),
		EpochStartMetaHash: []byte("endofepoch"),
=======
		Nonce:            uint64(1),
		PrevHash:         []byte("previous hash"),
		PrevRandSeed:     []byte("prev random seed"),
		RandSeed:         []byte("current random seed"),
		PubKeysBitmap:    []byte("pub key bitmap"),
		ShardId:          uint32(10),
		TimeStamp:        uint64(1234),
		Round:            uint64(1),
		Epoch:            uint32(1),
		BlockBodyType:    block.TxBlock,
		Signature:        []byte("signature"),
		MiniBlockHeaders: []block.MiniBlockHeader{mb},
		PeerChanges:      []block.PeerChange{pc},
		RootHash:         []byte("root hash"),
		MetaBlockHashes:  make([][]byte, 0),
		TxCount:          uint32(10),
		LeaderSignature:  []byte("leader_sig"),
>>>>>>> db1b464e
	}

	var b bytes.Buffer
	err := h.Save(&b)
	assert.Nil(t, err)

	loadHeader := block.Header{}
	err = loadHeader.Load(&b)
	assert.Nil(t, err)

	assert.Equal(t, loadHeader, h)
}

func TestPeerChange_SaveLoad(t *testing.T) {
	t.Parallel()

	pc := block.PeerChange{
		PubKey:      []byte("pubKey"),
		ShardIdDest: uint32(1),
	}

	var b bytes.Buffer
	err := pc.Save(&b)
	assert.Nil(t, err)

	loadPc := block.PeerChange{}
	err = loadPc.Load(&b)
	assert.Nil(t, err)

	assert.Equal(t, loadPc, pc)
}

func TestMiniBlockHeader_SaveLoad(t *testing.T) {
	t.Parallel()

	mbh := block.MiniBlockHeader{
		Hash:            []byte("mini block hash"),
		SenderShardID:   uint32(1),
		ReceiverShardID: uint32(0),
	}

	var b bytes.Buffer
	err := mbh.Save(&b)
	assert.Nil(t, err)

	loadMbh := block.MiniBlockHeader{}
	err = loadMbh.Load(&b)
	assert.Nil(t, err)

	assert.Equal(t, loadMbh, mbh)
}

func TestMiniBlock_SaveLoad(t *testing.T) {
	t.Parallel()

	mb := block.MiniBlock{
		TxHashes:        [][]byte{[]byte("tx hash1"), []byte("tx hash2")},
		ReceiverShardID: uint32(0),
		SenderShardID:   uint32(0),
	}

	var b bytes.Buffer
	err := mb.Save(&b)
	assert.Nil(t, err)

	loadMb := block.MiniBlock{}
	err = loadMb.Load(&b)
	assert.Nil(t, err)

	assert.Equal(t, loadMb, mb)
}

func TestHeader_GetEpoch(t *testing.T) {
	t.Parallel()

	epoch := uint32(1)
	h := block.Header{
		Epoch: epoch,
	}

	assert.Equal(t, epoch, h.GetEpoch())
}

func TestHeader_GetShard(t *testing.T) {
	t.Parallel()

	shardId := uint32(2)
	h := block.Header{
		ShardId: shardId,
	}

	assert.Equal(t, shardId, h.GetShardID())
}

func TestHeader_GetNonce(t *testing.T) {
	t.Parallel()

	nonce := uint64(2)
	h := block.Header{
		Nonce: nonce,
	}

	assert.Equal(t, nonce, h.GetNonce())
}

func TestHeader_GetPrevHash(t *testing.T) {
	t.Parallel()

	prevHash := []byte("prev hash")
	h := block.Header{
		PrevHash: prevHash,
	}

	assert.Equal(t, prevHash, h.GetPrevHash())
}

func TestHeader_GetPrevRandSeed(t *testing.T) {
	t.Parallel()

	prevRandSeed := []byte("prev random seed")
	h := block.Header{
		PrevRandSeed: prevRandSeed,
	}

	assert.Equal(t, prevRandSeed, h.GetPrevRandSeed())
}

func TestHeader_GetRandSeed(t *testing.T) {
	t.Parallel()

	randSeed := []byte("random seed")
	h := block.Header{
		RandSeed: randSeed,
	}

	assert.Equal(t, randSeed, h.GetRandSeed())
}

func TestHeader_GetPubKeysBitmap(t *testing.T) {
	t.Parallel()

	pubKeysBitmap := []byte{10, 11, 12, 13}
	h := block.Header{
		PubKeysBitmap: pubKeysBitmap,
	}

	assert.Equal(t, pubKeysBitmap, h.GetPubKeysBitmap())
}

func TestHeader_GetRootHash(t *testing.T) {
	t.Parallel()

	rootHash := []byte("root hash")
	h := block.Header{
		RootHash: rootHash,
	}

	assert.Equal(t, rootHash, h.GetRootHash())
}

func TestHeader_GetRound(t *testing.T) {
	t.Parallel()

	round := uint64(1234)
	h := block.Header{
		Round: round,
	}

	assert.Equal(t, round, h.GetRound())
}

func TestHeader_GetSignature(t *testing.T) {
	t.Parallel()

	signature := []byte("signature")
	h := block.Header{
		Signature: signature,
	}

	assert.Equal(t, signature, h.GetSignature())
}

func TestHeader_GetTxCount(t *testing.T) {
	t.Parallel()

	txCount := uint32(10)
	h := block.Header{
		TxCount: txCount,
	}

	assert.Equal(t, txCount, h.GetTxCount())
}

func TestHeader_SetEpoch(t *testing.T) {
	t.Parallel()

	epoch := uint32(10)
	h := block.Header{}
	h.SetEpoch(epoch)

	assert.Equal(t, epoch, h.GetEpoch())
}

func TestHeader_SetNonce(t *testing.T) {
	t.Parallel()

	nonce := uint64(11)
	h := block.Header{}
	h.SetNonce(nonce)

	assert.Equal(t, nonce, h.GetNonce())
}

func TestHeader_SetPrevHash(t *testing.T) {
	t.Parallel()

	prevHash := []byte("prev hash")
	h := block.Header{}
	h.SetPrevHash(prevHash)

	assert.Equal(t, prevHash, h.GetPrevHash())
}

func TestHeader_SetPrevRandSeed(t *testing.T) {
	t.Parallel()

	prevRandSeed := []byte("prev random seed")
	h := block.Header{}
	h.SetPrevRandSeed(prevRandSeed)

	assert.Equal(t, prevRandSeed, h.GetPrevRandSeed())
}

func TestHeader_SetRandSeed(t *testing.T) {
	t.Parallel()

	randSeed := []byte("random seed")
	h := block.Header{}
	h.SetRandSeed(randSeed)

	assert.Equal(t, randSeed, h.GetRandSeed())
}

func TestHeader_SetPubKeysBitmap(t *testing.T) {
	t.Parallel()

	pubKeysBitmap := []byte{12, 13, 14, 15}
	h := block.Header{}
	h.SetPubKeysBitmap(pubKeysBitmap)

	assert.Equal(t, pubKeysBitmap, h.GetPubKeysBitmap())
}

func TestHeader_SetRootHash(t *testing.T) {
	t.Parallel()

	rootHash := []byte("root hash")
	h := block.Header{}
	h.SetRootHash(rootHash)

	assert.Equal(t, rootHash, h.GetRootHash())
}

func TestHeader_SetRound(t *testing.T) {
	t.Parallel()

	rootHash := []byte("root hash")
	h := block.Header{}
	h.SetRootHash(rootHash)

	assert.Equal(t, rootHash, h.GetRootHash())
}

func TestHeader_SetSignature(t *testing.T) {
	t.Parallel()

	signature := []byte("signature")
	h := block.Header{}
	h.SetSignature(signature)

	assert.Equal(t, signature, h.GetSignature())
}

func TestHeader_SetTimeStamp(t *testing.T) {
	t.Parallel()

	timeStamp := uint64(100000)
	h := block.Header{}
	h.SetTimeStamp(timeStamp)

	assert.Equal(t, timeStamp, h.GetTimeStamp())
}

func TestHeader_SetTxCount(t *testing.T) {
	t.Parallel()

	txCount := uint32(10)
	h := block.Header{}
	h.SetTxCount(txCount)

	assert.Equal(t, txCount, h.GetTxCount())
}

func TestBody_IntegrityAndValidityNil(t *testing.T) {
	t.Parallel()

	body := block.Body{}
	body = nil
	assert.Equal(t, data.ErrNilBlockBody, body.IntegrityAndValidity())
}

func TestBody_IntegrityAndValidityEmptyMiniblockShouldThrowException(t *testing.T) {
	t.Parallel()

	txHash0 := []byte("txHash0")
	mb0 := block.MiniBlock{
		ReceiverShardID: 0,
		SenderShardID:   0,
		TxHashes:        [][]byte{txHash0},
	}

	mb1 := block.MiniBlock{}

	body := make(block.Body, 0)
	body = append(body, &mb0)
	body = append(body, &mb1)

	assert.Equal(t, data.ErrMiniBlockEmpty, body.IntegrityAndValidity())
}

func TestBody_IntegrityAndValidityOK(t *testing.T) {
	t.Parallel()

	txHash0 := []byte("txHash0")
	mb0 := block.MiniBlock{
		ReceiverShardID: 0,
		SenderShardID:   0,
		TxHashes:        [][]byte{[]byte(txHash0)},
	}

	body := make(block.Body, 0)
	body = append(body, &mb0)

	assert.Equal(t, nil, body.IntegrityAndValidity())
}

func TestHeader_GetMiniBlockHeadersWithDstShouldWork(t *testing.T) {
	hash_0_0 := []byte("hash_0_0")
	hash_0_1 := []byte("hash_0_1")
	hash1_0_2 := []byte("hash_0_2")
	hash2_0_2 := []byte("hash2_0_2")

	hdr := &block.Header{
		MiniBlockHeaders: []block.MiniBlockHeader{
			{
				SenderShardID:   0,
				ReceiverShardID: 0,
				Hash:            hash_0_0,
			},
			{
				SenderShardID:   0,
				ReceiverShardID: 1,
				Hash:            hash_0_1,
			},
			{
				SenderShardID:   0,
				ReceiverShardID: 2,
				Hash:            hash1_0_2,
			},
			{
				SenderShardID:   0,
				ReceiverShardID: 2,
				Hash:            hash2_0_2,
			},
		},
	}

	hashesWithDest2 := hdr.GetMiniBlockHeadersWithDst(2)

	assert.Equal(t, uint32(0), hashesWithDest2[string(hash1_0_2)])
	assert.Equal(t, uint32(0), hashesWithDest2[string(hash2_0_2)])
}<|MERGE_RESOLUTION|>--- conflicted
+++ resolved
@@ -25,7 +25,6 @@
 	}
 
 	h := block.Header{
-<<<<<<< HEAD
 		Nonce:              uint64(1),
 		PrevHash:           []byte("previous hash"),
 		PrevRandSeed:       []byte("prev random seed"),
@@ -43,25 +42,7 @@
 		MetaBlockHashes:    make([][]byte, 0),
 		TxCount:            uint32(10),
 		EpochStartMetaHash: []byte("endofepoch"),
-=======
-		Nonce:            uint64(1),
-		PrevHash:         []byte("previous hash"),
-		PrevRandSeed:     []byte("prev random seed"),
-		RandSeed:         []byte("current random seed"),
-		PubKeysBitmap:    []byte("pub key bitmap"),
-		ShardId:          uint32(10),
-		TimeStamp:        uint64(1234),
-		Round:            uint64(1),
-		Epoch:            uint32(1),
-		BlockBodyType:    block.TxBlock,
-		Signature:        []byte("signature"),
-		MiniBlockHeaders: []block.MiniBlockHeader{mb},
-		PeerChanges:      []block.PeerChange{pc},
-		RootHash:         []byte("root hash"),
-		MetaBlockHashes:  make([][]byte, 0),
-		TxCount:          uint32(10),
 		LeaderSignature:  []byte("leader_sig"),
->>>>>>> db1b464e
 	}
 
 	var b bytes.Buffer
