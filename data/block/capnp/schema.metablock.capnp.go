--- conflicted
+++ resolved
@@ -1306,19 +1306,16 @@
 }
 func (s MetaBlockCapn) TxCount() uint32     { return C.Struct(s).Get32(12) }
 func (s MetaBlockCapn) SetTxCount(v uint32) { C.Struct(s).Set32(12, v) }
-<<<<<<< HEAD
+func (s MetaBlockCapn) MiniBlockHeaders() MiniBlockHeaderCapn_List {
+	return MiniBlockHeaderCapn_List(C.Struct(s).GetObject(9))
+}
+func (s MetaBlockCapn) SetMiniBlockHeaders(v MiniBlockHeaderCapn_List) {
+	C.Struct(s).SetObject(9, C.Object(v))
+}
 func (s MetaBlockCapn) EndOfEpoch() EndOfEpochCapn {
 	return EndOfEpochCapn(C.Struct(s).GetObject(9).ToStruct())
 }
 func (s MetaBlockCapn) SetEndOfEpoch(v EndOfEpochCapn) { C.Struct(s).SetObject(9, C.Object(v)) }
-=======
-func (s MetaBlockCapn) MiniBlockHeaders() MiniBlockHeaderCapn_List {
-	return MiniBlockHeaderCapn_List(C.Struct(s).GetObject(9))
-}
-func (s MetaBlockCapn) SetMiniBlockHeaders(v MiniBlockHeaderCapn_List) {
-	C.Struct(s).SetObject(9, C.Object(v))
-}
->>>>>>> 64afcf94
 func (s MetaBlockCapn) WriteJSON(w io.Writer) error {
 	b := bufio.NewWriter(w)
 	var err error
@@ -1622,19 +1619,26 @@
 	if err != nil {
 		return err
 	}
-<<<<<<< HEAD
 	_, err = b.WriteString("\"endOfEpoch\":")
-=======
-	_, err = b.WriteString("\"miniBlockHeaders\":")
->>>>>>> 64afcf94
-	if err != nil {
-		return err
-	}
-	{
-<<<<<<< HEAD
+	if err != nil {
+		return err
+	}
+	{
 		s := s.EndOfEpoch()
 		err = s.WriteJSON(b)
-=======
+		if err != nil {
+			return err
+		}
+	}
+	err = b.WriteByte(',')
+	if err != nil {
+		return err
+	}
+	_, err = b.WriteString("\"miniBlockHeaders\":")
+	if err != nil {
+		return err
+	}
+	{
 		s := s.MiniBlockHeaders()
 		{
 			err = b.WriteByte('[')
@@ -1655,7 +1659,6 @@
 			}
 			err = b.WriteByte(']')
 		}
->>>>>>> 64afcf94
 		if err != nil {
 			return err
 		}
@@ -1975,19 +1978,11 @@
 	if err != nil {
 		return err
 	}
-<<<<<<< HEAD
-	_, err = b.WriteString("endOfEpoch = ")
-=======
 	_, err = b.WriteString("miniBlockHeaders = ")
->>>>>>> 64afcf94
-	if err != nil {
-		return err
-	}
-	{
-<<<<<<< HEAD
-		s := s.EndOfEpoch()
-		err = s.WriteCapLit(b)
-=======
+	if err != nil {
+		return err
+	}
+	{
 		s := s.MiniBlockHeaders()
 		{
 			err = b.WriteByte('[')
@@ -2008,7 +2003,21 @@
 			}
 			err = b.WriteByte(']')
 		}
->>>>>>> 64afcf94
+		if err != nil {
+			return err
+		}
+	}
+	_, err = b.WriteString(", ")
+	if err != nil {
+		return err
+	}
+	_, err = b.WriteString("endOfEpoch = ")
+	if err != nil {
+		return err
+	}
+	{
+		s := s.EndOfEpoch()
+		err = s.WriteCapLit(b)
 		if err != nil {
 			return err
 		}
