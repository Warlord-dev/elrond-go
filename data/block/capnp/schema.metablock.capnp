--- conflicted
+++ resolved
@@ -48,27 +48,16 @@
     shardInfo              @4:  List(ShardDataCapn);
     peerInfo               @5:  List(PeerDataCapn);
     signature              @6:  Data;
-<<<<<<< HEAD
-    pubKeysBitmap          @7:  Data;
-    prevHash               @8:  Data;
-    prevRandSeed           @9:  Data;
-    randSeed               @10: Data;
-    rootHash               @11: Data;
-    validatorStatsRootHash @12: Data;
-    txCount                @13: UInt32;
-    miniBlockHeaders       @14: List(MiniBlockHeaderCapn);
-    endOfEpoch             @15: EndOfEpochCapn;
-=======
     leaderSignature        @7:  Data;
     pubKeysBitmap          @8:  Data;
     prevHash               @9:  Data;
-    prevRandSeed           @10: Data;
+    prevRandSeed           @10:  Data;
     randSeed               @11: Data;
     rootHash               @12: Data;
     validatorStatsRootHash @13: Data;
     txCount                @14: UInt32;
     miniBlockHeaders       @15: List(MiniBlockHeaderCapn);
->>>>>>> e6dc7af2
+    endOfEpoch             @16: EndOfEpochCapn;
 }
 
 ##compile with:
