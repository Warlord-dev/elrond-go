--- conflicted
+++ resolved
@@ -25,12 +25,11 @@
 	return adb.obsoleteDataTrieHashes
 }
 
-<<<<<<< HEAD
 func GetCode(account baseAccountHandler) []byte {
 	userAcc := account.(*userAccount)
 	return userAcc.code
-=======
+}
+
 func GetCodeEntry(codeHash []byte, trie Updater, marshalizer marshal.Marshalizer) (*CodeEntry, error) {
 	return getCodeEntry(codeHash, trie, marshalizer)
->>>>>>> 6af838ae
 }