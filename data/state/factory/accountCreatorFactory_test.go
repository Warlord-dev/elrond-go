--- conflicted
+++ resolved
@@ -6,30 +6,27 @@
 	"github.com/ElrondNetwork/elrond-go/data/mock"
 	"github.com/ElrondNetwork/elrond-go/data/state"
 	"github.com/ElrondNetwork/elrond-go/data/state/factory"
+	"github.com/ElrondNetwork/elrond-go/sharding"
 	"github.com/stretchr/testify/assert"
 )
 
-func TestNewAccountFactoryCreator_BadType(t *testing.T) {
+func TestNewAccountFactoryCreator_NilShardCoordinator(t *testing.T) {
 	t.Parallel()
 
-	accF, err := factory.NewAccountFactoryCreator(5)
+	accF, err := factory.NewAccountFactoryCreator(nil)
 
-	assert.Equal(t, err, state.ErrUnknownAccountType)
+	assert.Equal(t, err, state.ErrNilShardCoordinator)
 	assert.Nil(t, accF)
 }
 
 func TestNewAccountFactoryCreator_NormalAccount(t *testing.T) {
 	t.Parallel()
 
-<<<<<<< HEAD
-	accF, err := factory.NewAccountFactoryCreator(factory.UserAccount)
-=======
 	shardC := &mock.ShardCoordinatorMock{
 		SelfID:     0,
 		NrOfShards: 1,
 	}
 	accF, err := factory.NewAccountFactoryCreator(shardC)
->>>>>>> 1f56dff9
 	assert.Nil(t, err)
 
 	accWrp, err := accF.CreateAccount(mock.NewAddressMock(), &mock.AccountTrackerStub{})
@@ -43,15 +40,11 @@
 func TestNewAccountFactoryCreator_MetaAccount(t *testing.T) {
 	t.Parallel()
 
-<<<<<<< HEAD
-	accF, err := factory.NewAccountFactoryCreator(factory.ShardStatistics)
-=======
 	shardC := &mock.ShardCoordinatorMock{
 		SelfID:     sharding.MetachainShardId,
 		NrOfShards: 1,
 	}
 	accF, err := factory.NewAccountFactoryCreator(shardC)
->>>>>>> 1f56dff9
 	assert.Nil(t, err)
 
 	accWrp, err := accF.CreateAccount(mock.NewAddressMock(), &mock.AccountTrackerStub{})
@@ -65,7 +58,6 @@
 func TestNewAccountFactoryCreator_PeerAccount(t *testing.T) {
 	t.Parallel()
 
-<<<<<<< HEAD
 	accF, err := factory.NewAccountFactoryCreator(factory.ValidatorAccount)
 	assert.Nil(t, err)
 
@@ -80,14 +72,11 @@
 func TestNewAccountFactoryCreator_UnknownType(t *testing.T) {
 	t.Parallel()
 
-	accF, err := factory.NewAccountFactoryCreator(10)
-=======
 	shardC := &mock.ShardCoordinatorMock{
 		SelfID:     10,
 		NrOfShards: 5,
 	}
 	accF, err := factory.NewAccountFactoryCreator(shardC)
->>>>>>> 1f56dff9
 	assert.Nil(t, accF)
 	assert.Equal(t, state.ErrUnknownAccountType, err)
 }