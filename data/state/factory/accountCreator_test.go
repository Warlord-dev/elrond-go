--- conflicted
+++ resolved
@@ -13,12 +13,7 @@
 func TestAccountCreator_CreateAccountNilAddress(t *testing.T) {
 	t.Parallel()
 
-<<<<<<< HEAD
-	accF, err := factory.NewAccountFactoryCreator(state.UserAccount)
-	assert.Nil(t, err)
-=======
 	accF := factory.NewAccountCreator()
->>>>>>> 7fc78dab
 
 	_, ok := accF.(*factory.AccountCreator)
 	assert.Equal(t, true, ok)
@@ -30,33 +25,10 @@
 	assert.Equal(t, err, state.ErrNilAddressContainer)
 }
 
-<<<<<<< HEAD
-func TestAccountCreator_CreateAccountNilAccountTraccer(t *testing.T) {
-	t.Parallel()
-
-	accF, err := factory.NewAccountFactoryCreator(state.UserAccount)
-	assert.Nil(t, err)
-
-	_, ok := accF.(*factory.AccountCreator)
-	assert.Equal(t, true, ok)
-
-	acc, err := accF.CreateAccount(&mock.AddressMock{}, nil)
-
-	assert.Nil(t, acc)
-	assert.Equal(t, err, state.ErrNilAccountTracker)
-}
-
-func TestAccountCreator_CreateAccountOk(t *testing.T) {
-	t.Parallel()
-
-	accF, err := factory.NewAccountFactoryCreator(state.UserAccount)
-	assert.Nil(t, err)
-=======
 func TestAccountCreator_CreateAccountOk(t *testing.T) {
 	t.Parallel()
 
 	accF := factory.NewAccountCreator()
->>>>>>> 7fc78dab
 
 	_, ok := accF.(*factory.AccountCreator)
 	assert.Equal(t, true, ok)
