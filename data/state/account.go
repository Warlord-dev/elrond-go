--- conflicted
+++ resolved
@@ -14,177 +14,7 @@
 
 // NewAccount creates a new account object
 func NewAccount() *Account {
-<<<<<<< HEAD
-	acnt := Account{}
-	acnt.Balance = big.NewInt(0)
-
-	return &acnt
-}
-
-// AccountState is a struct that wraps Account and add functionalities to it
-type AccountState struct {
-	account      *Account
-	Addr         Address
-	Code         []byte
-	DataTrie     trie.PatriciaMerkelTree
-	hasher       hashing.Hasher
-	originalData map[string][]byte
-	dirtyData    map[string][]byte
-}
-
-// NewAccountState creates new wrapper for an Account (that has just been retrieved)
-func NewAccountState(address Address, account *Account, hasher hashing.Hasher) *AccountState {
-	acState := AccountState{
-		account:      account,
-		Addr:         address,
-		originalData: make(map[string][]byte),
-		dirtyData:    make(map[string][]byte),
-	}
-
-	acState.hasher = hasher
-
-	return &acState
-}
-
-// Nonce will return a uint64 that holds the nonce of the account
-func (as *AccountState) Nonce() uint64 {
-	return as.account.Nonce
-}
-
-// SetNonce sets the nonce and also records the JournalEntry
-func (as *AccountState) SetNonce(accounts AccountsHandler, nonce uint64) error {
-	if accounts == nil {
-		return ErrNilAccountsHandler
-	}
-
-	accounts.Journal().AddEntry(NewJournalEntryNonce(&as.Addr, as, as.account.Nonce))
-	as.account.Nonce = nonce
-	err := accounts.SaveAccountState(as)
-	if err != nil {
-		return err
-	}
-	return nil
-}
-
-// Balance will return a copy of big.Int that holds the balance
-// Not using pointer as to keep track of all balance changes
-func (as *AccountState) Balance() big.Int {
-	return *as.account.Balance
-}
-
-// SetBalance sets the balance and also records the JournalEntry
-func (as *AccountState) SetBalance(accounts AccountsHandler, value *big.Int) error {
-	if accounts == nil {
-		return ErrNilAccountsHandler
-	}
-
-	if value == nil {
-		return ErrNilValue
-	}
-
-	accounts.Journal().AddEntry(NewJournalEntryBalance(&as.Addr, as, as.account.Balance))
-	as.account.Balance = value
-	err := accounts.SaveAccountState(as)
-	if err != nil {
-		return err
-	}
-	return nil
-}
-
-// CodeHash returns the account's code hash if it is a SC account. Nil for transfer account
-func (as *AccountState) CodeHash() []byte {
-	return as.account.CodeHash
-}
-
-// SetCodeHash sets the code hash on the current account. The account will be considered as a SC account
-func (as *AccountState) SetCodeHash(accounts AccountsHandler, codeHash []byte) error {
-	if accounts == nil {
-		return ErrNilAccountsHandler
-	}
-
-	accounts.Journal().AddEntry(NewJournalEntryCodeHash(&as.Addr, as, as.account.CodeHash))
-	as.account.CodeHash = codeHash
-	return nil
-}
-
-// Root returns the account's (data) root. Nil for library SC
-func (as *AccountState) Root() []byte {
-	return as.account.Root
-}
-
-// SetRoot sets the (data) root on the current account. The account will be considered as a data related SC account
-func (as *AccountState) SetRoot(accounts AccountsHandler, root []byte) error {
-	if accounts == nil {
-		return ErrNilAccountsHandler
-	}
-
-	accounts.Journal().AddEntry(NewJournalEntryRoot(&as.Addr, as, as.account.Root))
-	as.account.Root = root
-	return nil
-}
-
-// RetrieveValue fetches the value from a particular key searching the account data store
-// The search starts with dirty map, continues with original map and ends with the trie
-// Data must have been retrieved from its trie
-func (as *AccountState) RetrieveValue(key []byte) ([]byte, error) {
-	if as.DataTrie == nil {
-		return nil, ErrNilDataTrie
-	}
-
-	strKey := string(key)
-
-	//search in dirty data cache
-	data, found := as.dirtyData[strKey]
-	if found {
-		return data, nil
-	}
-
-	//search in original data cache
-	data, found = as.originalData[strKey]
-	if found {
-		return data, nil
-	}
-
-	//ok, not in cache, retrieve from trie
-	data, err := as.DataTrie.Get(key)
-	if err != nil {
-		return nil, err
-	}
-
-	//got the value, put it originalData cache as the next fetch will run faster
-	as.originalData[string(key)] = data
-	return data, nil
-}
-
-// SaveKeyValue stores in dirtyData the data keys "touched"
-// It does not care if the data is really dirty as calling this check here will be sub-optimal
-func (as *AccountState) SaveKeyValue(key []byte, value []byte) {
-	as.dirtyData[string(key)] = value
-}
-
-// CollapseDirty filters out the data from dirtyData map that isn't dirty
-func (as *AccountState) CollapseDirty() {
-	for k, v := range as.dirtyData {
-		originalValue := as.originalData[k]
-
-		if bytes.Equal(v, originalValue) {
-			//safely deletes the record
-			delete(as.dirtyData, k)
-		}
-	}
-}
-
-// ClearDirty empties the dirtyData map
-func (as *AccountState) ClearDirty() {
-	as.dirtyData = make(map[string][]byte)
-}
-
-// DirtyData returns the map of (key, value) pairs that contain the data needed to be saved in the data trie
-func (as *AccountState) DirtyData() map[string][]byte {
-	return as.dirtyData
-=======
 	return &Account{}
->>>>>>> e2082cd3
 }
 
 //TODO add Cap'N'Proto converter funcs