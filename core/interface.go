package core

import "time"

// AppStatusHandler interface will handle different implementations of monitoring tools, such as term-ui or status metrics
type AppStatusHandler interface {
	IsInterfaceNil() bool
	Increment(key string)
	AddUint64(key string, val uint64)
	Decrement(key string)
	SetInt64Value(key string, value int64)
	SetUInt64Value(key string, value uint64)
	SetStringValue(key string, value string)
	Close()
}

// ConnectedAddressesHandler interface will be used for passing the network component to AppStatusPolling
type ConnectedAddressesHandler interface {
	ConnectedAddresses() []string
}

// PubkeyConverter can convert public key bytes to/from a human readable form
type PubkeyConverter interface {
	Len() int
	Decode(humanReadable string) ([]byte, error)
	Encode(pkBytes []byte) string
	IsInterfaceNil() bool
}

// TimersScheduler exposes functionality for scheduling multiple timers
type TimersScheduler interface {
	Add(callback func(alarmID string), duration time.Duration, alarmID string)
	Cancel(alarmID string)
	Close()
	Reset(alarmID string)
	IsInterfaceNil() bool
}

// WatchdogTimer is used to set alarms for different components
type WatchdogTimer interface {
	Set(callback func(alarmID string), duration time.Duration, alarmID string)
	SetDefault(duration time.Duration, alarmID string)
	Stop(alarmID string)
	Reset(alarmID string)
	IsInterfaceNil() bool
}

<<<<<<< HEAD
// KeyValHolder represents an entity able to hold both key and value as byte slices
type KeyValHolder interface {
	Key() []byte
	Val() []byte
=======
// Throttler can monitor the number of the currently running go routines
type Throttler interface {
	CanProcess() bool
	StartProcessing()
	EndProcessing()
	IsInterfaceNil() bool
>>>>>>> eb12ecbb
}<|MERGE_RESOLUTION|>--- conflicted
+++ resolved
@@ -45,17 +45,16 @@
 	IsInterfaceNil() bool
 }
 
-<<<<<<< HEAD
-// KeyValHolder represents an entity able to hold both key and value as byte slices
-type KeyValHolder interface {
-	Key() []byte
-	Val() []byte
-=======
 // Throttler can monitor the number of the currently running go routines
 type Throttler interface {
 	CanProcess() bool
 	StartProcessing()
 	EndProcessing()
 	IsInterfaceNil() bool
->>>>>>> eb12ecbb
+}
+
+// KeyValHolder represents an entity able to hold both key and value as byte slices
+type KeyValHolder interface {
+	Key() []byte
+	Val() []byte
 }