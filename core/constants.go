--- conflicted
+++ resolved
@@ -13,8 +13,8 @@
 // NodeTypeValidator signals that a node is running as validator node
 const NodeTypeValidator NodeType = "validator"
 
-// PkPrefixSize specifies the max numbers of chars to be displayed from one publc key
-const PkPrefixSize = 12
+// pkPrefixSize specifies the max numbers of chars to be displayed from one publc key
+const pkPrefixSize = 12
 
 // FileModeUserReadWrite represents the permission for a file which allows the user for reading and writing
 const FileModeUserReadWrite = 0600
@@ -198,10 +198,6 @@
 //MetricDenominationCoefficient is the metric for denomination coefficient that is used in views
 const MetricDenominationCoefficient = "erd_metric_denomination_coefficient"
 
-<<<<<<< HEAD
-// MetachainShardId will be used to identify a shard ID as metachain
-const MetachainShardId = uint32(0xFFFFFFFF)
-=======
 //MetricReceivedProposedBlock is the metric that specify the moment in the round when the received block has reached the
 //current node. The value is provided in percent (0 meaning it has been received just after the round started and
 //100 meaning that the block has been received in the last moment of the round)
@@ -216,4 +212,6 @@
 //processing (0 meaning that the block was processed in no-time and 100 meaning that the block processing used all the
 //subround spare duration)
 const MetricProcessedProposedBlock = "erd_consensus_processed_proposed_block"
->>>>>>> 63a36412
+
+// MetachainShardId will be used to identify a shard ID as metachain
+const MetachainShardId = uint32(0xFFFFFFFF)