package indexer

import (
	"context"
	"time"

	logger "github.com/ElrondNetwork/elrond-go-logger"
	"github.com/ElrondNetwork/elrond-go/core/check"
	"github.com/ElrondNetwork/elrond-go/core/indexer/workItems"
)

var log = logger.GetOrCreate("core/indexer")

// Options structure holds the indexer's configuration options
type Options struct {
	IndexerCacheSize  int
	UseKibana         bool
	TxIndexingEnabled bool
}

const (
	backOffTime = time.Second * 10
	maxBackOff  = time.Minute * 5
)

type dataDispatcher struct {
	backOffTime   time.Duration
	chanWorkItems chan workItems.WorkItemHandler
	cancelFunc    func()
}

// NewDataDispatcher creates a new dataDispatcher instance, capable of saving sequentially data in elasticsearch database
func NewDataDispatcher(cacheSize int) (*dataDispatcher, error) {
<<<<<<< HEAD
	if cacheSize <= 0 {
		return nil, ErrInvalidCacheSize
=======
	if cacheSize < 0 {
		return nil, ErrNegativeCacheSize
>>>>>>> 8fff180b
	}

	dd := &dataDispatcher{
		chanWorkItems: make(chan workItems.WorkItemHandler, cacheSize),
	}

	return dd, nil
}

// StartIndexData will start index data in database
func (d *dataDispatcher) StartIndexData() {
	var ctx context.Context
	ctx, d.cancelFunc = context.WithCancel(context.Background())

	go d.startWorker(ctx)
}

func (d *dataDispatcher) startWorker(ctx context.Context) {
	for {
		select {
		case <-ctx.Done():
			log.Debug("dispatcher's go routine is stopping...")
			return
		case wi := <-d.chanWorkItems:
			d.doWork(wi)
		}
	}
}

// Close will close the endless running go routine
func (d *dataDispatcher) Close() error {
	if d.cancelFunc != nil {
		d.cancelFunc()
	}

	return nil
}

// Add will add a new item in queue
func (d *dataDispatcher) Add(item workItems.WorkItemHandler) {
	if check.IfNil(item) {
		log.Warn("dataDispatcher.Add nil item: will do nothing")
		return
	}

	d.chanWorkItems <- item
}

func (d *dataDispatcher) doWork(wi workItems.WorkItemHandler) {
	for {
		err := wi.Save()
		if err == ErrBackOff {
			log.Warn("dataDispatcher.doWork could not index item",
				"received back off:", err.Error())

			d.increaseBackOffTime()
			time.Sleep(d.backOffTime)

			continue
		}
		if err != nil {
			log.Warn("dataDispatcher.doWork", "removing item from queue", err.Error())
		}

		d.backOffTime = 0
		return
	}

}

func (d *dataDispatcher) increaseBackOffTime() {
	if d.backOffTime == 0 {
		d.backOffTime = backOffTime
		return
	}

	if d.backOffTime >= maxBackOff {
		return
	}

	d.backOffTime += d.backOffTime / 5
}

// IsInterfaceNil returns true if there is no value under the interface
func (d *dataDispatcher) IsInterfaceNil() bool {
	return d == nil
}<|MERGE_RESOLUTION|>--- conflicted
+++ resolved
@@ -31,13 +31,8 @@
 
 // NewDataDispatcher creates a new dataDispatcher instance, capable of saving sequentially data in elasticsearch database
 func NewDataDispatcher(cacheSize int) (*dataDispatcher, error) {
-<<<<<<< HEAD
-	if cacheSize <= 0 {
-		return nil, ErrInvalidCacheSize
-=======
 	if cacheSize < 0 {
 		return nil, ErrNegativeCacheSize
->>>>>>> 8fff180b
 	}
 
 	dd := &dataDispatcher{
