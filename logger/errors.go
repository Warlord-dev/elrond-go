--- conflicted
+++ resolved
@@ -14,10 +14,8 @@
 // ErrWriterNotFound signals that the provided writer was not found while searching container list
 var ErrWriterNotFound = errors.New("writer not found while searching container")
 
-<<<<<<< HEAD
 // ErrNilMarshalizer signals that a nil marshalizer has been provided
 var ErrNilMarshalizer = errors.New("nil marshalizer")
-=======
+
 // ErrNilDisplayByteSliceHandler signals that a nil display byte slice handler has been provided
-var ErrNilDisplayByteSliceHandler = errors.New("nil display byte slice handler")
->>>>>>> 0ca3c482
+var ErrNilDisplayByteSliceHandler = errors.New("nil display byte slice handler")