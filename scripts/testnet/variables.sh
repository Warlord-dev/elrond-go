# These paths must be absolute

# Path to elrond-go. Determined automatically. Do not change.
export ELRONDDIR=$(dirname $(dirname $ELRONDTESTNETSCRIPTSDIR))

# Enable the Elrond Proxy. Note that this is a private repository
# (elrond-proxy-go).
export USE_PROXY=1

# Enable the Elrond Transaction Generator. Note that this is a private
# repository (elrond-txgen-go).
export USE_TXGEN=0

# Path where the testnet will be instantiated. This folder is assumed to not
# exist, but it doesn't matter if it already does. It will be created if not,
# anyway.
export TESTNETDIR="$HOME/Elrond/testnet"

# Path to elrond-deploy-go, branch: master. Default: near elrond-go.
export CONFIGGENERATORDIR="$(dirname $ELRONDDIR)/elrond-deploy-go/cmd/filegen"
export CONFIGGENERATOR="$CONFIGGENERATORDIR/filegen"    # Leave unchanged.

# Path to the executable node. Leave unchanged unless well justified.
export NODEDIR="$ELRONDDIR/cmd/node"
export NODE="$NODEDIR/node"     # Leave unchanged

# Path to the executable seednode. Leave unchanged unless well justified.
export SEEDNODEDIR="$ELRONDDIR/cmd/seednode"
export SEEDNODE="$SEEDNODEDIR/seednode"   # Leave unchanged.

# Niceness value of the Seednode, Observer Nodes and Validator Nodes. Leave
# blank to not adjust niceness.
export NODE_NICENESS=10

# Delays after running executables.
export SEEDNODE_DELAY=5
export GENESIS_DELAY=30
<<<<<<< HEAD
export NODE_DELAY=$GENESIS_DELAY
=======
export NODE_DELAY=10
>>>>>>> 7eb0642f

# Types of keys to generate
export TX_SIGN_FORMAT="bech32"
export BLOCK_SIGN_FORMAT="hex"

export GENESIS_STAKE_TYPE="delegated" #'delegated' or 'direct' as in direct stake

# Shard structure
export SHARDCOUNT=2
export SHARD_VALIDATORCOUNT=3
export SHARD_OBSERVERCOUNT=1
export SHARD_CONSENSUS_SIZE=3

# Metashard structure
export META_VALIDATORCOUNT=3
export META_OBSERVERCOUNT=1
export META_CONSENSUS_SIZE=$META_VALIDATORCOUNT

# ALWAYS_NEW_CHAINID will generate a fresh new chain ID each time start.sh/config.sh is called
export ALWAYS_NEW_CHAINID=1

# ALWAYS_UPDATE_CONFIGS will re-generate configs (toml + json) each time ./start.sh
# Set this variable to 0 when testing bootstram from storage or other edge cases where you do not want a fresh new config
# each time.
export ALWAYS_UPDATE_CONFIGS=1

# Always rebuild Arwen from its sources and copy the executable to the testnet folder.
export ALWAYS_BUILD_ARWEN=1

# Ports used by the Nodes
export PORT_SEEDNODE="9999"
export PORT_ORIGIN_OBSERVER="21100"
export PORT_ORIGIN_OBSERVER_REST="10000"
export PORT_ORIGIN_VALIDATOR="21500"
export PORT_ORIGIN_VALIDATOR_REST="9500"

# Address of the Seednode. Will be written to the p2p.toml file of the Nodes
export P2P_SEEDNODE_ADDRESS="/ip4/127.0.0.1/tcp/$PORT_SEEDNODE/p2p/16Uiu2HAkw5SNNtSvH1zJiQ6Gc3WoGNSxiyNueRKe6fuAuh57G3Bk"


# UI configuration profiles

# Use tmux or not. If set to 1, only 2 terminal windows will be opened, and
# tmux will be used to display the running executables using split windows.
# Recommended. Tmux needs to be installed.
export USETMUX=1

# Start Nodes with TermUI or not. Looks good with TermUI, but if you want full
# info and saved logs, set this to 0. TermUI can't save logs.
export NODETERMUI=1

# Log level for the logger in the Node.
export LOGLEVEL="*:INFO"


if [ "$TESTNETMODE" == "debug" ]; then
  NODETERMUI=0
  LOGLEVEL="*:DEBUG"
fi

if [ "$TESTNETMODE" == "trace" ]; then
  NODETERMUI=0
  LOGLEVEL="*:TRACE"
fi

########################################################################
# Proxy configuration (WARNING: elrond-proxy-go is a private repository)

# Path to elrond-proxy-go, branch: master. Default: near elrond-go.
export PROXYDIR="$(dirname $ELRONDDIR)/elrond-proxy-go/cmd/proxy"
export PROXY=$PROXYDIR/proxy    # Leave unchanged.

export PORT_PROXY="7950"
export PROXY_DELAY=10



########################################################################
# TxGen configuration (WARNING: elrond-txgen-go is a private repository)

# Path to elrond-txgen-go, branch: EN-5018/adapt-for-sc-arwen (will change eventually). Default: near elrond-go.
export TXGENDIR="$(dirname $ELRONDDIR)/elrond-txgen-go/cmd/txgen"
export TXGEN=$TXGENDIR/txgen    # Leave unchanged.

export PORT_TXGEN="7951"

# Number of accounts to be generated by txgen
export NUMACCOUNTS="250"

# Whether txgen should regenerate its accounts when starting, or not.
# Recommended value is 1, but 0 is useful to run the txgen a second time, to
# continue a testing session on the same accounts.
export TXGEN_REGENERATE_ACCOUNTS=0
export TXGEN_ERC20_MODE=0

# Load local overrides, .gitignored
LOCAL_OVERRIDES="$ELRONDTESTNETSCRIPTSDIR/local.sh"
if [ -f "$LOCAL_OVERRIDES" ]; then
  source "$ELRONDTESTNETSCRIPTSDIR/local.sh"
fi

# Leave unchanged.
let "total_observer_count = $SHARD_OBSERVERCOUNT * $SHARDCOUNT + $META_OBSERVERCOUNT"
export TOTAL_OBSERVERCOUNT=$total_observer_count

# Leave unchanged.
let "total_node_count = $SHARD_VALIDATORCOUNT * $SHARDCOUNT + $META_VALIDATORCOUNT + $TOTAL_OBSERVERCOUNT"
export TOTAL_NODECOUNT=$total_node_count
<|MERGE_RESOLUTION|>--- conflicted
+++ resolved
@@ -35,11 +35,7 @@
 # Delays after running executables.
 export SEEDNODE_DELAY=5
 export GENESIS_DELAY=30
-<<<<<<< HEAD
-export NODE_DELAY=$GENESIS_DELAY
-=======
 export NODE_DELAY=10
->>>>>>> 7eb0642f
 
 # Types of keys to generate
 export TX_SIGN_FORMAT="bech32"
