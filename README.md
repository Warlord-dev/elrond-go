--- conflicted
+++ resolved
@@ -1,7 +1,3 @@
-<<<<<<< HEAD
-# elrond-go
+# elrond-go-sandbox
 
-The package `p2p` is used for testing libP2P and other P2P related issues.
-=======
-# elrond-go-sandbox
->>>>>>> 3318bf6c
+The package `p2p` is used for testing libP2P and other P2P related issues.