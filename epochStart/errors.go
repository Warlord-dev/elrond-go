package epochStart

import "errors"

// ErrNilArgsNewMetaEpochStartTrigger signals that nil arguments were provided
var ErrNilArgsNewMetaEpochStartTrigger = errors.New("nil arguments for meta start of epoch trigger")

// ErrNilEpochStartSettings signals that nil start of epoch settings has been provided
var ErrNilEpochStartSettings = errors.New("nil start of epoch settings")

// ErrInvalidSettingsForEpochStartTrigger signals that settings for start of epoch trigger are invalid
var ErrInvalidSettingsForEpochStartTrigger = errors.New("invalid start of epoch trigger settings")

// ErrNilArgsNewShardEpochStartTrigger signals that nil arguments for shard epoch trigger has been provided
var ErrNilArgsNewShardEpochStartTrigger = errors.New("nil arguments for shard start of epoch trigger")

// ErrNilEpochStartNotifier signals that nil epoch start notifier has been provided
var ErrNilEpochStartNotifier = errors.New("nil epoch start notifier")

// ErrWrongTypeAssertion signals wrong type assertion
var ErrWrongTypeAssertion = errors.New("wrong type assertion")

// ErrNilMarshalizer signals that nil marshalizer has been provided
var ErrNilMarshalizer = errors.New("nil marshalizer")

// ErrNilTxSignMarshalizer signals that nil tx sign marshalizer has been provided
var ErrNilTxSignMarshalizer = errors.New("nil tx sign marshalizer")

// ErrNilStorage signals that nil storage has been provided
var ErrNilStorage = errors.New("nil storage")

// ErrNilHeaderHandler signals that a nil header handler has been provided
var ErrNilHeaderHandler = errors.New("nil header handler")

// ErrNilMiniblocks signals that nil argument was passed
var ErrNilMiniblocks = errors.New("nil arguments for miniblocks object")

// ErrNilMiniblock signals that nil miniblock has been provided
var ErrNilMiniblock = errors.New("nil miniblock")

// ErrMetaHdrNotFound signals that metaheader was not found
var ErrMetaHdrNotFound = errors.New("meta header not found")

// ErrNilHasher signals that nil hasher has been provided
var ErrNilHasher = errors.New("nil hasher")

// ErrInvalidConsensusThreshold signals that an invalid consensus threshold has been provided
var ErrInvalidConsensusThreshold = errors.New("invalid consensus threshold")

// ErrNilHeaderValidator signals that nil header validator has been provided
var ErrNilHeaderValidator = errors.New("nil header validator")

// ErrNilDataPoolsHolder signals that nil data pools holder has been provided
var ErrNilDataPoolsHolder = errors.New("nil data pools holder")

// ErrNilProtocolSustainabilityAddress signals that a nil protocol sustainability address was provided
var ErrNilProtocolSustainabilityAddress = errors.New("nil protocol sustainability address")

// ErrNilStorageService signals that nil storage service has been provided
var ErrNilStorageService = errors.New("nil storage service")

// ErrNilRequestHandler signals that nil request handler has been provided
var ErrNilRequestHandler = errors.New("nil request handler")

// ErrNilMetaBlockStorage signals that nil metablocks storage has been provided
var ErrNilMetaBlockStorage = errors.New("nil metablocks storage")

// ErrNilMetaBlocksPool signals that nil metablock pools holder has been provided
var ErrNilMetaBlocksPool = errors.New("nil metablocks pool")

// ErrNilValidatorInfoProcessor signals that a nil validator info processor has been provided
var ErrNilValidatorInfoProcessor = errors.New("nil validator info processor")

// ErrNilUint64Converter signals that nil uint64 converter has been provided
var ErrNilUint64Converter = errors.New("nil uint64 converter")

// ErrNilTriggerStorage signals that nil meta header storage has been provided
var ErrNilTriggerStorage = errors.New("nil trigger storage")

// ErrNilMetaNonceHashStorage signals that nil meta header nonce hash storage has been provided
var ErrNilMetaNonceHashStorage = errors.New("nil meta nonce hash storage")

// ErrValidatorMiniBlockHashDoesNotMatch signals that created and received validatorInfo miniblock hash does not match
var ErrValidatorMiniBlockHashDoesNotMatch = errors.New("validatorInfo miniblock hash does not match")

// ErrRewardMiniBlockHashDoesNotMatch signals that created and received rewards miniblock hash does not match
var ErrRewardMiniBlockHashDoesNotMatch = errors.New("reward miniblock hash does not match")

// ErrNilShardCoordinator is raised when a valid shard coordinator is expected but nil used
var ErrNilShardCoordinator = errors.New("shard coordinator is nil")

// ErrNilPubkeyConverter signals that nil address converter was provided
var ErrNilPubkeyConverter = errors.New("nil pubkey converter")

// ErrNilCoreComponentsHolder signals that a nil core components holder was provided
var ErrNilCoreComponentsHolder = errors.New("nil core components holder")

// ErrNilCryptoComponentsHolder signals that a nil crypto components holder was provided
var ErrNilCryptoComponentsHolder = errors.New("nil crypto components holder")

// ErrRewardMiniBlocksNumDoesNotMatch signals that number of created and received rewards miniblocks is not equal
var ErrRewardMiniBlocksNumDoesNotMatch = errors.New("number of created and received rewards miniblocks missmatch")

// ErrNilRewardsHandler signals that rewards handler is nil
var ErrNilRewardsHandler = errors.New("rewards handler is nil")

// ErrNilTotalAccumulatedFeesInEpoch signals that total accumulated fees in epoch is nil
var ErrNilTotalAccumulatedFeesInEpoch = errors.New("total accumulated fees in epoch is nil")

// ErrNilTotalDevFeesInEpoch signals that total developer fees in epoch is nil
var ErrNilTotalDevFeesInEpoch = errors.New("total developer fees in epoch is nil")

// ErrEndOfEpochEconomicsDataDoesNotMatch signals that end of epoch data does not match
var ErrEndOfEpochEconomicsDataDoesNotMatch = errors.New("end of epoch economics data does not match")

// ErrNilRounder signals that an operation has been attempted to or with a nil Rounder implementation
var ErrNilRounder = errors.New("nil Rounder")

// ErrNilNodesConfigProvider signals that an operation has been attempted to or with a nil nodes config provider
var ErrNilNodesConfigProvider = errors.New("nil nodes config provider")

// ErrNotEpochStartBlock signals that block is not of type epoch start
var ErrNotEpochStartBlock = errors.New("not epoch start block")

// ErrNilShardHeaderStorage signals that shard header storage is nil
var ErrNilShardHeaderStorage = errors.New("nil shard header storage")

// ErrValidatorInfoMiniBlocksNumDoesNotMatch signals that number of created and received validatorInfo miniblocks is not equal
var ErrValidatorInfoMiniBlocksNumDoesNotMatch = errors.New("number of created and received validatorInfo miniblocks missmatch")

// ErrNilValidatorInfo signals that a nil value for the validatorInfo has been provided
var ErrNilValidatorInfo = errors.New("validator info is nil")

// ErrNilMetaBlock signals that a nil metablock has been provided
var ErrNilMetaBlock = errors.New("nil metablock")

// ErrNilMiniBlockPool signals that a nil mini blocks pool was used
var ErrNilMiniBlockPool = errors.New("nil mini block pool")

// ErrNilStatusHandler signals that a nil status handler has been provided
var ErrNilStatusHandler = errors.New("nil app status handler")

// ErrEpochStartDataForShardNotFound signals that epoch start shard data was not found for current shard id
var ErrEpochStartDataForShardNotFound = errors.New("epoch start data for current shard not found")

// ErrMissingHeader signals that searched header is missing
var ErrMissingHeader = errors.New("missing header")

// ErrNilPathManager signals that a nil path manager has been provided
var ErrNilPathManager = errors.New("nil path manager")

// ErrNilMessenger signals that a nil messenger has been provided
var ErrNilMessenger = errors.New("nil messenger")

// ErrNilEconomicsData signals that a nil economics data handler has been provided
var ErrNilEconomicsData = errors.New("nil economics data")

// ErrNilPubKey signals that a nil public key has been provided
var ErrNilPubKey = errors.New("nil public key")

// ErrNilBlockKeyGen signals that a nil block key generator has been provided
var ErrNilBlockKeyGen = errors.New("nil block key generator")

// ErrNilKeyGen signals that a nil key generator has been provided
var ErrNilKeyGen = errors.New("nil key generator")

// ErrNilSingleSigner signals that a nil single signer has been provided
var ErrNilSingleSigner = errors.New("nil single signer")

// ErrNilBlockSingleSigner signals that a nil block single signer has been provided
var ErrNilBlockSingleSigner = errors.New("nil block single signer")

// ErrNilGenesisNodesConfig signals that a nil genesis nodes config has been provided
var ErrNilGenesisNodesConfig = errors.New("nil genesis nodes config")

// ErrNilRater signals that a nil rater has been provided
var ErrNilRater = errors.New("nil rater")

// ErrInvalidWorkingDir signals that an invalid working directory has been provided
var ErrInvalidWorkingDir = errors.New("invalid working directory")

// ErrTimeoutWaitingForMetaBlock signals that a timeout event was raised while waiting for the epoch start meta block
var ErrTimeoutWaitingForMetaBlock = errors.New("timeout while waiting for epoch start meta block")

// ErrNilStorageUnitOpener signals that a nil storage unit opener was provided
var ErrNilStorageUnitOpener = errors.New("nil storage unit opener")

// ErrNilLatestStorageDataProvider signals that a nil latest storage data provider was provided
var ErrNilLatestStorageDataProvider = errors.New("nil latest storage data provider")

// ErrNilShuffler signals that a nil shuffler was provided
var ErrNilShuffler = errors.New("nil nodes shuffler provided")

// ErrNotEnoughNumConnectedPeers signals that config is invalid for num of connected peers
var ErrNotEnoughNumConnectedPeers = errors.New("not enough min num of connected peers from config")

// ErrNotEnoughNumOfPeersToConsiderBlockValid signals that config is invalid for num of peer to consider block valid
var ErrNotEnoughNumOfPeersToConsiderBlockValid = errors.New("not enough num of peers to consider block valid from config")

// ErrNilArgumentsParser signals that nil arguments parser was provided
var ErrNilArgumentsParser = errors.New("nil arguments parsers")

// ErrProtocolSustainabilityAddressInMetachain signals that protocol sustainability address is in metachain which is not allowed
var ErrProtocolSustainabilityAddressInMetachain = errors.New("protocol sustainability address in metachain")

// ErrNilGenesisTotalSupply signals that nil genesis total supply has been provided
var ErrNilGenesisTotalSupply = errors.New("nil genesis total supply")

// ErrNilAccountsDB signals that nil accounts DB has been provided
var ErrNilAccountsDB = errors.New("nil accounts DB")

// ErrNilSystemVM signals that nil system VM has been provided
var ErrNilSystemVM = errors.New("nil system VM")

// ErrStakingSCOutputAccountNotFound signals that staking sc output account was not found
var ErrStakingSCOutputAccountNotFound = errors.New("staking sc output was not found")

// ErrNilEndOfEpochCallerAddress signals that nil end of epoch caller address was provided
var ErrNilEndOfEpochCallerAddress = errors.New("nil end of epoch caller address")

// ErrNilStakingSCAddress signals that nil staking system smart contract address was provided
var ErrNilStakingSCAddress = errors.New("nil staking system smart contract address")

// ErrNilHeaderIntegrityVerifier signals that a nil header integrity verifier was provided
var ErrNilHeaderIntegrityVerifier = errors.New("nil header integrity verifier handler")

// ErrNilChanceComputer signals that nil chance computer has been provided
var ErrNilChanceComputer = errors.New("nil chance computer")

// ErrInvalidMinNumberOfNodes signals that the minimum number of nodes is invalid
var ErrInvalidMinNumberOfNodes = errors.New("minimum number of nodes invalid")

<<<<<<< HEAD
// ErrNilCurrentNetworkEpochSetter signals that a nil current network epoch setter has been provided
var ErrNilCurrentNetworkEpochSetter = errors.New("nil current network epoch setter")
=======
// ErrNilEpochNotifier signals that the provided EpochNotifier is nil
var ErrNilEpochNotifier = errors.New("nil EpochNotifier")
>>>>>>> 4a891a63
<|MERGE_RESOLUTION|>--- conflicted
+++ resolved
@@ -230,10 +230,8 @@
 // ErrInvalidMinNumberOfNodes signals that the minimum number of nodes is invalid
 var ErrInvalidMinNumberOfNodes = errors.New("minimum number of nodes invalid")
 
-<<<<<<< HEAD
-// ErrNilCurrentNetworkEpochSetter signals that a nil current network epoch setter has been provided
-var ErrNilCurrentNetworkEpochSetter = errors.New("nil current network epoch setter")
-=======
 // ErrNilEpochNotifier signals that the provided EpochNotifier is nil
 var ErrNilEpochNotifier = errors.New("nil EpochNotifier")
->>>>>>> 4a891a63
+
+// ErrNilCurrentNetworkEpochSetter signals that a nil current network epoch setter has been provided
+var ErrNilCurrentNetworkEpochSetter = errors.New("nil current network epoch setter")