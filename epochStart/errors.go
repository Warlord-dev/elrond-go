--- conflicted
+++ resolved
@@ -128,7 +128,15 @@
 // ErrNilValidatorInfo signals that a nil value for the validatorInfo has been provided
 var ErrNilValidatorInfo = errors.New("validator info is nil")
 
-<<<<<<< HEAD
+// ErrNilValidatorStatistics signals that a nil validator statistics has been provided
+var ErrNilValidatorStatistics = errors.New("nil validator statistics")
+
+// ErrNilMiniBlockPool signals that a nil mini blocks pool was used
+var ErrNilMiniBlockPool = errors.New("nil mini block pool")
+
+// ErrNilStatusHandler signals that a nil status handler has been provided
+var ErrNilStatusHandler = errors.New("nil app status handler")
+
 // ErrEpochStartDataForShardNotFound signals that epoch start shard data was not found for current shard id
 var ErrEpochStartDataForShardNotFound = errors.New("epoch start data for current shard not found")
 
@@ -193,14 +201,4 @@
 var ErrInvalidDefaultShardString = errors.New("invalid default shard string")
 
 // ErrInvalidWorkingDir signals that an invalid working directory has been provided
-var ErrInvalidWorkingDir = errors.New("invalid working directory")
-=======
-// ErrNilValidatorStatistics signals that a nil validator statistics has been provided
-var ErrNilValidatorStatistics = errors.New("nil validator statistics")
-
-// ErrNilMiniBlockPool signals that a nil mini blocks pool was used
-var ErrNilMiniBlockPool = errors.New("nil mini block pool")
-
-// ErrNilStatusHandler signals that a nil status handler has been provided
-var ErrNilStatusHandler = errors.New("nil app status handler")
->>>>>>> 1e9fd5ab
+var ErrInvalidWorkingDir = errors.New("invalid working directory")