package epochStart

import "errors"

// ErrNilArgsNewMetaEpochStartTrigger signals that nil arguments were provided
var ErrNilArgsNewMetaEpochStartTrigger = errors.New("nil arguments for meta start of epoch trigger")

// ErrNilEpochStartSettings signals that nil start of epoch settings has been provided
var ErrNilEpochStartSettings = errors.New("nil start of epoch settings")

// ErrInvalidSettingsForEpochStartTrigger signals that settings for start of epoch trigger are invalid
var ErrInvalidSettingsForEpochStartTrigger = errors.New("invalid start of epoch trigger settings")

// ErrNilArgsNewShardEpochStartTrigger signals that nil arguments for shard epoch trigger has been provided
var ErrNilArgsNewShardEpochStartTrigger = errors.New("nil arguments for shard start of epoch trigger")

// ErrNilEpochStartNotifier signals that nil epoch start notifier has been provided
var ErrNilEpochStartNotifier = errors.New("nil epoch start notifier")

// ErrWrongTypeAssertion signals wrong type assertion
var ErrWrongTypeAssertion = errors.New("wrong type assertion")

// ErrNilMarshalizer signals that nil marshalizer has been provided
var ErrNilMarshalizer = errors.New("nil marshalizer")

// ErrNilTxSignMarshalizer signals that nil tx sign marshalizer has been provided
var ErrNilTxSignMarshalizer = errors.New("nil tx sign marshalizer")

// ErrNilStorage signals that nil storage has been provided
var ErrNilStorage = errors.New("nil storage")

// ErrNilHeaderHandler signals that a nil header handler has been provided
var ErrNilHeaderHandler = errors.New("nil header handler")

// ErrNilMiniblocks signals that nil argument was passed
var ErrNilMiniblocks = errors.New("nil arguments for miniblocks object")

// ErrNilMiniblock signals that nil miniblock has been provided
var ErrNilMiniblock = errors.New("nil miniblock")

// ErrMetaHdrNotFound signals that metaheader was not found
var ErrMetaHdrNotFound = errors.New("meta header not found")

// ErrNilHasher signals that nil hasher has been provided
var ErrNilHasher = errors.New("nil hasher")

// ErrInvalidConsensusThreshold signals that an invalid consensus threshold has been provided
var ErrInvalidConsensusThreshold = errors.New("invalid consensus threshold")

// ErrNilHeaderValidator signals that nil header validator has been provided
var ErrNilHeaderValidator = errors.New("nil header validator")

// ErrNilDataPoolsHolder signals that nil data pools holder has been provided
var ErrNilDataPoolsHolder = errors.New("nil data pools holder")

// ErrNilProtocolSustainabilityAddress signals that a nil protocol sustainability address was provided
var ErrNilProtocolSustainabilityAddress = errors.New("nil protocol sustainability address")

// ErrNilStorageService signals that nil storage service has been provided
var ErrNilStorageService = errors.New("nil storage service")

// ErrNilRequestHandler signals that nil request handler has been provided
var ErrNilRequestHandler = errors.New("nil request handler")

// ErrNilMetaBlockStorage signals that nil metablocks storage has been provided
var ErrNilMetaBlockStorage = errors.New("nil metablocks storage")

// ErrNilMetaBlocksPool signals that nil metablock pools holder has been provided
var ErrNilMetaBlocksPool = errors.New("nil metablocks pool")

// ErrNilValidatorInfoProcessor signals that a nil validator info processor has been provided
var ErrNilValidatorInfoProcessor = errors.New("nil validator info processor")

// ErrNilUint64Converter signals that nil uint64 converter has been provided
var ErrNilUint64Converter = errors.New("nil uint64 converter")

// ErrNilTriggerStorage signals that nil meta header storage has been provided
var ErrNilTriggerStorage = errors.New("nil trigger storage")

// ErrNilMetaNonceHashStorage signals that nil meta header nonce hash storage has been provided
var ErrNilMetaNonceHashStorage = errors.New("nil meta nonce hash storage")

// ErrValidatorMiniBlockHashDoesNotMatch signals that created and received validatorInfo miniblock hash does not match
var ErrValidatorMiniBlockHashDoesNotMatch = errors.New("validatorInfo miniblock hash does not match")

// ErrRewardMiniBlockHashDoesNotMatch signals that created and received rewards miniblock hash does not match
var ErrRewardMiniBlockHashDoesNotMatch = errors.New("reward miniblock hash does not match")

// ErrNilShardCoordinator is raised when a valid shard coordinator is expected but nil used
var ErrNilShardCoordinator = errors.New("shard coordinator is nil")

// ErrNilPubkeyConverter signals that nil address converter was provided
var ErrNilPubkeyConverter = errors.New("nil pubkey converter")

// ErrRewardMiniBlocksNumDoesNotMatch signals that number of created and received rewards miniblocks is not equal
var ErrRewardMiniBlocksNumDoesNotMatch = errors.New("number of created and received rewards miniblocks missmatch")

// ErrNilRewardsHandler signals that rewards handler is nil
var ErrNilRewardsHandler = errors.New("rewards handler is nil")

// ErrNilTotalAccumulatedFeesInEpoch signals that total accumulated fees in epoch is nil
var ErrNilTotalAccumulatedFeesInEpoch = errors.New("total accumulated fees in epoch is nil")

// ErrNilTotalDevFeesInEpoch signals that total developer fees in epoch is nil
var ErrNilTotalDevFeesInEpoch = errors.New("total developer fees in epoch is nil")

// ErrEndOfEpochEconomicsDataDoesNotMatch signals that end of epoch data does not match
var ErrEndOfEpochEconomicsDataDoesNotMatch = errors.New("end of epoch economics data does not match")

// ErrNilRounder signals that an operation has been attempted to or with a nil Rounder implementation
var ErrNilRounder = errors.New("nil Rounder")

// ErrNilNodesConfigProvider signals that an operation has been attempted to or with a nil nodes config provider
var ErrNilNodesConfigProvider = errors.New("nil nodes config provider")

// ErrNotEpochStartBlock signals that block is not of type epoch start
var ErrNotEpochStartBlock = errors.New("not epoch start block")

// ErrNilShardHeaderStorage signals that shard header storage is nil
var ErrNilShardHeaderStorage = errors.New("nil shard header storage")

// ErrValidatorInfoMiniBlocksNumDoesNotMatch signals that number of created and received validatorInfo miniblocks is not equal
var ErrValidatorInfoMiniBlocksNumDoesNotMatch = errors.New("number of created and received validatorInfo miniblocks missmatch")

// ErrNilValidatorInfo signals that a nil value for the validatorInfo has been provided
var ErrNilValidatorInfo = errors.New("validator info is nil")

// ErrNilMetaBlock signals that a nil metablock has been provided
var ErrNilMetaBlock = errors.New("nil metablock")

// ErrNilMiniBlockPool signals that a nil mini blocks pool was used
var ErrNilMiniBlockPool = errors.New("nil mini block pool")

// ErrNilStatusHandler signals that a nil status handler has been provided
var ErrNilStatusHandler = errors.New("nil app status handler")

// ErrEpochStartDataForShardNotFound signals that epoch start shard data was not found for current shard id
var ErrEpochStartDataForShardNotFound = errors.New("epoch start data for current shard not found")

// ErrMissingHeader signals that searched header is missing
var ErrMissingHeader = errors.New("missing header")

// ErrNilPathManager signals that a nil path manager has been provided
var ErrNilPathManager = errors.New("nil path manager")

// ErrNilMessenger signals that a nil messenger has been provided
var ErrNilMessenger = errors.New("nil messenger")

// ErrNilEconomicsData signals that a nil economics data handler has been provided
var ErrNilEconomicsData = errors.New("nil economics data")

// ErrNilPubKey signals that a nil public key has been provided
var ErrNilPubKey = errors.New("nil public key")

// ErrNilBlockKeyGen signals that a nil block key generator has been provided
var ErrNilBlockKeyGen = errors.New("nil block key generator")

// ErrNilKeyGen signals that a nil key generator has been provided
var ErrNilKeyGen = errors.New("nil key generator")

// ErrNilSingleSigner signals that a nil single signer has been provided
var ErrNilSingleSigner = errors.New("nil single signer")

// ErrNilBlockSingleSigner signals that a nil block single signer has been provided
var ErrNilBlockSingleSigner = errors.New("nil block single signer")

// ErrNilGenesisNodesConfig signals that a nil genesis nodes config has been provided
var ErrNilGenesisNodesConfig = errors.New("nil genesis nodes config")

// ErrNilRater signals that a nil rater has been provided
var ErrNilRater = errors.New("nil rater")

// ErrInvalidDefaultDBPath signals that an invalid default database path has been provided
var ErrInvalidDefaultDBPath = errors.New("invalid default db path")

// ErrInvalidDefaultEpochString signals that an invalid default epoch string has been provided
var ErrInvalidDefaultEpochString = errors.New("invalid default epoch string")

// ErrInvalidDefaultShardString signals that an invalid default shard string has been provided
var ErrInvalidDefaultShardString = errors.New("invalid default shard string")

// ErrInvalidWorkingDir signals that an invalid working directory has been provided
var ErrInvalidWorkingDir = errors.New("invalid working directory")

// ErrTimeoutWaitingForMetaBlock signals that a timeout event was raised while waiting for the epoch start meta block
var ErrTimeoutWaitingForMetaBlock = errors.New("timeout while waiting for epoch start meta block")

// ErrNilStorageUnitOpener signals that a nil storage unit opener was provided
var ErrNilStorageUnitOpener = errors.New("nil storage unit opener")

// ErrNilLatestStorageDataProvider signals that a nil latest storage data provider was provided
var ErrNilLatestStorageDataProvider = errors.New("nil latest storage data provider")

// ErrNilShuffler signals that a nil shuffler was provided
var ErrNilShuffler = errors.New("nil nodes shuffler provided")

// ErrNotEnoughNumConnectedPeers signals that config is invalid for num of connected peers
var ErrNotEnoughNumConnectedPeers = errors.New("not enough min num of connected peers from config")

// ErrNotEnoughNumOfPeersToConsiderBlockValid signals that config is invalid for num of peer to consider block valid
var ErrNotEnoughNumOfPeersToConsiderBlockValid = errors.New("not enough num of peers to consider block valid from config")

// ErrNilArgumentsParser signals that nil arguments parser was provided
var ErrNilArgumentsParser = errors.New("nil arguments parsers")

// ErrProtocolSustainabilityAddressInMetachain signals that protocol sustainability address is in metachain which is not allowed
var ErrProtocolSustainabilityAddressInMetachain = errors.New("protocol sustainability address in metachain")

// ErrNilGenesisTotalSupply signals that nil genesis total supply has been provided
var ErrNilGenesisTotalSupply = errors.New("nil genesis total supply")

// ErrNilAccountsDB signals that nil accounts DB has been provided
var ErrNilAccountsDB = errors.New("nil accounts DB")

// ErrNilSystemVM signals that nil system VM has been provided
var ErrNilSystemVM = errors.New("nil system VM")

// ErrStakingSCOutputAccountNotFound signals that staking sc output account was not found
var ErrStakingSCOutputAccountNotFound = errors.New("staking sc output was not found")

// ErrNilEndOfEpochCallerAddress signals that nil end of epoch caller address was provided
var ErrNilEndOfEpochCallerAddress = errors.New("nil end of epoch caller address")

// ErrNilStakingSCAddress signals that nil staking system smart contract address was provided
var ErrNilStakingSCAddress = errors.New("nil staking system smart contract address")

// ErrNilHeaderIntegrityVerifier signals that a nil header integrity verifier was provided
var ErrNilHeaderIntegrityVerifier = errors.New("nil header integrity verifier handler")

// ErrNilChanceComputer signals that nil chance computer has been provided
var ErrNilChanceComputer = errors.New("nil chance computer")

// ErrInvalidMinNumberOfNodes signals that the minimum number of nodes is invalid
var ErrInvalidMinNumberOfNodes = errors.New("minimum number of nodes invalid")

<<<<<<< HEAD
// ErrCouldNotInitDelegationSystemSC signals that delegation system sc init failed
var ErrCouldNotInitDelegationSystemSC = errors.New("could not init delegation system sc")

// ErrNilLocalTxCache signals that nil local tx cache has been provided
var ErrNilLocalTxCache = errors.New("nil local tx cache")

// ErrSystemDelegationCall signals that delegation system sc returned with error
var ErrSystemDelegationCall = errors.New("delegation system sc call returned with error")

// ErrExecutingSystemScCode signals that an error occurred while executing system SC code
var ErrExecutingSystemScCode = errors.New("error executing system SC code")

// ErrNilValue signals that a nil value was retrieved
var ErrNilValue = errors.New("nil value")

// ErrNilSystemVmInstance signals that a nil system VM instance was provided
var ErrNilSystemVmInstance = errors.New("nil system VM instance")

// ErrNilStakingDataProvider signals that a nil staking data provider was used
var ErrNilStakingDataProvider = errors.New("nil staking data provider")

// ErrNilDataTrie signals that a nil data trie was provided
var ErrNilDataTrie = errors.New("nil data trie")

// ErrInvalidMinNodePrice signals that the minimum node price is invalid (e.g negative, not a number, etc)
var ErrInvalidMinNodePrice = errors.New("minimum node price is invalid")

// ErrInvalidRewardsTopUpGradientPoint signals that the given point controlling the top-up gradient is invalid
var ErrInvalidRewardsTopUpGradientPoint = errors.New("top-up gradient point invalid")

// ErrInvalidTopUpFactor signals that the factor for computing the top-up rewards out of the full rewards is invalid
var ErrInvalidRewardsTopUpFactor = errors.New("top-up factor invalid")

// ErrNilEconomicsDataProvider signals that the economics data provider is nil
var ErrNilEconomicsDataProvider = errors.New("end of epoch economics data provider is nil")

// ErrInvalidRewardsCreatorProxyConfig signals that the rewards creator proxy has an invalid configuration
var ErrInvalidRewardsCreatorProxyConfig = errors.New("rewards creator proxy has an invalid configuration")

// ErrInvalidMaxNumberOfNodes signals that the maximum number of nodes is invalid
var ErrInvalidMaxNumberOfNodes = errors.New("maximum number of nodes invalid")
=======
// ErrNilEpochNotifier signals that the provided EpochNotifier is nil
var ErrNilEpochNotifier = errors.New("nil EpochNotifier")
>>>>>>> 0ec271dc
<|MERGE_RESOLUTION|>--- conflicted
+++ resolved
@@ -233,7 +233,9 @@
 // ErrInvalidMinNumberOfNodes signals that the minimum number of nodes is invalid
 var ErrInvalidMinNumberOfNodes = errors.New("minimum number of nodes invalid")
 
-<<<<<<< HEAD
+// ErrNilEpochNotifier signals that the provided EpochNotifier is nil
+var ErrNilEpochNotifier = errors.New("nil EpochNotifier")
+
 // ErrCouldNotInitDelegationSystemSC signals that delegation system sc init failed
 var ErrCouldNotInitDelegationSystemSC = errors.New("could not init delegation system sc")
 
@@ -274,8 +276,4 @@
 var ErrInvalidRewardsCreatorProxyConfig = errors.New("rewards creator proxy has an invalid configuration")
 
 // ErrInvalidMaxNumberOfNodes signals that the maximum number of nodes is invalid
-var ErrInvalidMaxNumberOfNodes = errors.New("maximum number of nodes invalid")
-=======
-// ErrNilEpochNotifier signals that the provided EpochNotifier is nil
-var ErrNilEpochNotifier = errors.New("nil EpochNotifier")
->>>>>>> 0ec271dc
+var ErrInvalidMaxNumberOfNodes = errors.New("maximum number of nodes invalid")