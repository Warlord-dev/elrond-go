package epochStart

import "errors"

// ErrNilArgsNewMetaEpochStartTrigger signals that nil arguments were provided
var ErrNilArgsNewMetaEpochStartTrigger = errors.New("nil arguments for meta start of epoch trigger")

// ErrNilEpochStartSettings signals that nil start of epoch settings has been provided
var ErrNilEpochStartSettings = errors.New("nil start of epoch settings")

// ErrInvalidSettingsForEpochStartTrigger signals that settings for start of epoch trigger are invalid
var ErrInvalidSettingsForEpochStartTrigger = errors.New("invalid start of epoch trigger settings")

// ErrNilArgsNewShardEpochStartTrigger signals that nil arguments for shard epoch trigger has been provided
var ErrNilArgsNewShardEpochStartTrigger = errors.New("nil arguments for shard start of epoch trigger")

// ErrNilEpochStartNotifier signals that nil epoch start notifier has been provided
var ErrNilEpochStartNotifier = errors.New("nil epoch start notifier")

// ErrNotEnoughRoundsBetweenEpochs signals that not enough rounds has passed since last epoch start
var ErrNotEnoughRoundsBetweenEpochs = errors.New("tried to force start of epoch before passing of enough rounds")

// ErrForceEpochStartCanBeCalledOnlyOnNewRound signals that force start of epoch was called on wrong round
var ErrForceEpochStartCanBeCalledOnlyOnNewRound = errors.New("invalid time to call force start of epoch, possible only on new round")

// ErrSavedRoundIsHigherThanInputRound signals that input round was wrong
var ErrSavedRoundIsHigherThanInputRound = errors.New("saved round is higher than input round")

// ErrSavedRoundIsHigherThanInput signals that input round was wrong
var ErrSavedRoundIsHigherThanInput = errors.New("saved round is higher than input round")

// ErrWrongTypeAssertion signals wrong type assertion
var ErrWrongTypeAssertion = errors.New("wrong type assertion")

// ErrNilMarshalizer signals that nil marshalizer has been provided
var ErrNilMarshalizer = errors.New("nil marshalizer")

// ErrNilTxSignMarshalizer signals that nil tx sign marshalizer has been provided
var ErrNilTxSignMarshalizer = errors.New("nil tx sign marshalizer")

// ErrNilStorage signals that nil storage has been provided
var ErrNilStorage = errors.New("nil storage")

// ErrNilHeaderHandler signals that a nil header handler has been provided
var ErrNilHeaderHandler = errors.New("nil header handler")

// ErrNilMiniblocks signals that nil argument was passed
var ErrNilMiniblocks = errors.New("nil arguments for miniblocks object")

// ErrNilMiniblock signals that nil miniblock has been provided
var ErrNilMiniblock = errors.New("nil miniblock")

// ErrMetaHdrNotFound signals that metaheader was not found
var ErrMetaHdrNotFound = errors.New("meta header not found")

// ErrNilHasher signals that nil hasher has been provided
var ErrNilHasher = errors.New("nil hasher")

// ErrInvalidConsensusThreshold signals that an invalid consensus threshold has been provided
var ErrInvalidConsensusThreshold = errors.New("invalid consensus threshold")

// ErrNilHeaderValidator signals that nil header validator has been provided
var ErrNilHeaderValidator = errors.New("nil header validator")

// ErrNilDataPoolsHolder signals that nil data pools holder has been provided
var ErrNilDataPoolsHolder = errors.New("nil data pools holder")

// ErrNilCommunityAddress signals that a nil community address was provided
var ErrNilCommunityAddress = errors.New("nil community address")

// ErrNilStorageService signals that nil storage service has been provided
var ErrNilStorageService = errors.New("nil storage service")

// ErrNilRequestHandler signals that nil request handler has been provided
var ErrNilRequestHandler = errors.New("nil request handler")

// ErrNilMetaBlockStorage signals that nil metablocks storage has been provided
var ErrNilMetaBlockStorage = errors.New("nil metablocks storage")

// ErrNilMetaBlocksPool signals that nil metablock pools holder has been provided
var ErrNilMetaBlocksPool = errors.New("nil metablocks pool")

// ErrNilValidatorInfoProcessor signals that a nil validator info processor has been provided
var ErrNilValidatorInfoProcessor = errors.New("nil validator info processor")

// ErrNilUint64Converter signals that nil uint64 converter has been provided
var ErrNilUint64Converter = errors.New("nil uint64 converter")

// ErrNilTriggerStorage signals that nil meta header storage has been provided
var ErrNilTriggerStorage = errors.New("nil trigger storage")

// ErrNilMetaNonceHashStorage signals that nil meta header nonce hash storage has been provided
var ErrNilMetaNonceHashStorage = errors.New("nil meta nonce hash storage")

// ErrValidatorMiniBlockHashDoesNotMatch signals that created and received validatorInfo miniblock hash does not match
var ErrValidatorMiniBlockHashDoesNotMatch = errors.New("validatorInfo miniblock hash does not match")

// ErrRewardMiniBlockHashDoesNotMatch signals that created and received rewards miniblock hash does not match
var ErrRewardMiniBlockHashDoesNotMatch = errors.New("reward miniblock hash does not match")

// ErrNilShardCoordinator is raised when a valid shard coordinator is expected but nil used
var ErrNilShardCoordinator = errors.New("shard coordinator is nil")

// ErrNilPubkeyConverter signals that nil address converter was provided
var ErrNilPubkeyConverter = errors.New("nil pubkey converter")

// ErrRewardMiniBlocksNumDoesNotMatch signals that number of created and received rewards miniblocks is not equal
var ErrRewardMiniBlocksNumDoesNotMatch = errors.New("number of created and received rewards miniblocks missmatch")

// ErrNilRewardsHandler signals that rewards handler is nil
var ErrNilRewardsHandler = errors.New("rewards handler is nil")

// ErrNilTotalAccumulatedFeesInEpoch signals that total accumulated fees in epoch is nil
var ErrNilTotalAccumulatedFeesInEpoch = errors.New("total accumulated fees in epoch is nil")

// ErrNilTotalDevFeesInEpoch signals that total developer fees in epoch is nil
var ErrNilTotalDevFeesInEpoch = errors.New("total developer fees in epoch is nil")

// ErrEndOfEpochEconomicsDataDoesNotMatch signals that end of epoch data does not match
var ErrEndOfEpochEconomicsDataDoesNotMatch = errors.New("end of epoch economics data does not match")

// ErrNilRounder signals that an operation has been attempted to or with a nil Rounder implementation
var ErrNilRounder = errors.New("nil Rounder")

// ErrNilNodesConfigProvider signals that an operation has been attempted to or with a nil nodes config provider
var ErrNilNodesConfigProvider = errors.New("nil nodes config provider")

// ErrNotEpochStartBlock signals that block is not of type epoch start
var ErrNotEpochStartBlock = errors.New("not epoch start block")

// ErrNilShardHeaderStorage signals that shard header storage is nil
var ErrNilShardHeaderStorage = errors.New("nil shard header storage")

// ErrValidatorInfoMiniBlocksNumDoesNotMatch signals that number of created and received validatorInfo miniblocks is not equal
var ErrValidatorInfoMiniBlocksNumDoesNotMatch = errors.New("number of created and received validatorInfo miniblocks missmatch")

// ErrNilValidatorInfo signals that a nil value for the validatorInfo has been provided
var ErrNilValidatorInfo = errors.New("validator info is nil")

// ErrNilMetaBlock signals that a nil metablock has been provided
var ErrNilMetaBlock = errors.New("nil metablock")

// ErrNilMiniBlockPool signals that a nil mini blocks pool was used
var ErrNilMiniBlockPool = errors.New("nil mini block pool")

// ErrNilStatusHandler signals that a nil status handler has been provided
var ErrNilStatusHandler = errors.New("nil app status handler")

// ErrEpochStartDataForShardNotFound signals that epoch start shard data was not found for current shard id
var ErrEpochStartDataForShardNotFound = errors.New("epoch start data for current shard not found")

// ErrMissingHeader signals that searched header is missing
var ErrMissingHeader = errors.New("missing header")

// ErrNilPathManager signals that a nil path manager has been provided
var ErrNilPathManager = errors.New("nil path manager")

// ErrNilMessenger signals that a nil messenger has been provided
var ErrNilMessenger = errors.New("nil messenger")

// ErrNilEconomicsData signals that a nil economics data handler has been provided
var ErrNilEconomicsData = errors.New("nil economics data")

// ErrNilPubKey signals that a nil public key has been provided
var ErrNilPubKey = errors.New("nil public key")

// ErrNilBlockKeyGen signals that a nil block key generator has been provided
var ErrNilBlockKeyGen = errors.New("nil block key generator")

// ErrNilKeyGen signals that a nil key generator has been provided
var ErrNilKeyGen = errors.New("nil key generator")

// ErrNilSingleSigner signals that a nil single signer has been provided
var ErrNilSingleSigner = errors.New("nil single signer")

// ErrNilBlockSingleSigner signals that a nil block single signer has been provided
var ErrNilBlockSingleSigner = errors.New("nil block single signer")

// ErrNilGenesisNodesConfig signals that a nil genesis nodes config has been provided
var ErrNilGenesisNodesConfig = errors.New("nil genesis nodes config")

// ErrNilRater signals that a nil rater has been provided
var ErrNilRater = errors.New("nil rater")

// ErrInvalidDefaultDBPath signals that an invalid default database path has been provided
var ErrInvalidDefaultDBPath = errors.New("invalid default db path")

// ErrInvalidDefaultEpochString signals that an invalid default epoch string has been provided
var ErrInvalidDefaultEpochString = errors.New("invalid default epoch string")

// ErrInvalidDefaultShardString signals that an invalid default shard string has been provided
var ErrInvalidDefaultShardString = errors.New("invalid default shard string")

// ErrInvalidWorkingDir signals that an invalid working directory has been provided
var ErrInvalidWorkingDir = errors.New("invalid working directory")

// ErrTimeoutWaitingForMetaBlock signals that a timeout event was raised while waiting for the epoch start meta block
var ErrTimeoutWaitingForMetaBlock = errors.New("timeout while waiting for epoch start meta block")

// ErrNilStorageUnitOpener signals that a nil storage unit opener was provided
var ErrNilStorageUnitOpener = errors.New("nil storage unit opener")

// ErrNilLatestStorageDataProvider signals that a nil latest storage data provider was provided
var ErrNilLatestStorageDataProvider = errors.New("nil latest storage data provider")

// ErrNilShuffler signals that a nil shuffler was provided
var ErrNilShuffler = errors.New("nil nodes shuffler provided")

// ErrNotEnoughNumConnectedPeers signals that config is invalid for num of connected peers
var ErrNotEnoughNumConnectedPeers = errors.New("not enough min num of connected peers from config")

// ErrNotEnoughNumOfPeersToConsiderBlockValid signals that config is invalid for num of peer to consider block valid
var ErrNotEnoughNumOfPeersToConsiderBlockValid = errors.New("not enough num of peers to consider block valid from config")

<<<<<<< HEAD
// ErrNilImportStartHandler signals that a nil import start handler has been provided
var ErrNilImportStartHandler = errors.New("nil import start handler")
=======
// ErrCommunityAddressInMetachain signals that community address is in metachain which is not allowed
var ErrCommunityAddressInMetachain = errors.New("community address in metachain")
>>>>>>> 0304d7df
<|MERGE_RESOLUTION|>--- conflicted
+++ resolved
@@ -212,10 +212,8 @@
 // ErrNotEnoughNumOfPeersToConsiderBlockValid signals that config is invalid for num of peer to consider block valid
 var ErrNotEnoughNumOfPeersToConsiderBlockValid = errors.New("not enough num of peers to consider block valid from config")
 
-<<<<<<< HEAD
 // ErrNilImportStartHandler signals that a nil import start handler has been provided
 var ErrNilImportStartHandler = errors.New("nil import start handler")
-=======
+
 // ErrCommunityAddressInMetachain signals that community address is in metachain which is not allowed
-var ErrCommunityAddressInMetachain = errors.New("community address in metachain")
->>>>>>> 0304d7df
+var ErrCommunityAddressInMetachain = errors.New("community address in metachain")