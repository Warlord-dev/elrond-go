package genesis

import (
	"encoding/hex"
	"math/big"

	"github.com/ElrondNetwork/elrond-go/core"
	"github.com/ElrondNetwork/elrond-go/core/check"
	"github.com/ElrondNetwork/elrond-go/data"
	"github.com/ElrondNetwork/elrond-go/data/block"
	"github.com/ElrondNetwork/elrond-go/data/state"
	"github.com/ElrondNetwork/elrond-go/data/transaction"
	"github.com/ElrondNetwork/elrond-go/data/typeConverters"
	"github.com/ElrondNetwork/elrond-go/dataRetriever"
	"github.com/ElrondNetwork/elrond-go/epochStart"
	"github.com/ElrondNetwork/elrond-go/hashing"
	"github.com/ElrondNetwork/elrond-go/logger"
	"github.com/ElrondNetwork/elrond-go/marshal"
	"github.com/ElrondNetwork/elrond-go/process"
	"github.com/ElrondNetwork/elrond-go/process/block/preprocess"
	"github.com/ElrondNetwork/elrond-go/process/coordinator"
	"github.com/ElrondNetwork/elrond-go/process/economics"
	"github.com/ElrondNetwork/elrond-go/process/factory"
	"github.com/ElrondNetwork/elrond-go/process/factory/metachain"
	"github.com/ElrondNetwork/elrond-go/process/smartContract"
	"github.com/ElrondNetwork/elrond-go/process/smartContract/hooks"
	processTransaction "github.com/ElrondNetwork/elrond-go/process/transaction"
	"github.com/ElrondNetwork/elrond-go/sharding"
	"github.com/ElrondNetwork/elrond-go/vm"
	vmFactory "github.com/ElrondNetwork/elrond-go/vm/factory"
	vmcommon "github.com/ElrondNetwork/elrond-vm-common"
)

var log = logger.GetOrCreate("core/genesis")

// CreateShardGenesisBlockFromInitialBalances creates the genesis block body from map of account balances
func CreateShardGenesisBlockFromInitialBalances(
	accounts state.AccountsAdapter,
	shardCoordinator sharding.Coordinator,
	addrConv state.AddressConverter,
	initialBalances map[string]*big.Int,
	genesisTime uint64,
	validatorStatsRootHash []byte,
) (data.HeaderHandler, error) {

	if accounts == nil || accounts.IsInterfaceNil() {
		return nil, process.ErrNilAccountsAdapter
	}
	if addrConv == nil || addrConv.IsInterfaceNil() {
		return nil, process.ErrNilAddressConverter
	}
	if initialBalances == nil {
		return nil, process.ErrNilValue
	}
	if shardCoordinator == nil || shardCoordinator.IsInterfaceNil() {
		return nil, process.ErrNilShardCoordinator
	}

	rootHash, err := setBalancesToTrie(
		accounts,
		shardCoordinator,
		addrConv,
		initialBalances,
	)
	if err != nil {
		return nil, err
	}

	header := &block.Header{
		Nonce:                  0,
		ShardId:                shardCoordinator.SelfId(),
		BlockBodyType:          block.StateBlock,
		Signature:              rootHash,
		RootHash:               rootHash,
		PrevRandSeed:           rootHash,
		RandSeed:               rootHash,
		TimeStamp:              genesisTime,
		ValidatorStatsRootHash: validatorStatsRootHash,
	}

	return header, err
}

// ArgsMetaGenesisBlockCreator holds the arguments which are needed to create a genesis metablock
type ArgsMetaGenesisBlockCreator struct {
	GenesisTime              uint64
	Accounts                 state.AccountsAdapter
	AddrConv                 state.AddressConverter
	NodesSetup               *sharding.NodesSetup
	Economics                *economics.EconomicsData
	ShardCoordinator         sharding.Coordinator
	Store                    dataRetriever.StorageService
	Blkc                     data.ChainHandler
	Marshalizer              marshal.Marshalizer
	Hasher                   hashing.Hasher
	Uint64ByteSliceConverter typeConverters.Uint64ByteSliceConverter
	DataPool                 dataRetriever.PoolsHolder
	ValidatorStatsRootHash   []byte
	MessageSignVerifier      vm.MessageSignVerifier
}

// CreateMetaGenesisBlock creates the meta genesis block
func CreateMetaGenesisBlock(
	args ArgsMetaGenesisBlockCreator,
) (data.HeaderHandler, error) {

	if check.IfNil(args.Accounts) {
		return nil, process.ErrNilAccountsAdapter
	}
	if check.IfNil(args.AddrConv) {
		return nil, process.ErrNilAddressConverter
	}
	if args.NodesSetup == nil {
		return nil, process.ErrNilNodesSetup
	}
	if args.Economics == nil {
		return nil, process.ErrNilEconomicsData
	}
	if check.IfNil(args.ShardCoordinator) {
		return nil, process.ErrNilShardCoordinator
	}
	if check.IfNil(args.Store) {
		return nil, process.ErrNilStore
	}
	if check.IfNil(args.Blkc) {
		return nil, process.ErrNilBlockChain
	}
	if check.IfNil(args.Marshalizer) {
		return nil, process.ErrNilMarshalizer
	}
	if check.IfNil(args.Hasher) {
		return nil, process.ErrNilHasher
	}
	if check.IfNil(args.Uint64ByteSliceConverter) {
		return nil, process.ErrNilUint64Converter
	}
	if check.IfNil(args.DataPool) {
		return nil, process.ErrNilMetaBlocksPool
	}

	txProcessor, systemSmartContracts, err := createProcessorsForMetaGenesisBlock(args)
	if err != nil {
		return nil, err
	}

	err = deploySystemSmartContracts(
		txProcessor,
		systemSmartContracts,
		args.AddrConv,
		args.Accounts,
	)
	if err != nil {
		return nil, err
	}

	_, err = args.Accounts.Commit()
	if err != nil {
		return nil, err
	}

<<<<<<< HEAD
	err = setStakedData(
=======
	eligible, waiting := args.NodesSetup.InitialNodesInfo()
	allNodes := make(map[uint32][]*sharding.NodeInfo)

	for shard := range eligible {
		allNodes[shard] = append(eligible[shard], waiting[shard]...)
	}

	err = setStakingData(
>>>>>>> 77bfb2b2
		txProcessor,
		allNodes,
		args.Economics.StakeValue(),
	)
	if err != nil {
		return nil, err
	}

	rootHash, err := args.Accounts.Commit()
	if err != nil {
		return nil, err
	}

	header := &block.MetaBlock{
		RootHash:     rootHash,
		PrevHash:     rootHash,
		RandSeed:     rootHash,
		PrevRandSeed: rootHash,
	}

	header.SetTimeStamp(args.GenesisTime)
	header.SetValidatorStatsRootHash(args.ValidatorStatsRootHash)

	err = saveGenesisMetaToStorage(args.Store, args.Marshalizer, header)
	if err != nil {
		return nil, err
	}

	return header, nil
}

func saveGenesisMetaToStorage(
	storageService dataRetriever.StorageService,
	marshalizer marshal.Marshalizer,
	genesisBlock data.HeaderHandler,
) error {

	epochStartID := core.EpochStartIdentifier(0)
	metaHdrStorage := storageService.GetStorer(dataRetriever.MetaBlockUnit)
	if check.IfNil(metaHdrStorage) {
		return epochStart.ErrNilStorage
	}

	marshaledData, err := marshalizer.Marshal(genesisBlock)
	if err != nil {
		return err
	}

	err = metaHdrStorage.Put([]byte(epochStartID), marshaledData)
	if err != nil {
		return err
	}

	return nil
}

func createProcessorsForMetaGenesisBlock(
	args ArgsMetaGenesisBlockCreator,
) (process.TransactionProcessor, vm.SystemSCContainer, error) {
	argsHook := hooks.ArgBlockChainHook{
		Accounts:         args.Accounts,
		AddrConv:         args.AddrConv,
		StorageService:   args.Store,
		BlockChain:       args.Blkc,
		ShardCoordinator: args.ShardCoordinator,
		Marshalizer:      args.Marshalizer,
		Uint64Converter:  args.Uint64ByteSliceConverter,
	}

	virtualMachineFactory, err := metachain.NewVMContainerFactory(argsHook, args.Economics, &NilMessageSignVerifier{})
	if err != nil {
		return nil, nil, err
	}

	argsParser, err := vmcommon.NewAtArgumentParser()
	if err != nil {
		return nil, nil, err
	}

	vmContainer, err := virtualMachineFactory.Create()
	if err != nil {
		return nil, nil, err
	}

	interimProcFactory, err := metachain.NewIntermediateProcessorsContainerFactory(
		args.ShardCoordinator,
		args.Marshalizer,
		args.Hasher,
		args.AddrConv,
		args.Store,
		args.DataPool,
	)
	if err != nil {
		return nil, nil, err
	}

	interimProcContainer, err := interimProcFactory.Create()
	if err != nil {
		return nil, nil, err
	}

	scForwarder, err := interimProcContainer.Get(block.SmartContractResultBlock)
	if err != nil {
		return nil, nil, err
	}

	gasHandler, err := preprocess.NewGasComputation(args.Economics)
	if err != nil {
		return nil, nil, err
	}

	txTypeHandler, err := coordinator.NewTxTypeHandler(args.AddrConv, args.ShardCoordinator, args.Accounts)
	if err != nil {
		return nil, nil, err
	}

	scProcessor, err := smartContract.NewSmartContractProcessor(
		vmContainer,
		argsParser,
		args.Hasher,
		args.Marshalizer,
		args.Accounts,
		virtualMachineFactory.BlockChainHookImpl(),
		args.AddrConv,
		args.ShardCoordinator,
		scForwarder,
		&metachain.TransactionFeeHandler{},
		&metachain.TransactionFeeHandler{},
		txTypeHandler,
		gasHandler,
	)
	if err != nil {
		return nil, nil, err
	}

	nilTxFeeHandler := &metachain.TransactionFeeHandler{}
	txProcessor, err := processTransaction.NewMetaTxProcessor(
		args.Accounts,
		args.AddrConv,
		args.ShardCoordinator,
		scProcessor,
		txTypeHandler,
		nilTxFeeHandler, //we need the nil fee handler in order to process the the staking transactions
	)
	if err != nil {
		return nil, nil, process.ErrNilTxProcessor
	}

	return txProcessor, virtualMachineFactory.SystemSmartContractContainer(), nil
}

// deploySystemSmartContracts deploys all the system smart contracts to the account state
func deploySystemSmartContracts(
	txProcessor process.TransactionProcessor,
	systemSCs vm.SystemSCContainer,
	addrConv state.AddressConverter,
	accounts state.AccountsAdapter,
) error {
	tx := &transaction.Transaction{
		Nonce:     0,
		Value:     big.NewInt(0),
		RcvAddr:   make([]byte, addrConv.AddressLen()),
		GasPrice:  0,
		GasLimit:  0,
		Data:      []byte(hex.EncodeToString([]byte("deploy")) + "@" + hex.EncodeToString(factory.SystemVirtualMachine)),
		Signature: nil,
	}

	accountsDB, ok := accounts.(*state.AccountsDB)
	if !ok {
		return process.ErrWrongTypeAssertion
	}

	for _, key := range systemSCs.Keys() {
		addr, err := addrConv.CreateAddressFromPublicKeyBytes(key)
		if err != nil {
			return err
		}

		_, err = state.NewAccount(addr, accountsDB)
		if err != nil {
			return err
		}

		_, err = accountsDB.Commit()
		if err != nil {
			return err
		}

		tx.SndAddr = key
		err = txProcessor.ProcessTransaction(tx)
		if err != nil {
			return err
		}
	}

	return nil
}

// setStakedData sets the initial staked values to the staking smart contract
func setStakedData(
	txProcessor process.TransactionProcessor,
	initialNodeInfo map[uint32][]*sharding.NodeInfo,
	stakeValue *big.Int,
) error {
	// create staking smart contract state for genesis - update fixed stake value from all
<<<<<<< HEAD
	oneEncoded := hex.EncodeToString(big.NewInt(1).Bytes())
	for i := uint32(0); i < shardCoordinator.NumberOfShards(); i++ {
=======
	for i := range initialNodeInfo {
>>>>>>> 77bfb2b2
		nodeInfoList := initialNodeInfo[i]
		for _, nodeInfo := range nodeInfoList {
			tx := &transaction.Transaction{
				Nonce:     0,
				Value:     big.NewInt(0).Set(stakeValue),
				RcvAddr:   vmFactory.AuctionSCAddress,
				SndAddr:   nodeInfo.Address(),
				GasPrice:  0,
				GasLimit:  0,
				Data:      []byte("stake@" + oneEncoded + "@" + hex.EncodeToString(nodeInfo.PubKey()) + "@" + hex.EncodeToString([]byte("genesis"))),
				Signature: nil,
			}

			err := txProcessor.ProcessTransaction(tx)
			if err != nil {
				return err
			}
		}
	}

<<<<<<< HEAD
	nodeInfoList := initialNodeInfo[sharding.MetachainShardId]
	for _, nodeInfo := range nodeInfoList {
		tx := &transaction.Transaction{
			Nonce:     0,
			Value:     big.NewInt(0).Set(stakeValue),
			RcvAddr:   vmFactory.AuctionSCAddress,
			SndAddr:   nodeInfo.Address(),
			GasPrice:  0,
			GasLimit:  0,
			Data:      []byte("stake@" + oneEncoded + "@" + hex.EncodeToString(nodeInfo.PubKey()) + "@" + hex.EncodeToString([]byte("genesis"))),
			Signature: nil,
		}

		err := txProcessor.ProcessTransaction(tx)
		if err != nil {
			return err
		}
	}

=======
>>>>>>> 77bfb2b2
	return nil
}

// setBalancesToTrie adds balances to trie
func setBalancesToTrie(
	accounts state.AccountsAdapter,
	shardCoordinator sharding.Coordinator,
	addrConv state.AddressConverter,
	initialBalances map[string]*big.Int,
) (rootHash []byte, err error) {

	if accounts.JournalLen() != 0 {
		return nil, process.ErrAccountStateDirty
	}

	for i, v := range initialBalances {
		err = setBalanceToTrie(accounts, shardCoordinator, addrConv, []byte(i), v)

		if err != nil {
			return nil, err
		}
	}

	rootHash, err = accounts.Commit()
	if err != nil {
		errToLog := accounts.RevertToSnapshot(0)
		if errToLog != nil {
			log.Debug("error reverting to snapshot", "error", errToLog.Error())
		}

		return nil, err
	}

	return rootHash, nil
}

func setBalanceToTrie(
	accounts state.AccountsAdapter,
	shardCoordinator sharding.Coordinator,
	addrConv state.AddressConverter,
	addr []byte,
	balance *big.Int,
) error {

	addrContainer, err := addrConv.CreateAddressFromPublicKeyBytes(addr)
	if err != nil {
		return err
	}
	if addrContainer == nil || addrContainer.IsInterfaceNil() {
		return process.ErrNilAddressContainer
	}
	if shardCoordinator.ComputeId(addrContainer) != shardCoordinator.SelfId() {
		return process.ErrMintAddressNotInThisShard
	}

	accWrp, err := accounts.GetAccountWithJournal(addrContainer)
	if err != nil {
		return err
	}

	account, ok := accWrp.(*state.Account)
	if !ok {
		return process.ErrWrongTypeAssertion
	}

	return account.SetBalanceWithJournal(balance)
}

type NilMessageSignVerifier struct {
}

func (n *NilMessageSignVerifier) Verify(_ []byte, _ []byte, _ []byte) error {
	return nil
}

func (n *NilMessageSignVerifier) IsInterfaceNil() bool {
	return n == nil
}<|MERGE_RESOLUTION|>--- conflicted
+++ resolved
@@ -158,9 +158,6 @@
 		return nil, err
 	}
 
-<<<<<<< HEAD
-	err = setStakedData(
-=======
 	eligible, waiting := args.NodesSetup.InitialNodesInfo()
 	allNodes := make(map[uint32][]*sharding.NodeInfo)
 
@@ -169,7 +166,6 @@
 	}
 
 	err = setStakingData(
->>>>>>> 77bfb2b2
 		txProcessor,
 		allNodes,
 		args.Economics.StakeValue(),
@@ -376,12 +372,8 @@
 	stakeValue *big.Int,
 ) error {
 	// create staking smart contract state for genesis - update fixed stake value from all
-<<<<<<< HEAD
 	oneEncoded := hex.EncodeToString(big.NewInt(1).Bytes())
-	for i := uint32(0); i < shardCoordinator.NumberOfShards(); i++ {
-=======
 	for i := range initialNodeInfo {
->>>>>>> 77bfb2b2
 		nodeInfoList := initialNodeInfo[i]
 		for _, nodeInfo := range nodeInfoList {
 			tx := &transaction.Transaction{
@@ -402,28 +394,6 @@
 		}
 	}
 
-<<<<<<< HEAD
-	nodeInfoList := initialNodeInfo[sharding.MetachainShardId]
-	for _, nodeInfo := range nodeInfoList {
-		tx := &transaction.Transaction{
-			Nonce:     0,
-			Value:     big.NewInt(0).Set(stakeValue),
-			RcvAddr:   vmFactory.AuctionSCAddress,
-			SndAddr:   nodeInfo.Address(),
-			GasPrice:  0,
-			GasLimit:  0,
-			Data:      []byte("stake@" + oneEncoded + "@" + hex.EncodeToString(nodeInfo.PubKey()) + "@" + hex.EncodeToString([]byte("genesis"))),
-			Signature: nil,
-		}
-
-		err := txProcessor.ProcessTransaction(tx)
-		if err != nil {
-			return err
-		}
-	}
-
-=======
->>>>>>> 77bfb2b2
 	return nil
 }
 
