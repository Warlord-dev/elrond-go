--- conflicted
+++ resolved
@@ -347,19 +347,6 @@
 		return nil, nil
 	}
 
-<<<<<<< HEAD
-	for _, epochStartDataRes := range epochStartMetaHdr.EpochStart.LastFinalizedHeaders {
-		if epochStartDataRes.ShardID != shardID {
-			continue
-		}
-
-		mapPendingMiniBlocks := make(map[string]block.MiniBlockHeader, len(epochStartDataRes.PendingMiniBlockHeaders))
-		for _, mbHdr := range epochStartDataRes.PendingMiniBlockHeaders {
-			mapPendingMiniBlocks[string(mbHdr.Hash)] = mbHdr
-		}
-
-		return epochStartDataRes.FirstPendingMetaBlock, mapPendingMiniBlocks
-=======
 	for _, header := range epochStartMetaHdr.EpochStart.LastFinalizedHeaders {
 		if header.ShardID != shardID {
 			continue
@@ -371,7 +358,6 @@
 		}
 
 		return header.FirstPendingMetaBlock, mapPendingMiniBlocks
->>>>>>> 41898dd5
 	}
 
 	return nil, nil
