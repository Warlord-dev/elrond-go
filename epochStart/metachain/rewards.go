--- conflicted
+++ resolved
@@ -140,7 +140,7 @@
 		}
 	}
 
-	return &block.Body{MiniBlocks: finalMiniBlocks}, nil
+	return finalMiniBlocks, nil
 }
 
 func (r *rewardsCreator) computeValidatorInfoPerRewardAddress(
@@ -203,10 +203,6 @@
 		return err
 	}
 
-<<<<<<< HEAD
-=======
-	createdMiniBlocks := createdBody.(*block.Body).MiniBlocks
->>>>>>> 9a90e47c
 	numReceivedRewardsMBs := 0
 	for _, miniBlockHdr := range metaBlock.MiniBlockHeaders {
 		if miniBlockHdr.Type != block.RewardsBlock {
