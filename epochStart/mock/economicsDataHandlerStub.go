package mock

import (
	"math/big"

	"github.com/ElrondNetwork/elrond-go/process"
)

// EconomicsHandlerStub -
type EconomicsHandlerStub struct {
	MaxGasLimitPerBlockCalled              func() uint64
	ComputeGasLimitCalled                  func(tx process.TransactionWithFeeHandler) uint64
	ComputeMoveBalanceFeeCalled            func(tx process.TransactionWithFeeHandler) *big.Int
	ComputeTxFeeCalled                     func(tx process.TransactionWithFeeHandler) *big.Int
	CheckValidityTxValuesCalled            func(tx process.TransactionWithFeeHandler) error
	DeveloperPercentageCalled              func() float64
	MinGasPriceCalled                      func() uint64
	GasPriceModifierCalled                 func() float64
	LeaderPercentageCalled                 func() float64
	ProtocolSustainabilityPercentageCalled func() float64
	ProtocolSustainabilityAddressCalled    func() string
	MinInflationRateCalled                 func() float64
	MaxInflationRateCalled                 func(year uint32) float64
	GasPerDataByteCalled                   func() uint64
	MinGasLimitCalled                      func() uint64
	GenesisTotalSupplyCalled               func() *big.Int
	ComputeFeeForProcessingCalled          func(tx process.TransactionWithFeeHandler, gasToUse uint64) *big.Int
<<<<<<< HEAD
	SplitTxGasInCategoriesCalled           func(tx process.TransactionWithFeeHandler) (uint64, uint64)
	GasPriceForProcessingCalled            func(tx process.TransactionWithFeeHandler) uint64
	GasPriceForMoveCalled                  func(tx process.TransactionWithFeeHandler) uint64
	MinGasPriceProcessingCalled            func() uint64
=======
	RewardsTopUpGradientPointCalled        func() *big.Int
	RewardsTopUpFactorCalled               func() float64
>>>>>>> 914faa00
}

// ComputeFeeForProcessing -
func (e *EconomicsHandlerStub) ComputeFeeForProcessing(tx process.TransactionWithFeeHandler, gasToUse uint64) *big.Int {
	if e.ComputeFeeForProcessingCalled != nil {
		return e.ComputeFeeForProcessingCalled(tx, gasToUse)
	}
	return big.NewInt(0)
}

// LeaderPercentage -
func (e *EconomicsHandlerStub) LeaderPercentage() float64 {
	if e.LeaderPercentageCalled != nil {
		return e.LeaderPercentageCalled()
	}
	return 0.0
}

// ProtocolSustainabilityPercentage -
func (e *EconomicsHandlerStub) ProtocolSustainabilityPercentage() float64 {
	if e.ProtocolSustainabilityAddressCalled != nil {
		return e.ProtocolSustainabilityPercentageCalled()
	}
	return 0.0
}

// ProtocolSustainabilityAddress -
func (e *EconomicsHandlerStub) ProtocolSustainabilityAddress() string {
	if e.ProtocolSustainabilityAddressCalled != nil {
		return e.ProtocolSustainabilityAddressCalled()
	}
	return ""
}

// MinInflationRate -
func (e *EconomicsHandlerStub) MinInflationRate() float64 {
	if e.MinInflationRateCalled != nil {
		return e.MinInflationRateCalled()
	}
	return 0.0
}

// MaxInflationRate -
func (e *EconomicsHandlerStub) MaxInflationRate(year uint32) float64 {
	if e.MaxInflationRateCalled != nil {
		return e.MaxInflationRateCalled(year)
	}
	return 0.0
}

// GasPerDataByte -
func (e *EconomicsHandlerStub) GasPerDataByte() uint64 {
	if e.GasPerDataByteCalled != nil {
		return e.GasPerDataByteCalled()
	}
	return 0
}

// MinGasLimit -
func (e *EconomicsHandlerStub) MinGasLimit() uint64 {
	if e.MinGasLimitCalled != nil {
		return e.MinGasLimitCalled()
	}
	return 0
}

// GenesisTotalSupply -
func (e *EconomicsHandlerStub) GenesisTotalSupply() *big.Int {
	if e.GenesisTotalSupplyCalled != nil {
		return e.GenesisTotalSupplyCalled()
	}
	return big.NewInt(100000000)
}

// GasPriceModifier -
func (e *EconomicsHandlerStub) GasPriceModifier() float64 {
	if e.GasPriceModifierCalled != nil {
		return e.GasPriceModifierCalled()
	}
	return 1.0
}

// MinGasPrice -
func (e *EconomicsHandlerStub) MinGasPrice() uint64 {
	if e.MinGasPriceCalled != nil {
		return e.MinGasPriceCalled()
	}
	return 0
}

// DeveloperPercentage -
func (e *EconomicsHandlerStub) DeveloperPercentage() float64 {
	if e.DeveloperPercentageCalled != nil {
		return e.DeveloperPercentageCalled()
	}

	return 0.0
}

// MaxGasLimitPerBlock -
func (e *EconomicsHandlerStub) MaxGasLimitPerBlock(uint32) uint64 {
	if e.MaxGasLimitPerBlockCalled != nil {
		return e.MaxGasLimitPerBlockCalled()
	}
	return 1000000
}

// ComputeGasLimit -
func (e *EconomicsHandlerStub) ComputeGasLimit(tx process.TransactionWithFeeHandler) uint64 {
	if e.ComputeGasLimitCalled != nil {
		return e.ComputeGasLimitCalled(tx)
	}
	return 0
}

// ComputeMoveBalanceFee -
func (e *EconomicsHandlerStub) ComputeMoveBalanceFee(tx process.TransactionWithFeeHandler) *big.Int {
	if e.ComputeMoveBalanceFeeCalled != nil {
		return e.ComputeMoveBalanceFeeCalled(tx)
	}
	return big.NewInt(0)
}

// ComputeTxFee -
func (e *EconomicsHandlerStub) ComputeTxFee(tx process.TransactionWithFeeHandler) *big.Int {
	if e.ComputeTxFeeCalled != nil {
		return e.ComputeTxFeeCalled(tx)
	}
	return big.NewInt(0)
}

// CheckValidityTxValues -
func (e *EconomicsHandlerStub) CheckValidityTxValues(tx process.TransactionWithFeeHandler) error {
	if e.CheckValidityTxValuesCalled != nil {
		return e.CheckValidityTxValuesCalled(tx)
	}
	return nil
}

<<<<<<< HEAD
// SplitTxGasInCategories -
func (e *EconomicsHandlerStub) SplitTxGasInCategories(tx process.TransactionWithFeeHandler) (uint64, uint64) {
	if e.SplitTxGasInCategoriesCalled != nil {
		return e.SplitTxGasInCategoriesCalled(tx)
	}

	processingGas := uint64(0)
	if e.ComputeGasLimit(tx) > e.MinGasLimit() {
		processingGas = e.ComputeGasLimit(tx) - e.MinGasLimit()
	}

	return e.MinGasLimit(), processingGas
}

// GasPriceForProcessing -
func (e *EconomicsHandlerStub) GasPriceForProcessing(tx process.TransactionWithFeeHandler) uint64 {
	if e.GasPriceForProcessingCalled != nil {
		return e.GasPriceForProcessingCalled(tx)
	}
	return 1
}

// GasPriceForMove -
func (e *EconomicsHandlerStub) GasPriceForMove(tx process.TransactionWithFeeHandler) uint64 {
	if e.GasPriceForMoveCalled != nil {
		return e.GasPriceForMoveCalled(tx)
	}
	return 100
}

// MinGasPriceProcessing -
func (e *EconomicsHandlerStub) MinGasPriceProcessing() uint64 {
	if e.MinGasPriceProcessingCalled != nil {
		return e.MinGasPriceProcessingCalled()
	}

	return 1
=======
// RewardsTopUpGradientPoint -
func (e *EconomicsHandlerStub) RewardsTopUpGradientPoint() *big.Int {
	if e.RewardsTopUpGradientPointCalled != nil {
		return e.RewardsTopUpGradientPointCalled()
	}

	return big.NewInt(0)
}

// RewardsTopUpFactor -
func (e *EconomicsHandlerStub) RewardsTopUpFactor() float64 {
	if e.RewardsTopUpFactorCalled != nil {
		return e.RewardsTopUpFactorCalled()
	}

	return 0
>>>>>>> 914faa00
}

// IsInterfaceNil returns true if there is no value under the interface
func (e *EconomicsHandlerStub) IsInterfaceNil() bool {
	return e == nil
}<|MERGE_RESOLUTION|>--- conflicted
+++ resolved
@@ -25,15 +25,12 @@
 	MinGasLimitCalled                      func() uint64
 	GenesisTotalSupplyCalled               func() *big.Int
 	ComputeFeeForProcessingCalled          func(tx process.TransactionWithFeeHandler, gasToUse uint64) *big.Int
-<<<<<<< HEAD
+	RewardsTopUpGradientPointCalled        func() *big.Int
+	RewardsTopUpFactorCalled               func() float64
 	SplitTxGasInCategoriesCalled           func(tx process.TransactionWithFeeHandler) (uint64, uint64)
 	GasPriceForProcessingCalled            func(tx process.TransactionWithFeeHandler) uint64
 	GasPriceForMoveCalled                  func(tx process.TransactionWithFeeHandler) uint64
 	MinGasPriceProcessingCalled            func() uint64
-=======
-	RewardsTopUpGradientPointCalled        func() *big.Int
-	RewardsTopUpFactorCalled               func() float64
->>>>>>> 914faa00
 }
 
 // ComputeFeeForProcessing -
@@ -173,7 +170,24 @@
 	return nil
 }
 
-<<<<<<< HEAD
+// RewardsTopUpGradientPoint -
+func (e *EconomicsHandlerStub) RewardsTopUpGradientPoint() *big.Int {
+	if e.RewardsTopUpGradientPointCalled != nil {
+		return e.RewardsTopUpGradientPointCalled()
+	}
+
+	return big.NewInt(0)
+}
+
+// RewardsTopUpFactor -
+func (e *EconomicsHandlerStub) RewardsTopUpFactor() float64 {
+	if e.RewardsTopUpFactorCalled != nil {
+		return e.RewardsTopUpFactorCalled()
+	}
+
+	return 0
+}
+
 // SplitTxGasInCategories -
 func (e *EconomicsHandlerStub) SplitTxGasInCategories(tx process.TransactionWithFeeHandler) (uint64, uint64) {
 	if e.SplitTxGasInCategoriesCalled != nil {
@@ -211,24 +225,6 @@
 	}
 
 	return 1
-=======
-// RewardsTopUpGradientPoint -
-func (e *EconomicsHandlerStub) RewardsTopUpGradientPoint() *big.Int {
-	if e.RewardsTopUpGradientPointCalled != nil {
-		return e.RewardsTopUpGradientPointCalled()
-	}
-
-	return big.NewInt(0)
-}
-
-// RewardsTopUpFactor -
-func (e *EconomicsHandlerStub) RewardsTopUpFactor() float64 {
-	if e.RewardsTopUpFactorCalled != nil {
-		return e.RewardsTopUpFactorCalled()
-	}
-
-	return 0
->>>>>>> 914faa00
 }
 
 // IsInterfaceNil returns true if there is no value under the interface
