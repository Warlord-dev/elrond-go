package mock

import (
	"github.com/ElrondNetwork/elrond-go/dataRetriever"
	"github.com/ElrondNetwork/elrond-go/storage"
)

type PoolsHolderStub struct {
	HeadersCalled              func() dataRetriever.HeadersPool
	PeerChangesBlocksCalled    func() storage.Cacher
	TransactionsCalled         func() dataRetriever.ShardedDataCacherNotifier
	UnsignedTransactionsCalled func() dataRetriever.ShardedDataCacherNotifier
	RewardTransactionsCalled   func() dataRetriever.ShardedDataCacherNotifier
	MiniBlocksCalled           func() storage.Cacher
<<<<<<< HEAD
	MetaBlocksCalled           func() storage.Cacher
	TrieNodesCalled            func() storage.Cacher
=======
>>>>>>> e747a9c8
	CurrBlockTxsCalled         func() dataRetriever.TransactionCacher
}

func (phs *PoolsHolderStub) CurrentBlockTxs() dataRetriever.TransactionCacher {
	return phs.CurrBlockTxsCalled()
}

func (phs *PoolsHolderStub) Headers() dataRetriever.HeadersPool {
	return phs.HeadersCalled()
}

func (phs *PoolsHolderStub) PeerChangesBlocks() storage.Cacher {
	return phs.PeerChangesBlocksCalled()
}

func (phs *PoolsHolderStub) Transactions() dataRetriever.ShardedDataCacherNotifier {
	return phs.TransactionsCalled()
}

func (phs *PoolsHolderStub) MiniBlocks() storage.Cacher {
	return phs.MiniBlocksCalled()
}

func (phs *PoolsHolderStub) UnsignedTransactions() dataRetriever.ShardedDataCacherNotifier {
	return phs.UnsignedTransactionsCalled()
}

func (phs *PoolsHolderStub) RewardTransactions() dataRetriever.ShardedDataCacherNotifier {
	return phs.RewardTransactionsCalled()
}

func (phs *PoolsHolderStub) TrieNodes() storage.Cacher {
	return phs.TrieNodesCalled()
}

// IsInterfaceNil returns true if there is no value under the interface
func (phs *PoolsHolderStub) IsInterfaceNil() bool {
	return phs == nil
}<|MERGE_RESOLUTION|>--- conflicted
+++ resolved
@@ -12,11 +12,7 @@
 	UnsignedTransactionsCalled func() dataRetriever.ShardedDataCacherNotifier
 	RewardTransactionsCalled   func() dataRetriever.ShardedDataCacherNotifier
 	MiniBlocksCalled           func() storage.Cacher
-<<<<<<< HEAD
-	MetaBlocksCalled           func() storage.Cacher
 	TrieNodesCalled            func() storage.Cacher
-=======
->>>>>>> e747a9c8
 	CurrBlockTxsCalled         func() dataRetriever.TransactionCacher
 }
 
