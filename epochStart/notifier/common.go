--- conflicted
+++ resolved
@@ -9,12 +9,8 @@
 func NewHandlerForEpochStart(
 	actionFunc func(hdr data.HeaderHandler),
 	prepareFunc func(metaHeader data.HeaderHandler),
-<<<<<<< HEAD
+	id uint32,
 ) epochStart.ActionHandler {
-=======
-	id uint32,
-) epochStart.EpochStartHandler {
->>>>>>> 59441c8f
 	handler := handlerStruct{
 		act:     actionFunc,
 		prepare: prepareFunc,
