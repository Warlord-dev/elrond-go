--- conflicted
+++ resolved
@@ -166,12 +166,9 @@
 		requestHandler:              args.RequestHandler,
 		epochMetaBlockHash:          nil,
 		epochStartNotifier:          args.EpochStartNotifier,
-<<<<<<< HEAD
-		validatorInfoProcessor:      args.ValidatorInfoProcessor,
-=======
 		epochStartMeta:              &block.MetaBlock{},
 		epochStartShardHeader:       &block.Header{},
->>>>>>> 4ebb5186
+		validatorInfoProcessor:      args.ValidatorInfoProcessor,
 	}
 
 	err := newTrigger.saveState(newTrigger.triggerStateKey)
