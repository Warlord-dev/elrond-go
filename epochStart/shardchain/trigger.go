package shardchain

import (
	"bytes"
	"fmt"
	"math"
	"sync"

	"github.com/ElrondNetwork/elrond-go/core"
	"github.com/ElrondNetwork/elrond-go/core/check"
	"github.com/ElrondNetwork/elrond-go/data"
	"github.com/ElrondNetwork/elrond-go/data/batch"
	"github.com/ElrondNetwork/elrond-go/data/block"
	"github.com/ElrondNetwork/elrond-go/data/typeConverters"
	"github.com/ElrondNetwork/elrond-go/dataRetriever"
	"github.com/ElrondNetwork/elrond-go/display"
	"github.com/ElrondNetwork/elrond-go/epochStart"
	"github.com/ElrondNetwork/elrond-go/hashing"
	"github.com/ElrondNetwork/elrond-go/logger"
	"github.com/ElrondNetwork/elrond-go/marshal"
	"github.com/ElrondNetwork/elrond-go/process"
	"github.com/ElrondNetwork/elrond-go/storage"
)

var log = logger.GetOrCreate("epochStart/shardchain")

// ArgsShardEpochStartTrigger struct { defines the arguments needed for new start of epoch trigger
type ArgsShardEpochStartTrigger struct {
	Marshalizer marshal.Marshalizer
	Hasher      hashing.Hasher

	HeaderValidator epochStart.HeaderValidator
	Uint64Converter typeConverters.Uint64ByteSliceConverter

<<<<<<< HEAD
	DataPool           dataRetriever.PoolsHolder
	Storage            dataRetriever.StorageService
	RequestHandler     epochStart.RequestHandler
	EpochStartNotifier epochStart.Notifier
=======
	DataPool               dataRetriever.PoolsHolder
	Storage                dataRetriever.StorageService
	RequestHandler         epochStart.RequestHandler
	EpochStartNotifier     epochStart.EpochStartNotifier
	ValidatorInfoProcessor process.ValidatorInfoProcessorHandler
>>>>>>> 59441c8f

	Epoch    uint32
	Validity uint64
	Finality uint64
}

type trigger struct {
	currentRoundIndex           int64
	epochStartRound             uint64
	epochMetaBlockHash          []byte
	triggerStateKey             []byte
	finality                    uint64
	validity                    uint64
	epochFinalityAttestingRound uint64
	epochStartShardHeader       *block.Header
	epochStartMeta              *block.MetaBlock

	mutTrigger        sync.RWMutex
	mapHashHdr        map[string]*block.MetaBlock
	mapNonceHashes    map[uint64][]string
	mapEpochStartHdrs map[string]*block.MetaBlock

	headersPool         dataRetriever.HeadersPool
	shardHdrStorage     storage.Storer
	metaHdrStorage      storage.Storer
	triggerStorage      storage.Storer
	metaNonceHdrStorage storage.Storer

	uint64Converter typeConverters.Uint64ByteSliceConverter

	marshalizer     marshal.Marshalizer
	hasher          hashing.Hasher
	headerValidator epochStart.HeaderValidator

	requestHandler     epochStart.RequestHandler
	epochStartNotifier epochStart.Notifier

	epoch uint32

	newEpochHdrReceived bool
	isEpochStart        bool

	validatorInfoProcessor process.ValidatorInfoProcessorHandler
}

// NewEpochStartTrigger creates a trigger to signal start of epoch
func NewEpochStartTrigger(args *ArgsShardEpochStartTrigger) (*trigger, error) {
	if args == nil {
		return nil, epochStart.ErrNilArgsNewShardEpochStartTrigger
	}
	if check.IfNil(args.Hasher) {
		return nil, epochStart.ErrNilHasher
	}
	if check.IfNil(args.Marshalizer) {
		return nil, epochStart.ErrNilMarshalizer
	}
	if check.IfNil(args.HeaderValidator) {
		return nil, epochStart.ErrNilHeaderValidator
	}
	if check.IfNil(args.DataPool) {
		return nil, epochStart.ErrNilDataPoolsHolder
	}
	if check.IfNil(args.Storage) {
		return nil, epochStart.ErrNilStorageService
	}
	if check.IfNil(args.RequestHandler) {
		return nil, epochStart.ErrNilRequestHandler
	}
	if check.IfNil(args.DataPool.Headers()) {
		return nil, epochStart.ErrNilMetaBlocksPool
	}
	if check.IfNil(args.ValidatorInfoProcessor) {
		return nil, epochStart.ErrNilValidatorInfoProcessor
	}
	if check.IfNil(args.Uint64Converter) {
		return nil, epochStart.ErrNilUint64Converter
	}
	if check.IfNil(args.EpochStartNotifier) {
		return nil, epochStart.ErrNilEpochStartNotifier
	}

	metaHdrStorage := args.Storage.GetStorer(dataRetriever.MetaBlockUnit)
	if check.IfNil(metaHdrStorage) {
		return nil, epochStart.ErrNilMetaBlockStorage
	}

	triggerStorage := args.Storage.GetStorer(dataRetriever.BootstrapUnit)
	if check.IfNil(triggerStorage) {
		return nil, epochStart.ErrNilTriggerStorage
	}

	metaHdrNoncesStorage := args.Storage.GetStorer(dataRetriever.MetaHdrNonceHashDataUnit)
	if check.IfNil(metaHdrNoncesStorage) {
		return nil, epochStart.ErrNilMetaNonceHashStorage
	}

	shardHdrStorage := args.Storage.GetStorer(dataRetriever.BlockHeaderUnit)
	if check.IfNil(shardHdrStorage) {
		return nil, epochStart.ErrNilShardHeaderStorage
	}

	trigStateKey := fmt.Sprintf("initial_value_epoch%d", args.Epoch)

	newTrigger := &trigger{
		triggerStateKey:             []byte(trigStateKey),
		epoch:                       args.Epoch,
		currentRoundIndex:           0,
		epochStartRound:             0,
		epochFinalityAttestingRound: 0,
		isEpochStart:                false,
		validity:                    args.Validity,
		finality:                    args.Finality,
		newEpochHdrReceived:         false,
		mutTrigger:                  sync.RWMutex{},
		mapHashHdr:                  make(map[string]*block.MetaBlock),
		mapNonceHashes:              make(map[uint64][]string),
		mapEpochStartHdrs:           make(map[string]*block.MetaBlock),
		headersPool:                 args.DataPool.Headers(),
		metaHdrStorage:              metaHdrStorage,
		shardHdrStorage:             shardHdrStorage,
		triggerStorage:              triggerStorage,
		metaNonceHdrStorage:         metaHdrNoncesStorage,
		uint64Converter:             args.Uint64Converter,
		marshalizer:                 args.Marshalizer,
		hasher:                      args.Hasher,
		headerValidator:             args.HeaderValidator,
		requestHandler:              args.RequestHandler,
		epochMetaBlockHash:          nil,
		epochStartNotifier:          args.EpochStartNotifier,
		epochStartMeta:              &block.MetaBlock{},
		epochStartShardHeader:       &block.Header{},
		validatorInfoProcessor:      args.ValidatorInfoProcessor,
	}

	err := newTrigger.saveState(newTrigger.triggerStateKey)
	if err != nil {
		return nil, err
	}

	return newTrigger, nil
}

// IsEpochStart returns true if conditions are fulfilled for start of epoch
func (t *trigger) IsEpochStart() bool {
	t.mutTrigger.RLock()
	defer t.mutTrigger.RUnlock()

	return t.isEpochStart
}

// Epoch returns the current epoch number
func (t *trigger) Epoch() uint32 {
	t.mutTrigger.RLock()
	defer t.mutTrigger.RUnlock()

	return t.epoch
}

// EpochStartRound returns the start round of the current epoch
func (t *trigger) EpochStartRound() uint64 {
	t.mutTrigger.RLock()
	defer t.mutTrigger.RUnlock()

	return t.epochStartRound
}

// EpochFinalityAttestingRound returns the round when epoch start block was finalized
func (t *trigger) EpochFinalityAttestingRound() uint64 {
	t.mutTrigger.Lock()
	defer t.mutTrigger.Unlock()

	return t.epochFinalityAttestingRound
}

// ForceEpochStart sets the conditions for start of epoch to true in case of edge cases
func (t *trigger) ForceEpochStart(_ uint64) error {
	t.mutTrigger.Lock()
	defer t.mutTrigger.Unlock()

	return nil
}

// RequestEpochStartIfNeeded request the needed epoch start block if metablock with new epoch was received
func (t *trigger) RequestEpochStartIfNeeded(interceptedHeader data.HeaderHandler) {
	if interceptedHeader.IsStartOfEpochBlock() {
		return
	}
	if interceptedHeader.GetEpoch() <= t.Epoch() {
		return
	}
	_, ok := interceptedHeader.(*block.MetaBlock)
	if !ok {
		return
	}

	t.mutTrigger.Lock()
	defer t.mutTrigger.Unlock()

	found := false
	for _, header := range t.mapEpochStartHdrs {
		if header.GetEpoch() >= interceptedHeader.GetEpoch() {
			found = true
			break
		}
	}

	if !found {
		t.requestHandler.RequestStartOfEpochMetaBlock(interceptedHeader.GetEpoch())
	}
}

func (t *trigger) setLowerEpochFinalityAttestingRoundIfNeeded(metaHdr *block.MetaBlock) {
	if metaHdr.GetRound() >= t.epochFinalityAttestingRound {
		return
	}
	err := t.headerValidator.IsHeaderConstructionValid(metaHdr, t.epochStartMeta)
	if err != nil {
		return
	}

	t.epochFinalityAttestingRound = metaHdr.GetRound()
}

// ReceivedHeader saves the header into pool to verify if end-of-epoch conditions are fulfilled only called with validated metablocks
func (t *trigger) ReceivedHeader(header data.HeaderHandler) {
	t.mutTrigger.Lock()
	defer t.mutTrigger.Unlock()

	metaHdr, ok := header.(*block.MetaBlock)
	if !ok {
		return
	}

	if t.isEpochStart && header.GetEpoch() == t.epoch {
		t.setLowerEpochFinalityAttestingRoundIfNeeded(metaHdr)
		return
	}
	if !t.newEpochHdrReceived && !metaHdr.IsStartOfEpochBlock() {
		return
	}

	isMetaStartOfEpochForCurrentEpoch := metaHdr.Epoch == t.epoch && metaHdr.IsStartOfEpochBlock()
	if isMetaStartOfEpochForCurrentEpoch {
		return
	}

	hdrHash, err := core.CalculateHash(t.marshalizer, t.hasher, metaHdr)
	if err != nil {
		return
	}

	if _, ok = t.mapHashHdr[string(hdrHash)]; ok {
		return
	}
	if _, ok = t.mapEpochStartHdrs[string(hdrHash)]; ok {
		return
	}

	t.updateTriggerFromMeta(metaHdr, hdrHash)
}

// call only if mutex is locked before
func (t *trigger) updateTriggerFromMeta(metaHdr *block.MetaBlock, hdrHash []byte) {
	if metaHdr.IsStartOfEpochBlock() {
		t.newEpochHdrReceived = true
		t.mapEpochStartHdrs[string(hdrHash)] = metaHdr

	} else {
		t.mapHashHdr[string(hdrHash)] = metaHdr
		t.mapNonceHashes[metaHdr.Nonce] = append(t.mapNonceHashes[metaHdr.Nonce], string(hdrHash))
	}

	for hash, meta := range t.mapEpochStartHdrs {
		canActivateEpochStart, finalityAttestingRound := t.checkIfTriggerCanBeActivated(hash, meta)
		if canActivateEpochStart && t.epoch < meta.Epoch {
			t.epoch = meta.Epoch
			t.isEpochStart = true
			t.epochStartRound = meta.Round
			t.epochFinalityAttestingRound = finalityAttestingRound
			t.epochMetaBlockHash = []byte(hash)
			t.epochStartMeta = meta
			t.saveCurrentState(meta.GetRound())

			msg := fmt.Sprintf("EPOCH %d BEGINS IN ROUND (%d)", t.epoch, t.epochStartRound)
			log.Debug(display.Headline(msg, "", "#"))
			log.Debug("trigger.updateTriggerFromMeta", "isEpochStart", t.isEpochStart)
		}

		// save all final-valid epoch start blocks
		if canActivateEpochStart {
			metaBuff, err := t.marshalizer.Marshal(meta)
			if err != nil {
				log.Debug("updateTriggerFromMeta marshal", "error", err.Error())
				continue
			}

			epochStartIdentifier := core.EpochStartIdentifier(meta.Epoch)
			err = t.metaHdrStorage.Put([]byte(epochStartIdentifier), metaBuff)
			if err != nil {
				log.Debug("updateTriggerMeta put into metaHdrStorage", "error", err.Error())
				continue
			}
		}
	}
}

// call only if mutex is locked before
func (t *trigger) isMetaBlockValid(_ string, metaHdr *block.MetaBlock) bool {
	currHdr := metaHdr
	for i := metaHdr.Nonce - 1; i >= metaHdr.Nonce-t.validity; i-- {
		neededHdr, err := t.getHeaderWithNonceAndHash(i, currHdr.PrevHash)
		if err != nil {
			return false
		}

		err = t.headerValidator.IsHeaderConstructionValid(currHdr, neededHdr)
		if err != nil {
			return false
		}
	}

	return true
}

func (t *trigger) isMetaBlockFinal(_ string, metaHdr *block.MetaBlock) (bool, uint64) {
	nextBlocksVerified := uint64(0)
	finalityAttestingRound := metaHdr.Round
	currHdr := metaHdr
	for nonce := metaHdr.Nonce + 1; nonce <= metaHdr.Nonce+t.finality; nonce++ {
		currHash, err := core.CalculateHash(t.marshalizer, t.hasher, currHdr)
		if err != nil {
			continue
		}

		neededHdr, err := t.getHeaderWithNonceAndPrevHash(nonce, currHash)
		if err != nil {
			continue
		}

		err = t.headerValidator.IsHeaderConstructionValid(neededHdr, currHdr)
		if err != nil {
			continue
		}

		currHdr = neededHdr

		finalityAttestingRound = currHdr.GetRound()
		nextBlocksVerified += 1
	}

	if nextBlocksVerified < t.finality {
		for nonce := currHdr.Nonce + 1; nonce <= currHdr.Nonce+t.finality; nonce++ {
			go t.requestHandler.RequestMetaHeaderByNonce(nonce)
		}
		return false, 0
	}

	return true, finalityAttestingRound
}

// call only if mutex is locked before
func (t *trigger) checkIfTriggerCanBeActivated(hash string, metaHdr *block.MetaBlock) (bool, uint64) {
	isMetaHdrValid := t.isMetaBlockValid(hash, metaHdr)
	if !isMetaHdrValid {
		return false, 0
	}

	if metaHdr.IsStartOfEpochBlock() {
		err := t.validatorInfoProcessor.ProcessMetaBlock(metaHdr, []byte(hash))
		if err != nil {
			log.Warn("processMetablock failed", "error", err)
			return false, 0
		}

		t.epochStartNotifier.NotifyAllPrepare(metaHdr)
	}

	isMetaHdrFinal, finalityAttestingRound := t.isMetaBlockFinal(hash, metaHdr)
	return isMetaHdrFinal, finalityAttestingRound
}

// call only if mutex is locked before
func (t *trigger) getHeaderWithNonceAndHashFromMaps(nonce uint64, neededHash []byte) *block.MetaBlock {
	metaHdrHashesWithNonce := t.mapNonceHashes[nonce]
	for _, hash := range metaHdrHashesWithNonce {
		if !bytes.Equal(neededHash, []byte(hash)) {
			continue
		}

		neededHdr := t.mapHashHdr[hash]
		if neededHdr != nil {
			return neededHdr
		}
	}

	return nil
}

// call only if mutex is locked before
func (t *trigger) getHeaderWithHashFromPool(neededHash []byte) *block.MetaBlock {
	peekedData, _ := t.headersPool.GetHeaderByHash(neededHash)
	neededHdr, ok := peekedData.(*block.MetaBlock)
	if ok {
		t.mapHashHdr[string(neededHash)] = neededHdr
		t.mapNonceHashes[neededHdr.Nonce] = append(t.mapNonceHashes[neededHdr.Nonce], string(neededHash))
		return neededHdr
	}

	return nil
}

// call only if mutex is locked before
func (t *trigger) getHeaderWithHashFromStorage(neededHash []byte) *block.MetaBlock {
	storageData, err := t.metaHdrStorage.Get(neededHash)
	if err == nil {
		var neededHdr block.MetaBlock
		err = t.marshalizer.Unmarshal(&neededHdr, storageData)
		if err == nil {
			t.mapHashHdr[string(neededHash)] = &neededHdr
			t.mapNonceHashes[neededHdr.Nonce] = append(t.mapNonceHashes[neededHdr.Nonce], string(neededHash))
			return &neededHdr
		}
	}

	return nil
}

// call only if mutex is locked before
func (t *trigger) getHeaderWithNonceAndHash(nonce uint64, neededHash []byte) (*block.MetaBlock, error) {
	metaHdr := t.getHeaderWithNonceAndHashFromMaps(nonce, neededHash)
	if metaHdr != nil {
		return metaHdr, nil
	}

	metaHdr = t.getHeaderWithHashFromPool(neededHash)
	if metaHdr != nil {
		return metaHdr, nil
	}

	metaHdr = t.getHeaderWithHashFromStorage(neededHash)
	if metaHdr != nil {
		return metaHdr, nil
	}

	go t.requestHandler.RequestMetaHeader(neededHash)

	return nil, epochStart.ErrMetaHdrNotFound
}

// call only if mutex is locked before
func (t *trigger) getHeaderWithNonceAndPrevHashFromMaps(nonce uint64, prevHash []byte) *block.MetaBlock {
	lowestRound := uint64(math.MaxUint64)
	chosenMeta := &block.MetaBlock{}

	metaHdrHashesWithNonce := t.mapNonceHashes[nonce]
	for _, hash := range metaHdrHashesWithNonce {
		hdrWithNonce := t.mapHashHdr[hash]
		if check.IfNil(hdrWithNonce) {
			continue
		}
		if !bytes.Equal(hdrWithNonce.PrevHash, prevHash) {
			continue
		}

		if lowestRound > hdrWithNonce.GetRound() {
			lowestRound = hdrWithNonce.GetRound()
			chosenMeta = hdrWithNonce
		}
	}

	if lowestRound == uint64(math.MaxUint64) {
		return nil
	}

	return chosenMeta
}

// call only if mutex is locked before
func (t *trigger) getHeaderWithNonceAndPrevHashFromCache(nonce uint64, prevHash []byte) *block.MetaBlock {
	headers, hashes, err := t.headersPool.GetHeadersByNonceAndShardId(nonce, core.MetachainShardId)
	if err != nil {
		return nil
	}

	lowestRound := uint64(math.MaxUint64)
	chosenMeta := &block.MetaBlock{}
	for i, header := range headers {
		if !bytes.Equal(header.GetPrevHash(), prevHash) {
			continue
		}

		hdrWithNonce, ok := header.(*block.MetaBlock)
		if !ok {
			continue
		}

		if lowestRound > hdrWithNonce.GetRound() {
			lowestRound = hdrWithNonce.GetRound()
			chosenMeta = hdrWithNonce
		}

		t.mapHashHdr[string(hashes[i])] = hdrWithNonce
		t.mapNonceHashes[hdrWithNonce.Nonce] = append(t.mapNonceHashes[hdrWithNonce.Nonce], string(hashes[i]))
	}

	if lowestRound == uint64(math.MaxUint64) {
		return nil
	}

	return chosenMeta
}

// call only if mutex is locked before
func (t *trigger) getHeaderWithNonceAndPrevHash(nonce uint64, prevHash []byte) (*block.MetaBlock, error) {
	metaHdr := t.getHeaderWithNonceAndPrevHashFromMaps(nonce, prevHash)
	if metaHdr != nil {
		return metaHdr, nil
	}

	metaHdr = t.getHeaderWithNonceAndPrevHashFromCache(nonce, prevHash)
	if metaHdr != nil {
		return metaHdr, nil
	}

	nonceToByteSlice := t.uint64Converter.ToByteSlice(nonce)
	dataHdr, err := t.metaNonceHdrStorage.Get(nonceToByteSlice)
	if err != nil || len(dataHdr) == 0 {
		go t.requestHandler.RequestMetaHeaderByNonce(nonce)
		return nil, err
	}

	b := batch.Batch{}
	err = t.marshalizer.Unmarshal(&b, dataHdr)
	if err != nil {
		return nil, err
	}

	if len(b.Data) != 1 {
		return nil, marshal.ErrUnmarshallingBadSize
	}

	return t.getHeaderWithNonceAndHash(nonce, b.Data[0])
}

// SetProcessed sets start of epoch to false and cleans underlying structure
func (t *trigger) SetProcessed(header data.HeaderHandler) {
	t.mutTrigger.Lock()
	defer t.mutTrigger.Unlock()

	shardHdr, ok := header.(*block.Header)
	if !ok {
		return
	}

	if !shardHdr.IsStartOfEpochBlock() {
		return
	}

	t.epoch = shardHdr.Epoch
	t.isEpochStart = false
	t.newEpochHdrReceived = false
	t.epochMetaBlockHash = shardHdr.EpochStartMetaHash
	t.epochStartShardHeader = shardHdr

	t.epochStartNotifier.NotifyAll(shardHdr)

	t.mapHashHdr = make(map[string]*block.MetaBlock)
	t.mapNonceHashes = make(map[uint64][]string)
	t.mapEpochStartHdrs = make(map[string]*block.MetaBlock)

	t.saveCurrentState(header.GetRound())

	log.Debug("trigger.SetProcessed", "isEpochStart", t.isEpochStart)
	shardHdrBuff, errNotCritical := t.marshalizer.Marshal(shardHdr)
	if errNotCritical != nil {
		log.Warn("SetProcessed marshal error", "error", errNotCritical)
		return
	}

	epochStartIdentifier := core.EpochStartIdentifier(shardHdr.Epoch)
	errNotCritical = t.shardHdrStorage.Put([]byte(epochStartIdentifier), shardHdrBuff)
	if errNotCritical != nil {
		log.Warn("SetProcessed put to shard header storage error", "error", errNotCritical)
		return
	}
}

// RevertStateToBlock will revert the state of the trigger to the current block
func (t *trigger) RevertStateToBlock(header data.HeaderHandler) error {
	if check.IfNil(header) {
		return epochStart.ErrNilHeaderHandler
	}

	t.mutTrigger.Lock()
	defer t.mutTrigger.Unlock()

	currentHeaderHash, err := core.CalculateHash(t.marshalizer, t.hasher, header)
	if err != nil {
		log.Warn("RevertStateToBlock error on hashing", "error", err)
		return err
	}

	if !bytes.Equal(t.epochStartShardHeader.GetPrevHash(), currentHeaderHash) {
		return nil
	}

	log.Debug("trigger.RevertStateToBlock behind start of epoch block")

	if t.epochStartShardHeader.Epoch <= 1 {
		t.epochStartShardHeader = &block.Header{}
		t.isEpochStart = true
		t.newEpochHdrReceived = true
		return nil
	}

	prevEpochStartIdentifier := core.EpochStartIdentifier(t.epochStartShardHeader.Epoch - 1)
	shardHdrBuff, err := t.shardHdrStorage.SearchFirst([]byte(prevEpochStartIdentifier))
	if err != nil {
		log.Warn("RevertStateToBlock get header from storage error", "err", err)
		return err
	}

	shardHdr := &block.Header{}
	err = t.marshalizer.Unmarshal(shardHdr, shardHdrBuff)
	if err != nil {
		log.Warn("RevertStateToBlock unmarshal error", "err", err)
		return err
	}

	epochStartIdentifier := core.EpochStartIdentifier(t.epochStartShardHeader.Epoch)
	errNotCritical := t.shardHdrStorage.Remove([]byte(epochStartIdentifier))
	if errNotCritical != nil {
		log.Warn("RevertStateToBlock remove from header storage error", "err", errNotCritical)
	}

	t.epochStartShardHeader = shardHdr
	t.isEpochStart = true
	t.newEpochHdrReceived = true

	return nil
}

// EpochStartMetaHdrHash returns the announcing meta header hash which created the new epoch
func (t *trigger) EpochStartMetaHdrHash() []byte {
	t.mutTrigger.RLock()
	defer t.mutTrigger.RUnlock()

	return t.epochMetaBlockHash
}

// EpochStartMeta returns the epoch start announcing meta header
func (t *trigger) EpochStartMeta() *block.MetaBlock {
	t.mutTrigger.RLock()
	defer t.mutTrigger.RUnlock()

	return t.epochStartMeta
}

// GetSavedStateKey returns the last saved trigger state key
func (t *trigger) GetSavedStateKey() []byte {
	return t.triggerStateKey
}

// Update updates the end-of-epoch trigger
func (t *trigger) Update(_ uint64) {
}

// SetFinalityAttestingRound sets the round which finalized the start of epoch block
func (t *trigger) SetFinalityAttestingRound(_ uint64) {
}

// SetCurrentEpochStartRound sets the round when the current epoch started
func (t *trigger) SetCurrentEpochStartRound(_ uint64) {
}

// IsInterfaceNil returns true if underlying object is nil
func (t *trigger) IsInterfaceNil() bool {
	return t == nil
}

// needs to be called under locked mutex
func (t *trigger) saveCurrentState(round uint64) {
	t.triggerStateKey = []byte(fmt.Sprint(round))
	err := t.saveState(t.triggerStateKey)
	if err != nil {
		log.Debug("error saving trigger state", "error", err, "key", t.triggerStateKey)
	}
}<|MERGE_RESOLUTION|>--- conflicted
+++ resolved
@@ -32,18 +32,11 @@
 	HeaderValidator epochStart.HeaderValidator
 	Uint64Converter typeConverters.Uint64ByteSliceConverter
 
-<<<<<<< HEAD
-	DataPool           dataRetriever.PoolsHolder
-	Storage            dataRetriever.StorageService
-	RequestHandler     epochStart.RequestHandler
-	EpochStartNotifier epochStart.Notifier
-=======
 	DataPool               dataRetriever.PoolsHolder
 	Storage                dataRetriever.StorageService
 	RequestHandler         epochStart.RequestHandler
-	EpochStartNotifier     epochStart.EpochStartNotifier
+	EpochStartNotifier     epochStart.Notifier
 	ValidatorInfoProcessor process.ValidatorInfoProcessorHandler
->>>>>>> 59441c8f
 
 	Epoch    uint32
 	Validity uint64
