package bootstrap

import (
	"context"
	"fmt"
	"time"

	logger "github.com/ElrondNetwork/elrond-go-logger"
	"github.com/ElrondNetwork/elrond-go/config"
	"github.com/ElrondNetwork/elrond-go/core"
	"github.com/ElrondNetwork/elrond-go/core/partitioning"
	"github.com/ElrondNetwork/elrond-go/core/throttler"
	"github.com/ElrondNetwork/elrond-go/crypto"
	"github.com/ElrondNetwork/elrond-go/data"
	"github.com/ElrondNetwork/elrond-go/data/block"
	"github.com/ElrondNetwork/elrond-go/data/state"
	"github.com/ElrondNetwork/elrond-go/data/syncer"
	"github.com/ElrondNetwork/elrond-go/data/trie/factory"
	"github.com/ElrondNetwork/elrond-go/data/typeConverters"
	"github.com/ElrondNetwork/elrond-go/data/typeConverters/uint64ByteSlice"
	"github.com/ElrondNetwork/elrond-go/dataRetriever"
	factoryDataPool "github.com/ElrondNetwork/elrond-go/dataRetriever/factory"
	"github.com/ElrondNetwork/elrond-go/dataRetriever/factory/containers"
	"github.com/ElrondNetwork/elrond-go/dataRetriever/factory/resolverscontainer"
	"github.com/ElrondNetwork/elrond-go/dataRetriever/requestHandlers"
	"github.com/ElrondNetwork/elrond-go/epochStart"
	"github.com/ElrondNetwork/elrond-go/epochStart/bootstrap/disabled"
	factoryInterceptors "github.com/ElrondNetwork/elrond-go/epochStart/bootstrap/factory"
	"github.com/ElrondNetwork/elrond-go/hashing"
	"github.com/ElrondNetwork/elrond-go/marshal"
	"github.com/ElrondNetwork/elrond-go/process"
	"github.com/ElrondNetwork/elrond-go/process/economics"
	"github.com/ElrondNetwork/elrond-go/process/interceptors"
	disabledInterceptors "github.com/ElrondNetwork/elrond-go/process/interceptors/disabled"
	"github.com/ElrondNetwork/elrond-go/sharding"
	"github.com/ElrondNetwork/elrond-go/storage"
	storageFactory "github.com/ElrondNetwork/elrond-go/storage/factory"
	"github.com/ElrondNetwork/elrond-go/storage/storageUnit"
	"github.com/ElrondNetwork/elrond-go/storage/timecache"
	"github.com/ElrondNetwork/elrond-go/update"
	"github.com/ElrondNetwork/elrond-go/update/sync"
)

var log = logger.GetOrCreate("epochStart/bootstrap")

const timeToWait = time.Minute
const trieSyncWaitTime = 10 * time.Minute
const timeBetweenRequests = 100 * time.Millisecond
const maxToRequest = 100
const gracePeriodInPercentage = float64(0.25)
const roundGracePeriod = 25
const numConcurrentTrieSyncers = 50

// Parameters defines the DTO for the result produced by the bootstrap component
type Parameters struct {
	Epoch       uint32
	SelfShardId uint32
	NumOfShards uint32
	NodesConfig *sharding.NodesCoordinatorRegistry
}

// ComponentsNeededForBootstrap holds the components which need to be initialized from network
type ComponentsNeededForBootstrap struct {
	EpochStartMetaBlock *block.MetaBlock
	PreviousEpochStart  *block.MetaBlock
	ShardHeader         *block.Header
	NodesConfig         *sharding.NodesCoordinatorRegistry
	Headers             map[string]data.HeaderHandler
	ShardCoordinator    sharding.Coordinator
	UserAccountTries    map[string]data.Trie
	PeerAccountTries    map[string]data.Trie
	PendingMiniBlocks   map[string]*block.MiniBlock
}

// epochStartBootstrap will handle requesting the needed data to start when joining late the network
type epochStartBootstrap struct {
	// should come via arguments
	publicKey                  crypto.PublicKey
	marshalizer                marshal.Marshalizer
	txSignMarshalizer          marshal.Marshalizer
	hasher                     hashing.Hasher
	messenger                  Messenger
	generalConfig              config.Config
	economicsData              *economics.EconomicsData
	singleSigner               crypto.SingleSigner
	blockSingleSigner          crypto.SingleSigner
	keyGen                     crypto.KeyGenerator
	blockKeyGen                crypto.KeyGenerator
	shardCoordinator           sharding.Coordinator
	genesisNodesConfig         sharding.GenesisNodesSetupHandler
	genesisShardCoordinator    sharding.Coordinator
	pathManager                storage.PathManagerHandler
	workingDir                 string
	defaultDBPath              string
	defaultEpochString         string
	defaultShardString         string
	destinationShardAsObserver uint32
	rater                      sharding.ChanceComputer
	trieContainer              state.TriesHolder
	trieStorageManagers        map[string]data.StorageManager
	uint64Converter            typeConverters.Uint64ByteSliceConverter
	nodeShuffler               sharding.NodesShuffler
	rounder                    epochStart.Rounder
	addressPubkeyConverter     core.PubkeyConverter
	statusHandler              core.AppStatusHandler
	importStartHandler         epochStart.ImportStartHandler

	// created components
	requestHandler            process.RequestHandler
	interceptorContainer      process.InterceptorsContainer
	dataPool                  dataRetriever.PoolsHolder
	miniBlocksSyncer          epochStart.PendingMiniBlocksSyncHandler
	headersSyncer             epochStart.HeadersByHashSyncer
	epochStartMetaBlockSyncer epochStart.StartOfEpochMetaSyncer
	nodesConfigHandler        StartOfEpochNodesConfigHandler
	whiteListHandler          update.WhiteListHandler
	whiteListerVerifiedTxs    update.WhiteListHandler
	storageOpenerHandler      storage.UnitOpenerHandler
	latestStorageDataProvider storage.LatestStorageDataProviderHandler
	argumentsParser           process.ArgumentsParser

	// gathered data
	epochStartMeta     *block.MetaBlock
	prevEpochStartMeta *block.MetaBlock
	syncedHeaders      map[string]data.HeaderHandler
	nodesConfig        *sharding.NodesCoordinatorRegistry
	userAccountTries   map[string]data.Trie
	peerAccountTries   map[string]data.Trie
	baseData           baseDataInStorage
	shuffledOut        bool
	startEpoch         uint32
	startRound         int64
}

type baseDataInStorage struct {
	shardId         uint32
	numberOfShards  uint32
	lastRound       int64
	epochStartRound uint64
	lastEpoch       uint32
	storageExists   bool
}

// ArgsEpochStartBootstrap holds the arguments needed for creating an epoch start data provider component
type ArgsEpochStartBootstrap struct {
	DestinationShardAsObserver uint32
	WorkingDir                 string
	DefaultDBPath              string
	DefaultEpochString         string
	DefaultShardString         string
	PublicKey                  crypto.PublicKey
	Marshalizer                marshal.Marshalizer
	TxSignMarshalizer          marshal.Marshalizer
	Hasher                     hashing.Hasher
	Messenger                  Messenger
	GeneralConfig              config.Config
	EconomicsData              *economics.EconomicsData
	SingleSigner               crypto.SingleSigner
	BlockSingleSigner          crypto.SingleSigner
	KeyGen                     crypto.KeyGenerator
	BlockKeyGen                crypto.KeyGenerator
	GenesisNodesConfig         sharding.GenesisNodesSetupHandler
	GenesisShardCoordinator    sharding.Coordinator
	PathManager                storage.PathManagerHandler
	StorageUnitOpener          storage.UnitOpenerHandler
	LatestStorageDataProvider  storage.LatestStorageDataProviderHandler
	Rater                      sharding.ChanceComputer
	Uint64Converter            typeConverters.Uint64ByteSliceConverter
	NodeShuffler               sharding.NodesShuffler
	Rounder                    epochStart.Rounder
	AddressPubkeyConverter     core.PubkeyConverter
	ArgumentsParser            process.ArgumentsParser
	StatusHandler              core.AppStatusHandler
	ImportStartHandler         epochStart.ImportStartHandler
}

// NewEpochStartBootstrap will return a new instance of epochStartBootstrap
func NewEpochStartBootstrap(args ArgsEpochStartBootstrap) (*epochStartBootstrap, error) {
	err := checkArguments(args)
	if err != nil {
		return nil, err
	}

	epochStartProvider := &epochStartBootstrap{
		publicKey:                  args.PublicKey,
		marshalizer:                args.Marshalizer,
		txSignMarshalizer:          args.TxSignMarshalizer,
		hasher:                     args.Hasher,
		messenger:                  args.Messenger,
		generalConfig:              args.GeneralConfig,
		economicsData:              args.EconomicsData,
		genesisNodesConfig:         args.GenesisNodesConfig,
		genesisShardCoordinator:    args.GenesisShardCoordinator,
		workingDir:                 args.WorkingDir,
		pathManager:                args.PathManager,
		defaultEpochString:         args.DefaultEpochString,
		defaultDBPath:              args.DefaultDBPath,
		defaultShardString:         args.DefaultShardString,
		keyGen:                     args.KeyGen,
		blockKeyGen:                args.BlockKeyGen,
		singleSigner:               args.SingleSigner,
		blockSingleSigner:          args.BlockSingleSigner,
		rater:                      args.Rater,
		destinationShardAsObserver: args.DestinationShardAsObserver,
		uint64Converter:            args.Uint64Converter,
		nodeShuffler:               args.NodeShuffler,
		rounder:                    args.Rounder,
		storageOpenerHandler:       args.StorageUnitOpener,
		latestStorageDataProvider:  args.LatestStorageDataProvider,
		addressPubkeyConverter:     args.AddressPubkeyConverter,
		statusHandler:              args.StatusHandler,
		shuffledOut:                false,
		importStartHandler:         args.ImportStartHandler,
<<<<<<< HEAD
		argumentsParser:            args.ArgumentsParser,
=======
>>>>>>> 1d889849
	}

	whiteListCache, err := storageUnit.NewCache(storageFactory.GetCacherFromConfig(epochStartProvider.generalConfig.WhiteListPool))
	if err != nil {
		return nil, err
	}

	epochStartProvider.whiteListHandler, err = interceptors.NewWhiteListDataVerifier(whiteListCache)
	if err != nil {
		return nil, err
	}

	epochStartProvider.whiteListerVerifiedTxs, err = disabledInterceptors.NewDisabledWhiteListDataVerifier()
	if err != nil {
		return nil, err
	}

	epochStartProvider.trieContainer = state.NewDataTriesHolder()
	epochStartProvider.trieStorageManagers = make(map[string]data.StorageManager)

	if epochStartProvider.generalConfig.Hardfork.AfterHardFork {
		epochStartProvider.startEpoch = epochStartProvider.generalConfig.Hardfork.StartEpoch
		epochStartProvider.baseData.lastEpoch = epochStartProvider.startEpoch
		epochStartProvider.startRound = int64(epochStartProvider.generalConfig.Hardfork.StartRound)
		epochStartProvider.baseData.lastRound = epochStartProvider.startRound
		epochStartProvider.baseData.epochStartRound = uint64(epochStartProvider.startRound)
	}

	return epochStartProvider, nil
}

func (e *epochStartBootstrap) isStartInEpochZero() bool {
	startTime := time.Unix(e.genesisNodesConfig.GetStartTime(), 0)
	isCurrentTimeBeforeGenesis := time.Since(startTime) < 0
	if isCurrentTimeBeforeGenesis {
		return true
	}

	currentRound := e.rounder.Index() - e.startRound
	epochEndPlusGracePeriod := float64(e.generalConfig.EpochStartConfig.RoundsPerEpoch) * (gracePeriodInPercentage + 1.0)
	log.Debug("IsStartInEpochZero", "currentRound", currentRound, "epochEndRound", epochEndPlusGracePeriod)
	return float64(currentRound) < epochEndPlusGracePeriod
}

func (e *epochStartBootstrap) prepareEpochZero() (Parameters, error) {
	err := e.createTriesComponentsForShardId(e.genesisShardCoordinator.SelfId())
	if err != nil {
		return Parameters{}, err
	}

	parameters := Parameters{
		Epoch:       e.startEpoch,
		SelfShardId: e.genesisShardCoordinator.SelfId(),
		NumOfShards: e.genesisShardCoordinator.NumberOfShards(),
	}
	return parameters, nil
}

// GetTriesComponents returns the created tries components according to the shardID for the current epoch
func (e *epochStartBootstrap) GetTriesComponents() (state.TriesHolder, map[string]data.StorageManager) {
	return e.trieContainer, e.trieStorageManagers
}

// Bootstrap runs the fast bootstrap method from the network or local storage
func (e *epochStartBootstrap) Bootstrap() (Parameters, error) {
	if !e.generalConfig.GeneralSettings.StartInEpochEnabled {
		log.Warn("fast bootstrap is disabled")

		e.initializeFromLocalStorage()
		if !e.baseData.storageExists {
			err := e.createTriesComponentsForShardId(e.genesisShardCoordinator.SelfId())
			if err != nil {
				return Parameters{}, err
			}

			return Parameters{
				Epoch:       0,
				SelfShardId: e.genesisShardCoordinator.SelfId(),
				NumOfShards: e.genesisShardCoordinator.NumberOfShards(),
			}, nil
		}
<<<<<<< HEAD

		newShardId, shuffledOut, err := e.getShardIDForLatestEpoch()
		if err != nil {
			return Parameters{}, err
		}

		err = e.createTriesComponentsForShardId(newShardId)
=======

		newShardId, shuffledOut, err := e.getShardIDForLatestEpoch()
>>>>>>> 1d889849
		if err != nil {
			return Parameters{}, err
		}

<<<<<<< HEAD
=======
		err = e.createTriesComponentsForShardId(newShardId)
		if err != nil {
			return Parameters{}, err
		}

>>>>>>> 1d889849
		epochToStart := e.baseData.lastEpoch
		if shuffledOut {
			epochToStart = 0
		}

		return Parameters{
			Epoch:       epochToStart,
			SelfShardId: newShardId,
			NumOfShards: e.baseData.numberOfShards,
		}, nil
	}

	defer func() {
		log.Debug("unregistering all message processor and un-joining all topics")
		errMessenger := e.messenger.UnregisterAllMessageProcessors()
		log.LogIfError(errMessenger)

		errMessenger = e.messenger.UnjoinAllTopics()
		log.LogIfError(errMessenger)
	}()

	var err error
	e.shardCoordinator, err = sharding.NewMultiShardCoordinator(e.genesisShardCoordinator.NumberOfShards(), core.MetachainShardId)
	if err != nil {
		return Parameters{}, err
	}

	e.dataPool, err = factoryDataPool.NewDataPoolFromConfig(
		factoryDataPool.ArgsDataPool{
			Config:           &e.generalConfig,
			EconomicsData:    e.economicsData,
			ShardCoordinator: e.shardCoordinator,
		},
	)
	if err != nil {
		return Parameters{}, err
	}

<<<<<<< HEAD
	if e.isStartInEpochZero() || e.computeIfCurrentEpochIsSaved() {
=======
	isStartInEpochZero := e.isStartInEpochZero()
	isCurrentEpochSaved := e.computeIfCurrentEpochIsSaved()

	if isStartInEpochZero || isCurrentEpochSaved {
>>>>>>> 1d889849
		if e.baseData.lastEpoch == e.startEpoch {
			return e.prepareEpochZero()
		}

		parameters, errPrepare := e.prepareEpochFromStorage()
		if errPrepare == nil {
			return parameters, nil
		}

		if e.shuffledOut {
			// sync was already tried - not need to continue from here
			return Parameters{}, errPrepare
		}

		log.Debug("could not start from storage - will try sync for start in epoch", "error", errPrepare)
	}

	err = e.prepareComponentsToSyncFromNetwork()
	if err != nil {
		return Parameters{}, err
	}

	e.epochStartMeta, err = e.epochStartMetaBlockSyncer.SyncEpochStartMeta(timeToWait)
	if err != nil {
		return Parameters{}, err
	}
	log.Debug("start in epoch bootstrap: got epoch start meta header", "epoch", e.epochStartMeta.Epoch, "nonce", e.epochStartMeta.Nonce)
	e.setEpochStartMetrics()

	err = e.createSyncers()
	if err != nil {
		return Parameters{}, err
	}

	params, err := e.requestAndProcessing()
	if err != nil {
		return Parameters{}, err
	}

	return params, nil
}

func (e *epochStartBootstrap) computeIfCurrentEpochIsSaved() bool {
	e.initializeFromLocalStorage()
	if !e.baseData.storageExists {
		return false
	}

	computedRound := e.rounder.Index()
	log.Debug("computed round", "round", computedRound, "lastRound", e.baseData.lastRound)
	if computedRound-e.baseData.lastRound < roundGracePeriod {
		return true
	}

	roundsSinceEpochStart := computedRound - int64(e.baseData.epochStartRound)
	log.Debug("epoch start round", "round", e.baseData.epochStartRound, "roundsSinceEpochStart", roundsSinceEpochStart)
	epochEndPlusGracePeriod := float64(e.generalConfig.EpochStartConfig.RoundsPerEpoch) * (gracePeriodInPercentage + 1.0)
	return float64(roundsSinceEpochStart) < epochEndPlusGracePeriod
}

func (e *epochStartBootstrap) prepareComponentsToSyncFromNetwork() error {
	err := e.createTriesComponentsForShardId(core.MetachainShardId)
	if err != nil {
		return err
	}

	err = e.createRequestHandler()
	if err != nil {
		return err
	}

	argsEpochStartSyncer := ArgsNewEpochStartMetaSyncer{
		RequestHandler:     e.requestHandler,
		Messenger:          e.messenger,
		Marshalizer:        e.marshalizer,
		TxSignMarshalizer:  e.txSignMarshalizer,
		ShardCoordinator:   e.shardCoordinator,
		Hasher:             e.hasher,
		ChainID:            []byte(e.genesisNodesConfig.GetChainId()),
		EconomicsData:      e.economicsData,
		KeyGen:             e.keyGen,
		BlockKeyGen:        e.blockKeyGen,
		Signer:             e.singleSigner,
		BlockSigner:        e.blockSingleSigner,
		WhitelistHandler:   e.whiteListHandler,
		AddressPubkeyConv:  e.addressPubkeyConverter,
		NonceConverter:     e.uint64Converter,
		StartInEpochConfig: e.generalConfig.EpochStartConfig,
	}
	e.epochStartMetaBlockSyncer, err = NewEpochStartMetaSyncer(argsEpochStartSyncer)
	if err != nil {
		return err
	}

	return nil
}

func (e *epochStartBootstrap) createSyncers() error {
	var err error

	args := factoryInterceptors.ArgsEpochStartInterceptorContainer{
		Config:                 e.generalConfig,
		ShardCoordinator:       e.shardCoordinator,
		ProtoMarshalizer:       e.marshalizer,
		TxSignMarshalizer:      e.txSignMarshalizer,
		Hasher:                 e.hasher,
		Messenger:              e.messenger,
		DataPool:               e.dataPool,
		SingleSigner:           e.singleSigner,
		BlockSingleSigner:      e.blockSingleSigner,
		KeyGen:                 e.keyGen,
		BlockKeyGen:            e.blockKeyGen,
		WhiteListHandler:       e.whiteListHandler,
		WhiteListerVerifiedTxs: e.whiteListerVerifiedTxs,
		AddressPubkeyConv:      e.addressPubkeyConverter,
		NonceConverter:         e.uint64Converter,
		ChainID:                []byte(e.genesisNodesConfig.GetChainId()),
		ArgumentsParser:        e.argumentsParser,
	}

	e.interceptorContainer, err = factoryInterceptors.NewEpochStartInterceptorsContainer(args)
	if err != nil {
		return err
	}

	syncMiniBlocksArgs := sync.ArgsNewPendingMiniBlocksSyncer{
		Storage:        disabled.CreateMemUnit(),
		Cache:          e.dataPool.MiniBlocks(),
		Marshalizer:    e.marshalizer,
		RequestHandler: e.requestHandler,
	}
	e.miniBlocksSyncer, err = sync.NewPendingMiniBlocksSyncer(syncMiniBlocksArgs)
	if err != nil {
		return err
	}

	syncMissingHeadersArgs := sync.ArgsNewMissingHeadersByHashSyncer{
		Storage:        disabled.CreateMemUnit(),
		Cache:          e.dataPool.Headers(),
		Marshalizer:    e.marshalizer,
		RequestHandler: e.requestHandler,
	}
	e.headersSyncer, err = sync.NewMissingheadersByHashSyncer(syncMissingHeadersArgs)
	if err != nil {
		return err
	}

	return nil
}

func (e *epochStartBootstrap) syncHeadersFrom(meta *block.MetaBlock) (map[string]data.HeaderHandler, error) {
	hashesToRequest := make([][]byte, 0, len(meta.EpochStart.LastFinalizedHeaders)+1)
	shardIds := make([]uint32, 0, len(meta.EpochStart.LastFinalizedHeaders)+1)

	for _, epochStartData := range meta.EpochStart.LastFinalizedHeaders {
		hashesToRequest = append(hashesToRequest, epochStartData.HeaderHash)
		shardIds = append(shardIds, epochStartData.ShardID)
	}

	if meta.Epoch > 1 { // no need to request genesis block
		hashesToRequest = append(hashesToRequest, meta.EpochStart.Economics.PrevEpochStartHash)
		shardIds = append(shardIds, core.MetachainShardId)
	}

	ctx, cancel := context.WithTimeout(context.Background(), timeToWait)
	err := e.headersSyncer.SyncMissingHeadersByHash(shardIds, hashesToRequest, ctx)
	cancel()
	if err != nil {
		return nil, err
	}

	syncedHeaders, err := e.headersSyncer.GetHeaders()
	if err != nil {
		return nil, err
	}

	if meta.Epoch == 1 {
		syncedHeaders[string(meta.EpochStart.Economics.PrevEpochStartHash)] = &block.MetaBlock{}
	}

	return syncedHeaders, nil
}

// Bootstrap will handle requesting and receiving the needed information the node will bootstrap from
func (e *epochStartBootstrap) requestAndProcessing() (Parameters, error) {
	var err error
	e.baseData.numberOfShards = uint32(len(e.epochStartMeta.EpochStart.LastFinalizedHeaders))
	e.baseData.lastEpoch = e.epochStartMeta.Epoch

	e.syncedHeaders, err = e.syncHeadersFrom(e.epochStartMeta)
	if err != nil {
		return Parameters{}, err
	}
	log.Debug("start in epoch bootstrap: got shard headers and previous epoch start meta block")

	prevEpochStartMetaHash := e.epochStartMeta.EpochStart.Economics.PrevEpochStartHash
	prevEpochStartMeta, ok := e.syncedHeaders[string(prevEpochStartMetaHash)].(*block.MetaBlock)
	if !ok {
		return Parameters{}, epochStart.ErrWrongTypeAssertion
	}
	e.prevEpochStartMeta = prevEpochStartMeta

	pubKeyBytes, err := e.publicKey.ToByteArray()
	if err != nil {
		return Parameters{}, err
	}

	err = e.processNodesConfig(pubKeyBytes)
	if err != nil {
		return Parameters{}, err
	}
	log.Debug("start in epoch bootstrap: processNodesConfig")

	e.saveSelfShardId()
	e.shardCoordinator, err = sharding.NewMultiShardCoordinator(e.baseData.numberOfShards, e.baseData.shardId)
	if err != nil {
		return Parameters{}, fmt.Errorf("%w numberOfShards=%v shardId=%v", err, e.baseData.numberOfShards, e.baseData.shardId)
	}
	log.Debug("start in epoch bootstrap: shardCoordinator", "numOfShards", e.baseData.numberOfShards, "shardId", e.baseData.shardId)

	err = e.messenger.CreateTopic(core.ConsensusTopic+e.shardCoordinator.CommunicationIdentifier(e.shardCoordinator.SelfId()), true)
	if err != nil {
		return Parameters{}, err
	}

	if e.shardCoordinator.SelfId() == core.MetachainShardId {
		err = e.requestAndProcessForMeta()
		if err != nil {
			return Parameters{}, err
		}
	} else {
		err = e.createTriesComponentsForShardId(e.shardCoordinator.SelfId())
		if err != nil {
			return Parameters{}, err
		}

		err = e.requestAndProcessForShard()
		if err != nil {
			return Parameters{}, err
		}
	}

	parameters := Parameters{
		Epoch:       e.baseData.lastEpoch,
		SelfShardId: e.baseData.shardId,
		NumOfShards: e.baseData.numberOfShards,
		NodesConfig: e.nodesConfig,
	}

	return parameters, nil
}

func (e *epochStartBootstrap) saveSelfShardId() {
	if e.baseData.shardId != core.AllShardId {
		return
	}

	e.baseData.shardId = e.destinationShardAsObserver

	if e.baseData.shardId > e.baseData.numberOfShards &&
		e.baseData.shardId != core.MetachainShardId {
		e.baseData.shardId = e.genesisShardCoordinator.SelfId()
	}
}

func (e *epochStartBootstrap) processNodesConfig(pubKey []byte) error {
	var err error
	argsNewValidatorStatusSyncers := ArgsNewSyncValidatorStatus{
		DataPool:           e.dataPool,
		Marshalizer:        e.marshalizer,
		RequestHandler:     e.requestHandler,
		ChanceComputer:     e.rater,
		GenesisNodesConfig: e.genesisNodesConfig,
		NodeShuffler:       e.nodeShuffler,
		Hasher:             e.hasher,
		PubKey:             pubKey,
		ShardIdAsObserver:  e.destinationShardAsObserver,
	}
	e.nodesConfigHandler, err = NewSyncValidatorStatus(argsNewValidatorStatusSyncers)
	if err != nil {
		return err
	}

	e.nodesConfig, e.baseData.shardId, err = e.nodesConfigHandler.NodesConfigFromMetaBlock(e.epochStartMeta, e.prevEpochStartMeta)
	return err
}

func (e *epochStartBootstrap) requestAndProcessForMeta() error {
	var err error

	log.Debug("start in epoch bootstrap: started syncPeerAccountsState")
	err = e.syncPeerAccountsState(e.epochStartMeta.ValidatorStatsRootHash)
	if err != nil {
		return err
	}
	log.Debug("start in epoch bootstrap: syncPeerAccountsState", "peer account tries map length", len(e.peerAccountTries))

	err = e.syncUserAccountsState(e.epochStartMeta.RootHash)
	if err != nil {
		return err
	}

	components := &ComponentsNeededForBootstrap{
		EpochStartMetaBlock: e.epochStartMeta,
		PreviousEpochStart:  e.prevEpochStartMeta,
		NodesConfig:         e.nodesConfig,
		Headers:             e.syncedHeaders,
		ShardCoordinator:    e.shardCoordinator,
		UserAccountTries:    e.userAccountTries,
		PeerAccountTries:    e.peerAccountTries,
	}

	storageHandlerComponent, err := NewMetaStorageHandler(
		e.generalConfig,
		e.shardCoordinator,
		e.pathManager,
		e.marshalizer,
		e.hasher,
		e.epochStartMeta.Epoch,
		e.uint64Converter,
	)
	if err != nil {
		return err
	}

	errSavingToStorage := storageHandlerComponent.SaveDataToStorage(components)
	if errSavingToStorage != nil {
		return errSavingToStorage
	}

	return nil
}

func (e *epochStartBootstrap) findSelfShardEpochStartData() (block.EpochStartShardData, error) {
	var epochStartData block.EpochStartShardData
	for _, shardData := range e.epochStartMeta.EpochStart.LastFinalizedHeaders {
		if shardData.ShardID == e.shardCoordinator.SelfId() {
			return shardData, nil
		}
	}
	return epochStartData, epochStart.ErrEpochStartDataForShardNotFound
}

func (e *epochStartBootstrap) requestAndProcessForShard() error {
	epochStartData, err := e.findSelfShardEpochStartData()
	if err != nil {
		return err
	}

	ctx, cancel := context.WithTimeout(context.Background(), timeToWait)
	err = e.miniBlocksSyncer.SyncPendingMiniBlocks(epochStartData.PendingMiniBlockHeaders, ctx)
	cancel()
	if err != nil {
		return err
	}

	pendingMiniBlocks, err := e.miniBlocksSyncer.GetMiniBlocks()
	if err != nil {
		return err
	}
	log.Debug("start in epoch bootstrap: GetMiniBlocks")

	shardIds := []uint32{
		core.MetachainShardId,
		core.MetachainShardId,
	}
	hashesToRequest := [][]byte{
		epochStartData.LastFinishedMetaBlock,
		epochStartData.FirstPendingMetaBlock,
	}

	e.headersSyncer.ClearFields()
	ctx, cancel = context.WithTimeout(context.Background(), timeToWait)
	err = e.headersSyncer.SyncMissingHeadersByHash(shardIds, hashesToRequest, ctx)
	cancel()
	if err != nil {
		return err
	}

	neededHeaders, err := e.headersSyncer.GetHeaders()
	if err != nil {
		return err
	}
	log.Debug("start in epoch bootstrap: SyncMissingHeadersByHash")

	for hash, hdr := range neededHeaders {
		e.syncedHeaders[hash] = hdr
	}

	ownShardHdr, ok := e.syncedHeaders[string(epochStartData.HeaderHash)].(*block.Header)
	if !ok {
		return epochStart.ErrWrongTypeAssertion
	}

	log.Debug("start in epoch bootstrap: started syncUserAccountsState")
	err = e.syncUserAccountsState(ownShardHdr.RootHash)
	if err != nil {
		return err
	}
	log.Debug("start in epoch bootstrap: syncUserAccountsState")

	components := &ComponentsNeededForBootstrap{
		EpochStartMetaBlock: e.epochStartMeta,
		PreviousEpochStart:  e.prevEpochStartMeta,
		ShardHeader:         ownShardHdr,
		NodesConfig:         e.nodesConfig,
		Headers:             e.syncedHeaders,
		ShardCoordinator:    e.shardCoordinator,
		UserAccountTries:    e.userAccountTries,
		PeerAccountTries:    e.peerAccountTries,
		PendingMiniBlocks:   pendingMiniBlocks,
	}

	storageHandlerComponent, err := NewShardStorageHandler(
		e.generalConfig,
		e.shardCoordinator,
		e.pathManager,
		e.marshalizer,
		e.hasher,
		e.baseData.lastEpoch,
		e.uint64Converter,
	)
	if err != nil {
		return err
	}

	errSavingToStorage := storageHandlerComponent.SaveDataToStorage(components)
	if errSavingToStorage != nil {
		return errSavingToStorage
	}

	return nil
}

func (e *epochStartBootstrap) syncUserAccountsState(rootHash []byte) error {
	thr, err := throttler.NewNumGoRoutinesThrottler(numConcurrentTrieSyncers)
	if err != nil {
		return err
	}

	argsUserAccountsSyncer := syncer.ArgsNewUserAccountsSyncer{
		ArgsNewBaseAccountsSyncer: syncer.ArgsNewBaseAccountsSyncer{
			Hasher:               e.hasher,
			Marshalizer:          e.marshalizer,
			TrieStorageManager:   e.trieStorageManagers[factory.UserAccountTrie],
			RequestHandler:       e.requestHandler,
			WaitTime:             trieSyncWaitTime,
			Cacher:               e.dataPool.TrieNodes(),
			MaxTrieLevelInMemory: e.generalConfig.StateTriesConfig.MaxStateTrieLevelInMemory,
		},
		ShardId:   e.shardCoordinator.SelfId(),
		Throttler: thr,
	}
	accountsDBSyncer, err := syncer.NewUserAccountsSyncer(argsUserAccountsSyncer)
	if err != nil {
		return err
	}

	err = accountsDBSyncer.SyncAccounts(rootHash)
	if err != nil {
		return err
	}

	e.userAccountTries = accountsDBSyncer.GetSyncedTries()
	return nil
}

func (e *epochStartBootstrap) createTriesComponentsForShardId(shardId uint32) error {

	trieFactoryArgs := factory.TrieFactoryArgs{
		EvictionWaitingListCfg:   e.generalConfig.EvictionWaitingList,
		SnapshotDbCfg:            e.generalConfig.TrieSnapshotDB,
		Marshalizer:              e.marshalizer,
		Hasher:                   e.hasher,
		PathManager:              e.pathManager,
		TrieStorageManagerConfig: e.generalConfig.TrieStorageManagerConfig,
	}
	trieFactory, err := factory.NewTrieFactory(trieFactoryArgs)
	if err != nil {
		return err
	}

	userStorageManager, userAccountTrie, err := trieFactory.Create(
		e.generalConfig.AccountsTrieStorage,
		core.GetShardIdString(shardId),
		e.generalConfig.StateTriesConfig.AccountsStatePruningEnabled,
		e.generalConfig.StateTriesConfig.MaxStateTrieLevelInMemory,
	)
	if err != nil {
		return err
	}

	e.trieContainer.Put([]byte(factory.UserAccountTrie), userAccountTrie)
	e.trieStorageManagers[factory.UserAccountTrie] = userStorageManager

	peerStorageManager, peerAccountsTrie, err := trieFactory.Create(
		e.generalConfig.PeerAccountsTrieStorage,
		core.GetShardIdString(shardId),
		e.generalConfig.StateTriesConfig.PeerStatePruningEnabled,
		e.generalConfig.StateTriesConfig.MaxPeerTrieLevelInMemory,
	)
	if err != nil {
		return err
	}

	e.trieContainer.Put([]byte(factory.PeerAccountTrie), peerAccountsTrie)
	e.trieStorageManagers[factory.PeerAccountTrie] = peerStorageManager

	return nil
}

func (e *epochStartBootstrap) syncPeerAccountsState(rootHash []byte) error {
	argsValidatorAccountsSyncer := syncer.ArgsNewValidatorAccountsSyncer{
		ArgsNewBaseAccountsSyncer: syncer.ArgsNewBaseAccountsSyncer{
			Hasher:               e.hasher,
			Marshalizer:          e.marshalizer,
			TrieStorageManager:   e.trieStorageManagers[factory.PeerAccountTrie],
			RequestHandler:       e.requestHandler,
			WaitTime:             trieSyncWaitTime,
			Cacher:               e.dataPool.TrieNodes(),
			MaxTrieLevelInMemory: e.generalConfig.StateTriesConfig.MaxPeerTrieLevelInMemory,
		},
	}
	accountsDBSyncer, err := syncer.NewValidatorAccountsSyncer(argsValidatorAccountsSyncer)
	if err != nil {
		return err
	}

	err = accountsDBSyncer.SyncAccounts(rootHash)
	if err != nil {
		return err
	}

	e.peerAccountTries = accountsDBSyncer.GetSyncedTries()
	return nil
}

func (e *epochStartBootstrap) createRequestHandler() error {
	dataPacker, err := partitioning.NewSimpleDataPacker(e.marshalizer)
	if err != nil {
		return err
	}

	storageService := disabled.NewChainStorer()

	resolversContainerArgs := resolverscontainer.FactoryArgs{
		ShardCoordinator:           e.shardCoordinator,
		Messenger:                  e.messenger,
		Store:                      storageService,
		Marshalizer:                e.marshalizer,
		DataPools:                  e.dataPool,
		Uint64ByteSliceConverter:   uint64ByteSlice.NewBigEndianConverter(),
		NumConcurrentResolvingJobs: 10,
		DataPacker:                 dataPacker,
		TriesContainer:             e.trieContainer,
		SizeCheckDelta:             0,
		InputAntifloodHandler:      disabled.NewAntiFloodHandler(),
		OutputAntifloodHandler:     disabled.NewAntiFloodHandler(),
	}
	resolverFactory, err := resolverscontainer.NewMetaResolversContainerFactory(resolversContainerArgs)
	if err != nil {
		return err
	}

	container, err := resolverFactory.Create()
	if err != nil {
		return err
	}

	err = resolverFactory.AddShardTrieNodeResolvers(container)
	if err != nil {
		return err
	}

	finder, err := containers.NewResolversFinder(container, e.shardCoordinator)
	if err != nil {
		return err
	}

	requestedItemsHandler := timecache.NewTimeCache(timeBetweenRequests)
	e.requestHandler, err = requestHandlers.NewResolverRequestHandler(
		finder,
		requestedItemsHandler,
		e.whiteListHandler,
		maxToRequest,
		core.MetachainShardId,
		timeBetweenRequests,
	)
	return err
}

func (e *epochStartBootstrap) setEpochStartMetrics() {
	if e.epochStartMeta != nil {
		e.statusHandler.SetUInt64Value(core.MetricNonceAtEpochStart, e.epochStartMeta.Nonce)
		e.statusHandler.SetUInt64Value(core.MetricRoundAtEpochStart, e.epochStartMeta.Round)
	}
}

// IsInterfaceNil returns true if there is no value under the interface
func (e *epochStartBootstrap) IsInterfaceNil() bool {
	return e == nil
}<|MERGE_RESOLUTION|>--- conflicted
+++ resolved
@@ -211,10 +211,7 @@
 		statusHandler:              args.StatusHandler,
 		shuffledOut:                false,
 		importStartHandler:         args.ImportStartHandler,
-<<<<<<< HEAD
 		argumentsParser:            args.ArgumentsParser,
-=======
->>>>>>> 1d889849
 	}
 
 	whiteListCache, err := storageUnit.NewCache(storageFactory.GetCacherFromConfig(epochStartProvider.generalConfig.WhiteListPool))
@@ -296,7 +293,6 @@
 				NumOfShards: e.genesisShardCoordinator.NumberOfShards(),
 			}, nil
 		}
-<<<<<<< HEAD
 
 		newShardId, shuffledOut, err := e.getShardIDForLatestEpoch()
 		if err != nil {
@@ -304,22 +300,10 @@
 		}
 
 		err = e.createTriesComponentsForShardId(newShardId)
-=======
-
-		newShardId, shuffledOut, err := e.getShardIDForLatestEpoch()
->>>>>>> 1d889849
 		if err != nil {
 			return Parameters{}, err
 		}
 
-<<<<<<< HEAD
-=======
-		err = e.createTriesComponentsForShardId(newShardId)
-		if err != nil {
-			return Parameters{}, err
-		}
-
->>>>>>> 1d889849
 		epochToStart := e.baseData.lastEpoch
 		if shuffledOut {
 			epochToStart = 0
@@ -358,14 +342,10 @@
 		return Parameters{}, err
 	}
 
-<<<<<<< HEAD
-	if e.isStartInEpochZero() || e.computeIfCurrentEpochIsSaved() {
-=======
 	isStartInEpochZero := e.isStartInEpochZero()
 	isCurrentEpochSaved := e.computeIfCurrentEpochIsSaved()
 
 	if isStartInEpochZero || isCurrentEpochSaved {
->>>>>>> 1d889849
 		if e.baseData.lastEpoch == e.startEpoch {
 			return e.prepareEpochZero()
 		}
