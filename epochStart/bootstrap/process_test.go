package bootstrap

import (
	"context"
	"testing"
	"time"

	"github.com/ElrondNetwork/elrond-go/config"
	"github.com/ElrondNetwork/elrond-go/core"
	"github.com/ElrondNetwork/elrond-go/core/check"
	"github.com/ElrondNetwork/elrond-go/data"
	"github.com/ElrondNetwork/elrond-go/data/block"
	"github.com/ElrondNetwork/elrond-go/data/state"
	"github.com/ElrondNetwork/elrond-go/dataRetriever"
	"github.com/ElrondNetwork/elrond-go/epochStart/mock"
	"github.com/ElrondNetwork/elrond-go/process/economics"
	"github.com/ElrondNetwork/elrond-go/sharding"
	"github.com/ElrondNetwork/elrond-go/storage"
	"github.com/stretchr/testify/assert"
)

func createPkBytes(numShards uint32) map[uint32][]byte {
	pksbytes := make(map[uint32][]byte, numShards+1)
	for i := uint32(0); i < numShards; i++ {
		pksbytes[i] = make([]byte, 128)
		pksbytes[i] = []byte("afafafafafafafafafafafafafafafafafafafafafafafafafafafafafafafafafafafafafafafafafafafafafafafafafafafafafafafafafafafafafafafaf")
		pksbytes[i][0] = byte(i)
	}

	pksbytes[core.MetachainShardId] = make([]byte, 128)
	pksbytes[core.MetachainShardId] = []byte("afafafafafafafafafafafafafafafafafafafafafafafafafafafafafafafafafafafafafafafafafafafafafafafafafafafafafafafafafafafafafafafaf")
	pksbytes[core.MetachainShardId][0] = byte(numShards)

	return pksbytes
}

func createMockEpochStartBootstrapArgs() ArgsEpochStartBootstrap {
	return ArgsEpochStartBootstrap{
		PublicKey:         &mock.PublicKeyStub{},
		Marshalizer:       &mock.MarshalizerMock{},
		TxSignMarshalizer: &mock.MarshalizerMock{},
		Hasher:            &mock.HasherMock{},
		Messenger:         &mock.MessengerStub{},
		GeneralConfig: config.Config{
			WhiteListPool: config.CacheConfig{
				Type:     "LRU",
				Capacity: 10,
				Shards:   10,
			},
			EpochStartConfig: config.EpochStartConfig{
				MinNumConnectedPeersToStart:       2,
				MinNumOfPeersToConsiderBlockValid: 2,
			},
			StateTriesConfig: config.StateTriesConfig{
				CheckpointRoundsModulus:     5,
				AccountsStatePruningEnabled: true,
				PeerStatePruningEnabled:     true,
				MaxStateTrieLevelInMemory:   5,
				MaxPeerTrieLevelInMemory:    5,
			},
			EvictionWaitingList: config.EvictionWaitingListConfig{
				Size: 100,
				DB: config.DBConfig{
					FilePath:          "EvictionWaitingList",
					Type:              "MemoryDB",
					BatchDelaySeconds: 30,
					MaxBatchSize:      6,
					MaxOpenFiles:      10,
				},
			},
			TrieSnapshotDB: config.DBConfig{
				FilePath:          "TrieSnapshot",
				Type:              "MemoryDB",
				BatchDelaySeconds: 30,
				MaxBatchSize:      6,
				MaxOpenFiles:      10,
			},
			AccountsTrieStorage: config.StorageConfig{
				Cache: config.CacheConfig{
					Capacity: 10000,
					Type:     "LRU",
					Shards:   1,
				},
				DB: config.DBConfig{
					FilePath:          "AccountsTrie/MainDB",
					Type:              "MemoryDB",
					BatchDelaySeconds: 30,
					MaxBatchSize:      6,
					MaxOpenFiles:      10,
				},
			},
			PeerAccountsTrieStorage: config.StorageConfig{
				Cache: config.CacheConfig{
					Capacity: 10000,
					Type:     "LRU",
					Shards:   1,
				},
				DB: config.DBConfig{
					FilePath:          "PeerAccountsTrie/MainDB",
					Type:              "MemoryDB",
					BatchDelaySeconds: 30,
					MaxBatchSize:      6,
					MaxOpenFiles:      10,
				},
			},
			TrieStorageManagerConfig: config.TrieStorageManagerConfig{
				PruningBufferLen:   1000,
				SnapshotsBufferLen: 10,
				MaxSnapshots:       2,
			},
		},
		EconomicsData:              &economics.EconomicsData{},
		SingleSigner:               &mock.SignerStub{},
		BlockSingleSigner:          &mock.SignerStub{},
		KeyGen:                     &mock.KeyGenMock{},
		BlockKeyGen:                &mock.KeyGenMock{},
		GenesisNodesConfig:         &mock.NodesSetupStub{},
		GenesisShardCoordinator:    mock.NewMultipleShardsCoordinatorMock(),
		PathManager:                &mock.PathManagerStub{},
		WorkingDir:                 "test_directory",
		DefaultDBPath:              "test_db",
		DefaultEpochString:         "test_epoch",
		DefaultShardString:         "test_shard",
		Rater:                      &mock.RaterStub{},
		DestinationShardAsObserver: 0,
<<<<<<< HEAD
		TrieContainer: &mock.TriesHolderMock{
			GetCalled: func(bytes []byte) data.Trie {
				return &mock.TrieStub{}
			},
		},
		TrieStorageManagers: map[string]data.StorageManager{
			triesFactory.UserAccountTrie: &mock.StorageManagerStub{},
			triesFactory.PeerAccountTrie: &mock.StorageManagerStub{},
		},
		Uint64Converter:           &mock.Uint64ByteSliceConverterMock{},
		NodeShuffler:              &mock.NodeShufflerMock{},
		Rounder:                   &mock.RounderStub{},
		AddressPubkeyConverter:    &mock.PubkeyConverterMock{},
		LatestStorageDataProvider: &mock.LatestStorageDataProviderStub{},
		StorageUnitOpener:         &mock.UnitOpenerStub{},
		ArgumentsParser:           &mock.ArgumentParserMock{},
=======
		Uint64Converter:            &mock.Uint64ByteSliceConverterMock{},
		NodeShuffler:               &mock.NodeShufflerMock{},
		Rounder:                    &mock.RounderStub{},
		AddressPubkeyConverter:     &mock.PubkeyConverterMock{},
		LatestStorageDataProvider:  &mock.LatestStorageDataProviderStub{},
		StorageUnitOpener:          &mock.UnitOpenerStub{},
>>>>>>> 7ae98c74
	}
}

func TestNewEpochStartBootstrap(t *testing.T) {
	t.Parallel()

	args := createMockEpochStartBootstrapArgs()

	epochStartProvider, err := NewEpochStartBootstrap(args)
	assert.Nil(t, err)
	assert.False(t, check.IfNil(epochStartProvider))
}

func TestIsStartInEpochZero(t *testing.T) {
	t.Parallel()

	args := createMockEpochStartBootstrapArgs()
	args.GenesisNodesConfig = &mock.NodesSetupStub{
		GetStartTimeCalled: func() int64 {
			return 1000
		},
	}

	epochStartProvider, _ := NewEpochStartBootstrap(args)

	result := epochStartProvider.isStartInEpochZero()
	assert.False(t, result)
}

func TestEpochStartBootstrap_BootstrapStartInEpochNotEnabled(t *testing.T) {
	args := createMockEpochStartBootstrapArgs()

	epochStartProvider, _ := NewEpochStartBootstrap(args)

	params, err := epochStartProvider.Bootstrap()
	assert.Nil(t, err)
	assert.NotNil(t, params)
}

func TestEpochStartBootstrap_Bootstrap(t *testing.T) {
	roundsPerEpoch := int64(100)
	roundDuration := uint64(60000)
	args := createMockEpochStartBootstrapArgs()
	args.GenesisNodesConfig = &mock.NodesSetupStub{
		GetRoundDurationCalled: func() uint64 {
			return roundDuration
		},
	}
	args.GeneralConfig = getGeneralConfig()
	args.GeneralConfig.EpochStartConfig.RoundsPerEpoch = roundsPerEpoch
	epochStartProvider, _ := NewEpochStartBootstrap(args)

	done := make(chan bool, 1)

	go func() {
		_, _ = epochStartProvider.Bootstrap()
		<-done
	}()

	for {
		select {
		case <-done:
			assert.Fail(t, "should not be reach")
		case <-time.After(time.Second):
			assert.True(t, true, "pass with timeout")
			return
		}
	}
}

func TestPrepareForEpochZero(t *testing.T) {
	args := createMockEpochStartBootstrapArgs()

	epochStartProvider, _ := NewEpochStartBootstrap(args)

	params, err := epochStartProvider.prepareEpochZero()
	assert.Nil(t, err)
	assert.Equal(t, uint32(0), params.Epoch)
}

func TestCreateSyncers(t *testing.T) {
	args := createMockEpochStartBootstrapArgs()

	epochStartProvider, _ := NewEpochStartBootstrap(args)
	epochStartProvider.shardCoordinator = mock.NewMultipleShardsCoordinatorMock()
	epochStartProvider.dataPool = &mock.PoolsHolderStub{
		HeadersCalled: func() dataRetriever.HeadersPool {
			return &mock.HeadersCacherStub{}
		},
		TransactionsCalled: func() dataRetriever.ShardedDataCacherNotifier {
			return &mock.ShardedDataStub{}
		},
		UnsignedTransactionsCalled: func() dataRetriever.ShardedDataCacherNotifier {
			return &mock.ShardedDataStub{}
		},
		RewardTransactionsCalled: func() dataRetriever.ShardedDataCacherNotifier {
			return &mock.ShardedDataStub{}
		},
		MiniBlocksCalled: func() storage.Cacher {
			return &mock.CacherStub{}
		},
		TrieNodesCalled: func() storage.Cacher {
			return &mock.CacherStub{}
		},
	}
	epochStartProvider.whiteListHandler = &mock.WhiteListHandlerStub{}
	epochStartProvider.whiteListerVerifiedTxs = &mock.WhiteListHandlerStub{}
	epochStartProvider.requestHandler = &mock.RequestHandlerStub{}

	err := epochStartProvider.createSyncers()
	assert.Nil(t, err)
}

func TestSyncHeadersFrom_MockHeadersSyncerShouldSyncHeaders(t *testing.T) {
	hdrHash1 := []byte("hdrHash1")
	hdrHash2 := []byte("hdrHash2")
	header1 := &block.Header{}
	header2 := &block.MetaBlock{}

	args := createMockEpochStartBootstrapArgs()
	epochStartProvider, _ := NewEpochStartBootstrap(args)
	epochStartProvider.headersSyncer = &mock.HeadersByHashSyncerStub{
		SyncMissingHeadersByHashCalled: func(shardIDs []uint32, headersHashes [][]byte, ctx context.Context) error {
			return nil
		},
		GetHeadersCalled: func() (m map[string]data.HeaderHandler, err error) {
			return map[string]data.HeaderHandler{
				string(hdrHash1): header1,
				string(hdrHash2): header2,
			}, nil
		},
	}

	metaBlock := &block.MetaBlock{
		Epoch: 2,
		EpochStart: block.EpochStart{
			LastFinalizedHeaders: []block.EpochStartShardData{
				{HeaderHash: hdrHash1, ShardID: 0},
			},
			Economics: block.Economics{
				PrevEpochStartHash: hdrHash2,
			},
		},
	}

	headers, err := epochStartProvider.syncHeadersFrom(metaBlock)
	assert.Nil(t, err)
	assert.Equal(t, header1, headers[string(hdrHash1)])
	assert.Equal(t, header2, headers[string(hdrHash2)])
}

func TestSyncPeerAccountsState_NilRequestHandlerErr(t *testing.T) {
	args := createMockEpochStartBootstrapArgs()
	epochStartProvider, _ := NewEpochStartBootstrap(args)
	epochStartProvider.dataPool = &mock.PoolsHolderStub{
		TrieNodesCalled: func() storage.Cacher {
			return &mock.CacherStub{
				GetCalled: func(key []byte) (value interface{}, ok bool) {
					return nil, true
				},
			}
		},
	}
	_ = epochStartProvider.createTriesComponentsForShardId(args.GenesisShardCoordinator.SelfId())
	rootHash := []byte("rootHash")
	err := epochStartProvider.syncPeerAccountsState(rootHash)
	assert.Equal(t, state.ErrNilRequestHandler, err)
}

func TestCreateTriesForNewShardID(t *testing.T) {
	args := createMockEpochStartBootstrapArgs()
	args.GeneralConfig = getGeneralConfig()
	epochStartProvider, _ := NewEpochStartBootstrap(args)

	err := epochStartProvider.createTriesComponentsForShardId(1)
	assert.Nil(t, err)
}

func TestSyncUserAccountsState(t *testing.T) {
	args := createMockEpochStartBootstrapArgs()

	epochStartProvider, _ := NewEpochStartBootstrap(args)
	epochStartProvider.shardCoordinator = mock.NewMultipleShardsCoordinatorMock()
	epochStartProvider.dataPool = &mock.PoolsHolderStub{
		TrieNodesCalled: func() storage.Cacher {
			return &mock.CacherStub{
				GetCalled: func(key []byte) (value interface{}, ok bool) {
					return nil, true
				},
			}
		},
	}
	_ = epochStartProvider.createTriesComponentsForShardId(args.GenesisShardCoordinator.SelfId())
	rootHash := []byte("rootHash")
	err := epochStartProvider.syncUserAccountsState(rootHash)
	assert.Equal(t, state.ErrNilRequestHandler, err)
}

func TestRequestAndProcessForShard(t *testing.T) {
	args := createMockEpochStartBootstrapArgs()

	hdrHash1 := []byte("hdrHash1")
	header1 := &block.Header{}
	metaBlock := &block.MetaBlock{
		Epoch: 2,
		EpochStart: block.EpochStart{
			LastFinalizedHeaders: []block.EpochStartShardData{
				{HeaderHash: hdrHash1, ShardID: 0},
			},
		},
	}

	shardCoordinator := mock.NewMultipleShardsCoordinatorMock()
	shardCoordinator.CurrentShard = 0

	epochStartProvider, _ := NewEpochStartBootstrap(args)
	epochStartProvider.syncedHeaders = make(map[string]data.HeaderHandler)
	epochStartProvider.miniBlocksSyncer = &mock.PendingMiniBlockSyncHandlerStub{}
	epochStartProvider.headersSyncer = &mock.HeadersByHashSyncerStub{
		GetHeadersCalled: func() (m map[string]data.HeaderHandler, err error) {
			return map[string]data.HeaderHandler{
				string(hdrHash1): header1,
			}, nil
		},
	}
	epochStartProvider.dataPool = &mock.PoolsHolderStub{
		TrieNodesCalled: func() storage.Cacher {
			return &mock.CacherStub{
				GetCalled: func(key []byte) (value interface{}, ok bool) {
					return nil, true
				},
			}
		},
	}

	epochStartProvider.shardCoordinator = shardCoordinator
	epochStartProvider.epochStartMeta = metaBlock
	_ = epochStartProvider.createTriesComponentsForShardId(shardCoordinator.SelfId())
	err := epochStartProvider.requestAndProcessForShard()
	assert.Equal(t, state.ErrNilRequestHandler, err)
}

func getNodesConfigMock(numOfShards uint32) sharding.GenesisNodesSetupHandler {
	pksBytes := createPkBytes(numOfShards)
	address := make([]byte, 32)
	address = []byte("afafafafafafafafafafafafafafafaf")

	roundDurationMillis := 4000
	epochDurationMillis := 50 * int64(roundDurationMillis)

	nodesConfig := &mock.NodesSetupStub{
		InitialNodesInfoCalled: func() (m map[uint32][]sharding.GenesisNodeInfoHandler, m2 map[uint32][]sharding.GenesisNodeInfoHandler) {
			oneMap := make(map[uint32][]sharding.GenesisNodeInfoHandler)
			for i := uint32(0); i < numOfShards; i++ {
				oneMap[i] = append(oneMap[i], mock.NewNodeInfo(address, pksBytes[i], i))
			}
			oneMap[core.MetachainShardId] = append(oneMap[core.MetachainShardId], mock.NewNodeInfo(address, pksBytes[core.MetachainShardId], core.MetachainShardId))
			return oneMap, nil
		},
		GetStartTimeCalled: func() int64 {
			return time.Now().Add(-time.Duration(epochDurationMillis) * time.Millisecond).Unix()
		},
		GetRoundDurationCalled: func() uint64 {
			return 4000
		},
		GetChainIdCalled: func() string {
			return "chainId"
		},
		GetShardConsensusGroupSizeCalled: func() uint32 {
			return 1
		},
		GetMetaConsensusGroupSizeCalled: func() uint32 {
			return 1
		},
		NumberOfShardsCalled: func() uint32 {
			return numOfShards
		},
	}

	return nodesConfig
}

func TestRequestAndProcessing(t *testing.T) {
	args := createMockEpochStartBootstrapArgs()
	args.PublicKey = &mock.PublicKeyMock{}
	args.GenesisNodesConfig = getNodesConfigMock(1)

	hdrHash1 := []byte("hdrHash1")
	hdrHash2 := []byte("hdrHash2")
	header1 := &block.Header{}
	header2 := &block.MetaBlock{
		Epoch: 1,
		EpochStart: block.EpochStart{
			LastFinalizedHeaders: []block.EpochStartShardData{
				{HeaderHash: hdrHash1, ShardID: 0},
			},
			Economics: block.Economics{
				PrevEpochStartHash: hdrHash1,
			},
		},
	}
	metaBlock := &block.MetaBlock{
		Epoch: 0,
		EpochStart: block.EpochStart{
			LastFinalizedHeaders: []block.EpochStartShardData{
				{HeaderHash: hdrHash1, ShardID: 0},
			},
			Economics: block.Economics{
				PrevEpochStartHash: hdrHash2,
			},
		},
	}

	epochStartProvider, _ := NewEpochStartBootstrap(args)
	epochStartProvider.epochStartMeta = metaBlock
	epochStartProvider.headersSyncer = &mock.HeadersByHashSyncerStub{
		GetHeadersCalled: func() (m map[string]data.HeaderHandler, err error) {
			return map[string]data.HeaderHandler{
				string(hdrHash1): header1,
				string(hdrHash2): header2,
			}, nil
		},
	}
	epochStartProvider.dataPool = &mock.PoolsHolderStub{
		MiniBlocksCalled: func() storage.Cacher {
			return &mock.CacherStub{}
		},
		TrieNodesCalled: func() storage.Cacher {
			return &mock.CacherStub{
				GetCalled: func(key []byte) (value interface{}, ok bool) {
					return nil, true
				},
			}
		},
	}
	epochStartProvider.requestHandler = &mock.RequestHandlerStub{}
	epochStartProvider.miniBlocksSyncer = &mock.PendingMiniBlockSyncHandlerStub{}

	params, err := epochStartProvider.requestAndProcessing()
	assert.Equal(t, Parameters{}, params)
	assert.Equal(t, storage.ErrInvalidNumberOfEpochsToSave, err)
}<|MERGE_RESOLUTION|>--- conflicted
+++ resolved
@@ -123,31 +123,13 @@
 		DefaultShardString:         "test_shard",
 		Rater:                      &mock.RaterStub{},
 		DestinationShardAsObserver: 0,
-<<<<<<< HEAD
-		TrieContainer: &mock.TriesHolderMock{
-			GetCalled: func(bytes []byte) data.Trie {
-				return &mock.TrieStub{}
-			},
-		},
-		TrieStorageManagers: map[string]data.StorageManager{
-			triesFactory.UserAccountTrie: &mock.StorageManagerStub{},
-			triesFactory.PeerAccountTrie: &mock.StorageManagerStub{},
-		},
-		Uint64Converter:           &mock.Uint64ByteSliceConverterMock{},
-		NodeShuffler:              &mock.NodeShufflerMock{},
-		Rounder:                   &mock.RounderStub{},
-		AddressPubkeyConverter:    &mock.PubkeyConverterMock{},
-		LatestStorageDataProvider: &mock.LatestStorageDataProviderStub{},
-		StorageUnitOpener:         &mock.UnitOpenerStub{},
-		ArgumentsParser:           &mock.ArgumentParserMock{},
-=======
 		Uint64Converter:            &mock.Uint64ByteSliceConverterMock{},
 		NodeShuffler:               &mock.NodeShufflerMock{},
 		Rounder:                    &mock.RounderStub{},
 		AddressPubkeyConverter:     &mock.PubkeyConverterMock{},
 		LatestStorageDataProvider:  &mock.LatestStorageDataProviderStub{},
 		StorageUnitOpener:          &mock.UnitOpenerStub{},
->>>>>>> 7ae98c74
+		ArgumentsParser:            &mock.ArgumentParserMock{},
 	}
 }
 
