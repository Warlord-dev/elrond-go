package bootstrap

import (
	"context"
	"testing"
	"time"

	"github.com/ElrondNetwork/elrond-go/config"
	"github.com/ElrondNetwork/elrond-go/core"
	"github.com/ElrondNetwork/elrond-go/core/check"
	"github.com/ElrondNetwork/elrond-go/data"
	"github.com/ElrondNetwork/elrond-go/data/block"
	"github.com/ElrondNetwork/elrond-go/data/state"
	"github.com/ElrondNetwork/elrond-go/dataRetriever"
	"github.com/ElrondNetwork/elrond-go/epochStart/mock"
	"github.com/ElrondNetwork/elrond-go/process/economics"
	"github.com/ElrondNetwork/elrond-go/sharding"
	"github.com/ElrondNetwork/elrond-go/storage"
	"github.com/stretchr/testify/assert"
)

func createPkBytes(numShards uint32) map[uint32][]byte {
	pksbytes := make(map[uint32][]byte, numShards+1)
	for i := uint32(0); i < numShards; i++ {
		pksbytes[i] = make([]byte, 128)
		pksbytes[i] = []byte("afafafafafafafafafafafafafafafafafafafafafafafafafafafafafafafafafafafafafafafafafafafafafafafafafafafafafafafafafafafafafafafaf")
		pksbytes[i][0] = byte(i)
	}

	pksbytes[core.MetachainShardId] = make([]byte, 128)
	pksbytes[core.MetachainShardId] = []byte("afafafafafafafafafafafafafafafafafafafafafafafafafafafafafafafafafafafafafafafafafafafafafafafafafafafafafafafafafafafafafafafaf")
	pksbytes[core.MetachainShardId][0] = byte(numShards)

	return pksbytes
}

func createMockEpochStartBootstrapArgs() ArgsEpochStartBootstrap {
	return ArgsEpochStartBootstrap{
		PublicKey:         &mock.PublicKeyStub{},
		Marshalizer:       &mock.MarshalizerMock{},
		TxSignMarshalizer: &mock.MarshalizerMock{},
		Hasher:            &mock.HasherMock{},
		Messenger:         &mock.MessengerStub{},
		GeneralConfig: config.Config{
			WhiteListPool: config.CacheConfig{
				Type:     "LRU",
				Capacity: 10,
				Shards:   10,
			},
			EpochStartConfig: config.EpochStartConfig{
				MinNumConnectedPeersToStart:       2,
				MinNumOfPeersToConsiderBlockValid: 2,
			},
			StateTriesConfig: config.StateTriesConfig{
				CheckpointRoundsModulus:     5,
				AccountsStatePruningEnabled: true,
				PeerStatePruningEnabled:     true,
				MaxStateTrieLevelInMemory:   5,
				MaxPeerTrieLevelInMemory:    5,
			},
			EvictionWaitingList: config.EvictionWaitingListConfig{
				Size: 100,
				DB: config.DBConfig{
					FilePath:          "EvictionWaitingList",
					Type:              "MemoryDB",
					BatchDelaySeconds: 30,
					MaxBatchSize:      6,
					MaxOpenFiles:      10,
				},
			},
			TrieSnapshotDB: config.DBConfig{
				FilePath:          "TrieSnapshot",
				Type:              "MemoryDB",
				BatchDelaySeconds: 30,
				MaxBatchSize:      6,
				MaxOpenFiles:      10,
			},
			AccountsTrieStorage: config.StorageConfig{
				Cache: config.CacheConfig{
					Capacity: 10000,
					Type:     "LRU",
					Shards:   1,
				},
				DB: config.DBConfig{
					FilePath:          "AccountsTrie/MainDB",
					Type:              "MemoryDB",
					BatchDelaySeconds: 30,
					MaxBatchSize:      6,
					MaxOpenFiles:      10,
				},
			},
			PeerAccountsTrieStorage: config.StorageConfig{
				Cache: config.CacheConfig{
					Capacity: 10000,
					Type:     "LRU",
					Shards:   1,
				},
				DB: config.DBConfig{
					FilePath:          "PeerAccountsTrie/MainDB",
					Type:              "MemoryDB",
					BatchDelaySeconds: 30,
					MaxBatchSize:      6,
					MaxOpenFiles:      10,
				},
			},
			TrieStorageManagerConfig: config.TrieStorageManagerConfig{
				PruningBufferLen:   1000,
				SnapshotsBufferLen: 10,
				MaxSnapshots:       2,
			},
		},
		EconomicsData:              &economics.EconomicsData{},
		SingleSigner:               &mock.SignerStub{},
		BlockSingleSigner:          &mock.SignerStub{},
		KeyGen:                     &mock.KeyGenMock{},
		BlockKeyGen:                &mock.KeyGenMock{},
		GenesisNodesConfig:         &mock.NodesSetupStub{},
		GenesisShardCoordinator:    mock.NewMultipleShardsCoordinatorMock(),
		PathManager:                &mock.PathManagerStub{},
		WorkingDir:                 "test_directory",
		DefaultDBPath:              "test_db",
		DefaultEpochString:         "test_epoch",
		DefaultShardString:         "test_shard",
		Rater:                      &mock.RaterStub{},
		DestinationShardAsObserver: 0,
		Uint64Converter:            &mock.Uint64ByteSliceConverterMock{},
		NodeShuffler:               &mock.NodeShufflerMock{},
		Rounder:                    &mock.RounderStub{},
		AddressPubkeyConverter:     &mock.PubkeyConverterMock{},
		LatestStorageDataProvider:  &mock.LatestStorageDataProviderStub{},
		StorageUnitOpener:          &mock.UnitOpenerStub{},
<<<<<<< HEAD
		ArgumentsParser:            &mock.ArgumentParserMock{},
=======
		StatusHandler:              &mock.AppStatusHandlerStub{},
>>>>>>> 9a76fb9a
	}
}

func TestNewEpochStartBootstrap(t *testing.T) {
	t.Parallel()

	args := createMockEpochStartBootstrapArgs()

	epochStartProvider, err := NewEpochStartBootstrap(args)
	assert.Nil(t, err)
	assert.False(t, check.IfNil(epochStartProvider))
}

func TestIsStartInEpochZero(t *testing.T) {
	t.Parallel()

	args := createMockEpochStartBootstrapArgs()
	args.GenesisNodesConfig = &mock.NodesSetupStub{
		GetStartTimeCalled: func() int64 {
			return 1000
		},
	}

	epochStartProvider, _ := NewEpochStartBootstrap(args)

	result := epochStartProvider.isStartInEpochZero()
	assert.False(t, result)
}

func TestEpochStartBootstrap_BootstrapStartInEpochNotEnabled(t *testing.T) {
	args := createMockEpochStartBootstrapArgs()

	epochStartProvider, _ := NewEpochStartBootstrap(args)

	params, err := epochStartProvider.Bootstrap()
	assert.Nil(t, err)
	assert.NotNil(t, params)
}

func TestEpochStartBootstrap_Bootstrap(t *testing.T) {
	roundsPerEpoch := int64(100)
	roundDuration := uint64(60000)
	args := createMockEpochStartBootstrapArgs()
	args.GenesisNodesConfig = &mock.NodesSetupStub{
		GetRoundDurationCalled: func() uint64 {
			return roundDuration
		},
	}
	args.GeneralConfig = getGeneralConfig()
	args.GeneralConfig.EpochStartConfig.RoundsPerEpoch = roundsPerEpoch
	epochStartProvider, _ := NewEpochStartBootstrap(args)

	done := make(chan bool, 1)

	go func() {
		_, _ = epochStartProvider.Bootstrap()
		<-done
	}()

	for {
		select {
		case <-done:
			assert.Fail(t, "should not be reach")
		case <-time.After(time.Second):
			assert.True(t, true, "pass with timeout")
			return
		}
	}
}

func TestPrepareForEpochZero(t *testing.T) {
	args := createMockEpochStartBootstrapArgs()

	epochStartProvider, _ := NewEpochStartBootstrap(args)

	params, err := epochStartProvider.prepareEpochZero()
	assert.Nil(t, err)
	assert.Equal(t, uint32(0), params.Epoch)
}

func TestCreateSyncers(t *testing.T) {
	args := createMockEpochStartBootstrapArgs()

	epochStartProvider, _ := NewEpochStartBootstrap(args)
	epochStartProvider.shardCoordinator = mock.NewMultipleShardsCoordinatorMock()
	epochStartProvider.dataPool = &mock.PoolsHolderStub{
		HeadersCalled: func() dataRetriever.HeadersPool {
			return &mock.HeadersCacherStub{}
		},
		TransactionsCalled: func() dataRetriever.ShardedDataCacherNotifier {
			return &mock.ShardedDataStub{}
		},
		UnsignedTransactionsCalled: func() dataRetriever.ShardedDataCacherNotifier {
			return &mock.ShardedDataStub{}
		},
		RewardTransactionsCalled: func() dataRetriever.ShardedDataCacherNotifier {
			return &mock.ShardedDataStub{}
		},
		MiniBlocksCalled: func() storage.Cacher {
			return &mock.CacherStub{}
		},
		TrieNodesCalled: func() storage.Cacher {
			return &mock.CacherStub{}
		},
	}
	epochStartProvider.whiteListHandler = &mock.WhiteListHandlerStub{}
	epochStartProvider.whiteListerVerifiedTxs = &mock.WhiteListHandlerStub{}
	epochStartProvider.requestHandler = &mock.RequestHandlerStub{}

	err := epochStartProvider.createSyncers()
	assert.Nil(t, err)
}

func TestSyncHeadersFrom_MockHeadersSyncerShouldSyncHeaders(t *testing.T) {
	hdrHash1 := []byte("hdrHash1")
	hdrHash2 := []byte("hdrHash2")
	header1 := &block.Header{}
	header2 := &block.MetaBlock{}

	args := createMockEpochStartBootstrapArgs()
	epochStartProvider, _ := NewEpochStartBootstrap(args)
	epochStartProvider.headersSyncer = &mock.HeadersByHashSyncerStub{
		SyncMissingHeadersByHashCalled: func(shardIDs []uint32, headersHashes [][]byte, ctx context.Context) error {
			return nil
		},
		GetHeadersCalled: func() (m map[string]data.HeaderHandler, err error) {
			return map[string]data.HeaderHandler{
				string(hdrHash1): header1,
				string(hdrHash2): header2,
			}, nil
		},
	}

	metaBlock := &block.MetaBlock{
		Epoch: 2,
		EpochStart: block.EpochStart{
			LastFinalizedHeaders: []block.EpochStartShardData{
				{HeaderHash: hdrHash1, ShardID: 0},
			},
			Economics: block.Economics{
				PrevEpochStartHash: hdrHash2,
			},
		},
	}

	headers, err := epochStartProvider.syncHeadersFrom(metaBlock)
	assert.Nil(t, err)
	assert.Equal(t, header1, headers[string(hdrHash1)])
	assert.Equal(t, header2, headers[string(hdrHash2)])
}

func TestSyncPeerAccountsState_NilRequestHandlerErr(t *testing.T) {
	args := createMockEpochStartBootstrapArgs()
	epochStartProvider, _ := NewEpochStartBootstrap(args)
	epochStartProvider.dataPool = &mock.PoolsHolderStub{
		TrieNodesCalled: func() storage.Cacher {
			return &mock.CacherStub{
				GetCalled: func(key []byte) (value interface{}, ok bool) {
					return nil, true
				},
			}
		},
	}
	_ = epochStartProvider.createTriesComponentsForShardId(args.GenesisShardCoordinator.SelfId())
	rootHash := []byte("rootHash")
	err := epochStartProvider.syncPeerAccountsState(rootHash)
	assert.Equal(t, state.ErrNilRequestHandler, err)
}

func TestCreateTriesForNewShardID(t *testing.T) {
	args := createMockEpochStartBootstrapArgs()
	args.GeneralConfig = getGeneralConfig()
	epochStartProvider, _ := NewEpochStartBootstrap(args)

	err := epochStartProvider.createTriesComponentsForShardId(1)
	assert.Nil(t, err)
}

func TestSyncUserAccountsState(t *testing.T) {
	args := createMockEpochStartBootstrapArgs()

	epochStartProvider, _ := NewEpochStartBootstrap(args)
	epochStartProvider.shardCoordinator = mock.NewMultipleShardsCoordinatorMock()
	epochStartProvider.dataPool = &mock.PoolsHolderStub{
		TrieNodesCalled: func() storage.Cacher {
			return &mock.CacherStub{
				GetCalled: func(key []byte) (value interface{}, ok bool) {
					return nil, true
				},
			}
		},
	}
	_ = epochStartProvider.createTriesComponentsForShardId(args.GenesisShardCoordinator.SelfId())
	rootHash := []byte("rootHash")
	err := epochStartProvider.syncUserAccountsState(rootHash)
	assert.Equal(t, state.ErrNilRequestHandler, err)
}

func TestRequestAndProcessForShard(t *testing.T) {
	args := createMockEpochStartBootstrapArgs()

	hdrHash1 := []byte("hdrHash1")
	header1 := &block.Header{}
	metaBlock := &block.MetaBlock{
		Epoch: 2,
		EpochStart: block.EpochStart{
			LastFinalizedHeaders: []block.EpochStartShardData{
				{HeaderHash: hdrHash1, ShardID: 0},
			},
		},
	}

	shardCoordinator := mock.NewMultipleShardsCoordinatorMock()
	shardCoordinator.CurrentShard = 0

	epochStartProvider, _ := NewEpochStartBootstrap(args)
	epochStartProvider.syncedHeaders = make(map[string]data.HeaderHandler)
	epochStartProvider.miniBlocksSyncer = &mock.PendingMiniBlockSyncHandlerStub{}
	epochStartProvider.headersSyncer = &mock.HeadersByHashSyncerStub{
		GetHeadersCalled: func() (m map[string]data.HeaderHandler, err error) {
			return map[string]data.HeaderHandler{
				string(hdrHash1): header1,
			}, nil
		},
	}
	epochStartProvider.dataPool = &mock.PoolsHolderStub{
		TrieNodesCalled: func() storage.Cacher {
			return &mock.CacherStub{
				GetCalled: func(key []byte) (value interface{}, ok bool) {
					return nil, true
				},
			}
		},
	}

	epochStartProvider.shardCoordinator = shardCoordinator
	epochStartProvider.epochStartMeta = metaBlock
	_ = epochStartProvider.createTriesComponentsForShardId(shardCoordinator.SelfId())
	err := epochStartProvider.requestAndProcessForShard()
	assert.Equal(t, state.ErrNilRequestHandler, err)
}

func getNodesConfigMock(numOfShards uint32) sharding.GenesisNodesSetupHandler {
	pksBytes := createPkBytes(numOfShards)
	address := make([]byte, 32)
	address = []byte("afafafafafafafafafafafafafafafaf")

	roundDurationMillis := 4000
	epochDurationMillis := 50 * int64(roundDurationMillis)

	nodesConfig := &mock.NodesSetupStub{
		InitialNodesInfoCalled: func() (m map[uint32][]sharding.GenesisNodeInfoHandler, m2 map[uint32][]sharding.GenesisNodeInfoHandler) {
			oneMap := make(map[uint32][]sharding.GenesisNodeInfoHandler)
			for i := uint32(0); i < numOfShards; i++ {
				oneMap[i] = append(oneMap[i], mock.NewNodeInfo(address, pksBytes[i], i))
			}
			oneMap[core.MetachainShardId] = append(oneMap[core.MetachainShardId], mock.NewNodeInfo(address, pksBytes[core.MetachainShardId], core.MetachainShardId))
			return oneMap, nil
		},
		GetStartTimeCalled: func() int64 {
			return time.Now().Add(-time.Duration(epochDurationMillis) * time.Millisecond).Unix()
		},
		GetRoundDurationCalled: func() uint64 {
			return 4000
		},
		GetChainIdCalled: func() string {
			return "chainId"
		},
		GetShardConsensusGroupSizeCalled: func() uint32 {
			return 1
		},
		GetMetaConsensusGroupSizeCalled: func() uint32 {
			return 1
		},
		NumberOfShardsCalled: func() uint32 {
			return numOfShards
		},
	}

	return nodesConfig
}

func TestRequestAndProcessing(t *testing.T) {
	args := createMockEpochStartBootstrapArgs()
	args.PublicKey = &mock.PublicKeyMock{}
	args.GenesisNodesConfig = getNodesConfigMock(1)

	hdrHash1 := []byte("hdrHash1")
	hdrHash2 := []byte("hdrHash2")
	header1 := &block.Header{}
	header2 := &block.MetaBlock{
		Epoch: 1,
		EpochStart: block.EpochStart{
			LastFinalizedHeaders: []block.EpochStartShardData{
				{HeaderHash: hdrHash1, ShardID: 0},
			},
			Economics: block.Economics{
				PrevEpochStartHash: hdrHash1,
			},
		},
	}
	metaBlock := &block.MetaBlock{
		Epoch: 0,
		EpochStart: block.EpochStart{
			LastFinalizedHeaders: []block.EpochStartShardData{
				{HeaderHash: hdrHash1, ShardID: 0},
			},
			Economics: block.Economics{
				PrevEpochStartHash: hdrHash2,
			},
		},
	}

	epochStartProvider, _ := NewEpochStartBootstrap(args)
	epochStartProvider.epochStartMeta = metaBlock
	epochStartProvider.headersSyncer = &mock.HeadersByHashSyncerStub{
		GetHeadersCalled: func() (m map[string]data.HeaderHandler, err error) {
			return map[string]data.HeaderHandler{
				string(hdrHash1): header1,
				string(hdrHash2): header2,
			}, nil
		},
	}
	epochStartProvider.dataPool = &mock.PoolsHolderStub{
		MiniBlocksCalled: func() storage.Cacher {
			return &mock.CacherStub{}
		},
		TrieNodesCalled: func() storage.Cacher {
			return &mock.CacherStub{
				GetCalled: func(key []byte) (value interface{}, ok bool) {
					return nil, true
				},
			}
		},
	}
	epochStartProvider.requestHandler = &mock.RequestHandlerStub{}
	epochStartProvider.miniBlocksSyncer = &mock.PendingMiniBlockSyncHandlerStub{}

	params, err := epochStartProvider.requestAndProcessing()
	assert.Equal(t, Parameters{}, params)
	assert.Equal(t, storage.ErrInvalidNumberOfEpochsToSave, err)
}<|MERGE_RESOLUTION|>--- conflicted
+++ resolved
@@ -129,11 +129,8 @@
 		AddressPubkeyConverter:     &mock.PubkeyConverterMock{},
 		LatestStorageDataProvider:  &mock.LatestStorageDataProviderStub{},
 		StorageUnitOpener:          &mock.UnitOpenerStub{},
-<<<<<<< HEAD
 		ArgumentsParser:            &mock.ArgumentParserMock{},
-=======
 		StatusHandler:              &mock.AppStatusHandlerStub{},
->>>>>>> 9a76fb9a
 	}
 }
 
