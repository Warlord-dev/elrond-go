--- conflicted
+++ resolved
@@ -69,16 +69,12 @@
 	keyGen                         crypto.KeyGenerator
 	blockKeyGen                    crypto.KeyGenerator
 	requestHandler                 process.RequestHandler
-<<<<<<< HEAD
 	whiteListHandler               dataRetriever.WhiteListHandler
 	shardCoordinator               sharding.Coordinator
 	genesisNodesConfig             *sharding.NodesSetup
 	workingDir                     string
 	defaultDBPath                  string
 	defaultEpochString             string
-=======
-	whiteListHandler               update.WhiteListHandler
->>>>>>> 607e5c25
 }
 
 // ArgsEpochStartDataProvider holds the arguments needed for creating an epoch start data provider component
@@ -96,19 +92,15 @@
 	MetaBlockInterceptor           MetaBlockInterceptorHandler
 	ShardHeaderInterceptor         ShardHeaderInterceptorHandler
 	MiniBlockInterceptor           MiniBlockInterceptorHandler
-<<<<<<< HEAD
+	SingleSigner                   crypto.SingleSigner
+	BlockSingleSigner              crypto.SingleSigner
+	KeyGen                         crypto.KeyGenerator
+	BlockKeyGen                    crypto.KeyGenerator
 	WhiteListHandler               dataRetriever.WhiteListHandler
 	GenesisNodesConfig             *sharding.NodesSetup
 	WorkingDir                     string
 	DefaultDBPath                  string
 	DefaultEpochString             string
-=======
-	SingleSigner                   crypto.SingleSigner
-	BlockSingleSigner              crypto.SingleSigner
-	KeyGen                         crypto.KeyGenerator
-	BlockKeyGen                    crypto.KeyGenerator
-	WhiteListHandler               update.WhiteListHandler
->>>>>>> 607e5c25
 }
 
 // NewEpochStartDataProvider will return a new instance of epochStartDataProvider
@@ -146,10 +138,6 @@
 	if check.IfNil(args.WhiteListHandler) {
 		return nil, ErrNilWhiteListHandler
 	}
-<<<<<<< HEAD
-
-	epochStartProvider := &epochStartDataProvider{
-=======
 	if check.IfNil(args.DefaultShardCoordinator) {
 		return nil, ErrNilDefaultShardCoordinator
 	}
@@ -166,8 +154,7 @@
 		return nil, ErrNilBlockSingleSigner
 	}
 
-	return &epochStartDataProvider{
->>>>>>> 607e5c25
+	epochStartProvider := &epochStartDataProvider{
 		publicKey:                      args.PublicKey,
 		marshalizer:                    args.Marshalizer,
 		hasher:                         args.Hasher,
@@ -181,32 +168,22 @@
 		shardHeaderInterceptor:         args.ShardHeaderInterceptor,
 		miniBlockInterceptor:           args.MiniBlockInterceptor,
 		whiteListHandler:               args.WhiteListHandler,
-<<<<<<< HEAD
 		genesisNodesConfig:             args.GenesisNodesConfig,
 		workingDir:                     args.WorkingDir,
 		defaultEpochString:             args.DefaultEpochString,
 		defaultDBPath:                  args.DefaultEpochString,
-	}
-
-	err := epochStartProvider.initInternalComponents()
-=======
 		defaultShardCoordinator:        args.DefaultShardCoordinator,
 		keyGen:                         args.KeyGen,
 		blockKeyGen:                    args.BlockKeyGen,
 		singleSigner:                   args.SingleSigner,
 		blockSingleSigner:              args.BlockSingleSigner,
-	}, nil
-}
-
-// Bootstrap will handle requesting and receiving the needed information the node will bootstrap from
-func (esdp *epochStartDataProvider) Bootstrap() (*structs.ComponentsNeededForBootstrap, error) {
-	economicsData, err := economics.NewEconomicsData(&esdp.economicsConfig)
->>>>>>> 607e5c25
-	if err != nil {
-		return nil, err
-	}
-
-<<<<<<< HEAD
+	}
+
+	err := epochStartProvider.initInternalComponents()
+	if err != nil {
+		return nil, err
+	}
+
 	return epochStartProvider, nil
 }
 
@@ -224,7 +201,17 @@
 	defer func() {
 		esdp.resetTopicsAndInterceptors()
 	}()
-=======
+
+	err = esdp.createRequestHandler()
+	if err != nil {
+		return err
+	}
+
+	economicsData, err := economics.NewEconomicsData(&esdp.economicsConfig)
+	if err != nil {
+		return nil, err
+	}
+
 	commonDataPool, err := factory2.NewDataPoolFromConfig(
 		factory2.ArgsDataPool{
 			Config:           &esdp.generalConfig,
@@ -232,12 +219,6 @@
 			ShardCoordinator: esdp.defaultShardCoordinator,
 		},
 	)
->>>>>>> 607e5c25
-
-	err = esdp.createRequestHandler()
-	if err != nil {
-		return err
-	}
 
 	return nil
 }
@@ -314,11 +295,7 @@
 		return nil, err
 	}
 
-<<<<<<< HEAD
-	shardHeaders, err := esdp.getShardHeaders(metaBlock, esdp.shardCoordinator)
-=======
 	shardHeaders, err := esdp.getShardHeaders(missingHeadersSyncer, metaBlock, nodesConfig, shardCoordinator)
->>>>>>> 607e5c25
 	if err != nil {
 		log.Debug("shard headers not found", "error", err)
 	}
