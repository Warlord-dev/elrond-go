--- conflicted
+++ resolved
@@ -15,12 +15,6 @@
 	RequestStartOfEpochMetaBlockCalled func(epoch uint32)
 }
 
-<<<<<<< HEAD
-func (rhs *RequestHandlerStub) RequestStartOfEpochMetaBlock(_ uint32) {
-}
-
-func (rhs *RequestHandlerStub) SetEpoch(_ uint32) {
-=======
 // RequestStartOfEpochMetaBlock -
 func (rhs *RequestHandlerStub) RequestStartOfEpochMetaBlock(epoch uint32) {
 	if rhs.RequestStartOfEpochMetaBlockCalled == nil {
@@ -31,7 +25,6 @@
 
 // SetEpoch -
 func (rhs *RequestHandlerStub) SetEpoch(epoch uint32) {
->>>>>>> d408c6b0
 }
 
 // RequestShardHeader -
