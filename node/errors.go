--- conflicted
+++ resolved
@@ -142,10 +142,6 @@
 // ErrNilHeaderSigVerifier signals that a nil header sig verifier has been provided
 var ErrNilHeaderSigVerifier = errors.New("nil header sig verifier")
 
-<<<<<<< HEAD
-// ErrNilBlockTracker signals that a nil block tracker has been provided
-var ErrNilBlockTracker = errors.New("trying to set nil block tracker")
-=======
 // ErrNilValidatorStatistics signals that a nil validator statistics has been provided
 var ErrNilValidatorStatistics = errors.New("nil validator statistics")
 
@@ -154,4 +150,6 @@
 
 // ErrInvalidChainID signals that an invalid chain ID has been provided
 var ErrInvalidChainID = errors.New("invalid chain ID in Node")
->>>>>>> 913ac60a
+
+// ErrNilBlockTracker signals that a nil block tracker has been provided
+var ErrNilBlockTracker = errors.New("trying to set nil block tracker")