package node

import (
	"errors"
)

// ErrNilMarshalizer signals that a nil marshalizer has been provided
var ErrNilMarshalizer = errors.New("trying to set nil marshalizer")

// ErrNilMessenger signals that a nil messenger has been provided
var ErrNilMessenger = errors.New("nil messenger")

// ErrNilHasher signals that a nil hasher has been provided
var ErrNilHasher = errors.New("trying to set nil hasher")

// ErrNilAccountsAdapter signals that a nil accounts adapter has been provided
var ErrNilAccountsAdapter = errors.New("trying to set nil accounts adapter")

// ErrNilAddressConverter signals that a nil address converter has been provided
var ErrNilAddressConverter = errors.New("trying to set nil address converter")

// ErrNilBlockchain signals that a nil blockchain structure has been provided
var ErrNilBlockchain = errors.New("nil blockchain")

// ErrNilStore signals that a nil store has been provided
var ErrNilStore = errors.New("nil data store")

// ErrNilPrivateKey signals that a nil private key has been provided
var ErrNilPrivateKey = errors.New("trying to set nil private key")

// ErrNilSingleSignKeyGen signals that a nil single key generator has been provided
var ErrNilSingleSignKeyGen = errors.New("trying to set nil single sign key generator")

// ErrNilKeyGenForBalances signals that a nil keygen for balances has been provided
var ErrNilKeyGenForBalances = errors.New("trying to set a nil key gen for signing")

// ErrNilTxFeeHandler signals that a nil tx fee handler was provided
var ErrNilTxFeeHandler = errors.New("trying to set a nil tx fee handler")

// ErrNilPublicKey signals that a nil public key has been provided
var ErrNilPublicKey = errors.New("trying to set nil public key")

// ErrZeroRoundDurationNotSupported signals that 0 seconds round duration is not supported
var ErrZeroRoundDurationNotSupported = errors.New("0 round duration time is not supported")

// ErrNegativeOrZeroConsensusGroupSize signals that 0 elements consensus group is not supported
var ErrNegativeOrZeroConsensusGroupSize = errors.New("group size should be a strict positive number")

// ErrNilSyncTimer signals that a nil sync timer has been provided
var ErrNilSyncTimer = errors.New("trying to set nil sync timer")

// ErrNilRounder signals that a nil rounder has been provided
var ErrNilRounder = errors.New("trying to set nil rounder")

// ErrNilBlockProcessor signals that a nil block processor has been provided
var ErrNilBlockProcessor = errors.New("trying to set nil block processor")

// ErrNilDataPool signals that a nil data pool has been provided
var ErrNilDataPool = errors.New("trying to set nil data pool")

// ErrNilShardCoordinator signals that a nil shard coordinator has been provided
var ErrNilShardCoordinator = errors.New("trying to set nil shard coordinator")

// ErrNilNodesCoordinator signals that a nil nodes coordinator has been provided
var ErrNilNodesCoordinator = errors.New("trying to set nil nodes coordinator")

// ErrNilUint64ByteSliceConverter signals that a nil uint64 <-> byte slice converter has been provided
var ErrNilUint64ByteSliceConverter = errors.New("trying to set nil uint64 - byte slice converter")

// ErrNilSingleSig signals that a nil singlesig object has been provided
var ErrNilSingleSig = errors.New("trying to set nil singlesig")

// ErrNilMultiSig signals that a nil multiSigner object has been provided
var ErrNilMultiSig = errors.New("trying to set nil multiSigner")

// ErrNilForkDetector signals that a nil forkdetector object has been provided
var ErrNilForkDetector = errors.New("nil fork detector")

// ErrValidatorAlreadySet signals that a topic validator has already been set
var ErrValidatorAlreadySet = errors.New("topic validator has already been set")

// ErrNilInterceptorsContainer signals that a nil interceptors container has been provided
var ErrNilInterceptorsContainer = errors.New("nil interceptors container")

// ErrNilResolversFinder signals that a nil resolvers finder has been provided
var ErrNilResolversFinder = errors.New("nil resolvers finder")

// ErrNilEpochStartTrigger signals that a nil start of epoch trigger has been provided
var ErrNilEpochStartTrigger = errors.New("nil start of epoch trigger")

// ErrNegativeDurationInSecToConsiderUnresponsive is raised when a value less than 1 has been provided
var ErrNegativeDurationInSecToConsiderUnresponsive = errors.New("value DurationInSecToConsiderUnresponsive is less" +
	" than 1")

// ErrNegativeMaxTimeToWaitBetweenBroadcastsInSec is raised when a value less than 1 has been provided
var ErrNegativeMaxTimeToWaitBetweenBroadcastsInSec = errors.New("value MaxTimeToWaitBetweenBroadcastsInSec is less " +
	"than 1")

// ErrNegativeMinTimeToWaitBetweenBroadcastsInSec is raised when a value less than 1 has been provided
var ErrNegativeMinTimeToWaitBetweenBroadcastsInSec = errors.New("value MinTimeToWaitBetweenBroadcastsInSec is less " +
	"than 1")

// ErrWrongValues signals that wrong values were provided
var ErrWrongValues = errors.New("wrong values for heartbeat parameters")

// ErrGenesisBlockNotInitialized signals that genesis block is not initialized
var ErrGenesisBlockNotInitialized = errors.New("genesis block is not initialized")

// ErrNilBlackListHandler signals that a nil black list handler was provided
var ErrNilBlackListHandler = errors.New("nil black list handler")

// ErrNilRequestedItemsHandler signals that a nil requested items handler was provided
var ErrNilRequestedItemsHandler = errors.New("nil requested items handler")

// ErrSystemBusyGeneratingTransactions signals that to many transactions are trying to get generated
var ErrSystemBusyGeneratingTransactions = errors.New("system busy while generating bulk transactions")

// ErrNilStatusHandler is returned when the status handler is nil
var ErrNilStatusHandler = errors.New("nil AppStatusHandler")

// ErrNoTxToProcess signals that no transaction were sent for processing
var ErrNoTxToProcess = errors.New("no transaction to process")

// ErrInvalidValue signals that an invalid value has been provided such as NaN to an integer field
var ErrInvalidValue = errors.New("invalid value")

// ErrNilNetworkShardingCollector defines the error for setting a nil network sharding collector
var ErrNilNetworkShardingCollector = errors.New("nil network sharding collector")

// ErrNilBootStorer signals that a nil boot storer was provided
var ErrNilBootStorer = errors.New("nil boot storer")

// ErrNilHeaderSigVerifier signals that a nil header sig verifier has been provided
var ErrNilHeaderSigVerifier = errors.New("nil header sig verifier")

// ErrNilValidatorStatistics signals that a nil validator statistics has been provided
var ErrNilValidatorStatistics = errors.New("nil validator statistics")

// ErrInvalidChainID signals that an invalid chain ID has been provided
var ErrInvalidChainID = errors.New("invalid chain ID in Node")

// ErrNilBlockTracker signals that a nil block tracker has been provided
var ErrNilBlockTracker = errors.New("trying to set nil block tracker")

// ErrNilPendingMiniBlocksHandler signals that a nil pending miniblocks handler has been provided
var ErrNilPendingMiniBlocksHandler = errors.New("trying to set nil pending miniblocks handler")

// ErrNilRequestHandler signals that a nil request handler has been provided
var ErrNilRequestHandler = errors.New("trying to set nil request handler")

// ErrNilAntifloodHandler signals that a nil antiflood handler has been provided
var ErrNilAntifloodHandler = errors.New("nil antiflood handler")

// ErrNilTxAccumulator signals that a nil Accumulator instance has been provided
var ErrNilTxAccumulator = errors.New("nil tx accumulator")

<<<<<<< HEAD
// ErrNilNodeStopChannel signals that a nil channel for node process stop has been provided
var ErrNilNodeStopChannel = errors.New("nil node stop channel")
=======
// ErrNilHardforkTrigger signals that a nil hardfork trigger has been provided
var ErrNilHardforkTrigger = errors.New("nil hardfork trigger")

// ErrNilWhiteListHandler signals that white list handler is nil
var ErrNilWhiteListHandler = errors.New("nil whitelist handler")
>>>>>>> 74685fbd
<|MERGE_RESOLUTION|>--- conflicted
+++ resolved
@@ -154,13 +154,11 @@
 // ErrNilTxAccumulator signals that a nil Accumulator instance has been provided
 var ErrNilTxAccumulator = errors.New("nil tx accumulator")
 
-<<<<<<< HEAD
-// ErrNilNodeStopChannel signals that a nil channel for node process stop has been provided
-var ErrNilNodeStopChannel = errors.New("nil node stop channel")
-=======
 // ErrNilHardforkTrigger signals that a nil hardfork trigger has been provided
 var ErrNilHardforkTrigger = errors.New("nil hardfork trigger")
 
 // ErrNilWhiteListHandler signals that white list handler is nil
 var ErrNilWhiteListHandler = errors.New("nil whitelist handler")
->>>>>>> 74685fbd
+
+// ErrNilNodeStopChannel signals that a nil channel for node process stop has been provided
+var ErrNilNodeStopChannel = errors.New("nil node stop channel")