--- conflicted
+++ resolved
@@ -102,8 +102,7 @@
 		miniblocks = append(miniblocks, miniblockAPI)
 	}
 
-<<<<<<< HEAD
-	return &apiBlock.APIBlock{
+	return &api.Block{
 		Nonce:           blockHeader.Nonce,
 		Round:           blockHeader.Round,
 		Epoch:           blockHeader.Epoch,
@@ -116,16 +115,5 @@
 		DeveloperFees:   blockHeader.DeveloperFees.String(),
 		Timestamp:       time.Duration(blockHeader.GetTimeStamp()),
 		Status:          BlockStatusOnChain,
-=======
-	return &api.Block{
-		Nonce:         blockHeader.Nonce,
-		Round:         blockHeader.Round,
-		Epoch:         blockHeader.Epoch,
-		Shard:         blockHeader.ShardID,
-		Hash:          hex.EncodeToString(hash),
-		PrevBlockHash: hex.EncodeToString(blockHeader.PrevHash),
-		NumTxs:        numOfTxs,
-		MiniBlocks:    miniblocks,
->>>>>>> 3b291304
 	}, nil
 }