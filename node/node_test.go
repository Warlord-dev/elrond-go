--- conflicted
+++ resolved
@@ -1145,7 +1145,6 @@
 
 	n, _ := node.NewNode(
 		node.WithInitialNodesPubKeys(initialPubKeys),
-<<<<<<< HEAD
 		node.WithValidatorStatistics(&mock.ValidatorStatisticsProcessorStub{
 			GetPeerAccountCalled: func(address []byte) (handler state.PeerAccountHandler, err error) {
 				switch {
@@ -1158,9 +1157,7 @@
 				}
 			},
 		}),
-=======
 		node.WithValidatorStatistics(vsp),
->>>>>>> 8456e65c
 	)
 
 	expectedData := &state.ValidatorApiResponse{}
