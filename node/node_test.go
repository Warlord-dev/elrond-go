package node_test

import (
	"bytes"
	"crypto/rand"
	"encoding/hex"
	"errors"
	"fmt"
	"math/big"
	"strconv"
	"strings"
	"sync"
	"sync/atomic"
	"testing"
	"time"

	elasticIndexer "github.com/ElrondNetwork/elastic-indexer-go"
	"github.com/ElrondNetwork/elrond-go/config"
	"github.com/ElrondNetwork/elrond-go/consensus/chronology"
	"github.com/ElrondNetwork/elrond-go/consensus/spos/sposFactory"
	"github.com/ElrondNetwork/elrond-go/core"
	atomicCore "github.com/ElrondNetwork/elrond-go/core/atomic"
	"github.com/ElrondNetwork/elrond-go/core/check"
	"github.com/ElrondNetwork/elrond-go/core/keyValStorage"
	"github.com/ElrondNetwork/elrond-go/core/versioning"
	"github.com/ElrondNetwork/elrond-go/crypto"
	"github.com/ElrondNetwork/elrond-go/data"
	"github.com/ElrondNetwork/elrond-go/data/batch"
	"github.com/ElrondNetwork/elrond-go/data/block"
	"github.com/ElrondNetwork/elrond-go/data/esdt"
	"github.com/ElrondNetwork/elrond-go/data/state"
	"github.com/ElrondNetwork/elrond-go/data/transaction"
	"github.com/ElrondNetwork/elrond-go/dataRetriever"
	"github.com/ElrondNetwork/elrond-go/hashing"
	"github.com/ElrondNetwork/elrond-go/marshal"
	"github.com/ElrondNetwork/elrond-go/node"
	"github.com/ElrondNetwork/elrond-go/node/mock"
	"github.com/ElrondNetwork/elrond-go/p2p"
	"github.com/ElrondNetwork/elrond-go/process"
	"github.com/ElrondNetwork/elrond-go/process/block/bootstrapStorage"
	"github.com/ElrondNetwork/elrond-go/sharding"
	"github.com/ElrondNetwork/elrond-go/storage"
	"github.com/ElrondNetwork/elrond-go/testscommon"
	"github.com/stretchr/testify/assert"
	"github.com/stretchr/testify/require"
)

func createMockPubkeyConverter() *mock.PubkeyConverterMock {
	return mock.NewPubkeyConverterMock(32)
}

func getAccAdapter(balance *big.Int) *mock.AccountsStub {
	accDB := &mock.AccountsStub{}
	accDB.GetExistingAccountCalled = func(address []byte) (handler state.AccountHandler, e error) {
		acc, _ := state.NewUserAccount(address)
		_ = acc.AddToBalance(balance)
		acc.IncreaseNonce(1)

		return acc, nil
	}
	return accDB
}

func getPrivateKey() *mock.PrivateKeyStub {
	return &mock.PrivateKeyStub{}
}

func getMessenger() *mock.MessengerStub {
	messenger := &mock.MessengerStub{
		CloseCalled: func() error {
			return nil
		},
		BootstrapCalled: func() error {
			return nil
		},
		BroadcastCalled: func(topic string, buff []byte) {
		},
	}

	return messenger
}

func getMarshalizer() marshal.Marshalizer {
	return &mock.MarshalizerFake{}
}

func getHasher() hashing.Hasher {
	return &mock.HasherMock{}
}

func TestNewNode(t *testing.T) {
	n, err := node.NewNode()

	assert.Nil(t, err)
	assert.False(t, check.IfNil(n))
}

func TestNewNode_NilOptionShouldError(t *testing.T) {
	_, err := node.NewNode(node.WithAccountsAdapter(nil))
	assert.NotNil(t, err)
}

func TestNewNode_ApplyNilOptionShouldError(t *testing.T) {
	n, _ := node.NewNode()
	err := n.ApplyOptions(node.WithAccountsAdapter(nil))
	assert.NotNil(t, err)
}

func TestGetBalance_NoAddrConverterShouldError(t *testing.T) {

	n, _ := node.NewNode(
		node.WithInternalMarshalizer(getMarshalizer(), testSizeCheckDelta),
		node.WithVmMarshalizer(getMarshalizer()),
		node.WithHasher(getHasher()),
		node.WithAccountsAdapter(&mock.AccountsStub{}),
	)
	_, err := n.GetBalance("address")
	assert.NotNil(t, err)
	assert.Equal(t, "initialize AccountsAdapter and PubkeyConverter first", err.Error())
}

func TestGetBalance_NoAccAdapterShouldError(t *testing.T) {

	n, _ := node.NewNode(
		node.WithInternalMarshalizer(getMarshalizer(), testSizeCheckDelta),
		node.WithVmMarshalizer(getMarshalizer()),
		node.WithHasher(getHasher()),
		node.WithAddressPubkeyConverter(createMockPubkeyConverter()),
	)
	_, err := n.GetBalance("address")
	assert.NotNil(t, err)
	assert.Equal(t, "initialize AccountsAdapter and PubkeyConverter first", err.Error())
}

func TestGetBalance_GetAccountFailsShouldError(t *testing.T) {
	expectedErr := errors.New("error")

	accAdapter := &mock.AccountsStub{
		GetExistingAccountCalled: func(address []byte) (state.AccountHandler, error) {
			return nil, expectedErr
		},
	}
	n, _ := node.NewNode(
		node.WithInternalMarshalizer(getMarshalizer(), testSizeCheckDelta),
		node.WithVmMarshalizer(getMarshalizer()),
		node.WithHasher(getHasher()),
		node.WithAddressPubkeyConverter(createMockPubkeyConverter()),
		node.WithAccountsAdapter(accAdapter),
	)
	_, err := n.GetBalance(createDummyHexAddress(64))
	assert.Equal(t, expectedErr, err)
}

func createDummyHexAddress(hexChars int) string {
	if hexChars < 1 {
		return ""
	}

	buff := make([]byte, hexChars/2)
	_, _ = rand.Reader.Read(buff)

	return hex.EncodeToString(buff)
}

func TestGetBalance_GetAccountReturnsNil(t *testing.T) {

	accAdapter := &mock.AccountsStub{
		GetExistingAccountCalled: func(address []byte) (state.AccountHandler, error) {
			return nil, nil
		},
	}
	n, _ := node.NewNode(
		node.WithInternalMarshalizer(getMarshalizer(), testSizeCheckDelta),
		node.WithVmMarshalizer(getMarshalizer()),
		node.WithHasher(getHasher()),
		node.WithAddressPubkeyConverter(createMockPubkeyConverter()),
		node.WithAccountsAdapter(accAdapter),
	)
	balance, err := n.GetBalance(createDummyHexAddress(64))
	assert.Nil(t, err)
	assert.Equal(t, big.NewInt(0), balance)
}

func TestGetBalance(t *testing.T) {

	accAdapter := getAccAdapter(big.NewInt(100))
	n, _ := node.NewNode(
		node.WithInternalMarshalizer(getMarshalizer(), testSizeCheckDelta),
		node.WithVmMarshalizer(getMarshalizer()),
		node.WithHasher(getHasher()),
		node.WithAddressPubkeyConverter(createMockPubkeyConverter()),
		node.WithAccountsAdapter(accAdapter),
	)
	balance, err := n.GetBalance(createDummyHexAddress(64))
	assert.Nil(t, err)
	assert.Equal(t, big.NewInt(100), balance)
}

func TestGetUsername(t *testing.T) {
	expectedUsername := []byte("elrond")

	accDB := &mock.AccountsStub{}
	accDB.GetExistingAccountCalled = func(address []byte) (handler state.AccountHandler, e error) {
		acc, _ := state.NewUserAccount(address)
		acc.UserName = expectedUsername
		acc.IncreaseNonce(1)

		return acc, nil
	}
	n, _ := node.NewNode(
		node.WithInternalMarshalizer(getMarshalizer(), testSizeCheckDelta),
		node.WithVmMarshalizer(getMarshalizer()),
		node.WithHasher(getHasher()),
		node.WithAddressPubkeyConverter(createMockPubkeyConverter()),
		node.WithAccountsAdapter(accDB),
	)
	username, err := n.GetUsername(createDummyHexAddress(64))
	assert.Nil(t, err)
	assert.Equal(t, string(expectedUsername), username)
}

func TestNode_GetKeyValuePairs(t *testing.T) {
	acc, _ := state.NewUserAccount([]byte("newaddress"))

	k1, v1 := []byte("key1"), []byte("value1")
	k2, v2 := []byte("key2"), []byte("value2")

	accDB := &mock.AccountsStub{}
	acc.DataTrieTracker().SetDataTrie(
		&mock.TrieStub{
			GetAllLeavesOnChannelCalled: func(rootHash []byte) (chan core.KeyValueHolder, error) {
				ch := make(chan core.KeyValueHolder)

				go func() {
					trieLeaf := keyValStorage.NewKeyValStorage(k1, v1)
					ch <- trieLeaf

					trieLeaf2 := keyValStorage.NewKeyValStorage(k2, v2)
					ch <- trieLeaf2
					close(ch)
				}()

				return ch, nil
			},
		})

	accDB.GetExistingAccountCalled = func(address []byte) (handler state.AccountHandler, e error) {
		return acc, nil
	}

	n, _ := node.NewNode(
		node.WithInternalMarshalizer(getMarshalizer(), testSizeCheckDelta),
		node.WithVmMarshalizer(getMarshalizer()),
		node.WithHasher(getHasher()),
		node.WithAddressPubkeyConverter(createMockPubkeyConverter()),
		node.WithAccountsAdapter(accDB),
	)

	pairs, err := n.GetKeyValuePairs(createDummyHexAddress(64))
	assert.Nil(t, err)
	resV1, ok := pairs[hex.EncodeToString(k1)]
	assert.True(t, ok)
	assert.Equal(t, hex.EncodeToString(v1), resV1)

	resV2, ok := pairs[hex.EncodeToString(k2)]
	assert.True(t, ok)
	assert.Equal(t, hex.EncodeToString(v2), resV2)
}

func TestNode_GetValueForKey(t *testing.T) {
	acc, _ := state.NewUserAccount([]byte("newaddress"))

	k1, v1 := []byte("key1"), []byte("value1")
	_ = acc.DataTrieTracker().SaveKeyValue(k1, v1)

	accDB := &mock.AccountsStub{}

	accDB.GetExistingAccountCalled = func(address []byte) (handler state.AccountHandler, e error) {
		return acc, nil
	}

	n, _ := node.NewNode(
		node.WithInternalMarshalizer(getMarshalizer(), testSizeCheckDelta),
		node.WithVmMarshalizer(getMarshalizer()),
		node.WithHasher(getHasher()),
		node.WithAddressPubkeyConverter(createMockPubkeyConverter()),
		node.WithAccountsAdapter(accDB),
	)

	value, err := n.GetValueForKey(createDummyHexAddress(64), hex.EncodeToString(k1))
	assert.NoError(t, err)
	assert.Equal(t, hex.EncodeToString(v1), value)
}

func TestNode_GetESDTBalance(t *testing.T) {
	acc, _ := state.NewUserAccount([]byte("newaddress"))
	esdtToken := "newToken"
	esdtKey := []byte(core.ElrondProtectedKeyPrefix + core.ESDTKeyIdentifier + esdtToken)

	esdtData := &esdt.ESDigitalToken{Value: big.NewInt(10)}
	marshalledData, _ := getMarshalizer().Marshal(esdtData)
	_ = acc.DataTrieTracker().SaveKeyValue(esdtKey, marshalledData)

	accDB := &mock.AccountsStub{}
	accDB.GetExistingAccountCalled = func(address []byte) (handler state.AccountHandler, e error) {
		return acc, nil
	}
	n, _ := node.NewNode(
		node.WithInternalMarshalizer(getMarshalizer(), testSizeCheckDelta),
		node.WithVmMarshalizer(getMarshalizer()),
		node.WithHasher(getHasher()),
		node.WithAddressPubkeyConverter(createMockPubkeyConverter()),
		node.WithAccountsAdapter(accDB),
	)

	value, _, err := n.GetESDTBalance(createDummyHexAddress(64), esdtToken)
	assert.Nil(t, err)
	assert.Equal(t, esdtData.Value.String(), value)
}

func TestNode_GetAllESDTTokens(t *testing.T) {
	acc, _ := state.NewUserAccount([]byte("newaddress"))
	esdtToken := "newToken"
	esdtKey := []byte(core.ElrondProtectedKeyPrefix + core.ESDTKeyIdentifier + esdtToken)

	esdtData := &esdt.ESDigitalToken{Value: big.NewInt(10)}
	marshalledData, _ := getMarshalizer().Marshal(esdtData)
	_ = acc.DataTrieTracker().SaveKeyValue(esdtKey, marshalledData)

	acc.DataTrieTracker().SetDataTrie(
		&mock.TrieStub{
			GetAllLeavesOnChannelCalled: func(rootHash []byte) (chan core.KeyValueHolder, error) {
				ch := make(chan core.KeyValueHolder)

				go func() {
					trieLeaf := keyValStorage.NewKeyValStorage(esdtKey, marshalledData)
					ch <- trieLeaf
					close(ch)
				}()

				return ch, nil
			},
		})

	accDB := &mock.AccountsStub{}
	accDB.GetExistingAccountCalled = func(address []byte) (handler state.AccountHandler, e error) {
		return acc, nil
	}
	n, _ := node.NewNode(
		node.WithInternalMarshalizer(getMarshalizer(), testSizeCheckDelta),
		node.WithVmMarshalizer(getMarshalizer()),
		node.WithHasher(getHasher()),
		node.WithAddressPubkeyConverter(createMockPubkeyConverter()),
		node.WithAccountsAdapter(accDB),
	)

	value, err := n.GetAllESDTTokens(createDummyHexAddress(64))
	assert.Nil(t, err)
	assert.Equal(t, 1, len(value))
	assert.Equal(t, esdtToken, value[0])
}

//------- GenerateTransaction

func TestGenerateTransaction_NoAddrConverterShouldError(t *testing.T) {
	privateKey := getPrivateKey()
	n, _ := node.NewNode(
		node.WithInternalMarshalizer(getMarshalizer(), testSizeCheckDelta),
		node.WithVmMarshalizer(getMarshalizer()),
		node.WithHasher(getHasher()),
		node.WithAccountsAdapter(&mock.AccountsStub{}),
	)
	_, err := n.GenerateTransaction("sender", "receiver", big.NewInt(10), "code", privateKey, []byte("chainID"), 1)
	assert.NotNil(t, err)
}

func TestGenerateTransaction_NoAccAdapterShouldError(t *testing.T) {

	n, _ := node.NewNode(
		node.WithInternalMarshalizer(getMarshalizer(), testSizeCheckDelta),
		node.WithVmMarshalizer(getMarshalizer()),
		node.WithHasher(getHasher()),
		node.WithAddressPubkeyConverter(createMockPubkeyConverter()),
	)
	_, err := n.GenerateTransaction("sender", "receiver", big.NewInt(10), "code", &mock.PrivateKeyStub{}, []byte("chainID"), 1)
	assert.NotNil(t, err)
}

func TestGenerateTransaction_NoPrivateKeyShouldError(t *testing.T) {

	n, _ := node.NewNode(
		node.WithInternalMarshalizer(getMarshalizer(), testSizeCheckDelta),
		node.WithVmMarshalizer(getMarshalizer()),
		node.WithHasher(getHasher()),
		node.WithAddressPubkeyConverter(createMockPubkeyConverter()),
		node.WithAccountsAdapter(&mock.AccountsStub{}),
	)
	_, err := n.GenerateTransaction("sender", "receiver", big.NewInt(10), "code", nil, []byte("chainID"), 1)
	assert.NotNil(t, err)
}

func TestGenerateTransaction_CreateAddressFailsShouldError(t *testing.T) {

	accAdapter := getAccAdapter(big.NewInt(0))
	privateKey := getPrivateKey()
	n, _ := node.NewNode(
		node.WithInternalMarshalizer(getMarshalizer(), testSizeCheckDelta),
		node.WithVmMarshalizer(getMarshalizer()),
		node.WithHasher(getHasher()),
		node.WithAddressPubkeyConverter(createMockPubkeyConverter()),
		node.WithAccountsAdapter(accAdapter),
	)
	_, err := n.GenerateTransaction("sender", "receiver", big.NewInt(10), "code", privateKey, []byte("chainID"), 1)
	assert.NotNil(t, err)
}

func TestGenerateTransaction_GetAccountFailsShouldError(t *testing.T) {

	accAdapter := &mock.AccountsStub{
		GetExistingAccountCalled: func(address []byte) (state.AccountHandler, error) {
			return nil, nil
		},
	}
	privateKey := getPrivateKey()
	n, _ := node.NewNode(
		node.WithInternalMarshalizer(getMarshalizer(), testSizeCheckDelta),
		node.WithVmMarshalizer(getMarshalizer()),
		node.WithHasher(getHasher()),
		node.WithAddressPubkeyConverter(createMockPubkeyConverter()),
		node.WithAccountsAdapter(accAdapter),
		node.WithTxSingleSigner(&mock.SinglesignMock{}),
	)
	_, err := n.GenerateTransaction(createDummyHexAddress(64), createDummyHexAddress(64), big.NewInt(10), "code", privateKey, []byte("chainID"), 1)
	assert.NotNil(t, err)
}

func TestGenerateTransaction_GetAccountReturnsNilShouldWork(t *testing.T) {

	accAdapter := &mock.AccountsStub{
		GetExistingAccountCalled: func(address []byte) (state.AccountHandler, error) {
			return state.NewUserAccount(address)
		},
	}
	privateKey := getPrivateKey()
	singleSigner := &mock.SinglesignMock{}

	n, _ := node.NewNode(
		node.WithInternalMarshalizer(getMarshalizer(), testSizeCheckDelta),
		node.WithVmMarshalizer(getMarshalizer()),
		node.WithTxSignMarshalizer(getMarshalizer()),
		node.WithHasher(getHasher()),
		node.WithAddressPubkeyConverter(createMockPubkeyConverter()),
		node.WithAccountsAdapter(accAdapter),
		node.WithTxSingleSigner(singleSigner),
	)
	_, err := n.GenerateTransaction(createDummyHexAddress(64), createDummyHexAddress(64), big.NewInt(10), "code", privateKey, []byte("chainID"), 1)
	assert.Nil(t, err)
}

func TestGenerateTransaction_GetExistingAccountShouldWork(t *testing.T) {

	accAdapter := getAccAdapter(big.NewInt(0))
	privateKey := getPrivateKey()
	singleSigner := &mock.SinglesignMock{}

	n, _ := node.NewNode(
		node.WithInternalMarshalizer(getMarshalizer(), testSizeCheckDelta),
		node.WithVmMarshalizer(getMarshalizer()),
		node.WithTxSignMarshalizer(getMarshalizer()),
		node.WithHasher(getHasher()),
		node.WithAddressPubkeyConverter(createMockPubkeyConverter()),
		node.WithAccountsAdapter(accAdapter),
		node.WithTxSingleSigner(singleSigner),
	)
	_, err := n.GenerateTransaction(createDummyHexAddress(64), createDummyHexAddress(64), big.NewInt(10), "code", privateKey, []byte("chainID"), 1)
	assert.Nil(t, err)
}

func TestGenerateTransaction_MarshalErrorsShouldError(t *testing.T) {

	accAdapter := getAccAdapter(big.NewInt(0))
	privateKey := getPrivateKey()
	singleSigner := &mock.SinglesignMock{}
	marshalizer := &mock.MarshalizerMock{
		MarshalHandler: func(obj interface{}) ([]byte, error) {
			return nil, errors.New("error")
		},
	}
	n, _ := node.NewNode(
		node.WithInternalMarshalizer(marshalizer, testSizeCheckDelta),
		node.WithVmMarshalizer(marshalizer),
		node.WithHasher(getHasher()),
		node.WithAddressPubkeyConverter(createMockPubkeyConverter()),
		node.WithAccountsAdapter(accAdapter),
		node.WithTxSingleSigner(singleSigner),
	)
	_, err := n.GenerateTransaction("sender", "receiver", big.NewInt(10), "code", privateKey, []byte("chainID"), 1)
	assert.NotNil(t, err)
}

func TestGenerateTransaction_SignTxErrorsShouldError(t *testing.T) {

	accAdapter := getAccAdapter(big.NewInt(0))
	privateKey := &mock.PrivateKeyStub{}
	singleSigner := &mock.SinglesignFailMock{}

	n, _ := node.NewNode(
		node.WithInternalMarshalizer(getMarshalizer(), testSizeCheckDelta),
		node.WithVmMarshalizer(getMarshalizer()),
		node.WithTxSignMarshalizer(getMarshalizer()),
		node.WithHasher(getHasher()),
		node.WithAddressPubkeyConverter(createMockPubkeyConverter()),
		node.WithAccountsAdapter(accAdapter),
		node.WithTxSingleSigner(singleSigner),
	)
	_, err := n.GenerateTransaction(createDummyHexAddress(64), createDummyHexAddress(64), big.NewInt(10), "code", privateKey, []byte("chainID"), 1)
	assert.NotNil(t, err)
}

func TestGenerateTransaction_ShouldSetCorrectSignature(t *testing.T) {

	accAdapter := getAccAdapter(big.NewInt(0))
	signature := []byte("signed")
	privateKey := &mock.PrivateKeyStub{}
	singleSigner := &mock.SinglesignMock{}

	n, _ := node.NewNode(
		node.WithInternalMarshalizer(getMarshalizer(), testSizeCheckDelta),
		node.WithVmMarshalizer(getMarshalizer()),
		node.WithTxSignMarshalizer(getMarshalizer()),
		node.WithHasher(getHasher()),
		node.WithAddressPubkeyConverter(createMockPubkeyConverter()),
		node.WithAccountsAdapter(accAdapter),
		node.WithTxSingleSigner(singleSigner),
	)

	tx, err := n.GenerateTransaction(createDummyHexAddress(64), createDummyHexAddress(64), big.NewInt(10), "code", privateKey, []byte("chainID"), 1)
	assert.Nil(t, err)
	assert.Equal(t, signature, tx.Signature)
}

func TestGenerateTransaction_ShouldSetCorrectNonce(t *testing.T) {

	nonce := uint64(7)
	accAdapter := &mock.AccountsStub{
		GetExistingAccountCalled: func(address []byte) (state.AccountHandler, error) {
			acc, _ := state.NewUserAccount(address)
			_ = acc.AddToBalance(big.NewInt(0))
			acc.IncreaseNonce(nonce)

			return acc, nil
		},
	}

	privateKey := getPrivateKey()
	singleSigner := &mock.SinglesignMock{}

	n, _ := node.NewNode(
		node.WithInternalMarshalizer(getMarshalizer(), testSizeCheckDelta),
		node.WithVmMarshalizer(getMarshalizer()),
		node.WithTxSignMarshalizer(getMarshalizer()),
		node.WithHasher(getHasher()),
		node.WithAddressPubkeyConverter(createMockPubkeyConverter()),
		node.WithAccountsAdapter(accAdapter),
		node.WithTxSingleSigner(singleSigner),
	)

	tx, err := n.GenerateTransaction(createDummyHexAddress(64), createDummyHexAddress(64), big.NewInt(10), "code", privateKey, []byte("chainID"), 1)
	assert.Nil(t, err)
	assert.Equal(t, nonce, tx.Nonce)
}

func TestGenerateTransaction_CorrectParamsShouldNotError(t *testing.T) {

	accAdapter := getAccAdapter(big.NewInt(0))
	privateKey := getPrivateKey()
	singleSigner := &mock.SinglesignMock{}

	n, _ := node.NewNode(
		node.WithInternalMarshalizer(getMarshalizer(), testSizeCheckDelta),
		node.WithVmMarshalizer(getMarshalizer()),
		node.WithTxSignMarshalizer(getMarshalizer()),
		node.WithHasher(getHasher()),
		node.WithAddressPubkeyConverter(createMockPubkeyConverter()),
		node.WithAccountsAdapter(accAdapter),
		node.WithTxSingleSigner(singleSigner),
	)
	_, err := n.GenerateTransaction(createDummyHexAddress(64), createDummyHexAddress(64), big.NewInt(10), "code", privateKey, []byte("chainID"), 1)
	assert.Nil(t, err)
}

func TestCreateTransaction_NilAddrConverterShouldErr(t *testing.T) {
	t.Parallel()

	chainID := []byte("chain id")
	n, _ := node.NewNode(
		node.WithInternalMarshalizer(getMarshalizer(), testSizeCheckDelta),
		node.WithVmMarshalizer(getMarshalizer()),
		node.WithTxSignMarshalizer(getMarshalizer()),
		node.WithHasher(getHasher()),
		node.WithAccountsAdapter(&mock.AccountsStub{}),
		node.WithChainID(chainID),
	)

	nonce := uint64(0)
	value := new(big.Int).SetInt64(10)
	receiver := ""
	sender := ""
	gasPrice := uint64(10)
	gasLimit := uint64(20)
	txData := []byte("-")
	signature := "-"

	tx, txHash, err := n.CreateTransaction(nonce, value.String(), receiver, nil, sender, nil, gasPrice, gasLimit, txData, signature, string(chainID), 1, 0)

	assert.Nil(t, tx)
	assert.Nil(t, txHash)
	assert.Equal(t, node.ErrNilPubkeyConverter, err)
}

func TestCreateTransaction_NilAccountsAdapterShouldErr(t *testing.T) {
	t.Parallel()

	chainID := "chain id"
	n, _ := node.NewNode(
		node.WithInternalMarshalizer(getMarshalizer(), testSizeCheckDelta),
		node.WithVmMarshalizer(getMarshalizer()),
		node.WithHasher(getHasher()),
		node.WithAddressPubkeyConverter(
			&mock.PubkeyConverterStub{
				DecodeCalled: func(hexAddress string) ([]byte, error) {
					return []byte(hexAddress), nil
				},
			},
		),
		node.WithChainID([]byte(chainID)),
	)

	nonce := uint64(0)
	value := new(big.Int).SetInt64(10)
	receiver := ""
	sender := ""
	gasPrice := uint64(10)
	gasLimit := uint64(20)
	txData := []byte("-")
	signature := "-"

	tx, txHash, err := n.CreateTransaction(nonce, value.String(), receiver, nil, sender, nil, gasPrice, gasLimit, txData, signature, chainID, 1, 0)

	assert.Nil(t, tx)
	assert.Nil(t, txHash)
	assert.Equal(t, node.ErrNilAccountsAdapter, err)
}

func TestCreateTransaction_InvalidSignatureShouldErr(t *testing.T) {
	t.Parallel()

	n, _ := node.NewNode(
		node.WithInternalMarshalizer(getMarshalizer(), testSizeCheckDelta),
		node.WithVmMarshalizer(getMarshalizer()),
		node.WithTxSignMarshalizer(getMarshalizer()),
		node.WithHasher(getHasher()),
		node.WithAddressPubkeyConverter(
			&mock.PubkeyConverterStub{
				DecodeCalled: func(hexAddress string) ([]byte, error) {
					return []byte(hexAddress), nil
				},
			},
		),
		node.WithAccountsAdapter(&mock.AccountsStub{}),
	)

	nonce := uint64(0)
	value := new(big.Int).SetInt64(10)
	receiver := "rcv"
	sender := "snd"
	gasPrice := uint64(10)
	gasLimit := uint64(20)
	txData := []byte("-")
	signature := "-"

	tx, txHash, err := n.CreateTransaction(nonce, value.String(), receiver, nil, sender, nil, gasPrice, gasLimit, txData, signature, "chainID", 1, 0)

	assert.Nil(t, tx)
	assert.Nil(t, txHash)
	assert.NotNil(t, err)
}

func TestCreateTransaction_ChainIDFieldChecks(t *testing.T) {
	t.Parallel()

	chainID := "chain id"
	expectedHash := []byte("expected hash")
	n, _ := node.NewNode(
		node.WithInternalMarshalizer(getMarshalizer(), testSizeCheckDelta),
		node.WithVmMarshalizer(getMarshalizer()),
		node.WithTxSignMarshalizer(getMarshalizer()),
		node.WithHasher(
			mock.HasherMock{
				ComputeCalled: func(s string) []byte {
					return expectedHash
				},
			},
		),
		node.WithAddressPubkeyConverter(
			&mock.PubkeyConverterStub{
				DecodeCalled: func(hexAddress string) ([]byte, error) {
					return []byte(hexAddress), nil
				},
				EncodeCalled: func(pkBytes []byte) string {
					return string(pkBytes)
				},
				LenCalled: func() int {
					return 3
				},
			}),
		node.WithTxFeeHandler(&mock.FeeHandlerStub{}),
		node.WithAccountsAdapter(&mock.AccountsStub{}),
		node.WithChainID([]byte(chainID)),
		node.WithAddressSignatureSize(10),
	)

	nonce := uint64(0)
	value := new(big.Int).SetInt64(10)
	receiver := "rcv"
	sender := "snd"
	gasPrice := uint64(10)
	gasLimit := uint64(20)
	txData := []byte("-")
	signature := hex.EncodeToString([]byte(strings.Repeat("s", 10)))

	emptyChainID := ""
	_, _, err := n.CreateTransaction(nonce, value.String(), receiver, nil, sender, nil, gasPrice, gasLimit, txData, signature, emptyChainID, 1, 0)
	assert.Equal(t, node.ErrInvalidChainIDInTransaction, err)

	for i := 1; i < len(chainID); i++ {
		newChainID := strings.Repeat("c", i)
		_, _, err = n.CreateTransaction(nonce, value.String(), receiver, nil, sender, nil, gasPrice, gasLimit, txData, signature, newChainID, 1, 0)
		assert.NoError(t, err)
	}

	newChainID := chainID + "additional text"
	_, _, err = n.CreateTransaction(nonce, value.String(), receiver, nil, sender, nil, gasPrice, gasLimit, txData, signature, newChainID, 1, 0)
	assert.Equal(t, node.ErrInvalidChainIDInTransaction, err)
}

func TestCreateTransaction_InvalidTxVersionShouldErr(t *testing.T) {
	t.Parallel()

	expectedHash := []byte("expected hash")
	n, _ := node.NewNode(
		node.WithInternalMarshalizer(getMarshalizer(), testSizeCheckDelta),
		node.WithVmMarshalizer(getMarshalizer()),
		node.WithTxSignMarshalizer(getMarshalizer()),
		node.WithHasher(
			mock.HasherMock{
				ComputeCalled: func(s string) []byte {
					return expectedHash
				},
			},
		),
		node.WithAddressPubkeyConverter(
			&mock.PubkeyConverterStub{
				DecodeCalled: func(hexAddress string) ([]byte, error) {
					return []byte(hexAddress), nil
				},
				EncodeCalled: func(pkBytes []byte) string {
					return string(pkBytes)
				},
				LenCalled: func() int {
					return 3
				},
			}),
		node.WithAccountsAdapter(&mock.AccountsStub{}),
	)

	nonce := uint64(0)
	value := new(big.Int).SetInt64(10)
	receiver := "rcv"
	sender := "snd"
	gasPrice := uint64(10)
	gasLimit := uint64(20)
	txData := []byte("-")
	signature := "617eff4f"
	_, _, err := n.CreateTransaction(nonce, value.String(), receiver, nil, sender, nil, gasPrice, gasLimit, txData, signature, "", 0, 0)
	assert.Equal(t, node.ErrInvalidTransactionVersion, err)
}

func TestCreateTransaction_SenderShardIdIsInDifferentShardShouldNotValidate(t *testing.T) {
	t.Parallel()

	expectedHash := []byte("expected hash")
	crtShardID := uint32(1)
	chainID := []byte("chain ID")
	version := uint32(1)
	n, _ := node.NewNode(
		node.WithInternalMarshalizer(getMarshalizer(), testSizeCheckDelta),
		node.WithVmMarshalizer(getMarshalizer()),
		node.WithTxSignMarshalizer(getMarshalizer()),
		node.WithHasher(
			mock.HasherMock{
				ComputeCalled: func(s string) []byte {
					return expectedHash
				},
			},
		),
		node.WithAddressPubkeyConverter(
			&mock.PubkeyConverterStub{
				DecodeCalled: func(hexAddress string) ([]byte, error) {
					return []byte(hexAddress), nil
				},
				EncodeCalled: func(pkBytes []byte) string {
					return string(pkBytes)
				},
				LenCalled: func() int {
					return 3
				},
			}),
		node.WithAccountsAdapter(&mock.AccountsStub{}),
		node.WithShardCoordinator(&mock.ShardCoordinatorMock{
			ComputeIdCalled: func(i []byte) uint32 {
				return crtShardID + 1
			},
			SelfShardId: crtShardID,
		}),
		node.WithWhiteListHandler(&mock.WhiteListHandlerStub{}),
		node.WithWhiteListHandlerVerified(&mock.WhiteListHandlerStub{}),
		node.WithKeyGenForAccounts(&mock.KeyGenMock{}),
		node.WithTxSingleSigner(&mock.SingleSignerMock{}),
		node.WithTxFeeHandler(&mock.FeeHandlerStub{
			CheckValidityTxValuesCalled: func(tx process.TransactionWithFeeHandler) error {
				return nil
			},
		}),
		node.WithChainID(chainID),
		node.WithMinTransactionVersion(version),
		node.WithAddressSignatureSize(10),
	)

	nonce := uint64(0)
	value := new(big.Int).SetInt64(10)
	receiver := "rcv"
	sender := "snd"
	gasPrice := uint64(10)
	gasLimit := uint64(20)
	txData := []byte("-")
	signature := hex.EncodeToString(bytes.Repeat([]byte{0}, 10))

	tx, txHash, err := n.CreateTransaction(nonce, value.String(), receiver, nil, sender, nil, gasPrice, gasLimit, txData, signature, string(chainID), version, 0)
	assert.NotNil(t, tx)
	assert.Equal(t, expectedHash, txHash)
	assert.Nil(t, err)
	assert.Equal(t, nonce, tx.Nonce)
	assert.Equal(t, value, tx.Value)
	assert.True(t, bytes.Equal([]byte(receiver), tx.RcvAddr))

	err = n.ValidateTransaction(tx)
	assert.True(t, errors.Is(err, node.ErrDifferentSenderShardId))
}

func TestCreateTransaction_SignatureLengthChecks(t *testing.T) {
	t.Parallel()

	maxValueLength := 7
	signatureLength := 10
	chainID := "chain id"
	n, _ := node.NewNode(
		node.WithAddressPubkeyConverter(
			&mock.PubkeyConverterStub{
				DecodeCalled: func(hexAddress string) ([]byte, error) {
					return []byte(hexAddress), nil
				},
				EncodeCalled: func(pkBytes []byte) string {
					return string(pkBytes)
				},
				LenCalled: func() int {
					return 3
				},
			}),
		node.WithAccountsAdapter(&mock.AccountsStub{}),
		node.WithTxFeeHandler(
			&mock.FeeHandlerStub{
				GenesisTotalSupplyCalled: func() *big.Int {
					str := strings.Repeat("1", maxValueLength)
					bi := big.NewInt(0)
					bi.SetString(str, 10)
					return bi
				},
			}),
		node.WithChainID([]byte(chainID)),
		node.WithAddressSignatureSize(signatureLength),
		node.WithInternalMarshalizer(&mock.MarshalizerFake{}, 0),
		node.WithHasher(&mock.HasherMock{}),
	)

	nonce := uint64(0)
	value := "1" + strings.Repeat("0", maxValueLength)
	receiver := "rcv"
	sender := "snd"
	gasPrice := uint64(10)
	gasLimit := uint64(20)
	txData := []byte("-")

	for i := 0; i <= signatureLength; i++ {
		signatureBytes := []byte(strings.Repeat("a", i))
		signatureHex := hex.EncodeToString(signatureBytes)
		tx, _, err := n.CreateTransaction(nonce, value, receiver, []byte("rcvrUsername"), sender, []byte("sndrUsername"), gasPrice, gasLimit, txData, signatureHex, chainID, 1, 0)
		assert.NotNil(t, tx)
		assert.NoError(t, err)
		assert.Equal(t, signatureBytes, tx.Signature)
	}

	signature := hex.EncodeToString([]byte(strings.Repeat("a", signatureLength+1)))
	tx, txHash, err := n.CreateTransaction(nonce, value, receiver, []byte("rcvrUsername"), sender, []byte("sndrUsername"), gasPrice, gasLimit, txData, signature, chainID, 1, 0)
	assert.Nil(t, tx)
	assert.Empty(t, txHash)
	assert.Equal(t, node.ErrInvalidSignatureLength, err)
}

func TestCreateTransaction_SenderLengthChecks(t *testing.T) {
	t.Parallel()

	maxLength := 7
	chainID := "chain id"
	encodedAddressLen := 5
	n, _ := node.NewNode(
		node.WithAddressPubkeyConverter(
			&mock.PubkeyConverterStub{
				DecodeCalled: func(hexAddress string) ([]byte, error) {
					return []byte(hexAddress), nil
				},
				EncodeCalled: func(pkBytes []byte) string {
					return string(pkBytes)
				},
				LenCalled: func() int {
					return encodedAddressLen
				},
			}),
		node.WithAccountsAdapter(&mock.AccountsStub{}),
		node.WithTxFeeHandler(
			&mock.FeeHandlerStub{
				GenesisTotalSupplyCalled: func() *big.Int {
					str := strings.Repeat("1", maxLength)
					bi := big.NewInt(0)
					bi.SetString(str, 10)
					return bi
				},
			}),
		node.WithChainID([]byte(chainID)),
		node.WithAddressSignatureSize(10),
		node.WithInternalMarshalizer(&mock.MarshalizerFake{}, 0),
		node.WithHasher(&mock.HasherMock{}),
		node.WithTxFeeHandler(&mock.FeeHandlerStub{}),
	)

	nonce := uint64(0)
	value := "10"
	receiver := "rcv"
	gasPrice := uint64(10)
	gasLimit := uint64(20)
	txData := []byte("-")
	signature := hex.EncodeToString(bytes.Repeat([]byte{0}, 10))

	for i := 0; i <= encodedAddressLen; i++ {
		sender := strings.Repeat("s", i)
		_, _, err := n.CreateTransaction(nonce, value, receiver, []byte("rcvrUsername"), sender, []byte("sndrUsername"), gasPrice, gasLimit, txData, signature, chainID, 1, 0)
		assert.NoError(t, err)
	}

	sender := strings.Repeat("s", encodedAddressLen) + "additional"
	tx, txHash, err := n.CreateTransaction(nonce, value, receiver, []byte("rcvrUsername"), sender, []byte("sndrUsername"), gasPrice, gasLimit, txData, signature, chainID, 1, 0)
	assert.Nil(t, tx)
	assert.Empty(t, txHash)
	assert.Error(t, err)
	assert.True(t, errors.Is(err, node.ErrInvalidAddressLength))
}

func TestCreateTransaction_ReceiverLengthChecks(t *testing.T) {
	t.Parallel()

	maxLength := 7
	chainID := "chain id"
	encodedAddressLen := 5
	n, _ := node.NewNode(
		node.WithAddressPubkeyConverter(
			&mock.PubkeyConverterStub{
				DecodeCalled: func(hexAddress string) ([]byte, error) {
					return []byte(hexAddress), nil
				},
				EncodeCalled: func(pkBytes []byte) string {
					return string(pkBytes)
				},
				LenCalled: func() int {
					return encodedAddressLen
				},
			}),
		node.WithAccountsAdapter(&mock.AccountsStub{}),
		node.WithTxFeeHandler(
			&mock.FeeHandlerStub{
				GenesisTotalSupplyCalled: func() *big.Int {
					str := strings.Repeat("1", maxLength)
					bi := big.NewInt(0)
					bi.SetString(str, 10)
					return bi
				},
			}),
		node.WithChainID([]byte(chainID)),
		node.WithAddressSignatureSize(10),
		node.WithInternalMarshalizer(&mock.MarshalizerFake{}, 0),
		node.WithHasher(&mock.HasherMock{}),
		node.WithTxFeeHandler(&mock.FeeHandlerStub{}),
	)

	nonce := uint64(0)
	value := "10"
	sender := "snd"
	gasPrice := uint64(10)
	gasLimit := uint64(20)
	txData := []byte("-")
	signature := hex.EncodeToString(bytes.Repeat([]byte{0}, 10))

	for i := 0; i <= encodedAddressLen; i++ {
		receiver := strings.Repeat("r", i)
		_, _, err := n.CreateTransaction(nonce, value, receiver, []byte("rcvrUsername"), sender, []byte("sndrUsername"), gasPrice, gasLimit, txData, signature, chainID, 1, 0)
		assert.NoError(t, err)
	}

	receiver := strings.Repeat("r", encodedAddressLen) + "additional"
	tx, txHash, err := n.CreateTransaction(nonce, value, receiver, []byte("rcvrUsername"), sender, []byte("sndrUsername"), gasPrice, gasLimit, txData, signature, chainID, 1, 0)
	assert.Nil(t, tx)
	assert.Empty(t, txHash)
	assert.Error(t, err)
	assert.True(t, errors.Is(err, node.ErrInvalidAddressLength))
}

func TestCreateTransaction_TooBigSenderUsernameShouldErr(t *testing.T) {
	t.Parallel()

	maxLength := 7
	chainID := "chain id"
	n, _ := node.NewNode(
		node.WithAddressPubkeyConverter(
			&mock.PubkeyConverterStub{
				DecodeCalled: func(hexAddress string) ([]byte, error) {
					return []byte(hexAddress), nil
				},
				EncodeCalled: func(pkBytes []byte) string {
					return string(pkBytes)
				},
				LenCalled: func() int {
					return 3
				},
			}),
		node.WithAccountsAdapter(&mock.AccountsStub{}),
		node.WithTxFeeHandler(
			&mock.FeeHandlerStub{
				GenesisTotalSupplyCalled: func() *big.Int {
					str := strings.Repeat("1", maxLength)
					bi := big.NewInt(0)
					bi.SetString(str, 10)
					return bi
				},
			}),
		node.WithChainID([]byte(chainID)),
		node.WithAddressSignatureSize(10),
	)

	nonce := uint64(0)
	value := "1" + strings.Repeat("0", maxLength+1)
	receiver := "rcv"
	sender := "snd"
	gasPrice := uint64(10)
	gasLimit := uint64(20)
	txData := []byte("-")
	signature := hex.EncodeToString(bytes.Repeat([]byte{0}, 10))

	senderUsername := bytes.Repeat([]byte{0}, core.MaxUserNameLength+1)

	tx, txHash, err := n.CreateTransaction(nonce, value, receiver, []byte("rcvrUsername"), sender, senderUsername, gasPrice, gasLimit, txData, signature, chainID, 1, 0)
	assert.Nil(t, tx)
	assert.Empty(t, txHash)
	assert.Error(t, err)
	assert.Equal(t, node.ErrInvalidSenderUsernameLength, err)
}

func TestCreateTransaction_TooBigReceiverUsernameShouldErr(t *testing.T) {
	t.Parallel()

	maxLength := 7
	chainID := "chain id"
	n, _ := node.NewNode(
		node.WithAddressPubkeyConverter(
			&mock.PubkeyConverterStub{
				DecodeCalled: func(hexAddress string) ([]byte, error) {
					return []byte(hexAddress), nil
				},
				EncodeCalled: func(pkBytes []byte) string {
					return string(pkBytes)
				},
				LenCalled: func() int {
					return 3
				},
			}),
		node.WithAccountsAdapter(&mock.AccountsStub{}),
		node.WithTxFeeHandler(
			&mock.FeeHandlerStub{
				GenesisTotalSupplyCalled: func() *big.Int {
					str := strings.Repeat("1", maxLength)
					bi := big.NewInt(0)
					bi.SetString(str, 10)
					return bi
				},
			}),
		node.WithChainID([]byte(chainID)),
		node.WithAddressSignatureSize(10),
	)

	nonce := uint64(0)
	value := "1" + strings.Repeat("0", maxLength+1)
	receiver := "rcv"
	sender := "snd"
	gasPrice := uint64(10)
	gasLimit := uint64(20)
	txData := []byte("-")
	signature := hex.EncodeToString(bytes.Repeat([]byte{0}, 10))

	receiverUsername := bytes.Repeat([]byte{0}, core.MaxUserNameLength+1)

	tx, txHash, err := n.CreateTransaction(nonce, value, receiver, receiverUsername, sender, []byte("sndrUsername"), gasPrice, gasLimit, txData, signature, chainID, 1, 0)
	assert.Nil(t, tx)
	assert.Empty(t, txHash)
	assert.Error(t, err)
	assert.Equal(t, node.ErrInvalidReceiverUsernameLength, err)
}

func TestCreateTransaction_DataFieldSizeExceedsMaxShouldErr(t *testing.T) {
	t.Parallel()

	maxLength := 7
	chainID := "chain id"
	n, _ := node.NewNode(
		node.WithAddressPubkeyConverter(
			&mock.PubkeyConverterStub{
				DecodeCalled: func(hexAddress string) ([]byte, error) {
					return []byte(hexAddress), nil
				},
				EncodeCalled: func(pkBytes []byte) string {
					return string(pkBytes)
				},
				LenCalled: func() int {
					return 3
				},
			}),
		node.WithAccountsAdapter(&mock.AccountsStub{}),
		node.WithTxFeeHandler(
			&mock.FeeHandlerStub{
				GenesisTotalSupplyCalled: func() *big.Int {
					str := strings.Repeat("1", maxLength)
					bi := big.NewInt(0)
					bi.SetString(str, 10)
					return bi
				},
			}),
		node.WithChainID([]byte(chainID)),
		node.WithAddressSignatureSize(10),
	)

	nonce := uint64(0)
	value := "1" + strings.Repeat("0", maxLength+1)
	receiver := "rcv"
	sender := "snd"
	gasPrice := uint64(10)
	gasLimit := uint64(20)
	txData := bytes.Repeat([]byte{0}, core.MegabyteSize+1)
	signature := hex.EncodeToString(bytes.Repeat([]byte{0}, 10))

	tx, txHash, err := n.CreateTransaction(nonce, value, receiver, []byte("rcvrUsername"), sender, []byte("sndrUsername"), gasPrice, gasLimit, txData, signature, chainID, 1, 0)
	assert.Nil(t, tx)
	assert.Empty(t, txHash)
	assert.Error(t, err)
	assert.Equal(t, node.ErrDataFieldTooBig, err)
}

func TestCreateTransaction_TooLargeValueFieldShouldErr(t *testing.T) {
	t.Parallel()

	maxLength := 7
	chainID := "chain id"
	n, _ := node.NewNode(
		node.WithAddressPubkeyConverter(
			&mock.PubkeyConverterStub{
				DecodeCalled: func(hexAddress string) ([]byte, error) {
					return []byte(hexAddress), nil
				},
				EncodeCalled: func(pkBytes []byte) string {
					return string(pkBytes)
				},
				LenCalled: func() int {
					return 3
				},
			}),
		node.WithAccountsAdapter(&mock.AccountsStub{}),
		node.WithTxFeeHandler(
			&mock.FeeHandlerStub{
				GenesisTotalSupplyCalled: func() *big.Int {
					str := strings.Repeat("1", maxLength)
					bi := big.NewInt(0)
					bi.SetString(str, 10)
					return bi
				},
			}),
		node.WithChainID([]byte(chainID)),
		node.WithAddressSignatureSize(10),
	)

	nonce := uint64(0)
	value := "1" + strings.Repeat("0", maxLength+1)
	receiver := "rcv"
	sender := "snd"
	gasPrice := uint64(10)
	gasLimit := uint64(20)
	txData := []byte("-")
	signature := hex.EncodeToString(bytes.Repeat([]byte{0}, 10))

	tx, txHash, err := n.CreateTransaction(nonce, value, receiver, []byte("rcvrUsername"), sender, []byte("sndrUsername"), gasPrice, gasLimit, txData, signature, chainID, 1, 0)
	assert.Nil(t, tx)
	assert.Empty(t, txHash)
	assert.Error(t, err)
	assert.Equal(t, node.ErrTransactionValueLengthTooBig, err)
}

func TestCreateTransaction_OkValsShouldWork(t *testing.T) {
	t.Parallel()

	expectedHash := []byte("expected hash")
	crtShardID := uint32(1)
	chainID := []byte("chain ID")
	version := uint32(1)
	n, _ := node.NewNode(
		node.WithInternalMarshalizer(getMarshalizer(), testSizeCheckDelta),
		node.WithVmMarshalizer(getMarshalizer()),
		node.WithTxSignMarshalizer(getMarshalizer()),
		node.WithHasher(
			mock.HasherMock{
				ComputeCalled: func(s string) []byte {
					return expectedHash
				},
			},
		),
		node.WithAddressPubkeyConverter(
			&mock.PubkeyConverterStub{
				DecodeCalled: func(hexAddress string) ([]byte, error) {
					return []byte(hexAddress), nil
				},
				EncodeCalled: func(pkBytes []byte) string {
					return string(pkBytes)
				},
				LenCalled: func() int {
					return 3
				},
			}),
		node.WithAccountsAdapter(&mock.AccountsStub{}),
		node.WithShardCoordinator(&mock.ShardCoordinatorMock{
			ComputeIdCalled: func(i []byte) uint32 {
				return crtShardID
			},
			SelfShardId: crtShardID,
		}),
		node.WithWhiteListHandler(&mock.WhiteListHandlerStub{}),
		node.WithWhiteListHandlerVerified(&mock.WhiteListHandlerStub{}),
		node.WithKeyGenForAccounts(&mock.KeyGenMock{}),
		node.WithTxSingleSigner(&mock.SingleSignerMock{}),
		node.WithTxFeeHandler(&mock.FeeHandlerStub{
			CheckValidityTxValuesCalled: func(tx process.TransactionWithFeeHandler) error {
				return nil
			},
		}),
		node.WithChainID(chainID),
		node.WithMinTransactionVersion(version),
		node.WithEpochStartTrigger(&mock.EpochStartTriggerStub{
			EpochCalled: func() uint32 {
				return 1
			},
		}),
		node.WithTxSignHasher(&mock.HasherMock{}),
		node.WithTxVersionChecker(versioning.NewTxVersionChecker(version)),
		node.WithAddressSignatureSize(10),
	)

	nonce := uint64(0)
	value := new(big.Int).SetInt64(10)
	receiver := "rcv"
	sender := "snd"
	gasPrice := uint64(10)
	gasLimit := uint64(20)
	txData := []byte("-")
	signature := hex.EncodeToString(bytes.Repeat([]byte{0}, 10))

	tx, txHash, err := n.CreateTransaction(nonce, value.String(), receiver, nil, sender, nil, gasPrice, gasLimit, txData, signature, string(chainID), version, 0)
	assert.NotNil(t, tx)
	assert.Equal(t, expectedHash, txHash)
	assert.Nil(t, err)
	assert.Equal(t, nonce, tx.Nonce)
	assert.Equal(t, value, tx.Value)
	assert.True(t, bytes.Equal([]byte(receiver), tx.RcvAddr))

	err = n.ValidateTransaction(tx)
	assert.Nil(t, err)
}

func TestCreateTransaction_TxSignedWithHashShouldErrVersionShoudBe2(t *testing.T) {
	t.Parallel()

	expectedHash := []byte("expected hash")
	crtShardID := uint32(1)
	chainID := []byte("chain ID")
	version := uint32(1)
	n, _ := node.NewNode(
		node.WithInternalMarshalizer(getMarshalizer(), testSizeCheckDelta),
		node.WithVmMarshalizer(getMarshalizer()),
		node.WithTxSignMarshalizer(getMarshalizer()),
		node.WithHasher(
			mock.HasherMock{
				ComputeCalled: func(s string) []byte {
					return expectedHash
				},
			},
		),
		node.WithAddressPubkeyConverter(
			&mock.PubkeyConverterStub{
				DecodeCalled: func(hexAddress string) ([]byte, error) {
					return []byte(hexAddress), nil
				},
				EncodeCalled: func(pkBytes []byte) string {
					return string(pkBytes)
				},
				LenCalled: func() int {
					return 3
				},
			}),
		node.WithAccountsAdapter(&mock.AccountsStub{}),
		node.WithShardCoordinator(&mock.ShardCoordinatorMock{
			ComputeIdCalled: func(i []byte) uint32 {
				return crtShardID
			},
			SelfShardId: crtShardID,
		}),
		node.WithWhiteListHandler(&mock.WhiteListHandlerStub{}),
		node.WithWhiteListHandlerVerified(&mock.WhiteListHandlerStub{}),
		node.WithKeyGenForAccounts(&mock.KeyGenMock{}),
		node.WithTxSingleSigner(&mock.SingleSignerMock{}),
		node.WithTxFeeHandler(&mock.FeeHandlerStub{
			CheckValidityTxValuesCalled: func(tx process.TransactionWithFeeHandler) error {
				return nil
			},
		}),
		node.WithChainID(chainID),
		node.WithMinTransactionVersion(version),
		node.WithEpochStartTrigger(&mock.EpochStartTriggerStub{
			EpochCalled: func() uint32 {
				return 1
			},
		}),
		node.WithEnableSignTxWithHashEpoch(2),
		node.WithTxSignHasher(&mock.HasherMock{}),
		node.WithTxVersionChecker(versioning.NewTxVersionChecker(version)),
		node.WithAddressSignatureSize(10),
	)

	nonce := uint64(0)
	value := new(big.Int).SetInt64(10)
	receiver := "rcv"
	sender := "snd"
	gasPrice := uint64(10)
	gasLimit := uint64(20)
	txData := []byte("-")
	signature := hex.EncodeToString(bytes.Repeat([]byte{0}, 10))

	options := versioning.MaskSignedWithHash
	tx, _, err := n.CreateTransaction(nonce, value.String(), receiver, nil, sender, nil, gasPrice, gasLimit, txData, signature, string(chainID), version, options)
	require.Nil(t, err)
	err = n.ValidateTransaction(tx)
	assert.Equal(t, process.ErrInvalidTransactionVersion, err)
}

func TestCreateTransaction_TxSignedWithHashNoEnabledShouldErr(t *testing.T) {
	t.Parallel()

	expectedHash := []byte("expected hash")
	crtShardID := uint32(1)
	chainID := []byte("chain ID")
	version := uint32(1)
	n, _ := node.NewNode(
		node.WithInternalMarshalizer(getMarshalizer(), testSizeCheckDelta),
		node.WithVmMarshalizer(getMarshalizer()),
		node.WithTxSignMarshalizer(getMarshalizer()),
		node.WithHasher(
			mock.HasherMock{
				ComputeCalled: func(s string) []byte {
					return expectedHash
				},
			},
		),
		node.WithAddressPubkeyConverter(
			&mock.PubkeyConverterStub{
				DecodeCalled: func(hexAddress string) ([]byte, error) {
					return []byte(hexAddress), nil
				},
				EncodeCalled: func(pkBytes []byte) string {
					return string(pkBytes)
				},
				LenCalled: func() int {
					return 3
				},
			}),
		node.WithAccountsAdapter(&mock.AccountsStub{}),
		node.WithShardCoordinator(&mock.ShardCoordinatorMock{
			ComputeIdCalled: func(i []byte) uint32 {
				return crtShardID
			},
			SelfShardId: crtShardID,
		}),
		node.WithWhiteListHandler(&mock.WhiteListHandlerStub{}),
		node.WithWhiteListHandlerVerified(&mock.WhiteListHandlerStub{
			IsWhiteListedCalled: func(interceptedData process.InterceptedData) bool {
				return false
			},
		}),
		node.WithKeyGenForAccounts(&mock.KeyGenMock{
			PublicKeyFromByteArrayMock: func(b []byte) (crypto.PublicKey, error) {
				return nil, nil
			},
		}),
		node.WithTxSingleSigner(&mock.SingleSignerMock{}),
		node.WithTxFeeHandler(&mock.FeeHandlerStub{
			CheckValidityTxValuesCalled: func(tx process.TransactionWithFeeHandler) error {
				return nil
			},
		}),
		node.WithChainID(chainID),
		node.WithMinTransactionVersion(version),
		node.WithEpochStartTrigger(&mock.EpochStartTriggerStub{
			EpochCalled: func() uint32 {
				return 1
			},
		}),
		node.WithEnableSignTxWithHashEpoch(2),
		node.WithTxSignHasher(&mock.HasherMock{}),
		node.WithTxVersionChecker(versioning.NewTxVersionChecker(version)),
		node.WithAddressSignatureSize(10),
	)

	nonce := uint64(0)
	value := new(big.Int).SetInt64(10)
	receiver := "rcv"
	sender := "snd"
	gasPrice := uint64(10)
	gasLimit := uint64(20)
	txData := []byte("-")
	signature := hex.EncodeToString(bytes.Repeat([]byte{0}, 10))

	options := versioning.MaskSignedWithHash
	tx, _, _ := n.CreateTransaction(nonce, value.String(), receiver, nil, sender, nil, gasPrice, gasLimit, txData, signature, string(chainID), version+1, options)

	err := n.ValidateTransaction(tx)
	assert.Equal(t, process.ErrTransactionSignedWithHashIsNotEnabled, err)
}

func TestSendBulkTransactions_NoTxShouldErr(t *testing.T) {
	t.Parallel()

	mes := &mock.MessengerStub{}
	marshalizer := &mock.MarshalizerFake{}
	hasher := &mock.HasherFake{}
	n, _ := node.NewNode(
		node.WithInternalMarshalizer(marshalizer, testSizeCheckDelta),
		node.WithVmMarshalizer(marshalizer),
		node.WithTxSignMarshalizer(getMarshalizer()),
		node.WithAddressPubkeyConverter(createMockPubkeyConverter()),
		node.WithShardCoordinator(mock.NewOneShardCoordinatorMock()),
		node.WithMessenger(mes),
		node.WithHasher(hasher),
	)
	txs := make([]*transaction.Transaction, 0)

	numOfTxsProcessed, err := n.SendBulkTransactions(txs)
	assert.Equal(t, uint64(0), numOfTxsProcessed)
	assert.Equal(t, node.ErrNoTxToProcess, err)
}

func TestCreateShardedStores_NilShardCoordinatorShouldError(t *testing.T) {
	messenger := getMessenger()
	dataPool := testscommon.NewPoolsHolderStub()

	n, _ := node.NewNode(
		node.WithMessenger(messenger),
		node.WithDataPool(dataPool),
		node.WithInternalMarshalizer(getMarshalizer(), testSizeCheckDelta),
		node.WithVmMarshalizer(getMarshalizer()),
		node.WithTxSignMarshalizer(getMarshalizer()),
		node.WithHasher(getHasher()),
		node.WithAddressPubkeyConverter(createMockPubkeyConverter()),
		node.WithAccountsAdapter(&mock.AccountsStub{}),
	)

	err := n.CreateShardedStores()
	assert.NotNil(t, err)
	assert.Contains(t, err.Error(), "nil shard coordinator")
}

func TestCreateShardedStores_NilDataPoolShouldError(t *testing.T) {
	messenger := getMessenger()
	shardCoordinator := mock.NewOneShardCoordinatorMock()
	n, _ := node.NewNode(
		node.WithMessenger(messenger),
		node.WithShardCoordinator(shardCoordinator),
		node.WithInternalMarshalizer(getMarshalizer(), testSizeCheckDelta),
		node.WithVmMarshalizer(getMarshalizer()),
		node.WithTxSignMarshalizer(getMarshalizer()),
		node.WithHasher(getHasher()),
		node.WithAddressPubkeyConverter(createMockPubkeyConverter()),
		node.WithAccountsAdapter(&mock.AccountsStub{}),
	)

	err := n.CreateShardedStores()
	assert.NotNil(t, err)
	assert.Contains(t, err.Error(), "nil data pool")
}

func TestCreateShardedStores_NilTransactionDataPoolShouldError(t *testing.T) {
	messenger := getMessenger()
	shardCoordinator := mock.NewOneShardCoordinatorMock()
	dataPool := testscommon.NewPoolsHolderStub()
	dataPool.TransactionsCalled = func() dataRetriever.ShardedDataCacherNotifier {
		return nil
	}
	dataPool.HeadersCalled = func() dataRetriever.HeadersPool {
		return &mock.HeadersCacherStub{}
	}
	n, _ := node.NewNode(
		node.WithMessenger(messenger),
		node.WithShardCoordinator(shardCoordinator),
		node.WithDataPool(dataPool),
		node.WithInternalMarshalizer(getMarshalizer(), testSizeCheckDelta),
		node.WithVmMarshalizer(getMarshalizer()),
		node.WithTxSignMarshalizer(getMarshalizer()),
		node.WithHasher(getHasher()),
		node.WithAddressPubkeyConverter(createMockPubkeyConverter()),
		node.WithAccountsAdapter(&mock.AccountsStub{}),
	)

	err := n.CreateShardedStores()
	assert.NotNil(t, err)
	assert.Contains(t, err.Error(), "nil transaction sharded data store")
}

func TestCreateShardedStores_NilHeaderDataPoolShouldError(t *testing.T) {
	messenger := getMessenger()
	shardCoordinator := mock.NewOneShardCoordinatorMock()
	dataPool := testscommon.NewPoolsHolderStub()
	dataPool.TransactionsCalled = func() dataRetriever.ShardedDataCacherNotifier {
		return testscommon.NewShardedDataStub()
	}

	dataPool.HeadersCalled = func() dataRetriever.HeadersPool {
		return nil
	}
	n, _ := node.NewNode(
		node.WithMessenger(messenger),
		node.WithShardCoordinator(shardCoordinator),
		node.WithDataPool(dataPool),
		node.WithInternalMarshalizer(getMarshalizer(), testSizeCheckDelta),
		node.WithVmMarshalizer(getMarshalizer()),
		node.WithTxSignMarshalizer(getMarshalizer()),
		node.WithHasher(getHasher()),
		node.WithAddressPubkeyConverter(createMockPubkeyConverter()),
		node.WithAccountsAdapter(&mock.AccountsStub{}),
	)

	err := n.CreateShardedStores()
	assert.NotNil(t, err)
	assert.Contains(t, err.Error(), "nil header sharded data store")
}

func TestCreateShardedStores_ReturnsSuccessfully(t *testing.T) {
	messenger := getMessenger()
	shardCoordinator := mock.NewOneShardCoordinatorMock()
	nrOfShards := uint32(2)
	shardCoordinator.SetNoShards(nrOfShards)

	dataPool := testscommon.NewPoolsHolderStub()
	dataPool.TransactionsCalled = func() dataRetriever.ShardedDataCacherNotifier {
		return testscommon.NewShardedDataStub()
	}
	dataPool.HeadersCalled = func() dataRetriever.HeadersPool {
		return &mock.HeadersCacherStub{}
	}

	n, _ := node.NewNode(
		node.WithMessenger(messenger),
		node.WithShardCoordinator(shardCoordinator),
		node.WithDataPool(dataPool),
		node.WithInternalMarshalizer(getMarshalizer(), testSizeCheckDelta),
		node.WithVmMarshalizer(getMarshalizer()),
		node.WithTxSignMarshalizer(getMarshalizer()),
		node.WithHasher(getHasher()),
		node.WithAddressPubkeyConverter(createMockPubkeyConverter()),
		node.WithAccountsAdapter(&mock.AccountsStub{}),
	)

	err := n.CreateShardedStores()
	assert.Nil(t, err)
}

func TestNode_ConsensusTopicNilShardCoordinator(t *testing.T) {
	t.Parallel()

	messageProc := &mock.HeaderResolverStub{}
	n, _ := node.NewNode()

	err := n.CreateConsensusTopic(messageProc)
	require.Equal(t, node.ErrNilShardCoordinator, err)
}

func TestNode_ConsensusTopicValidatorAlreadySet(t *testing.T) {
	t.Parallel()

	messageProc := &mock.HeaderResolverStub{}
	n, _ := node.NewNode(
		node.WithShardCoordinator(&mock.ShardCoordinatorMock{}),
		node.WithMessenger(&mock.MessengerStub{
			HasTopicValidatorCalled: func(name string) bool {
				return true
			},
			HasTopicCalled: func(name string) bool {
				return true
			},
		}),
	)

	err := n.CreateConsensusTopic(messageProc)
	require.Equal(t, node.ErrValidatorAlreadySet, err)
}

func TestNode_ConsensusTopicCreateTopicError(t *testing.T) {
	t.Parallel()

	localError := errors.New("error")
	messageProc := &mock.HeaderResolverStub{}
	n, _ := node.NewNode(
		node.WithShardCoordinator(&mock.ShardCoordinatorMock{}),
		node.WithMessenger(&mock.MessengerStub{
			HasTopicValidatorCalled: func(name string) bool {
				return false
			},
			HasTopicCalled: func(name string) bool {
				return false
			},
			CreateTopicCalled: func(name string, createChannelForTopic bool) error {
				return localError
			},
		}),
	)

	err := n.CreateConsensusTopic(messageProc)
	require.Equal(t, localError, err)
}

func TestNode_ConsensusTopicNilMessageProcessor(t *testing.T) {
	t.Parallel()

	n, _ := node.NewNode(node.WithShardCoordinator(&mock.ShardCoordinatorMock{}))

	err := n.CreateConsensusTopic(nil)
	require.Equal(t, node.ErrNilMessenger, err)
}

func TestNode_ValidatorStatisticsApi(t *testing.T) {
	t.Parallel()

	initialPubKeys := make(map[uint32][]string)
	keys := [][]string{{"key0"}, {"key1"}, {"key2"}}
	initialPubKeys[0] = keys[0]
	initialPubKeys[1] = keys[1]
	initialPubKeys[2] = keys[2]

	validatorsInfo := make(map[uint32][]*state.ValidatorInfo)

	for shardId, pubkeysPerShard := range initialPubKeys {
		validatorsInfo[shardId] = make([]*state.ValidatorInfo, 0)
		for _, pubKey := range pubkeysPerShard {
			validatorsInfo[shardId] = append(validatorsInfo[shardId], &state.ValidatorInfo{
				PublicKey:                  []byte(pubKey),
				ShardId:                    shardId,
				List:                       "",
				Index:                      0,
				TempRating:                 0,
				Rating:                     0,
				RewardAddress:              nil,
				LeaderSuccess:              0,
				LeaderFailure:              0,
				ValidatorSuccess:           0,
				ValidatorFailure:           0,
				NumSelectedInSuccessBlocks: 0,
				AccumulatedFees:            nil,
				TotalLeaderSuccess:         0,
				TotalLeaderFailure:         0,
				TotalValidatorSuccess:      0,
				TotalValidatorFailure:      0,
			})
		}
	}

	vsp := &mock.ValidatorStatisticsProcessorStub{
		RootHashCalled: func() (i []byte, err error) {
			return []byte("hash"), nil
		},
		GetValidatorInfoForRootHashCalled: func(rootHash []byte) (m map[uint32][]*state.ValidatorInfo, err error) {
			return validatorsInfo, nil
		},
	}

	validatorProvider := &mock.ValidatorsProviderStub{GetLatestValidatorsCalled: func() map[string]*state.ValidatorApiResponse {
		apiResponses := make(map[string]*state.ValidatorApiResponse)

		for _, vis := range validatorsInfo {
			for _, vi := range vis {
				apiResponses[hex.EncodeToString(vi.GetPublicKey())] = &state.ValidatorApiResponse{}
			}
		}

		return apiResponses
	},
	}

	n, _ := node.NewNode(
		node.WithInitialNodesPubKeys(initialPubKeys),
		node.WithValidatorStatistics(vsp),
		node.WithValidatorsProvider(validatorProvider),
	)

	expectedData := &state.ValidatorApiResponse{}
	validatorsData, err := n.ValidatorStatisticsApi()
	require.Equal(t, expectedData, validatorsData[hex.EncodeToString([]byte(keys[2][0]))])
	require.Nil(t, err)
}

func TestNode_StartConsensusGenesisBlockNotInitializedShouldErr(t *testing.T) {
	t.Parallel()

	n, _ := node.NewNode(
		node.WithBlockChain(&mock.ChainHandlerStub{
			GetGenesisHeaderHashCalled: func() []byte {
				return nil
			},
			GetGenesisHeaderCalled: func() data.HeaderHandler {
				return nil
			},
		}),
	)

	err := n.StartConsensus()

	assert.Equal(t, node.ErrGenesisBlockNotInitialized, err)

}

func TestStartConsensus_NilSyncTimer(t *testing.T) {
	t.Parallel()

	chainHandler := &mock.ChainHandlerStub{
		GetGenesisHeaderHashCalled: func() []byte {
			return []byte("hdrHash")
		},
		GetGenesisHeaderCalled: func() data.HeaderHandler {
			return &block.Header{}
		},
	}

	n, _ := node.NewNode(
		node.WithBlockChain(chainHandler),
		node.WithRounder(&mock.RounderMock{}),
		node.WithGenesisTime(time.Now().Local()),
		node.WithIndexer(&mock.IndexerMock{}),
	)

	err := n.StartConsensus()
	assert.Equal(t, chronology.ErrNilSyncTimer, err)
}

func TestStartConsensus_ShardBootstrapperNilAccounts(t *testing.T) {
	t.Parallel()

	chainHandler := &mock.ChainHandlerStub{
		GetGenesisHeaderHashCalled: func() []byte {
			return []byte("hdrHash")
		},
		GetGenesisHeaderCalled: func() data.HeaderHandler {
			return &block.Header{}
		},
	}
	rf := &mock.ResolversFinderStub{
		IntraShardResolverCalled: func(baseTopic string) (resolver dataRetriever.Resolver, err error) {
			return &mock.MiniBlocksResolverStub{}, nil
		},
		CrossShardResolverCalled: func(baseTopic string, crossShard uint32) (resolver dataRetriever.Resolver, err error) {
			return &mock.HeaderResolverStub{}, nil
		},
	}

	store := &mock.ChainStorerMock{
		GetStorerCalled: func(unitType dataRetriever.UnitType) storage.Storer {
			return nil
		},
	}

	n, _ := node.NewNode(
		node.WithDataPool(&testscommon.PoolsHolderStub{
			MiniBlocksCalled: func() storage.Cacher {
				return &testscommon.CacherStub{
					RegisterHandlerCalled: func(f func(key []byte, value interface{})) {

					},
				}
			},
			HeadersCalled: func() dataRetriever.HeadersPool {
				return &mock.HeadersCacherStub{
					RegisterHandlerCalled: func(handler func(header data.HeaderHandler, shardHeaderHash []byte)) {

					},
				}
			},
		}),
		node.WithBlockChain(chainHandler),
		node.WithRounder(&mock.RounderMock{}),
		node.WithGenesisTime(time.Now().Local()),
		node.WithSyncer(&mock.SyncTimerStub{}),
		node.WithShardCoordinator(mock.NewOneShardCoordinatorMock()),
		node.WithResolversFinder(rf),
		node.WithDataStore(store),
		node.WithHasher(&mock.HasherMock{}),
		node.WithInternalMarshalizer(&mock.MarshalizerMock{}, 0),
		node.WithForkDetector(&mock.ForkDetectorMock{
			CheckForkCalled: func() *process.ForkInfo {
				return &process.ForkInfo{}
			},
			ProbableHighestNonceCalled: func() uint64 {
				return 0
			},
		}),
		node.WithBootStorer(&mock.BoostrapStorerMock{
			GetHighestRoundCalled: func() int64 {
				return 0
			},
			GetCalled: func(round int64) (bootstrapData bootstrapStorage.BootstrapData, err error) {
				return bootstrapStorage.BootstrapData{}, errors.New("localErr")
			},
		}),
		node.WithEpochStartTrigger(&mock.EpochStartTriggerStub{}),
		node.WithBlockProcessor(&mock.BlockProcessorStub{}),
		node.WithNodesCoordinator(&mock.NodesCoordinatorMock{}),
		node.WithRequestHandler(&mock.RequestHandlerStub{}),
		node.WithUint64ByteSliceConverter(mock.NewNonceHashConverterMock()),
		node.WithBlockTracker(&mock.BlockTrackerStub{}),
		node.WithDataStore(&mock.ChainStorerMock{}),
		node.WithWatchdogTimer(&mock.WatchdogMock{}),
		node.WithIndexer(&mock.IndexerMock{}),
	)

	err := n.StartConsensus()
	assert.Equal(t, state.ErrNilAccountsAdapter, err)
}

func TestStartConsensus_ShardBootstrapperNilPoolHolder(t *testing.T) {
	t.Parallel()

	chainHandler := &mock.ChainHandlerStub{
		GetGenesisHeaderHashCalled: func() []byte {
			return []byte("hdrHash")
		},
		GetGenesisHeaderCalled: func() data.HeaderHandler {
			return &block.Header{}
		},
	}
	rf := &mock.ResolversFinderStub{
		IntraShardResolverCalled: func(baseTopic string) (resolver dataRetriever.Resolver, err error) {
			return &mock.MiniBlocksResolverStub{}, nil
		},
	}

	store := &mock.ChainStorerMock{
		GetStorerCalled: func(unitType dataRetriever.UnitType) storage.Storer {
			return &mock.StorerStub{}
		},
	}

	tr := &mock.TrieStub{
		GetStorageManagerCalled: func() data.StorageManager {
			return &mock.StorageManagerStub{
				DatabaseCalled: func() data.DBWriteCacher {
					return &mock.StorerMock{}
				},
			}
		},
	}
	accountDb, _ := state.NewAccountsDB(tr, &mock.HasherMock{}, &mock.MarshalizerMock{}, &mock.AccountsFactoryStub{})

	n, _ := node.NewNode(
		node.WithBlockChain(chainHandler),
		node.WithRounder(&mock.RounderMock{}),
		node.WithGenesisTime(time.Now().Local()),
		node.WithSyncer(&mock.SyncTimerStub{}),
		node.WithShardCoordinator(mock.NewOneShardCoordinatorMock()),
		node.WithAccountsAdapter(accountDb),
		node.WithResolversFinder(rf),
		node.WithDataStore(store),
		node.WithBootStorer(&mock.BoostrapStorerMock{}),
		node.WithForkDetector(&mock.ForkDetectorMock{}),
		node.WithBlockProcessor(&mock.BlockProcessorStub{}),
		node.WithInternalMarshalizer(&mock.MarshalizerMock{}, 0),
		node.WithTxSignMarshalizer(&mock.MarshalizerMock{}),
		node.WithUint64ByteSliceConverter(mock.NewNonceHashConverterMock()),
		node.WithNodesCoordinator(&mock.NodesCoordinatorMock{}),
		node.WithEpochStartTrigger(&mock.EpochStartTriggerStub{}),
		node.WithBlockTracker(&mock.BlockTrackerStub{}),
		node.WithWatchdogTimer(&mock.WatchdogMock{}),
		node.WithIndexer(&mock.IndexerMock{}),
	)

	err := n.StartConsensus()
	assert.Equal(t, process.ErrNilPoolsHolder, err)
}

func TestStartConsensus_MetaBootstrapperNilPoolHolder(t *testing.T) {
	t.Parallel()

	chainHandler := &mock.ChainHandlerStub{
		GetGenesisHeaderHashCalled: func() []byte {
			return []byte("hdrHash")
		},
		GetGenesisHeaderCalled: func() data.HeaderHandler {
			return &block.Header{}
		},
	}
	shardingCoordinator := mock.NewMultiShardsCoordinatorMock(1)
	shardingCoordinator.CurrentShard = core.MetachainShardId
	store := &mock.ChainStorerMock{
		GetStorerCalled: func(unitType dataRetriever.UnitType) storage.Storer {
			return nil
		},
	}
	n, _ := node.NewNode(
		node.WithBlockChain(chainHandler),
		node.WithRounder(&mock.RounderMock{}),
		node.WithGenesisTime(time.Now().Local()),
		node.WithSyncer(&mock.SyncTimerStub{}),
		node.WithShardCoordinator(shardingCoordinator),
		node.WithDataStore(store),
		node.WithResolversFinder(&mock.ResolversFinderStub{
			IntraShardResolverCalled: func(baseTopic string) (dataRetriever.Resolver, error) {
				return &mock.MiniBlocksResolverStub{}, nil
			},
		}),
		node.WithBootStorer(&mock.BoostrapStorerMock{}),
		node.WithForkDetector(&mock.ForkDetectorMock{}),
		node.WithBlockTracker(&mock.BlockTrackerStub{}),
		node.WithBlockProcessor(&mock.BlockProcessorStub{}),
		node.WithInternalMarshalizer(&mock.MarshalizerMock{}, 0),
		node.WithTxSignMarshalizer(&mock.MarshalizerMock{}),
		node.WithUint64ByteSliceConverter(mock.NewNonceHashConverterMock()),
		node.WithNodesCoordinator(&mock.NodesCoordinatorMock{}),
		node.WithEpochStartTrigger(&mock.EpochStartTriggerStub{}),
		node.WithPendingMiniBlocksHandler(&mock.PendingMiniBlocksHandlerStub{}),
		node.WithWatchdogTimer(&mock.WatchdogMock{}),
		node.WithIndexer(&mock.IndexerMock{}),
	)

	err := n.StartConsensus()
	assert.Equal(t, process.ErrNilPoolsHolder, err)
}

func TestStartConsensus_MetaBootstrapperWrongNumberShards(t *testing.T) {
	t.Parallel()

	chainHandler := &mock.ChainHandlerStub{
		GetGenesisHeaderHashCalled: func() []byte {
			return []byte("hdrHash")
		},
		GetGenesisHeaderCalled: func() data.HeaderHandler {
			return &block.Header{}
		},
	}
	shardingCoordinator := mock.NewMultiShardsCoordinatorMock(1)
	shardingCoordinator.CurrentShard = 2
	n, _ := node.NewNode(
		node.WithBlockChain(chainHandler),
		node.WithRounder(&mock.RounderMock{}),
		node.WithGenesisTime(time.Now().Local()),
		node.WithSyncer(&mock.SyncTimerStub{}),
		node.WithShardCoordinator(shardingCoordinator),
		node.WithDataStore(&mock.ChainStorerMock{}),
		node.WithDataPool(testscommon.NewPoolsHolderStub()),
		node.WithInternalMarshalizer(&mock.MarshalizerMock{}, 0),
		node.WithWatchdogTimer(&mock.WatchdogMock{}),
		node.WithIndexer(&mock.IndexerMock{}),
	)

	err := n.StartConsensus()
	assert.Equal(t, sharding.ErrShardIdOutOfRange, err)
}

func TestStartConsensus_ShardBootstrapperPubKeyToByteArrayError(t *testing.T) {
	t.Parallel()

	chainHandler := &mock.ChainHandlerStub{
		GetGenesisHeaderHashCalled: func() []byte {
			return []byte("hdrHash")
		},
		GetGenesisHeaderCalled: func() data.HeaderHandler {
			return &block.Header{}
		},
	}
	rf := &mock.ResolversFinderStub{
		IntraShardResolverCalled: func(baseTopic string) (resolver dataRetriever.Resolver, err error) {
			return &mock.MiniBlocksResolverStub{}, nil
		},
		CrossShardResolverCalled: func(baseTopic string, crossShard uint32) (resolver dataRetriever.Resolver, err error) {
			return &mock.HeaderResolverStub{}, nil
		},
	}

	tr := &mock.TrieStub{
		GetStorageManagerCalled: func() data.StorageManager {
			return &mock.StorageManagerStub{
				DatabaseCalled: func() data.DBWriteCacher {
					return &mock.StorerMock{}
				},
			}
		},
	}
	accountDb, _ := state.NewAccountsDB(tr, &mock.HasherMock{}, &mock.MarshalizerMock{}, &mock.AccountsFactoryStub{})

	localErr := errors.New("err")
	n, _ := node.NewNode(
		node.WithDataPool(&testscommon.PoolsHolderStub{
			MiniBlocksCalled: func() storage.Cacher {
				return &testscommon.CacherStub{
					RegisterHandlerCalled: func(f func(key []byte, value interface{})) {

					},
				}
			},
			HeadersCalled: func() dataRetriever.HeadersPool {
				return &mock.HeadersCacherStub{
					RegisterHandlerCalled: func(handler func(header data.HeaderHandler, shardHeaderHash []byte)) {

					},
				}
			},
		}),
		node.WithBlockChain(chainHandler),
		node.WithRounder(&mock.RounderMock{}),
		node.WithGenesisTime(time.Now().Local()),
		node.WithSyncer(&mock.SyncTimerStub{}),
		node.WithShardCoordinator(mock.NewOneShardCoordinatorMock()),
		node.WithAccountsAdapter(accountDb),
		node.WithResolversFinder(rf),
		node.WithDataStore(&mock.ChainStorerMock{}),
		node.WithHasher(&mock.HasherMock{}),
		node.WithInternalMarshalizer(&mock.MarshalizerMock{}, 0),
		node.WithForkDetector(&mock.ForkDetectorMock{}),
		node.WithBlockBlackListHandler(&mock.TimeCacheStub{}),
		node.WithMessenger(&mock.MessengerStub{
			IsConnectedToTheNetworkCalled: func() bool {
				return false
			},
		}),
		node.WithBootStorer(&mock.BoostrapStorerMock{
			GetHighestRoundCalled: func() int64 {
				return 0
			},
			GetCalled: func(round int64) (bootstrapData bootstrapStorage.BootstrapData, err error) {
				return bootstrapStorage.BootstrapData{}, errors.New("localErr")
			},
		}),
		node.WithEpochStartTrigger(&mock.EpochStartTriggerStub{}),
		node.WithRequestedItemsHandler(&mock.TimeCacheStub{}),
		node.WithBlockProcessor(&mock.BlockProcessorStub{}),
		node.WithPubKey(&mock.PublicKeyMock{
			ToByteArrayHandler: func() (i []byte, err error) {
				return []byte("nil"), localErr
			},
		}),
		node.WithRequestHandler(&mock.RequestHandlerStub{}),
		node.WithUint64ByteSliceConverter(mock.NewNonceHashConverterMock()),
		node.WithNodesCoordinator(&mock.NodesCoordinatorMock{}),
		node.WithBlockTracker(&mock.BlockTrackerStub{}),
		node.WithInternalMarshalizer(&mock.MarshalizerMock{}, 0),
		node.WithWatchdogTimer(&mock.WatchdogMock{}),
		node.WithIndexer(elasticIndexer.NewNilIndexer()),
	)

	err := n.StartConsensus()
	assert.Equal(t, localErr, err)
}

func TestStartConsensus_ShardBootstrapperInvalidConsensusType(t *testing.T) {
	t.Parallel()

	chainHandler := &mock.ChainHandlerStub{
		GetGenesisHeaderHashCalled: func() []byte {
			return []byte("hdrHash")
		},
		GetGenesisHeaderCalled: func() data.HeaderHandler {
			return &block.Header{}
		},
	}
	rf := &mock.ResolversFinderStub{
		IntraShardResolverCalled: func(baseTopic string) (resolver dataRetriever.Resolver, err error) {
			return &mock.MiniBlocksResolverStub{}, nil
		},
		CrossShardResolverCalled: func(baseTopic string, crossShard uint32) (resolver dataRetriever.Resolver, err error) {
			return &mock.HeaderResolverStub{}, nil
		},
	}

	tr := &mock.TrieStub{
		GetStorageManagerCalled: func() data.StorageManager {
			return &mock.StorageManagerStub{
				DatabaseCalled: func() data.DBWriteCacher {
					return &mock.StorerMock{}
				},
			}
		},
	}
	accountDb, _ := state.NewAccountsDB(tr, &mock.HasherMock{}, &mock.MarshalizerMock{}, &mock.AccountsFactoryStub{})

	n, _ := node.NewNode(
		node.WithDataPool(&testscommon.PoolsHolderStub{
			MiniBlocksCalled: func() storage.Cacher {
				return &testscommon.CacherStub{
					RegisterHandlerCalled: func(f func(key []byte, value interface{})) {

					},
				}
			},
			HeadersCalled: func() dataRetriever.HeadersPool {
				return &mock.HeadersCacherStub{
					RegisterHandlerCalled: func(handler func(header data.HeaderHandler, shardHeaderHash []byte)) {

					},
				}
			},
		}),
		node.WithBlockChain(chainHandler),
		node.WithRounder(&mock.RounderMock{}),
		node.WithGenesisTime(time.Now().Local()),
		node.WithSyncer(&mock.SyncTimerStub{}),
		node.WithShardCoordinator(mock.NewOneShardCoordinatorMock()),
		node.WithAccountsAdapter(accountDb),
		node.WithResolversFinder(rf),
		node.WithDataStore(&mock.ChainStorerMock{}),
		node.WithHasher(&mock.HasherMock{}),
		node.WithInternalMarshalizer(&mock.MarshalizerMock{}, 0),
		node.WithForkDetector(&mock.ForkDetectorMock{}),
		node.WithBlockBlackListHandler(&mock.TimeCacheStub{}),
		node.WithMessenger(&mock.MessengerStub{
			IsConnectedToTheNetworkCalled: func() bool {
				return false
			},
		}),
		node.WithBootStorer(&mock.BoostrapStorerMock{
			GetHighestRoundCalled: func() int64 {
				return 0
			},
			GetCalled: func(round int64) (bootstrapData bootstrapStorage.BootstrapData, err error) {
				return bootstrapStorage.BootstrapData{}, errors.New("localErr")
			},
		}),
		node.WithEpochStartTrigger(&mock.EpochStartTriggerStub{}),
		node.WithRequestedItemsHandler(&mock.TimeCacheStub{}),
		node.WithBlockProcessor(&mock.BlockProcessorStub{}),
		node.WithPubKey(&mock.PublicKeyMock{
			ToByteArrayHandler: func() (i []byte, err error) {
				return []byte("keyBytes"), nil
			},
		}),
		node.WithRequestHandler(&mock.RequestHandlerStub{}),
		node.WithNodesCoordinator(&mock.NodesCoordinatorMock{}),
		node.WithUint64ByteSliceConverter(mock.NewNonceHashConverterMock()),
		node.WithBlockTracker(&mock.BlockTrackerStub{}),
		node.WithWatchdogTimer(&mock.WatchdogMock{}),
		node.WithIndexer(elasticIndexer.NewNilIndexer()),
	)

	err := n.StartConsensus()
	assert.Equal(t, sposFactory.ErrInvalidConsensusType, err)
}

func TestStartConsensus_ShardBootstrapper(t *testing.T) {
	t.Parallel()

	chainHandler := &mock.ChainHandlerStub{
		GetGenesisHeaderHashCalled: func() []byte {
			return []byte("hdrHash")
		},
		GetGenesisHeaderCalled: func() data.HeaderHandler {
			return &block.Header{}
		},
	}
	rf := &mock.ResolversFinderStub{
		IntraShardResolverCalled: func(baseTopic string) (resolver dataRetriever.Resolver, err error) {
			return &mock.MiniBlocksResolverStub{}, nil
		},
		CrossShardResolverCalled: func(baseTopic string, crossShard uint32) (resolver dataRetriever.Resolver, err error) {
			return &mock.HeaderResolverStub{}, nil
		},
	}

	tr := &mock.TrieStub{
		GetStorageManagerCalled: func() data.StorageManager {
			return &mock.StorageManagerStub{
				DatabaseCalled: func() data.DBWriteCacher {
					return &mock.StorerMock{}
				},
			}
		},
	}
	accountDb, _ := state.NewAccountsDB(tr, &mock.HasherMock{}, &mock.MarshalizerMock{}, &mock.AccountsFactoryStub{})

	n, _ := node.NewNode(
		node.WithDataPool(&testscommon.PoolsHolderStub{
			MiniBlocksCalled: func() storage.Cacher {
				return &testscommon.CacherStub{
					RegisterHandlerCalled: func(f func(key []byte, value interface{})) {

					},
				}
			},
			HeadersCalled: func() dataRetriever.HeadersPool {
				return &mock.HeadersCacherStub{
					RegisterHandlerCalled: func(handler func(header data.HeaderHandler, shardHeaderHash []byte)) {

					},
				}
			},
		}),
		node.WithBlockChain(chainHandler),
		node.WithRounder(&mock.RounderMock{}),
		node.WithGenesisTime(time.Now().Local()),
		node.WithSyncer(&mock.SyncTimerStub{}),
		node.WithShardCoordinator(mock.NewOneShardCoordinatorMock()),
		node.WithAccountsAdapter(accountDb),
		node.WithResolversFinder(rf),
		node.WithDataStore(&mock.ChainStorerMock{}),
		node.WithHasher(&mock.HasherMock{}),
		node.WithInternalMarshalizer(&mock.MarshalizerMock{}, 0),
		node.WithForkDetector(&mock.ForkDetectorMock{
			CheckForkCalled: func() *process.ForkInfo {
				return &process.ForkInfo{}
			},
			ProbableHighestNonceCalled: func() uint64 {
				return 0
			},
		}),
		node.WithBlockBlackListHandler(&mock.TimeCacheStub{}),
		node.WithMessenger(&mock.MessengerStub{
			IsConnectedToTheNetworkCalled: func() bool {
				return false
			},
			HasTopicValidatorCalled: func(name string) bool {
				return false
			},
			HasTopicCalled: func(name string) bool {
				return true
			},
			RegisterMessageProcessorCalled: func(topic string, handler p2p.MessageProcessor) error {
				return nil
			},
		}),
		node.WithBootStorer(&mock.BoostrapStorerMock{
			GetHighestRoundCalled: func() int64 {
				return 0
			},
			GetCalled: func(round int64) (bootstrapData bootstrapStorage.BootstrapData, err error) {
				return bootstrapStorage.BootstrapData{}, errors.New("localErr")
			},
		}),
		node.WithEpochStartTrigger(&mock.EpochStartTriggerStub{}),
		node.WithRequestedItemsHandler(&mock.TimeCacheStub{}),
		node.WithBlockProcessor(&mock.BlockProcessorStub{}),
		node.WithPubKey(&mock.PublicKeyMock{
			ToByteArrayHandler: func() (i []byte, err error) {
				return []byte("keyBytes"), nil
			},
		}),
		node.WithConsensusType("bls"),
		node.WithPrivKey(&mock.PrivateKeyStub{}),
		node.WithSingleSigner(&mock.SingleSignerMock{}),
		node.WithKeyGen(&mock.KeyGenMock{}),
		node.WithChainID([]byte("id")),
		node.WithHeaderSigVerifier(&mock.HeaderSigVerifierStub{}),
		node.WithMultiSigner(&mock.MultisignMock{}),
		node.WithValidatorStatistics(&mock.ValidatorStatisticsProcessorStub{}),
		node.WithNodesCoordinator(&mock.NodesCoordinatorMock{}),
		node.WithEpochStartEventNotifier(&mock.EpochStartNotifierStub{}),
		node.WithRequestHandler(&mock.RequestHandlerStub{}),
		node.WithUint64ByteSliceConverter(mock.NewNonceHashConverterMock()),
		node.WithBlockTracker(&mock.BlockTrackerStub{}),
		node.WithNetworkShardingCollector(&mock.NetworkShardingCollectorStub{}),
		node.WithInputAntifloodHandler(&mock.P2PAntifloodHandlerStub{}),
		node.WithHeaderIntegrityVerifier(&mock.HeaderIntegrityVerifierStub{}),
		node.WithPeerHonestyHandler(&testscommon.PeerHonestyHandlerStub{}),
		node.WithFallbackHeaderValidator(&testscommon.FallBackHeaderValidatorStub{}),
		node.WithHardforkTrigger(&mock.HardforkTriggerStub{}),
		node.WithInterceptorsContainer(&mock.InterceptorsContainerStub{}),
		node.WithWatchdogTimer(&mock.WatchdogMock{}),
		node.WithPeerSignatureHandler(&mock.PeerSignatureHandler{}),
		node.WithIndexer(elasticIndexer.NewNilIndexer()),
		node.WithNodeRedundancyHandler(&mock.NodeRedundancyHandlerStub{}),
	)

	err := n.StartConsensus()
	assert.Nil(t, err)
}

//------- GetAccount

func TestNode_GetAccountWithNilAccountsAdapterShouldErr(t *testing.T) {
	t.Parallel()

	n, _ := node.NewNode(
		node.WithAddressPubkeyConverter(createMockPubkeyConverter()),
	)

	recovAccnt, err := n.GetAccount(createDummyHexAddress(64))

	assert.Nil(t, recovAccnt)
	assert.Equal(t, node.ErrNilAccountsAdapter, err)
}

func TestNode_GetAccountWithNilPubkeyConverterShouldErr(t *testing.T) {
	t.Parallel()

	accDB := &mock.AccountsStub{
		GetExistingAccountCalled: func(address []byte) (handler state.AccountHandler, e error) {
			return nil, state.ErrAccNotFound
		},
	}

	n, _ := node.NewNode(
		node.WithAccountsAdapter(accDB),
	)

	recovAccnt, err := n.GetAccount(createDummyHexAddress(64))

	assert.Nil(t, recovAccnt)
	assert.Equal(t, node.ErrNilPubkeyConverter, err)
}

func TestNode_GetAccountPubkeyConverterFailsShouldErr(t *testing.T) {
	t.Parallel()

	accDB := &mock.AccountsStub{
		GetExistingAccountCalled: func(address []byte) (handler state.AccountHandler, e error) {
			return nil, state.ErrAccNotFound
		},
	}

	errExpected := errors.New("expected error")
	n, _ := node.NewNode(
		node.WithAccountsAdapter(accDB),
		node.WithAddressPubkeyConverter(
			&mock.PubkeyConverterStub{
				DecodeCalled: func(hexAddress string) ([]byte, error) {
					return nil, errExpected
				},
			}),
	)

	recovAccnt, err := n.GetAccount(createDummyHexAddress(64))

	assert.Nil(t, recovAccnt)
	assert.Equal(t, errExpected, err)
}

func TestNode_GetAccountAccountDoesNotExistsShouldRetEmpty(t *testing.T) {
	t.Parallel()

	accDB := &mock.AccountsStub{
		GetExistingAccountCalled: func(address []byte) (handler state.AccountHandler, e error) {
			return nil, state.ErrAccNotFound
		},
	}

	n, _ := node.NewNode(
		node.WithAccountsAdapter(accDB),
		node.WithAddressPubkeyConverter(createMockPubkeyConverter()),
	)

	recovAccnt, err := n.GetAccount(createDummyHexAddress(64))

	assert.Nil(t, err)
	assert.Equal(t, uint64(0), recovAccnt.GetNonce())
	assert.Equal(t, big.NewInt(0), recovAccnt.GetBalance())
	assert.Nil(t, recovAccnt.GetCodeHash())
	assert.Nil(t, recovAccnt.GetRootHash())
}

func TestNode_GetAccountAccountsAdapterFailsShouldErr(t *testing.T) {
	t.Parallel()

	errExpected := errors.New("expected error")
	accDB := &mock.AccountsStub{
		GetExistingAccountCalled: func(address []byte) (handler state.AccountHandler, e error) {
			return nil, errExpected
		},
	}

	n, _ := node.NewNode(
		node.WithAccountsAdapter(accDB),
		node.WithAddressPubkeyConverter(createMockPubkeyConverter()),
	)

	recovAccnt, err := n.GetAccount(createDummyHexAddress(64))

	assert.Nil(t, recovAccnt)
	assert.NotNil(t, err)
	assert.Contains(t, err.Error(), errExpected.Error())
}

func TestNode_GetAccountAccountExistsShouldReturn(t *testing.T) {
	t.Parallel()

	accnt, _ := state.NewUserAccount([]byte("1234"))
	_ = accnt.AddToBalance(big.NewInt(1))
	accnt.IncreaseNonce(2)
	accnt.SetRootHash([]byte("root hash"))
	accnt.SetCodeHash([]byte("code hash"))

	accDB := &mock.AccountsStub{
		GetExistingAccountCalled: func(address []byte) (handler state.AccountHandler, e error) {
			return accnt, nil
		},
	}

	n, _ := node.NewNode(
		node.WithAccountsAdapter(accDB),
		node.WithAddressPubkeyConverter(createMockPubkeyConverter()),
	)

	recovAccnt, err := n.GetAccount(createDummyHexAddress(64))

	assert.Nil(t, err)
	assert.Equal(t, accnt, recovAccnt)
}

func TestNode_AppStatusHandlersShouldIncrement(t *testing.T) {
	t.Parallel()

	metricKey := core.MetricCurrentRound
	incrementCalled := make(chan bool, 1)

	appStatusHandlerStub := mock.AppStatusHandlerStub{
		IncrementHandler: func(key string) {
			incrementCalled <- true
		},
	}

	n, _ := node.NewNode(
		node.WithAppStatusHandler(&appStatusHandlerStub))
	asf := n.GetAppStatusHandler()

	asf.Increment(metricKey)

	select {
	case <-incrementCalled:
	case <-time.After(1 * time.Second):
		assert.Fail(t, "Timeout - function not called")
	}
}

func TestNode_AppStatusHandlerShouldDecrement(t *testing.T) {
	t.Parallel()

	metricKey := core.MetricCurrentRound
	decrementCalled := make(chan bool, 1)

	appStatusHandlerStub := mock.AppStatusHandlerStub{
		DecrementHandler: func(key string) {
			decrementCalled <- true
		},
	}

	n, _ := node.NewNode(
		node.WithAppStatusHandler(&appStatusHandlerStub))
	asf := n.GetAppStatusHandler()

	asf.Decrement(metricKey)

	select {
	case <-decrementCalled:
	case <-time.After(1 * time.Second):
		assert.Fail(t, "Timeout - function not called")
	}
}

func TestNode_AppStatusHandlerShouldSetInt64Value(t *testing.T) {
	t.Parallel()

	metricKey := core.MetricCurrentRound
	setInt64ValueCalled := make(chan bool, 1)

	appStatusHandlerStub := mock.AppStatusHandlerStub{
		SetInt64ValueHandler: func(key string, value int64) {
			setInt64ValueCalled <- true
		},
	}

	n, _ := node.NewNode(
		node.WithAppStatusHandler(&appStatusHandlerStub))
	asf := n.GetAppStatusHandler()

	asf.SetInt64Value(metricKey, int64(1))

	select {
	case <-setInt64ValueCalled:
	case <-time.After(1 * time.Second):
		assert.Fail(t, "Timeout - function not called")
	}
}

func TestNode_AppStatusHandlerShouldSetUInt64Value(t *testing.T) {
	t.Parallel()

	metricKey := core.MetricCurrentRound
	setUInt64ValueCalled := make(chan bool, 1)

	appStatusHandlerStub := mock.AppStatusHandlerStub{
		SetUInt64ValueHandler: func(key string, value uint64) {
			setUInt64ValueCalled <- true
		},
	}

	n, _ := node.NewNode(
		node.WithAppStatusHandler(&appStatusHandlerStub))
	asf := n.GetAppStatusHandler()

	asf.SetUInt64Value(metricKey, uint64(1))

	select {
	case <-setUInt64ValueCalled:
	case <-time.After(1 * time.Second):
		assert.Fail(t, "Timeout - function not called")
	}
}

func TestNode_EncodeDecodeAddressPubkey(t *testing.T) {
	t.Parallel()

	buff := []byte("abcdefg")
	n, _ := node.NewNode(
		node.WithAddressPubkeyConverter(mock.NewPubkeyConverterMock(32)),
	)
	encoded, err := n.EncodeAddressPubkey(buff)
	assert.Nil(t, err)

	recoveredBytes, err := n.DecodeAddressPubkey(encoded)

	assert.Nil(t, err)
	assert.Equal(t, buff, recoveredBytes)
}

func TestNode_EncodeDecodeAddressPubkeyWithNilCoberterShouldErr(t *testing.T) {
	t.Parallel()

	buff := []byte("abcdefg")
	n, _ := node.NewNode()
	encoded, err := n.EncodeAddressPubkey(buff)

	assert.Empty(t, encoded)
	assert.True(t, errors.Is(err, node.ErrNilPubkeyConverter))
}

func TestNode_DecodeAddressPubkeyWithNilConverterShouldErr(t *testing.T) {
	t.Parallel()

	n, _ := node.NewNode()

	recoveredBytes, err := n.DecodeAddressPubkey("")

	assert.True(t, errors.Is(err, node.ErrNilPubkeyConverter))
	assert.Nil(t, recoveredBytes)
}

func TestNode_SendBulkTransactionsMultiShardTxsShouldBeMappedCorrectly(t *testing.T) {
	t.Parallel()

	marshalizer := &mock.MarshalizerFake{}

	mutRecoveredTransactions := &sync.RWMutex{}
	recoveredTransactions := make(map[uint32][]*transaction.Transaction)
	signer := &mock.SinglesignStub{
		VerifyCalled: func(public crypto.PublicKey, msg []byte, sig []byte) error {
			return nil
		},
	}
	shardCoordinator := mock.NewMultiShardsCoordinatorMock(2)
	shardCoordinator.ComputeIdCalled = func(address []byte) uint32 {
		items := strings.Split(string(address), "Shard")
		sId, _ := strconv.ParseUint(items[1], 2, 32)
		return uint32(sId)
	}

	var txsToSend []*transaction.Transaction
	txsToSend = append(txsToSend, &transaction.Transaction{
		Nonce:     10,
		Value:     big.NewInt(15),
		RcvAddr:   []byte("receiverShard1"),
		SndAddr:   []byte("senderShard0"),
		GasPrice:  5,
		GasLimit:  11,
		Data:      []byte(""),
		Signature: []byte("sig0"),
	})

	txsToSend = append(txsToSend, &transaction.Transaction{
		Nonce:     11,
		Value:     big.NewInt(25),
		RcvAddr:   []byte("receiverShard1"),
		SndAddr:   []byte("senderShard0"),
		GasPrice:  6,
		GasLimit:  12,
		Data:      []byte(""),
		Signature: []byte("sig1"),
	})

	txsToSend = append(txsToSend, &transaction.Transaction{
		Nonce:     12,
		Value:     big.NewInt(35),
		RcvAddr:   []byte("receiverShard0"),
		SndAddr:   []byte("senderShard1"),
		GasPrice:  7,
		GasLimit:  13,
		Data:      []byte(""),
		Signature: []byte("sig2"),
	})

	wg := sync.WaitGroup{}
	wg.Add(len(txsToSend))

	chDone := make(chan struct{})
	go func() {
		wg.Wait()
		chDone <- struct{}{}
	}()

	mes := &mock.MessengerStub{
		BroadcastOnChannelBlockingCalled: func(pipe string, topic string, buff []byte) error {

			b := &batch.Batch{}
			err := marshalizer.Unmarshal(b, buff)
			if err != nil {
				assert.Fail(t, err.Error())
			}
			for _, txBuff := range b.Data {
				tx := transaction.Transaction{}
				errMarshal := marshalizer.Unmarshal(&tx, txBuff)
				require.Nil(t, errMarshal)

				mutRecoveredTransactions.Lock()
				sId := shardCoordinator.ComputeId(tx.SndAddr)
				recoveredTransactions[sId] = append(recoveredTransactions[sId], &tx)
				mutRecoveredTransactions.Unlock()

				wg.Done()
			}
			return nil
		},
	}

	dataPool := &testscommon.PoolsHolderStub{
		TransactionsCalled: func() dataRetriever.ShardedDataCacherNotifier {
			return &testscommon.ShardedDataStub{
				ShardDataStoreCalled: func(cacheId string) (c storage.Cacher) {
					return nil
				},
			}
		},
	}
	accAdapter := getAccAdapter(big.NewInt(100))
	keyGen := &mock.KeyGenMock{
		PublicKeyFromByteArrayMock: func(b []byte) (crypto.PublicKey, error) {
			return nil, nil
		},
	}
	feeHandler := &mock.FeeHandlerStub{
		ComputeGasLimitCalled: func(tx process.TransactionWithFeeHandler) uint64 {
			return 100
		},
		ComputeMoveBalanceFeeCalled: func(tx process.TransactionWithFeeHandler) *big.Int {
			return big.NewInt(100)
		},
		CheckValidityTxValuesCalled: func(tx process.TransactionWithFeeHandler) error {
			return nil
		},
	}
	n, _ := node.NewNode(
		node.WithInternalMarshalizer(marshalizer, testSizeCheckDelta),
		node.WithVmMarshalizer(marshalizer),
		node.WithTxSignMarshalizer(marshalizer),
		node.WithHasher(&mock.HasherMock{}),
		node.WithAddressPubkeyConverter(createMockPubkeyConverter()),
		node.WithAccountsAdapter(accAdapter),
		node.WithKeyGenForAccounts(keyGen),
		node.WithTxSingleSigner(signer),
		node.WithShardCoordinator(shardCoordinator),
		node.WithMessenger(mes),
		node.WithDataPool(dataPool),
		node.WithTxFeeHandler(feeHandler),
		node.WithTxAccumulator(mock.NewAccumulatorMock()),
	)

	numTxs, err := n.SendBulkTransactions(txsToSend)
	assert.Equal(t, len(txsToSend), int(numTxs))
	assert.Nil(t, err)

	select {
	case <-chDone:
	case <-time.After(timeoutWait):
		assert.Fail(t, "timout while waiting the broadcast of the generated transactions")
		return
	}

	mutRecoveredTransactions.RLock()
	// check if all txs were recovered and are assigned to correct shards
	recTxsSize := 0
	for sId, txsSlice := range recoveredTransactions {
		for _, tx := range txsSlice {
			if !strings.Contains(string(tx.SndAddr), fmt.Sprint(sId)) {
				assert.Fail(t, "txs were not distributed correctly to shards")
			}
			recTxsSize++
		}
	}

	assert.Equal(t, len(txsToSend), recTxsSize)
	mutRecoveredTransactions.RUnlock()
}

func TestNode_DirectTrigger(t *testing.T) {
	t.Parallel()

	wasCalled := false
	epoch := uint32(47839)
	recoveredEpoch := uint32(0)
	recoveredWithEarlyEndOfEpoch := atomicCore.Flag{}
	hardforkTrigger := &mock.HardforkTriggerStub{
		TriggerCalled: func(epoch uint32, withEarlyEndOfEpoch bool) error {
			wasCalled = true
			atomic.StoreUint32(&recoveredEpoch, epoch)
			recoveredWithEarlyEndOfEpoch.Toggle(withEarlyEndOfEpoch)

			return nil
		},
	}
	n, _ := node.NewNode(
		node.WithHardforkTrigger(hardforkTrigger),
	)

	err := n.DirectTrigger(epoch, true)

	assert.Nil(t, err)
	assert.True(t, wasCalled)
	assert.Equal(t, epoch, recoveredEpoch)
	assert.True(t, recoveredWithEarlyEndOfEpoch.IsSet())
}

func TestNode_IsSelfTrigger(t *testing.T) {
	t.Parallel()

	wasCalled := false
	hardforkTrigger := &mock.HardforkTriggerStub{
		IsSelfTriggerCalled: func() bool {
			wasCalled = true

			return true
		},
	}
	n, _ := node.NewNode(
		node.WithHardforkTrigger(hardforkTrigger),
	)

	isSelf := n.IsSelfTrigger()

	assert.True(t, isSelf)
	assert.True(t, wasCalled)
}

//------- Query handlers

func TestNode_AddQueryHandlerNilHandlerShouldErr(t *testing.T) {
	t.Parallel()

	n, _ := node.NewNode()

	err := n.AddQueryHandler("handler", nil)

	assert.True(t, errors.Is(err, node.ErrNilQueryHandler))
}

func TestNode_AddQueryHandlerEmptyNameShouldErr(t *testing.T) {
	t.Parallel()

	n, _ := node.NewNode()

	err := n.AddQueryHandler("", &mock.QueryHandlerStub{})

	assert.True(t, errors.Is(err, node.ErrEmptyQueryHandlerName))
}

func TestNode_AddQueryHandlerExistsShouldErr(t *testing.T) {
	t.Parallel()

	n, _ := node.NewNode()

	err := n.AddQueryHandler("handler", &mock.QueryHandlerStub{})
	assert.Nil(t, err)

	err = n.AddQueryHandler("handler", &mock.QueryHandlerStub{})

	assert.True(t, errors.Is(err, node.ErrQueryHandlerAlreadyExists))
}

func TestNode_GetQueryHandlerNotExistsShouldErr(t *testing.T) {
	t.Parallel()

	n, _ := node.NewNode()

	qh, err := n.GetQueryHandler("handler")

	assert.True(t, check.IfNil(qh))
	assert.True(t, errors.Is(err, node.ErrNilQueryHandler))
}

func TestNode_GetQueryHandlerShouldWork(t *testing.T) {
	t.Parallel()

	n, _ := node.NewNode()

	qh := &mock.QueryHandlerStub{}
	handler := "handler"
	_ = n.AddQueryHandler(handler, &mock.QueryHandlerStub{})

	qhRecovered, err := n.GetQueryHandler(handler)

	assert.Equal(t, qhRecovered, qh)
	assert.Nil(t, err)
}

func TestNode_GetPeerInfoUnknownPeerShouldErr(t *testing.T) {
	t.Parallel()

	n, _ := node.NewNode(
		node.WithMessenger(&mock.MessengerStub{
			PeersCalled: func() []core.PeerID {
				return make([]core.PeerID, 0)
			},
		}),
	)

	pid := "pid"
	vals, err := n.GetPeerInfo(pid)

	assert.Nil(t, vals)
	assert.True(t, errors.Is(err, node.ErrUnknownPeerID))
}

func TestNode_ShouldWork(t *testing.T) {
	t.Parallel()

	pid1 := "pid1"
	pid2 := "pid2"
	n, _ := node.NewNode(
		node.WithMessenger(&mock.MessengerStub{
			PeersCalled: func() []core.PeerID {
				//return them unsorted
				return []core.PeerID{core.PeerID(pid2), core.PeerID(pid1)}
			},
			PeerAddressesCalled: func(pid core.PeerID) []string {
				return []string{"addr" + string(pid)}
			},
		}),
		node.WithNetworkShardingCollector(&mock.NetworkShardingCollectorStub{
			GetPeerInfoCalled: func(pid core.PeerID) core.P2PPeerInfo {
				return core.P2PPeerInfo{
					PeerType: 0,
					ShardID:  0,
					PkBytes:  pid.Bytes(),
				}
			},
		}),
		node.WithValidatorPubkeyConverter(mock.NewPubkeyConverterMock(32)),
		node.WithPeerDenialEvaluator(&mock.PeerDenialEvaluatorStub{
			IsDeniedCalled: func(pid core.PeerID) bool {
				return pid == core.PeerID(pid1)
			},
		}),
	)

	vals, err := n.GetPeerInfo("3sf1k") //will return both pids, sorted

	assert.Nil(t, err)
	require.Equal(t, 2, len(vals))

	expected := []core.QueryP2PPeerInfo{
		{
			Pid:           core.PeerID(pid1).Pretty(),
			Addresses:     []string{"addr" + pid1},
			Pk:            hex.EncodeToString([]byte(pid1)),
			IsBlacklisted: true,
			PeerType:      core.UnknownPeer.String(),
		},
		{
			Pid:           core.PeerID(pid2).Pretty(),
			Addresses:     []string{"addr" + pid2},
			Pk:            hex.EncodeToString([]byte(pid2)),
			IsBlacklisted: false,
			PeerType:      core.UnknownPeer.String(),
		},
	}

	assert.Equal(t, expected, vals)
}

<<<<<<< HEAD
// TODO remove or move this when integrating with soft-restart branch
func TestNode_StartHeartbeat(t *testing.T) {
	t.Parallel()

	hbConfig := config.HeartbeatConfig{
		MinTimeToWaitBetweenBroadcastsInSec: 2,
		MaxTimeToWaitBetweenBroadcastsInSec: 3,
		DurationToConsiderUnresponsiveInSec: 10,
		HeartbeatRefreshIntervalInSec:       1,
		HideInactiveValidatorIntervalInSec:  20,
	}

	prefsConfig := config.PreferencesConfig{
		DestinationShardAsObserver: "0",
		NodeDisplayName:            "node name",
		Identity:                   "identity",
	}

	n, _ := node.NewNode(
		node.WithInternalMarshalizer(&mock.MarshalizerMock{}, 100),
		node.WithMessenger(&mock.MessengerStub{}),
		node.WithShardCoordinator(&mock.ShardCoordinatorMock{}),
		node.WithNodesCoordinator(&mock.NodesCoordinatorMock{}),
		node.WithAppStatusHandler(&mock.AppStatusHandlerStub{}),
		node.WithDataStore(&mock.ChainStorerMock{}),
		node.WithValidatorStatistics(&mock.ValidatorStatisticsProcessorMock{}),
		node.WithPeerSignatureHandler(&mock.PeerSignatureHandler{}),
		node.WithPrivKey(&mock.PrivateKeyStub{}),
		node.WithHardforkTrigger(&mock.HardforkTriggerStub{}),
		node.WithInputAntifloodHandler(&mock.P2PAntifloodHandlerStub{}),
		node.WithValidatorPubkeyConverter(&mock.PubkeyConverterMock{}),
		node.WithEpochStartTrigger(&mock.EpochStartTriggerStub{}),
		node.WithEpochStartEventNotifier(&mock.EpochStartNotifierStub{}),
		node.WithGenesisTime(time.Now()),
		node.WithNetworkShardingCollector(&mock.NetworkShardingCollectorStub{}),
		node.WithValidatorsProvider(&mock.ValidatorsProviderStub{}),
		node.WithBlockChain(&mock.BlockChainMock{}),
		node.WithNodeRedundancyHandler(&mock.NodeRedundancyHandlerStub{}),
	)

	err := n.StartHeartbeat(hbConfig, "1.0", prefsConfig)
	assert.Nil(t, err)

	time.Sleep(time.Second)
=======
func TestNode_ValidateTransactionForSimulation_CheckSignatureFalse(t *testing.T) {
	t.Parallel()

	n, _ := node.NewNode(
		node.WithAccountsAdapter(&mock.AccountsStub{}),
		node.WithShardCoordinator(&mock.ShardCoordinatorMock{}),
		node.WithWhiteListHandler(&mock.WhiteListHandlerStub{}),
		node.WithWhiteListHandlerVerified(&mock.WhiteListHandlerStub{}),
		node.WithAddressPubkeyConverter(mock.NewPubkeyConverterMock(3)),
		node.WithTxSignHasher(&mock.HasherMock{}),
		node.WithInternalMarshalizer(&mock.MarshalizerFake{}, 10),
		node.WithEpochStartTrigger(&mock.EpochStartTriggerStub{}),
		node.WithTxSignMarshalizer(&mock.MarshalizerFake{}),
		node.WithHasher(&mock.HasherMock{}),
		node.WithKeyGenForAccounts(&mock.KeyGenMock{
			PublicKeyFromByteArrayMock: func(b []byte) (crypto.PublicKey, error) {
				return nil, nil
			},
		}),
		node.WithTxFeeHandler(&mock.FeeHandlerStub{}),
		node.WithChainID([]byte("a")),
		node.WithTxVersionChecker(versioning.NewTxVersionChecker(0)),
	)

	tx := &transaction.Transaction{
		Nonce:     11,
		Value:     big.NewInt(25),
		RcvAddr:   []byte("rec"),
		SndAddr:   []byte("snd"),
		GasPrice:  6,
		GasLimit:  12,
		Data:      []byte(""),
		Signature: []byte("sig1"),
		ChainID:   []byte("a"),
	}

	err := n.ValidateTransactionForSimulation(tx, false)
	require.NoError(t, err)
>>>>>>> ca392f3b
}<|MERGE_RESOLUTION|>--- conflicted
+++ resolved
@@ -2933,7 +2933,46 @@
 	assert.Equal(t, expected, vals)
 }
 
-<<<<<<< HEAD
+func TestNode_ValidateTransactionForSimulation_CheckSignatureFalse(t *testing.T) {
+	t.Parallel()
+
+	n, _ := node.NewNode(
+		node.WithAccountsAdapter(&mock.AccountsStub{}),
+		node.WithShardCoordinator(&mock.ShardCoordinatorMock{}),
+		node.WithWhiteListHandler(&mock.WhiteListHandlerStub{}),
+		node.WithWhiteListHandlerVerified(&mock.WhiteListHandlerStub{}),
+		node.WithAddressPubkeyConverter(mock.NewPubkeyConverterMock(3)),
+		node.WithTxSignHasher(&mock.HasherMock{}),
+		node.WithInternalMarshalizer(&mock.MarshalizerFake{}, 10),
+		node.WithEpochStartTrigger(&mock.EpochStartTriggerStub{}),
+		node.WithTxSignMarshalizer(&mock.MarshalizerFake{}),
+		node.WithHasher(&mock.HasherMock{}),
+		node.WithKeyGenForAccounts(&mock.KeyGenMock{
+			PublicKeyFromByteArrayMock: func(b []byte) (crypto.PublicKey, error) {
+				return nil, nil
+			},
+		}),
+		node.WithTxFeeHandler(&mock.FeeHandlerStub{}),
+		node.WithChainID([]byte("a")),
+		node.WithTxVersionChecker(versioning.NewTxVersionChecker(0)),
+	)
+
+	tx := &transaction.Transaction{
+		Nonce:     11,
+		Value:     big.NewInt(25),
+		RcvAddr:   []byte("rec"),
+		SndAddr:   []byte("snd"),
+		GasPrice:  6,
+		GasLimit:  12,
+		Data:      []byte(""),
+		Signature: []byte("sig1"),
+		ChainID:   []byte("a"),
+	}
+
+	err := n.ValidateTransactionForSimulation(tx, false)
+	require.NoError(t, err)
+}
+
 // TODO remove or move this when integrating with soft-restart branch
 func TestNode_StartHeartbeat(t *testing.T) {
 	t.Parallel()
@@ -2978,44 +3017,4 @@
 	assert.Nil(t, err)
 
 	time.Sleep(time.Second)
-=======
-func TestNode_ValidateTransactionForSimulation_CheckSignatureFalse(t *testing.T) {
-	t.Parallel()
-
-	n, _ := node.NewNode(
-		node.WithAccountsAdapter(&mock.AccountsStub{}),
-		node.WithShardCoordinator(&mock.ShardCoordinatorMock{}),
-		node.WithWhiteListHandler(&mock.WhiteListHandlerStub{}),
-		node.WithWhiteListHandlerVerified(&mock.WhiteListHandlerStub{}),
-		node.WithAddressPubkeyConverter(mock.NewPubkeyConverterMock(3)),
-		node.WithTxSignHasher(&mock.HasherMock{}),
-		node.WithInternalMarshalizer(&mock.MarshalizerFake{}, 10),
-		node.WithEpochStartTrigger(&mock.EpochStartTriggerStub{}),
-		node.WithTxSignMarshalizer(&mock.MarshalizerFake{}),
-		node.WithHasher(&mock.HasherMock{}),
-		node.WithKeyGenForAccounts(&mock.KeyGenMock{
-			PublicKeyFromByteArrayMock: func(b []byte) (crypto.PublicKey, error) {
-				return nil, nil
-			},
-		}),
-		node.WithTxFeeHandler(&mock.FeeHandlerStub{}),
-		node.WithChainID([]byte("a")),
-		node.WithTxVersionChecker(versioning.NewTxVersionChecker(0)),
-	)
-
-	tx := &transaction.Transaction{
-		Nonce:     11,
-		Value:     big.NewInt(25),
-		RcvAddr:   []byte("rec"),
-		SndAddr:   []byte("snd"),
-		GasPrice:  6,
-		GasLimit:  12,
-		Data:      []byte(""),
-		Signature: []byte("sig1"),
-		ChainID:   []byte("a"),
-	}
-
-	err := n.ValidateTransactionForSimulation(tx, false)
-	require.NoError(t, err)
->>>>>>> ca392f3b
 }