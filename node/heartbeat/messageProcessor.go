package heartbeat

import (
	"github.com/ElrondNetwork/elrond-go/core/check"
	"github.com/ElrondNetwork/elrond-go/crypto"
	"github.com/ElrondNetwork/elrond-go/marshal"
	"github.com/ElrondNetwork/elrond-go/p2p"
)

// MessageProcessor is the struct that will handle heartbeat message verifications and conversion between
// heartbeatMessageInfo and HeartbeatDTO
type MessageProcessor struct {
	singleSigner crypto.SingleSigner
	keygen       crypto.KeyGenerator
	marshalizer  marshal.Marshalizer
}

// NewMessageProcessor will return a new instance of MessageProcessor
func NewMessageProcessor(
	singleSigner crypto.SingleSigner,
	keygen crypto.KeyGenerator,
	marshalizer marshal.Marshalizer,
) (*MessageProcessor, error) {
	if check.IfNil(singleSigner) {
		return nil, ErrNilSingleSigner
	}
	if check.IfNil(keygen) {
		return nil, ErrNilKeyGenerator
	}
	if check.IfNil(marshalizer) {
		return nil, ErrNilMarshalizer
	}

	return &MessageProcessor{
		singleSigner: singleSigner,
		keygen:       keygen,
		marshalizer:  marshalizer,
	}, nil
}

<<<<<<< HEAD
// CreateHeartbeatFromP2PMessage will return a heartbeat if all the checks pass
func (mp *MessageProcessor) CreateHeartbeatFromP2PMessage(message p2p.MessageP2P) (*Heartbeat, error) {
=======
// CreateHeartbeatFromP2pMessage will return a heartbeat if all the checks pass
func (mp *MessageProcessor) CreateHeartbeatFromP2pMessage(message p2p.MessageP2P) (*Heartbeat, error) {
	if check.IfNil(message) {
		return nil, ErrNilMessage
	}
	if message.Data() == nil {
		return nil, ErrNilDataToProcess
	}

>>>>>>> 63a36412
	hbRecv := &Heartbeat{}

	err := mp.marshalizer.Unmarshal(hbRecv, message.Data())
	if err != nil {
		return nil, err
	}

	err = verifyLengths(hbRecv)
	if err != nil {
		return nil, err
	}

	err = mp.verifySignature(hbRecv)
	if err != nil {
		return nil, err
	}

	return hbRecv, nil
}

func (mp *MessageProcessor) verifySignature(hbRecv *Heartbeat) error {
	senderPubKey, err := mp.keygen.PublicKeyFromByteArray(hbRecv.Pubkey)
	if err != nil {
		return err
	}

	copiedHeartbeat := *hbRecv
	copiedHeartbeat.Signature = nil
	buffCopiedHeartbeat, err := mp.marshalizer.Marshal(copiedHeartbeat)
	if err != nil {
		return err
	}

	return mp.singleSigner.Verify(senderPubKey, buffCopiedHeartbeat, hbRecv.Signature)
}

// IsInterfaceNil returns true if there is no value under the interface
func (mp *MessageProcessor) IsInterfaceNil() bool {
	return mp == nil
}<|MERGE_RESOLUTION|>--- conflicted
+++ resolved
@@ -38,10 +38,6 @@
 	}, nil
 }
 
-<<<<<<< HEAD
-// CreateHeartbeatFromP2PMessage will return a heartbeat if all the checks pass
-func (mp *MessageProcessor) CreateHeartbeatFromP2PMessage(message p2p.MessageP2P) (*Heartbeat, error) {
-=======
 // CreateHeartbeatFromP2pMessage will return a heartbeat if all the checks pass
 func (mp *MessageProcessor) CreateHeartbeatFromP2pMessage(message p2p.MessageP2P) (*Heartbeat, error) {
 	if check.IfNil(message) {
@@ -51,7 +47,6 @@
 		return nil, ErrNilDataToProcess
 	}
 
->>>>>>> 63a36412
 	hbRecv := &Heartbeat{}
 
 	err := mp.marshalizer.Unmarshal(hbRecv, message.Data())
