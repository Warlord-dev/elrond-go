--- conflicted
+++ resolved
@@ -45,12 +45,7 @@
 	storer HeartbeatStorageHandler,
 	timer Timer,
 ) (*Monitor, error) {
-<<<<<<< HEAD
-	if marshalizer == nil || marshalizer.IsInterfaceNil() {
-=======
-
 	if check.IfNil(marshalizer) {
->>>>>>> 8d532732
 		return nil, ErrNilMarshalizer
 	}
 	if len(pubKeysMap) == 0 {
