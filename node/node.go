package node

import (
	"context"
	"encoding/hex"
	"errors"
	"fmt"
	"math/big"
	"math/rand"
	"sync/atomic"
	"time"

	"github.com/ElrondNetwork/elrond-go/config"
	"github.com/ElrondNetwork/elrond-go/consensus"
	"github.com/ElrondNetwork/elrond-go/consensus/chronology"
	"github.com/ElrondNetwork/elrond-go/consensus/spos"
	"github.com/ElrondNetwork/elrond-go/consensus/spos/sposFactory"
	"github.com/ElrondNetwork/elrond-go/core"
	"github.com/ElrondNetwork/elrond-go/core/indexer"
	"github.com/ElrondNetwork/elrond-go/core/logger"
	"github.com/ElrondNetwork/elrond-go/core/partitioning"
	"github.com/ElrondNetwork/elrond-go/crypto"
	"github.com/ElrondNetwork/elrond-go/data"
	"github.com/ElrondNetwork/elrond-go/data/state"
	"github.com/ElrondNetwork/elrond-go/data/transaction"
	"github.com/ElrondNetwork/elrond-go/data/typeConverters"
	"github.com/ElrondNetwork/elrond-go/dataRetriever"
	"github.com/ElrondNetwork/elrond-go/hashing"
	"github.com/ElrondNetwork/elrond-go/marshal"
	"github.com/ElrondNetwork/elrond-go/node/heartbeat"
	"github.com/ElrondNetwork/elrond-go/node/heartbeat/storage"
	"github.com/ElrondNetwork/elrond-go/ntp"
	"github.com/ElrondNetwork/elrond-go/p2p"
	"github.com/ElrondNetwork/elrond-go/process"
	"github.com/ElrondNetwork/elrond-go/process/factory"
	"github.com/ElrondNetwork/elrond-go/process/sync"
	"github.com/ElrondNetwork/elrond-go/sharding"
	"github.com/ElrondNetwork/elrond-go/statusHandler"
)

// SendTransactionsPipe is the pipe used for sending new transactions
const SendTransactionsPipe = "send transactions pipe"

// HeartbeatTopic is the topic used for heartbeat signaling
const HeartbeatTopic = "heartbeat"

var log = logger.DefaultLogger()

// Option represents a functional configuration parameter that can operate
//  over the None struct.
type Option func(*Node) error

// Node is a structure that passes the configuration parameters and initializes
//  required services as requested
type Node struct {
	marshalizer              marshal.Marshalizer
	ctx                      context.Context
	hasher                   hashing.Hasher
	initialNodesPubkeys      map[uint32][]string
	initialNodesBalances     map[string]*big.Int
	roundDuration            uint64
	consensusGroupSize       int
	messenger                P2PMessenger
	syncTimer                ntp.SyncTimer
	rounder                  consensus.Rounder
	blockProcessor           process.BlockProcessor
	genesisTime              time.Time
	accounts                 state.AccountsAdapter
	addrConverter            state.AddressConverter
	uint64ByteSliceConverter typeConverters.Uint64ByteSliceConverter
	interceptorsContainer    process.InterceptorsContainer
	resolversFinder          dataRetriever.ResolversFinder
	heartbeatMonitor         *heartbeat.Monitor
	heartbeatSender          *heartbeat.Sender
	appStatusHandler         core.AppStatusHandler

	txSignPrivKey  crypto.PrivateKey
	txSignPubKey   crypto.PublicKey
	pubKey         crypto.PublicKey
	privKey        crypto.PrivateKey
	keyGen         crypto.KeyGenerator
	singleSigner   crypto.SingleSigner
	txSingleSigner crypto.SingleSigner
	multiSigner    crypto.MultiSigner
	forkDetector   process.ForkDetector

	blkc             data.ChainHandler
	dataPool         dataRetriever.PoolsHolder
	metaDataPool     dataRetriever.MetaPoolsHolder
	store            dataRetriever.StorageService
	shardCoordinator sharding.Coordinator
	nodesCoordinator sharding.NodesCoordinator

	consensusTopic string
	consensusType  string

	isRunning                bool
	txStorageSize            uint32
	currentSendingGoRoutines int32
	bootstrapRoundIndex      uint64

	indexer          indexer.Indexer
	blackListHandler process.BlackListHandler
}

// ApplyOptions can set up different configurable options of a Node instance
func (n *Node) ApplyOptions(opts ...Option) error {
	if n.IsRunning() {
		return errors.New("cannot apply options while node is running")
	}
	for _, opt := range opts {
		err := opt(n)
		if err != nil {
			return errors.New("error applying option: " + err.Error())
		}
	}
	return nil
}

// NewNode creates a new Node instance
func NewNode(opts ...Option) (*Node, error) {
	node := &Node{
		ctx:                      context.Background(),
		currentSendingGoRoutines: 0,
		appStatusHandler:         statusHandler.NewNilStatusHandler(),
	}
	for _, opt := range opts {
		err := opt(node)
		if err != nil {
			return nil, errors.New("error applying option: " + err.Error())
		}
	}

	return node, nil
}

// GetAppStatusHandler will return the current status handler
func (n *Node) GetAppStatusHandler() core.AppStatusHandler {
	return n.appStatusHandler
}

// IsRunning will return the current state of the node
func (n *Node) IsRunning() bool {
	return n.isRunning
}

// Start will create a new messenger and and set up the Node state as running
func (n *Node) Start() error {
	err := n.P2PBootstrap()
	if err == nil {
		n.isRunning = true
	}
	return err
}

// Stop closes the messenger and undos everything done in Start
func (n *Node) Stop() error {
	if !n.IsRunning() {
		return nil
	}
	err := n.messenger.Close()
	if err != nil {
		return err
	}

	return nil
}

// P2PBootstrap will try to connect to many peers as possible
func (n *Node) P2PBootstrap() error {
	if n.messenger == nil {
		return ErrNilMessenger
	}

	return n.messenger.Bootstrap()
}

// CreateShardedStores instantiate sharded cachers for Transactions and Headers
func (n *Node) CreateShardedStores() error {
	if n.shardCoordinator == nil {
		return ErrNilShardCoordinator
	}

	if n.dataPool == nil {
		return ErrNilDataPool
	}

	transactionsDataStore := n.dataPool.Transactions()
	headersDataStore := n.dataPool.Headers()

	if transactionsDataStore == nil {
		return errors.New("nil transaction sharded data store")
	}

	if headersDataStore == nil {
		return errors.New("nil header sharded data store")
	}

	shards := n.shardCoordinator.NumberOfShards()
	currentShardId := n.shardCoordinator.SelfId()

	transactionsDataStore.CreateShardStore(process.ShardCacherIdentifier(currentShardId, currentShardId))
	for i := uint32(0); i < shards; i++ {
		if i == n.shardCoordinator.SelfId() {
			continue
		}
		transactionsDataStore.CreateShardStore(process.ShardCacherIdentifier(i, currentShardId))
		transactionsDataStore.CreateShardStore(process.ShardCacherIdentifier(currentShardId, i))
	}

	return nil
}

// StartConsensus will start the consesus service for the current node
func (n *Node) StartConsensus() error {
	isGenesisBlockNotInitialized := n.blkc.GetGenesisHeaderHash() == nil ||
		n.blkc.GetGenesisHeader() == nil
	if isGenesisBlockNotInitialized {
		return ErrGenesisBlockNotInitialized
	}

	chronologyHandler, err := n.createChronologyHandler(n.rounder, n.appStatusHandler)
	if err != nil {
		return err
	}

	bootstrapper, err := n.createBootstrapper(n.rounder)
	if err != nil {
		return err
	}

	err = bootstrapper.SetStatusHandler(n.GetAppStatusHandler())
	if err != nil {
		log.Warn("cannot set app status handler for shard bootstrapper")
	}

	bootstrapper.StartSync()

	consensusState, err := n.createConsensusState()
	if err != nil {
		return err
	}

	consensusService, err := sposFactory.GetConsensusCoreFactory(n.consensusType)
	if err != nil {
		return err
	}

	broadcastMessenger, err := sposFactory.GetBroadcastMessenger(
		n.marshalizer,
		n.messenger,
		n.shardCoordinator,
		n.privKey,
		n.singleSigner)

	if err != nil {
		return err
	}

	worker, err := spos.NewWorker(
		consensusService,
		n.blkc,
		n.blockProcessor,
		bootstrapper,
		broadcastMessenger,
		consensusState,
		n.forkDetector,
		n.keyGen,
		n.marshalizer,
		n.rounder,
		n.shardCoordinator,
		n.singleSigner,
		n.syncTimer,
	)
	if err != nil {
		return err
	}

	err = n.createConsensusTopic(worker, n.shardCoordinator)
	if err != nil {
		return err
	}

	consensusDataContainer, err := spos.NewConsensusCore(
		n.blkc,
		n.blockProcessor,
		bootstrapper,
		broadcastMessenger,
		chronologyHandler,
		n.hasher,
		n.marshalizer,
		n.privKey,
		n.singleSigner,
		n.multiSigner,
		n.rounder,
		n.shardCoordinator,
		n.nodesCoordinator,
		n.syncTimer,
	)
	if err != nil {
		return err
	}

	fct, err := sposFactory.GetSubroundsFactory(consensusDataContainer, consensusState, worker, n.consensusType, n.appStatusHandler, n.indexer)
	if err != nil {
		return err
	}

	err = fct.GenerateSubrounds()
	if err != nil {
		return err
	}

	go chronologyHandler.StartRounds()

	return nil
}

// GetBalance gets the balance for a specific address
func (n *Node) GetBalance(addressHex string) (*big.Int, error) {
	if n.addrConverter == nil || n.addrConverter.IsInterfaceNil() || n.accounts == nil || n.accounts.IsInterfaceNil() {
		return nil, errors.New("initialize AccountsAdapter and AddressConverter first")
	}

	address, err := n.addrConverter.CreateAddressFromHex(addressHex)
	if err != nil {
		return nil, errors.New("invalid address, could not decode from hex: " + err.Error())
	}
	accWrp, err := n.accounts.GetExistingAccount(address)
	if err != nil {
		return nil, errors.New("could not fetch sender address from provided param: " + err.Error())
	}

	if accWrp == nil || accWrp.IsInterfaceNil() {
		return big.NewInt(0), nil
	}

	account, ok := accWrp.(*state.Account)
	if !ok {
		return big.NewInt(0), nil
	}

	return account.Balance, nil
}

// createChronologyHandler method creates a chronology object
func (n *Node) createChronologyHandler(rounder consensus.Rounder, appStatusHandler core.AppStatusHandler) (consensus.ChronologyHandler, error) {
	chr, err := chronology.NewChronology(
		n.genesisTime,
		rounder,
		n.syncTimer)

	if err != nil {
		return nil, err
	}

	err = chr.SetAppStatusHandler(appStatusHandler)
	if err != nil {
		return nil, err
	}

	return chr, nil
}

//TODO move this func in structs.go
func (n *Node) createBootstrapper(rounder consensus.Rounder) (process.Bootstrapper, error) {
	if n.shardCoordinator.SelfId() < n.shardCoordinator.NumberOfShards() {
		return n.createShardBootstrapper(rounder)
	}

	if n.shardCoordinator.SelfId() == sharding.MetachainShardId {
		return n.createMetaChainBootstrapper(rounder)
	}

	return nil, sharding.ErrShardIdOutOfRange
}

func (n *Node) createShardBootstrapper(rounder consensus.Rounder) (process.Bootstrapper, error) {
	bootstrap, err := sync.NewShardBootstrap(
		n.dataPool,
		n.store,
		n.blkc,
		rounder,
		n.blockProcessor,
		n.rounder.TimeDuration(),
		n.hasher,
		n.marshalizer,
		n.forkDetector,
		n.resolversFinder,
		n.shardCoordinator,
		n.accounts,
		n.bootstrapRoundIndex,
<<<<<<< HEAD
		n.blackListHandler,
=======
		n.messenger,
>>>>>>> 36674c25
	)
	if err != nil {
		return nil, err
	}

	return bootstrap, nil
}

func (n *Node) createMetaChainBootstrapper(rounder consensus.Rounder) (process.Bootstrapper, error) {
	bootstrap, err := sync.NewMetaBootstrap(
		n.metaDataPool,
		n.store,
		n.blkc,
		rounder,
		n.blockProcessor,
		n.rounder.TimeDuration(),
		n.hasher,
		n.marshalizer,
		n.forkDetector,
		n.resolversFinder,
		n.shardCoordinator,
		n.accounts,
		n.bootstrapRoundIndex,
<<<<<<< HEAD
		n.blackListHandler,
=======
		n.messenger,
>>>>>>> 36674c25
	)

	if err != nil {
		return nil, err
	}

	return bootstrap, nil
}

// createConsensusState method creates a consensusState object
func (n *Node) createConsensusState() (*spos.ConsensusState, error) {
	selfId, err := n.pubKey.ToByteArray()

	if err != nil {
		return nil, err
	}

	roundConsensus := spos.NewRoundConsensus(
		n.initialNodesPubkeys[n.shardCoordinator.SelfId()],
		n.consensusGroupSize,
		string(selfId))

	roundConsensus.ResetRoundState()

	roundThreshold := spos.NewRoundThreshold()

	roundStatus := spos.NewRoundStatus()
	roundStatus.ResetRoundStatus()

	consensusState := spos.NewConsensusState(
		roundConsensus,
		roundThreshold,
		roundStatus)

	return consensusState, nil
}

// createConsensusTopic creates a consensus topic for node
func (n *Node) createConsensusTopic(messageProcessor p2p.MessageProcessor, shardCoordinator sharding.Coordinator) error {
	if shardCoordinator == nil || shardCoordinator.IsInterfaceNil() {
		return ErrNilShardCoordinator
	}
	if messageProcessor == nil || messageProcessor.IsInterfaceNil() {
		return ErrNilMessenger
	}

	n.consensusTopic = core.ConsensusTopic + shardCoordinator.CommunicationIdentifier(shardCoordinator.SelfId())
	if n.messenger.HasTopicValidator(n.consensusTopic) {
		return ErrValidatorAlreadySet
	}

	if !n.messenger.HasTopic(n.consensusTopic) {
		err := n.messenger.CreateTopic(n.consensusTopic, true)
		if err != nil {
			return err
		}
	}

	return n.messenger.RegisterMessageProcessor(n.consensusTopic, messageProcessor)
}

// SendTransaction will send a new transaction on the topic channel
func (n *Node) SendTransaction(
	nonce uint64,
	senderHex string,
	receiverHex string,
	value string,
	gasPrice uint64,
	gasLimit uint64,
	transactionData string,
	signature []byte) (string, error) {

	if n.shardCoordinator == nil || n.shardCoordinator.IsInterfaceNil() {
		return "", ErrNilShardCoordinator
	}

	sender, err := n.addrConverter.CreateAddressFromHex(senderHex)
	if err != nil {
		return "", err
	}

	receiver, err := n.addrConverter.CreateAddressFromHex(receiverHex)
	if err != nil {
		return "", err
	}

	senderShardId := n.shardCoordinator.ComputeId(sender)

	valAsBigInt, ok := big.NewInt(0).SetString(value, 10)
	if !ok {
		return "", ErrInvalidValue
	}

	tx := transaction.Transaction{
		Nonce:     nonce,
		Value:     valAsBigInt,
		RcvAddr:   receiver.Bytes(),
		SndAddr:   sender.Bytes(),
		GasPrice:  gasPrice,
		GasLimit:  gasLimit,
		Data:      transactionData,
		Signature: signature,
	}

	txBuff, err := n.marshalizer.Marshal(&tx)
	if err != nil {
		return "", err
	}

	txHexHash := hex.EncodeToString(n.hasher.Compute(string(txBuff)))

	marshalizedTx, err := n.marshalizer.Marshal([][]byte{txBuff})
	if err != nil {
		return "", errors.New("could not marshal transaction")
	}

	//the topic identifier is made of the current shard id and sender's shard id
	identifier := factory.TransactionTopic + n.shardCoordinator.CommunicationIdentifier(senderShardId)

	n.messenger.BroadcastOnChannel(
		SendTransactionsPipe,
		identifier,
		marshalizedTx,
	)

	return txHexHash, nil
}

// SendBulkTransactions sends the provided transactions as a bulk, optimizing transfer between nodes
func (n *Node) SendBulkTransactions(txs []*transaction.Transaction) (uint64, error) {
	transactionsByShards := make(map[uint32][][]byte, 0)

	if txs == nil || len(txs) == 0 {
		return 0, ErrNoTxToProcess
	}

	for _, tx := range txs {
		senderBytes, err := n.addrConverter.CreateAddressFromPublicKeyBytes(tx.SndAddr)
		if err != nil {
			continue
		}

		senderShardId := n.shardCoordinator.ComputeId(senderBytes)
		marshalizedTx, err := n.marshalizer.Marshal(tx)
		if err != nil {
			continue
		}

		transactionsByShards[senderShardId] = append(transactionsByShards[senderShardId], marshalizedTx)
	}

	numOfSentTxs := uint64(0)
	for shardId, txs := range transactionsByShards {
		err := n.sendBulkTransactionsFromShard(txs, shardId)
		if err != nil {
			log.Error(err.Error())
		} else {
			numOfSentTxs += uint64(len(txs))
		}
	}

	return numOfSentTxs, nil
}

func (n *Node) sendBulkTransactionsFromShard(transactions [][]byte, senderShardId uint32) error {
	dataPacker, err := partitioning.NewSimpleDataPacker(n.marshalizer)
	if err != nil {
		return err
	}

	//the topic identifier is made of the current shard id and sender's shard id
	identifier := factory.TransactionTopic + n.shardCoordinator.CommunicationIdentifier(senderShardId)

	packets, err := dataPacker.PackDataInChunks(transactions, core.MaxBulkTransactionSize)
	if err != nil {
		return err
	}

	atomic.AddInt32(&n.currentSendingGoRoutines, int32(len(packets)))
	for _, buff := range packets {
		go func(bufferToSend []byte) {
			err = n.messenger.BroadcastOnChannelBlocking(
				SendTransactionsPipe,
				identifier,
				bufferToSend,
			)
			if err != nil {
				log.Error(err.Error())
			}

			atomic.AddInt32(&n.currentSendingGoRoutines, -1)
		}(buff)
	}

	return nil
}

// CreateTransaction can generate a transaction from provided parameters
func (n *Node) CreateTransaction(
	nonce uint64,
	value string,
	receiverHex string,
	senderHex string,
	gasPrice uint64,
	gasLimit uint64,
	data string,
	signatureHex string,
	challenge string,
) (*transaction.Transaction, error) {

	if n.addrConverter == nil || n.addrConverter.IsInterfaceNil() {
		return nil, ErrNilAddressConverter
	}

	if n.accounts == nil || n.accounts.IsInterfaceNil() {
		return nil, ErrNilAccountsAdapter
	}

	receiverAddress, err := n.addrConverter.CreateAddressFromHex(receiverHex)
	if err != nil {
		return nil, errors.New("could not create receiver address from provided param")
	}

	senderAddress, err := n.addrConverter.CreateAddressFromHex(senderHex)
	if err != nil {
		return nil, errors.New("could not create sender address from provided param")
	}

	signatureBytes, err := hex.DecodeString(signatureHex)
	if err != nil {
		return nil, errors.New("could not fetch signature bytes")
	}

	challengeBytes, err := hex.DecodeString(challenge)
	if err != nil {
		return nil, errors.New("could not fetch challenge bytes")
	}

	valAsBigInt, ok := big.NewInt(0).SetString(value, 10)
	if !ok {
		return nil, ErrInvalidValue
	}

	return &transaction.Transaction{
		Nonce:     nonce,
		Value:     valAsBigInt,
		RcvAddr:   receiverAddress.Bytes(),
		SndAddr:   senderAddress.Bytes(),
		GasPrice:  gasPrice,
		GasLimit:  gasLimit,
		Data:      data,
		Signature: signatureBytes,
		Challenge: challengeBytes,
	}, nil
}

//GetTransaction gets the transaction
func (n *Node) GetTransaction(hash string) (*transaction.Transaction, error) {
	return nil, fmt.Errorf("not yet implemented")
}

// GetCurrentPublicKey will return the current node's public key
func (n *Node) GetCurrentPublicKey() string {
	if n.txSignPubKey != nil {
		pkey, _ := n.txSignPubKey.ToByteArray()
		return fmt.Sprintf("%x", pkey)
	}
	return ""
}

// GetAccount will return acount details for a given address
func (n *Node) GetAccount(address string) (*state.Account, error) {
	if n.addrConverter == nil || n.addrConverter.IsInterfaceNil() {
		return nil, ErrNilAddressConverter
	}
	if n.accounts == nil || n.accounts.IsInterfaceNil() {
		return nil, ErrNilAccountsAdapter
	}

	addr, err := n.addrConverter.CreateAddressFromHex(address)
	if err != nil {
		return nil, err
	}

	accWrp, err := n.accounts.GetExistingAccount(addr)
	if err != nil {
		if err == state.ErrAccNotFound {
			return &state.Account{
				Balance:  big.NewInt(0),
				Nonce:    0,
				RootHash: nil,
				CodeHash: nil,
			}, nil
		}
		return nil, errors.New("could not fetch sender address from provided param: " + err.Error())
	}

	account, ok := accWrp.(*state.Account)
	if !ok {
		return nil, errors.New("account is not of type with balance and nonce")
	}

	return account, nil
}

// StartHeartbeat starts the node's heartbeat processing/signaling module
func (n *Node) StartHeartbeat(hbConfig config.HeartbeatConfig, versionNumber string, nodeDisplayName string) error {
	if !hbConfig.Enabled {
		return nil
	}

	err := n.checkConfigParams(hbConfig)
	if err != nil {
		return err
	}

	if n.messenger.HasTopicValidator(HeartbeatTopic) {
		return ErrValidatorAlreadySet
	}

	if !n.messenger.HasTopic(HeartbeatTopic) {
		err := n.messenger.CreateTopic(HeartbeatTopic, true)
		if err != nil {
			return err
		}
	}

	n.heartbeatSender, err = heartbeat.NewSender(
		n.messenger,
		n.singleSigner,
		n.privKey,
		n.marshalizer,
		HeartbeatTopic,
		n.shardCoordinator,
		versionNumber,
		nodeDisplayName,
	)
	if err != nil {
		return err
	}

	heartbeatStorageUnit := n.store.GetStorer(dataRetriever.HeartbeatUnit)
	heartBeatMsgProcessor, err := heartbeat.NewMessageProcessor(
		n.singleSigner,
		n.keyGen,
		n.marshalizer)
	if err != nil {
		return err
	}

	heartbeatStorer, err := storage.NewHeartbeatDbStorer(heartbeatStorageUnit, n.marshalizer)
	timer := &heartbeat.RealTimer{}
	n.heartbeatMonitor, err = heartbeat.NewMonitor(
		n.marshalizer,
		time.Second*time.Duration(hbConfig.DurationInSecToConsiderUnresponsive),
		n.initialNodesPubkeys,
		n.genesisTime,
		heartBeatMsgProcessor,
		heartbeatStorer,
		timer,
	)
	if err != nil {
		return err
	}

	err = n.heartbeatMonitor.SetAppStatusHandler(n.appStatusHandler)
	if err != nil {
		return err
	}

	err = n.messenger.RegisterMessageProcessor(HeartbeatTopic, n.heartbeatMonitor)
	if err != nil {
		return err
	}

	go n.startSendingHeartbeats(hbConfig)

	return nil
}

func (n *Node) checkConfigParams(config config.HeartbeatConfig) error {
	if config.DurationInSecToConsiderUnresponsive < 1 {
		return ErrNegativeDurationInSecToConsiderUnresponsive
	}
	if config.MaxTimeToWaitBetweenBroadcastsInSec < 1 {
		return ErrNegativeMaxTimeToWaitBetweenBroadcastsInSec
	}
	if config.MinTimeToWaitBetweenBroadcastsInSec < 1 {
		return ErrNegativeMinTimeToWaitBetweenBroadcastsInSec
	}
	if config.MaxTimeToWaitBetweenBroadcastsInSec <= config.MinTimeToWaitBetweenBroadcastsInSec {
		return ErrWrongValues
	}
	if config.DurationInSecToConsiderUnresponsive <= config.MaxTimeToWaitBetweenBroadcastsInSec {
		return ErrWrongValues
	}

	return nil
}

func (n *Node) startSendingHeartbeats(config config.HeartbeatConfig) {
	r := rand.New(rand.NewSource(time.Now().Unix()))

	for {
		diffSeconds := config.MaxTimeToWaitBetweenBroadcastsInSec - config.MinTimeToWaitBetweenBroadcastsInSec
		diffNanos := int64(diffSeconds) * time.Second.Nanoseconds()
		randomNanos := r.Int63n(diffNanos)
		timeToWait := time.Second*time.Duration(config.MinTimeToWaitBetweenBroadcastsInSec) + time.Duration(randomNanos)

		time.Sleep(timeToWait)

		err := n.heartbeatSender.SendHeartbeat()
		log.LogIfError(err)
	}
}

// GetHeartbeats returns the heartbeat status for each public key defined in genesis.json
func (n *Node) GetHeartbeats() []heartbeat.PubKeyHeartbeat {
	if n.heartbeatMonitor == nil {
		return nil
	}
	return n.heartbeatMonitor.GetHeartbeats()
}

// IsInterfaceNil returns true if there is no value under the interface
func (n *Node) IsInterfaceNil() bool {
	if n == nil {
		return true
	}
	return false
}<|MERGE_RESOLUTION|>--- conflicted
+++ resolved
@@ -390,11 +390,8 @@
 		n.shardCoordinator,
 		n.accounts,
 		n.bootstrapRoundIndex,
-<<<<<<< HEAD
 		n.blackListHandler,
-=======
 		n.messenger,
->>>>>>> 36674c25
 	)
 	if err != nil {
 		return nil, err
@@ -418,11 +415,8 @@
 		n.shardCoordinator,
 		n.accounts,
 		n.bootstrapRoundIndex,
-<<<<<<< HEAD
 		n.blackListHandler,
-=======
 		n.messenger,
->>>>>>> 36674c25
 	)
 
 	if err != nil {
