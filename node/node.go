--- conflicted
+++ resolved
@@ -931,121 +931,6 @@
 // StartHeartbeat starts the node's heartbeat processing/signaling module
 //TODO(next PR) remove the instantiation of the heartbeat component from here
 func (n *Node) StartHeartbeat(hbConfig config.HeartbeatConfig, versionNumber string, prefsConfig config.PreferencesConfig) error {
-<<<<<<< HEAD
-	if !hbConfig.Enabled {
-		return nil
-	}
-
-	err := n.checkConfigParams(hbConfig)
-	if err != nil {
-		return err
-	}
-
-	if n.messenger.HasTopicValidator(core.HeartbeatTopic) {
-		return ErrValidatorAlreadySet
-	}
-
-	if !n.messenger.HasTopic(core.HeartbeatTopic) {
-		err = n.messenger.CreateTopic(core.HeartbeatTopic, true)
-		if err != nil {
-			return err
-		}
-	}
-	argPeerTypeProvider := peer.ArgPeerTypeProvider{
-		NodesCoordinator:             n.nodesCoordinator,
-		EpochHandler:                 n.epochStartTrigger,
-		EpochStartEventNotifier:      n.epochStartRegistrationHandler,
-		ValidatorsProvider:           n.validatorsProvider,
-		CacheRefreshIntervalDuration: time.Duration(hbConfig.PeerTypeRefreshIntervalInSec) * time.Second,
-	}
-
-	peerTypeProvider, err := peer.NewPeerTypeProvider(argPeerTypeProvider)
-
-	if err != nil {
-		return err
-	}
-
-	argSender := heartbeat.ArgHeartbeatSender{
-		PeerMessenger:    n.messenger,
-		SingleSigner:     n.singleSigner,
-		PrivKey:          n.privKey,
-		Marshalizer:      n.internalMarshalizer,
-		Topic:            core.HeartbeatTopic,
-		ShardCoordinator: n.shardCoordinator,
-		PeerTypeProvider: peerTypeProvider,
-		StatusHandler:    n.appStatusHandler,
-		VersionNumber:    versionNumber,
-		NodeDisplayName:  prefsConfig.NodeDisplayName,
-		KeyBaseIdentity:  prefsConfig.Identity,
-		HardforkTrigger:  n.hardforkTrigger,
-	}
-
-	n.heartbeatSender, err = heartbeat.NewSender(argSender)
-	if err != nil {
-		return err
-	}
-
-	heartbeatStorageUnit := n.store.GetStorer(dataRetriever.HeartbeatUnit)
-
-	heartBeatMsgProcessor, err := heartbeat.NewMessageProcessor(
-		n.singleSigner,
-		n.keyGen,
-		n.internalMarshalizer,
-		n.networkShardingCollector,
-	)
-	if err != nil {
-		return err
-	}
-
-	heartbeatStorer, err := storage.NewHeartbeatDbStorer(heartbeatStorageUnit, n.internalMarshalizer)
-	if err != nil {
-		return err
-	}
-
-	timer := &heartbeat.RealTimer{}
-	netInputMarshalizer := n.internalMarshalizer
-	if n.sizeCheckDelta > 0 {
-		netInputMarshalizer = marshal.NewSizeCheckUnmarshalizer(n.internalMarshalizer, n.sizeCheckDelta)
-	}
-
-	allValidators, _, _ := n.getLatestValidators()
-	pubKeysMap := make(map[uint32][]string)
-	for shardID, valsInShard := range allValidators {
-		for _, val := range valsInShard {
-			pubKeysMap[shardID] = append(pubKeysMap[shardID], string(val.PublicKey))
-		}
-	}
-
-	argMonitor := heartbeat.ArgHeartbeatMonitor{
-		Marshalizer:                        netInputMarshalizer,
-		MaxDurationPeerUnresponsive:        time.Second * time.Duration(hbConfig.DurationInSecToConsiderUnresponsive),
-		PubKeysMap:                         pubKeysMap,
-		GenesisTime:                        n.genesisTime,
-		MessageHandler:                     heartBeatMsgProcessor,
-		Storer:                             heartbeatStorer,
-		PeerTypeProvider:                   peerTypeProvider,
-		Timer:                              timer,
-		AntifloodHandler:                   n.inputAntifloodHandler,
-		HardforkTrigger:                    n.hardforkTrigger,
-		PeerBlackListHandler:               n.peerBlackListHandler,
-		ValidatorPubkeyConverter:           n.validatorPubkeyConverter,
-		HbmiRefreshIntervalInSec:           hbConfig.HbmiRefreshIntervalInSec,
-		HideInactiveValidatorIntervalInSec: hbConfig.HideInactiveValidatorIntervalInSec,
-	}
-	n.heartbeatMonitor, err = heartbeat.NewMonitor(argMonitor)
-	if err != nil {
-		return err
-	}
-
-	err = n.heartbeatMonitor.SetAppStatusHandler(n.appStatusHandler)
-	if err != nil {
-		return err
-	}
-
-	err = n.messenger.RegisterMessageProcessor(core.HeartbeatTopic, n.heartbeatMonitor)
-	if err != nil {
-		return err
-=======
 	arg := componentHandler.ArgHeartbeat{
 		HeartbeatConfig:          hbConfig,
 		PrefsConfig:              prefsConfig,
@@ -1070,7 +955,6 @@
 		VersionNumber:            versionNumber,
 		PeerShardMapper:          n.networkShardingCollector,
 		SizeCheckDelta:           n.sizeCheckDelta,
->>>>>>> 8fec829a
 	}
 
 	var err error
