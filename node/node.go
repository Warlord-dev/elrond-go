--- conflicted
+++ resolved
@@ -55,7 +55,6 @@
 // Node is a structure that passes the configuration parameters and initializes
 //  required services as requested
 type Node struct {
-<<<<<<< HEAD
 	internalMarshalizer           marshal.Marshalizer
 	vmMarshalizer                 marshal.Marshalizer
 	txSignMarshalizer             marshal.Marshalizer
@@ -82,34 +81,7 @@
 	appStatusHandler              core.AppStatusHandler
 	validatorStatistics           process.ValidatorStatisticsProcessor
 	hardforkTrigger               HardforkTrigger
-=======
-	internalMarshalizer      marshal.Marshalizer
-	vmMarshalizer            marshal.Marshalizer
-	txSignMarshalizer        marshal.Marshalizer
-	ctx                      context.Context
-	hasher                   hashing.Hasher
-	feeHandler               process.FeeHandler
-	initialNodesPubkeys      map[uint32][]string
-	roundDuration            uint64
-	consensusGroupSize       int
-	messenger                P2PMessenger
-	syncTimer                ntp.SyncTimer
-	rounder                  consensus.Rounder
-	blockProcessor           process.BlockProcessor
-	genesisTime              time.Time
-	epochStartTrigger        epochStart.TriggerHandler
-	epochStartSubscriber     epochStart.EpochStartSubscriber
-	accounts                 state.AccountsAdapter
-	addrConverter            state.AddressConverter
-	uint64ByteSliceConverter typeConverters.Uint64ByteSliceConverter
-	interceptorsContainer    process.InterceptorsContainer
-	resolversFinder          dataRetriever.ResolversFinder
-	heartbeatMonitor         *heartbeat.Monitor
-	heartbeatSender          *heartbeat.Sender
-	appStatusHandler         core.AppStatusHandler
-	validatorStatistics      process.ValidatorStatisticsProcessor
-	validatorsProvider       process.ValidatorsProvider
->>>>>>> 1e9fd5ab
+	validatorsProvider       	  process.ValidatorsProvider
 
 	pubKey            crypto.PublicKey
 	privKey           crypto.PrivateKey
