--- conflicted
+++ resolved
@@ -113,17 +113,11 @@
 	requestedItemsHandler dataRetriever.RequestedItemsHandler
 	headerSigVerifier     spos.RandSeedVerifier
 
-<<<<<<< HEAD
 	chainID      []byte
-	blockTracker process.BlockTracker
-=======
-	chainID           []byte
-	blockTracker      process.BlockTracker
-	pendingMiniBlocks process.PendingMiniBlocksHandler
+	blockTracker process.BlockTrackerpendingMiniBlocks process.PendingMiniBlocksHandler
 
 	txStorageSize  uint32
 	sizeCheckDelta uint32
->>>>>>> 598b9af8
 }
 
 // ApplyOptions can set up different configurable options of a Node instance
