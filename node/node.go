package node

import (
	"context"
	"encoding/hex"
	"errors"
	"fmt"
	"math/big"
	"math/rand"
	"sync/atomic"
	"time"

	logger "github.com/ElrondNetwork/elrond-go-logger"
	"github.com/ElrondNetwork/elrond-go/config"
	"github.com/ElrondNetwork/elrond-go/consensus"
	"github.com/ElrondNetwork/elrond-go/consensus/chronology"
	"github.com/ElrondNetwork/elrond-go/consensus/spos"
	"github.com/ElrondNetwork/elrond-go/consensus/spos/sposFactory"
	"github.com/ElrondNetwork/elrond-go/core"
	"github.com/ElrondNetwork/elrond-go/core/check"
	"github.com/ElrondNetwork/elrond-go/core/indexer"
	"github.com/ElrondNetwork/elrond-go/core/partitioning"
	"github.com/ElrondNetwork/elrond-go/crypto"
	"github.com/ElrondNetwork/elrond-go/data"
	"github.com/ElrondNetwork/elrond-go/data/state"
	"github.com/ElrondNetwork/elrond-go/data/transaction"
	"github.com/ElrondNetwork/elrond-go/data/typeConverters"
	"github.com/ElrondNetwork/elrond-go/dataRetriever"
	"github.com/ElrondNetwork/elrond-go/epochStart"
	"github.com/ElrondNetwork/elrond-go/hashing"
	"github.com/ElrondNetwork/elrond-go/marshal"
	"github.com/ElrondNetwork/elrond-go/node/heartbeat"
	"github.com/ElrondNetwork/elrond-go/node/heartbeat/storage"
	"github.com/ElrondNetwork/elrond-go/ntp"
	"github.com/ElrondNetwork/elrond-go/p2p"
	"github.com/ElrondNetwork/elrond-go/process"
	"github.com/ElrondNetwork/elrond-go/process/dataValidators"
	"github.com/ElrondNetwork/elrond-go/process/factory"
	"github.com/ElrondNetwork/elrond-go/process/sync"
	"github.com/ElrondNetwork/elrond-go/process/sync/storageBootstrap"
	procTx "github.com/ElrondNetwork/elrond-go/process/transaction"
	"github.com/ElrondNetwork/elrond-go/sharding"
	"github.com/ElrondNetwork/elrond-go/statusHandler"
)

// SendTransactionsPipe is the pipe used for sending new transactions
const SendTransactionsPipe = "send transactions pipe"

var log = logger.GetOrCreate("node")

// Option represents a functional configuration parameter that can operate
//  over the None struct.
type Option func(*Node) error

// Node is a structure that passes the configuration parameters and initializes
//  required services as requested
type Node struct {
	internalMarshalizer           marshal.Marshalizer
	vmMarshalizer                 marshal.Marshalizer
	txSignMarshalizer             marshal.Marshalizer
	ctx                           context.Context
	hasher                        hashing.Hasher
	feeHandler                    process.FeeHandler
	initialNodesPubkeys           map[uint32][]string
	roundDuration                 uint64
	consensusGroupSize            int
	messenger                     P2PMessenger
	syncTimer                     ntp.SyncTimer
	rounder                       consensus.Rounder
	blockProcessor                process.BlockProcessor
	genesisTime                   time.Time
	epochStartTrigger             epochStart.TriggerHandler
	epochStartRegistrationHandler epochStart.RegistrationHandler
	accounts                      state.AccountsAdapter
	addrConverter                 state.AddressConverter
	uint64ByteSliceConverter      typeConverters.Uint64ByteSliceConverter
	interceptorsContainer         process.InterceptorsContainer
	resolversFinder               dataRetriever.ResolversFinder
	peerBlackListHandler          process.BlackListHandler
	heartbeatMonitor              *heartbeat.Monitor
	heartbeatSender               *heartbeat.Sender
	appStatusHandler              core.AppStatusHandler
	validatorStatistics           process.ValidatorStatisticsProcessor
	hardforkTrigger               HardforkTrigger
	validatorsProvider            process.ValidatorsProvider
	whiteListHandler              process.WhiteListHandler

	pubKey            crypto.PublicKey
	privKey           crypto.PrivateKey
	keyGen            crypto.KeyGenerator
	keyGenForAccounts crypto.KeyGenerator
	singleSigner      crypto.SingleSigner
	txSingleSigner    crypto.SingleSigner
	multiSigner       crypto.MultiSigner
	forkDetector      process.ForkDetector

	blkc             data.ChainHandler
	dataPool         dataRetriever.PoolsHolder
	store            dataRetriever.StorageService
	shardCoordinator sharding.Coordinator
	nodesCoordinator sharding.NodesCoordinator

	networkShardingCollector NetworkShardingCollector

	consensusTopic string
	consensusType  string

	isRunning                bool
	currentSendingGoRoutines int32
	bootstrapRoundIndex      uint64

	indexer                indexer.Indexer
	blocksBlackListHandler process.BlackListHandler
	bootStorer             process.BootStorer
	requestedItemsHandler  dataRetriever.RequestedItemsHandler
	headerSigVerifier      spos.RandSeedVerifier

	chainID                  []byte
	blockTracker             process.BlockTracker
	pendingMiniBlocksHandler process.PendingMiniBlocksHandler

	txStorageSize  uint32
	sizeCheckDelta uint32

	requestHandler process.RequestHandler

	inputAntifloodHandler P2PAntifloodHandler
	txAcumulator          Accumulator

<<<<<<< HEAD
	chanStopNodeProcess chan bool
=======
	signatureSize int
	publicKeySize int
>>>>>>> f2f39517
}

// ApplyOptions can set up different configurable options of a Node instance
func (n *Node) ApplyOptions(opts ...Option) error {
	if n.IsRunning() {
		return errors.New("cannot apply options while node is running")
	}
	for _, opt := range opts {
		err := opt(n)
		if err != nil {
			return errors.New("error applying option: " + err.Error())
		}
	}
	return nil
}

// NewNode creates a new Node instance
func NewNode(opts ...Option) (*Node, error) {
	node := &Node{
		ctx:                      context.Background(),
		currentSendingGoRoutines: 0,
		appStatusHandler:         statusHandler.NewNilStatusHandler(),
	}
	for _, opt := range opts {
		err := opt(node)
		if err != nil {
			return nil, errors.New("error applying option: " + err.Error())
		}
	}

	return node, nil
}

// GetAppStatusHandler will return the current status handler
func (n *Node) GetAppStatusHandler() core.AppStatusHandler {
	return n.appStatusHandler
}

// IsRunning will return the current state of the node
func (n *Node) IsRunning() bool {
	return n.isRunning
}

// TODO: delete useles IsRunning, Start and Stop - too many usages in tests for this PR.

// Start will set up the Node state as running
func (n *Node) Start() {
	n.isRunning = true
}

// Stop closes the messenger and undos everything done in Start
func (n *Node) Stop() error {
	if !n.IsRunning() {
		return nil
	}

	return nil
}

// CreateShardedStores instantiate sharded cachers for Transactions and Headers
func (n *Node) CreateShardedStores() error {
	if n.shardCoordinator == nil {
		return ErrNilShardCoordinator
	}

	if n.dataPool == nil {
		return ErrNilDataPool
	}

	transactionsDataStore := n.dataPool.Transactions()
	headersDataStore := n.dataPool.Headers()

	if transactionsDataStore == nil {
		return errors.New("nil transaction sharded data store")
	}

	if headersDataStore == nil {
		return errors.New("nil header sharded data store")
	}

	shards := n.shardCoordinator.NumberOfShards()
	currentShardId := n.shardCoordinator.SelfId()

	transactionsDataStore.CreateShardStore(process.ShardCacherIdentifier(currentShardId, currentShardId))
	for i := uint32(0); i < shards; i++ {
		if i == n.shardCoordinator.SelfId() {
			continue
		}
		transactionsDataStore.CreateShardStore(process.ShardCacherIdentifier(i, currentShardId))
		transactionsDataStore.CreateShardStore(process.ShardCacherIdentifier(currentShardId, i))
	}

	return nil
}

// StartConsensus will start the consensus service for the current node
func (n *Node) StartConsensus() error {
	isGenesisBlockNotInitialized := len(n.blkc.GetGenesisHeaderHash()) == 0 ||
		check.IfNil(n.blkc.GetGenesisHeader())
	if isGenesisBlockNotInitialized {
		return ErrGenesisBlockNotInitialized
	}

	chronologyHandler, err := n.createChronologyHandler(n.rounder, n.appStatusHandler)
	if err != nil {
		return err
	}

	bootstrapper, err := n.createBootstrapper(n.rounder)
	if err != nil {
		return err
	}

	err = bootstrapper.SetStatusHandler(n.GetAppStatusHandler())
	if err != nil {
		log.Debug("cannot set app status handler for shard bootstrapper")
	}

	bootstrapper.StartSync()
	epoch := uint32(0)
	crtBlockHeader := n.blkc.GetCurrentBlockHeader()
	if !check.IfNil(crtBlockHeader) {
		epoch = crtBlockHeader.GetEpoch()
	}
	log.Info("starting consensus", "epoch", epoch)

	consensusState, err := n.createConsensusState(epoch)
	if err != nil {
		return err
	}

	consensusService, err := sposFactory.GetConsensusCoreFactory(n.consensusType)
	if err != nil {
		return err
	}

	broadcastMessenger, err := sposFactory.GetBroadcastMessenger(
		n.internalMarshalizer,
		n.messenger,
		n.shardCoordinator,
		n.privKey,
		n.singleSigner)

	if err != nil {
		return err
	}

	netInputMarshalizer := n.internalMarshalizer
	if n.sizeCheckDelta > 0 {
		netInputMarshalizer = marshal.NewSizeCheckUnmarshalizer(n.internalMarshalizer, n.sizeCheckDelta)
	}

	workerArgs := &spos.WorkerArgs{
		ConsensusService:         consensusService,
		BlockChain:               n.blkc,
		BlockProcessor:           n.blockProcessor,
		Bootstrapper:             bootstrapper,
		BroadcastMessenger:       broadcastMessenger,
		ConsensusState:           consensusState,
		ForkDetector:             n.forkDetector,
		KeyGenerator:             n.keyGen,
		Marshalizer:              netInputMarshalizer,
		Hasher:                   n.hasher,
		Rounder:                  n.rounder,
		ShardCoordinator:         n.shardCoordinator,
		SingleSigner:             n.singleSigner,
		SyncTimer:                n.syncTimer,
		HeaderSigVerifier:        n.headerSigVerifier,
		ChainID:                  n.chainID,
		NetworkShardingCollector: n.networkShardingCollector,
		AntifloodHandler:         n.inputAntifloodHandler,
		PoolAdder:                n.dataPool.MiniBlocks(),
		SignatureSize:            n.signatureSize,
		PublicKeySize:            n.publicKeySize,
	}

	worker, err := spos.NewWorker(workerArgs)
	if err != nil {
		return err
	}

	n.dataPool.Headers().RegisterHandler(worker.ReceivedHeader)

	err = n.createConsensusTopic(worker)
	if err != nil {
		return err
	}

	consensusArgs := &spos.ConsensusCoreArgs{
		BlockChain:                    n.blkc,
		BlockProcessor:                n.blockProcessor,
		Bootstrapper:                  bootstrapper,
		BroadcastMessenger:            broadcastMessenger,
		ChronologyHandler:             chronologyHandler,
		Hasher:                        n.hasher,
		Marshalizer:                   n.internalMarshalizer,
		BlsPrivateKey:                 n.privKey,
		BlsSingleSigner:               n.singleSigner,
		MultiSigner:                   n.multiSigner,
		Rounder:                       n.rounder,
		ShardCoordinator:              n.shardCoordinator,
		NodesCoordinator:              n.nodesCoordinator,
		SyncTimer:                     n.syncTimer,
		EpochStartRegistrationHandler: n.epochStartRegistrationHandler,
		AntifloodHandler:              n.inputAntifloodHandler,
	}

	consensusDataContainer, err := spos.NewConsensusCore(
		consensusArgs,
	)
	if err != nil {
		return err
	}

	fct, err := sposFactory.GetSubroundsFactory(
		consensusDataContainer,
		consensusState,
		worker,
		n.consensusType,
		n.appStatusHandler,
		n.indexer,
		n.chainID,
	)
	if err != nil {
		return err
	}

	err = fct.GenerateSubrounds()
	if err != nil {
		return err
	}

	go chronologyHandler.StartRounds()

	return nil
}

// GetBalance gets the balance for a specific address
func (n *Node) GetBalance(addressHex string) (*big.Int, error) {
	if n.addrConverter == nil || n.addrConverter.IsInterfaceNil() || n.accounts == nil || n.accounts.IsInterfaceNil() {
		return nil, errors.New("initialize AccountsAdapter and AddressConverter first")
	}

	address, err := n.addrConverter.CreateAddressFromHex(addressHex)
	if err != nil {
		return nil, errors.New("invalid address, could not decode from hex: " + err.Error())
	}
	accWrp, err := n.accounts.GetExistingAccount(address)
	if err != nil {
		return nil, errors.New("could not fetch sender address from provided param: " + err.Error())
	}

	if accWrp == nil || accWrp.IsInterfaceNil() {
		return big.NewInt(0), nil
	}

	account, ok := accWrp.(state.UserAccountHandler)
	if !ok {
		return big.NewInt(0), nil
	}

	return account.GetBalance(), nil
}

// createChronologyHandler method creates a chronology object
func (n *Node) createChronologyHandler(rounder consensus.Rounder, appStatusHandler core.AppStatusHandler) (consensus.ChronologyHandler, error) {
	chr, err := chronology.NewChronology(
		n.genesisTime,
		rounder,
		n.syncTimer,
	)

	if err != nil {
		return nil, err
	}

	err = chr.SetAppStatusHandler(appStatusHandler)
	if err != nil {
		return nil, err
	}

	return chr, nil
}

//TODO move this func in structs.go
func (n *Node) createBootstrapper(rounder consensus.Rounder) (process.Bootstrapper, error) {
	if n.shardCoordinator.SelfId() < n.shardCoordinator.NumberOfShards() {
		return n.createShardBootstrapper(rounder)
	}

	if n.shardCoordinator.SelfId() == core.MetachainShardId {
		return n.createMetaChainBootstrapper(rounder)
	}

	return nil, sharding.ErrShardIdOutOfRange
}

func (n *Node) createShardBootstrapper(rounder consensus.Rounder) (process.Bootstrapper, error) {
	argsBaseStorageBootstrapper := storageBootstrap.ArgsBaseStorageBootstrapper{
		ResolversFinder:     n.resolversFinder,
		BootStorer:          n.bootStorer,
		ForkDetector:        n.forkDetector,
		BlockProcessor:      n.blockProcessor,
		ChainHandler:        n.blkc,
		Marshalizer:         n.internalMarshalizer,
		Store:               n.store,
		Uint64Converter:     n.uint64ByteSliceConverter,
		BootstrapRoundIndex: n.bootstrapRoundIndex,
		ShardCoordinator:    n.shardCoordinator,
		NodesCoordinator:    n.nodesCoordinator,
		EpochStartTrigger:   n.epochStartTrigger,
		BlockTracker:        n.blockTracker,
	}

	argsShardStorageBootstrapper := storageBootstrap.ArgsShardStorageBootstrapper{
		ArgsBaseStorageBootstrapper: argsBaseStorageBootstrapper,
	}

	shardStorageBootstrapper, err := storageBootstrap.NewShardStorageBootstrapper(argsShardStorageBootstrapper)
	if err != nil {
		return nil, err
	}

	resolver, err := n.resolversFinder.IntraShardResolver(factory.MiniBlocksTopic)
	if err != nil {
		keys := n.resolversFinder.ResolverKeys()
		log.Warn("existing resolvers", "resolvers", keys)

		return nil, err
	}

	miniBlocksResolver, ok := resolver.(process.MiniBlocksResolver)
	if !ok {
		return nil, process.ErrWrongTypeAssertion
	}

	argsBaseBootstrapper := sync.ArgBaseBootstrapper{
		PoolsHolder:         n.dataPool,
		Store:               n.store,
		ChainHandler:        n.blkc,
		Rounder:             rounder,
		BlockProcessor:      n.blockProcessor,
		WaitTime:            n.rounder.TimeDuration(),
		Hasher:              n.hasher,
		Marshalizer:         n.internalMarshalizer,
		ForkDetector:        n.forkDetector,
		RequestHandler:      n.requestHandler,
		ShardCoordinator:    n.shardCoordinator,
		Accounts:            n.accounts,
		BlackListHandler:    n.blocksBlackListHandler,
		NetworkWatcher:      n.messenger,
		BootStorer:          n.bootStorer,
		StorageBootstrapper: shardStorageBootstrapper,
		EpochHandler:        n.epochStartTrigger,
		MiniBlocksResolver:  miniBlocksResolver,
		Uint64Converter:     n.uint64ByteSliceConverter,
	}

	argsShardBootstrapper := sync.ArgShardBootstrapper{
		ArgBaseBootstrapper: argsBaseBootstrapper,
	}

	bootstrap, err := sync.NewShardBootstrap(argsShardBootstrapper)
	if err != nil {
		return nil, err
	}

	return bootstrap, nil
}

func (n *Node) createMetaChainBootstrapper(rounder consensus.Rounder) (process.Bootstrapper, error) {
	argsBaseStorageBootstrapper := storageBootstrap.ArgsBaseStorageBootstrapper{
		ResolversFinder:     n.resolversFinder,
		BootStorer:          n.bootStorer,
		ForkDetector:        n.forkDetector,
		BlockProcessor:      n.blockProcessor,
		ChainHandler:        n.blkc,
		Marshalizer:         n.internalMarshalizer,
		Store:               n.store,
		Uint64Converter:     n.uint64ByteSliceConverter,
		BootstrapRoundIndex: n.bootstrapRoundIndex,
		ShardCoordinator:    n.shardCoordinator,
		NodesCoordinator:    n.nodesCoordinator,
		EpochStartTrigger:   n.epochStartTrigger,
		BlockTracker:        n.blockTracker,
	}

	argsMetaStorageBootstrapper := storageBootstrap.ArgsMetaStorageBootstrapper{
		ArgsBaseStorageBootstrapper: argsBaseStorageBootstrapper,
		PendingMiniBlocksHandler:    n.pendingMiniBlocksHandler,
	}

	metaStorageBootstrapper, err := storageBootstrap.NewMetaStorageBootstrapper(argsMetaStorageBootstrapper)
	if err != nil {
		return nil, err
	}

	resolver, err := n.resolversFinder.IntraShardResolver(factory.MiniBlocksTopic)
	if err != nil {
		keys := n.resolversFinder.ResolverKeys()
		log.Warn("existing resolvers", "resolvers", keys)

		return nil, err
	}

	miniBlocksResolver, ok := resolver.(process.MiniBlocksResolver)
	if !ok {
		return nil, process.ErrWrongTypeAssertion
	}

	argsBaseBootstrapper := sync.ArgBaseBootstrapper{
		PoolsHolder:         n.dataPool,
		Store:               n.store,
		ChainHandler:        n.blkc,
		Rounder:             rounder,
		BlockProcessor:      n.blockProcessor,
		WaitTime:            n.rounder.TimeDuration(),
		Hasher:              n.hasher,
		Marshalizer:         n.internalMarshalizer,
		ForkDetector:        n.forkDetector,
		RequestHandler:      n.requestHandler,
		ShardCoordinator:    n.shardCoordinator,
		Accounts:            n.accounts,
		BlackListHandler:    n.blocksBlackListHandler,
		NetworkWatcher:      n.messenger,
		BootStorer:          n.bootStorer,
		StorageBootstrapper: metaStorageBootstrapper,
		EpochHandler:        n.epochStartTrigger,
		MiniBlocksResolver:  miniBlocksResolver,
		Uint64Converter:     n.uint64ByteSliceConverter,
	}

	argsMetaBootstrapper := sync.ArgMetaBootstrapper{
		ArgBaseBootstrapper: argsBaseBootstrapper,
		EpochBootstrapper:   n.epochStartTrigger,
	}

	bootstrap, err := sync.NewMetaBootstrap(argsMetaBootstrapper)
	if err != nil {
		return nil, err
	}

	return bootstrap, nil
}

// createConsensusState method creates a consensusState object
func (n *Node) createConsensusState(epoch uint32) (*spos.ConsensusState, error) {
	selfId, err := n.pubKey.ToByteArray()
	if err != nil {
		return nil, err
	}

	eligibleNodesPubKeys, err := n.nodesCoordinator.GetConsensusWhitelistedNodes(epoch)
	if err != nil {
		return nil, err
	}

	roundConsensus := spos.NewRoundConsensus(
		eligibleNodesPubKeys,
		n.consensusGroupSize,
		string(selfId))

	roundConsensus.ResetRoundState()

	roundThreshold := spos.NewRoundThreshold()

	roundStatus := spos.NewRoundStatus()
	roundStatus.ResetRoundStatus()

	consensusState := spos.NewConsensusState(
		roundConsensus,
		roundThreshold,
		roundStatus)

	return consensusState, nil
}

// createConsensusTopic creates a consensus topic for node
func (n *Node) createConsensusTopic(messageProcessor p2p.MessageProcessor) error {
	if check.IfNil(n.shardCoordinator) {
		return ErrNilShardCoordinator
	}
	if check.IfNil(messageProcessor) {
		return ErrNilMessenger
	}

	n.consensusTopic = core.ConsensusTopic + n.shardCoordinator.CommunicationIdentifier(n.shardCoordinator.SelfId())
	if n.messenger.HasTopicValidator(n.consensusTopic) {
		return ErrValidatorAlreadySet
	}

	if !n.messenger.HasTopic(n.consensusTopic) {
		err := n.messenger.CreateTopic(n.consensusTopic, true)
		if err != nil {
			return err
		}
	}

	return n.messenger.RegisterMessageProcessor(n.consensusTopic, messageProcessor)
}

// SendBulkTransactions sends the provided transactions as a bulk, optimizing transfer between nodes
func (n *Node) SendBulkTransactions(txs []*transaction.Transaction) (uint64, error) {
	if len(txs) == 0 {
		return 0, ErrNoTxToProcess
	}

	n.addTransactionsToSendPipe(txs)

	return uint64(len(txs)), nil
}

func (n *Node) addTransactionsToSendPipe(txs []*transaction.Transaction) {
	if check.IfNil(n.txAcumulator) {
		log.Error("node has a nil tx accumulator instance")
		return
	}

	for _, tx := range txs {
		n.txAcumulator.AddData(tx)
	}
}

func (n *Node) sendFromTxAccumulator() {
	outputChannel := n.txAcumulator.OutputChannel()

	for objs := range outputChannel {
		//this will read continuously until the chan is closed

		if len(objs) == 0 {
			continue
		}

		txs := make([]*transaction.Transaction, 0, len(objs))
		for _, obj := range objs {
			tx, ok := obj.(*transaction.Transaction)
			if !ok {
				continue
			}

			txs = append(txs, tx)
		}

		n.sendBulkTransactions(txs)
	}
}

// sendBulkTransactions sends the provided transactions as a bulk, optimizing transfer between nodes
func (n *Node) sendBulkTransactions(txs []*transaction.Transaction) {
	transactionsByShards := make(map[uint32][][]byte)

	for _, tx := range txs {
		senderShardId, err := n.getSenderShardId(tx)
		if err != nil {
			continue
		}

		marshalizedTx, err := n.internalMarshalizer.Marshal(tx)
		if err != nil {
			continue
		}

		transactionsByShards[senderShardId] = append(transactionsByShards[senderShardId], marshalizedTx)
	}

	numOfSentTxs := uint64(0)
	for shardId, txsForShard := range transactionsByShards {
		err := n.sendBulkTransactionsFromShard(txsForShard, shardId)
		if err != nil {
			log.Debug("sendBulkTransactionsFromShard", "error", err.Error())
		} else {
			numOfSentTxs += uint64(len(txsForShard))
		}
	}
}

func (n *Node) getSenderShardId(tx *transaction.Transaction) (uint32, error) {
	senderBytes, err := n.addrConverter.CreateAddressFromPublicKeyBytes(tx.SndAddr)
	if err != nil {
		return 0, err
	}

	senderShardId := n.shardCoordinator.ComputeId(senderBytes)
	if senderShardId != n.shardCoordinator.SelfId() {
		return senderShardId, nil
	}

	//tx is cross-shard with self, send it on the [transaction topic]_self_cross directly so it will
	//traverse the network only once
	recvBytes, err := n.addrConverter.CreateAddressFromPublicKeyBytes(tx.RcvAddr)
	if err != nil {
		return 0, err
	}

	return n.shardCoordinator.ComputeId(recvBytes), nil
}

// ValidateTransaction will validate a transaction
func (n *Node) ValidateTransaction(tx *transaction.Transaction) error {
	txValidator, err := dataValidators.NewTxValidator(
		n.accounts,
		n.shardCoordinator,
		n.whiteListHandler,
		core.MaxTxNonceDeltaAllowed,
	)
	if err != nil {
		return nil
	}

	marshalizedTx, err := n.internalMarshalizer.Marshal(tx)
	if err != nil {
		return err
	}

	intTx, err := procTx.NewInterceptedTransaction(
		marshalizedTx,
		n.internalMarshalizer,
		n.txSignMarshalizer,
		n.hasher,
		n.keyGenForAccounts,
		n.txSingleSigner,
		n.addrConverter,
		n.shardCoordinator,
		n.feeHandler,
	)
	if err != nil {
		return err
	}

	err = intTx.CheckValidity()
	if err != nil {
		return err
	}

	err = txValidator.CheckTxValidity(intTx)
	if errors.Is(err, process.ErrAccountNotFound) {
		// we allow the broadcast of provided transaction even if that transaction is not targeted on the current shard
		return nil
	}

	return err
}

func (n *Node) sendBulkTransactionsFromShard(transactions [][]byte, senderShardId uint32) error {
	dataPacker, err := partitioning.NewSimpleDataPacker(n.internalMarshalizer)
	if err != nil {
		return err
	}

	//the topic identifier is made of the current shard id and sender's shard id
	identifier := factory.TransactionTopic + n.shardCoordinator.CommunicationIdentifier(senderShardId)

	packets, err := dataPacker.PackDataInChunks(transactions, core.MaxBulkTransactionSize)
	if err != nil {
		return err
	}

	atomic.AddInt32(&n.currentSendingGoRoutines, int32(len(packets)))
	for _, buff := range packets {
		go func(bufferToSend []byte) {
			err = n.messenger.BroadcastOnChannelBlocking(
				SendTransactionsPipe,
				identifier,
				bufferToSend,
			)
			if err != nil {
				log.Debug("BroadcastOnChannelBlocking", "error", err.Error())
			}

			atomic.AddInt32(&n.currentSendingGoRoutines, -1)
		}(buff)
	}

	return nil
}

// CreateTransaction will return a transaction from all the required fields
func (n *Node) CreateTransaction(
	nonce uint64,
	value string,
	receiverHex string,
	senderHex string,
	gasPrice uint64,
	gasLimit uint64,
	dataField []byte,
	signatureHex string,
) (*transaction.Transaction, []byte, error) {

	if check.IfNil(n.addrConverter) {
		return nil, nil, ErrNilAddressConverter
	}
	if check.IfNil(n.accounts) {
		return nil, nil, ErrNilAccountsAdapter
	}

	receiverAddress, err := n.addrConverter.CreateAddressFromHex(receiverHex)
	if err != nil {
		return nil, nil, errors.New("could not create receiver address from provided param")
	}

	senderAddress, err := n.addrConverter.CreateAddressFromHex(senderHex)
	if err != nil {
		return nil, nil, errors.New("could not create sender address from provided param")
	}

	signatureBytes, err := hex.DecodeString(signatureHex)
	if err != nil {
		return nil, nil, errors.New("could not fetch signature bytes")
	}

	valAsBigInt, ok := big.NewInt(0).SetString(value, 10)
	if !ok {
		return nil, nil, ErrInvalidValue
	}

	tx := &transaction.Transaction{
		Nonce:     nonce,
		Value:     valAsBigInt,
		RcvAddr:   receiverAddress.Bytes(),
		SndAddr:   senderAddress.Bytes(),
		GasPrice:  gasPrice,
		GasLimit:  gasLimit,
		Data:      dataField,
		Signature: signatureBytes,
	}

	var txHash []byte
	txHash, err = core.CalculateHash(n.internalMarshalizer, n.hasher, tx)
	if err != nil {
		return nil, nil, err
	}

	return tx, txHash, nil
}

//GetTransaction gets the transaction
func (n *Node) GetTransaction(_ string) (*transaction.Transaction, error) {
	return nil, fmt.Errorf("not yet implemented")
}

// GetAccount will return account details for a given address
func (n *Node) GetAccount(address string) (state.UserAccountHandler, error) {
	if n.addrConverter == nil || n.addrConverter.IsInterfaceNil() {
		return nil, ErrNilAddressConverter
	}
	if n.accounts == nil || n.accounts.IsInterfaceNil() {
		return nil, ErrNilAccountsAdapter
	}

	addr, err := n.addrConverter.CreateAddressFromHex(address)
	if err != nil {
		return nil, err
	}

	accWrp, err := n.accounts.GetExistingAccount(addr)
	if err != nil {
		if err == state.ErrAccNotFound {
			return state.NewUserAccount(addr)
		}
		return nil, errors.New("could not fetch sender address from provided param: " + err.Error())
	}

	account, ok := accWrp.(state.UserAccountHandler)
	if !ok {
		return nil, errors.New("account is not of type with balance and nonce")
	}

	return account, nil
}

// StartHeartbeat starts the node's heartbeat processing/signaling module
func (n *Node) StartHeartbeat(hbConfig config.HeartbeatConfig, versionNumber string, nodeDisplayName string) error {
	if !hbConfig.Enabled {
		return nil
	}

	err := n.checkConfigParams(hbConfig)
	if err != nil {
		return err
	}

	if n.messenger.HasTopicValidator(core.HeartbeatTopic) {
		return ErrValidatorAlreadySet
	}

	if !n.messenger.HasTopic(core.HeartbeatTopic) {
		err = n.messenger.CreateTopic(core.HeartbeatTopic, true)
		if err != nil {
			return err
		}
	}

	peerTypeProvider, err := sharding.NewPeerTypeProvider(n.nodesCoordinator, n.epochStartTrigger, n.epochStartRegistrationHandler)
	if err != nil {
		return err
	}

	argSender := heartbeat.ArgHeartbeatSender{
		PeerMessenger:    n.messenger,
		SingleSigner:     n.singleSigner,
		PrivKey:          n.privKey,
		Marshalizer:      n.internalMarshalizer,
		Topic:            core.HeartbeatTopic,
		ShardCoordinator: n.shardCoordinator,
		PeerTypeProvider: peerTypeProvider,
		StatusHandler:    n.appStatusHandler,
		VersionNumber:    versionNumber,
		NodeDisplayName:  nodeDisplayName,
		HardforkTrigger:  n.hardforkTrigger,
	}

	n.heartbeatSender, err = heartbeat.NewSender(argSender)
	if err != nil {
		return err
	}

	heartbeatStorageUnit := n.store.GetStorer(dataRetriever.HeartbeatUnit)

	heartBeatMsgProcessor, err := heartbeat.NewMessageProcessor(
		n.singleSigner,
		n.keyGen,
		n.internalMarshalizer,
		n.networkShardingCollector,
	)
	if err != nil {
		return err
	}

	heartbeatStorer, err := storage.NewHeartbeatDbStorer(heartbeatStorageUnit, n.internalMarshalizer)
	if err != nil {
		return err
	}

	timer := &heartbeat.RealTimer{}
	netInputMarshalizer := n.internalMarshalizer
	if n.sizeCheckDelta > 0 {
		netInputMarshalizer = marshal.NewSizeCheckUnmarshalizer(n.internalMarshalizer, n.sizeCheckDelta)
	}

	allValidators, _, _ := n.getLatestValidators()
	pubKeysMap := make(map[uint32][]string)
	for shardID, valsInShard := range allValidators {
		for _, val := range valsInShard {
			pubKeysMap[shardID] = append(pubKeysMap[shardID], string(val.PublicKey))
		}
	}

	argMonitor := heartbeat.ArgHeartbeatMonitor{
		Marshalizer:                 netInputMarshalizer,
		MaxDurationPeerUnresponsive: time.Second * time.Duration(hbConfig.DurationInSecToConsiderUnresponsive),
		PubKeysMap:                  pubKeysMap,
		GenesisTime:                 n.genesisTime,
		MessageHandler:              heartBeatMsgProcessor,
		Storer:                      heartbeatStorer,
		PeerTypeProvider:            peerTypeProvider,
		Timer:                       timer,
		AntifloodHandler:            n.inputAntifloodHandler,
		HardforkTrigger:             n.hardforkTrigger,
		PeerBlackListHandler:        n.peerBlackListHandler,
	}
	n.heartbeatMonitor, err = heartbeat.NewMonitor(argMonitor)
	if err != nil {
		return err
	}

	err = n.heartbeatMonitor.SetAppStatusHandler(n.appStatusHandler)
	if err != nil {
		return err
	}

	err = n.messenger.RegisterMessageProcessor(core.HeartbeatTopic, n.heartbeatMonitor)
	if err != nil {
		return err
	}

	go n.startSendingHeartbeats(hbConfig)

	return nil
}

func (n *Node) checkConfigParams(config config.HeartbeatConfig) error {
	if config.DurationInSecToConsiderUnresponsive < 1 {
		return ErrNegativeDurationInSecToConsiderUnresponsive
	}
	if config.MaxTimeToWaitBetweenBroadcastsInSec < 1 {
		return ErrNegativeMaxTimeToWaitBetweenBroadcastsInSec
	}
	if config.MinTimeToWaitBetweenBroadcastsInSec < 1 {
		return ErrNegativeMinTimeToWaitBetweenBroadcastsInSec
	}
	if config.MaxTimeToWaitBetweenBroadcastsInSec <= config.MinTimeToWaitBetweenBroadcastsInSec {
		return ErrWrongValues
	}
	if config.DurationInSecToConsiderUnresponsive <= config.MaxTimeToWaitBetweenBroadcastsInSec {
		return ErrWrongValues
	}

	return nil
}

func (n *Node) startSendingHeartbeats(config config.HeartbeatConfig) {
	r := rand.New(rand.NewSource(time.Now().Unix()))

	for {
		diffSeconds := config.MaxTimeToWaitBetweenBroadcastsInSec - config.MinTimeToWaitBetweenBroadcastsInSec
		diffNanos := int64(diffSeconds) * time.Second.Nanoseconds()
		randomNanos := r.Int63n(diffNanos)
		timeToWait := time.Second*time.Duration(config.MinTimeToWaitBetweenBroadcastsInSec) + time.Duration(randomNanos)

		time.Sleep(timeToWait)

		err := n.heartbeatSender.SendHeartbeat()
		if err != nil {
			log.Debug("SendHeartbeat", "error", err.Error())
		}
	}
}

// GetHeartbeats returns the heartbeat status for each public key defined in genesis.json
func (n *Node) GetHeartbeats() []heartbeat.PubKeyHeartbeat {
	if n.heartbeatMonitor == nil {
		return nil
	}
	return n.heartbeatMonitor.GetHeartbeats()
}

// ValidatorStatisticsApi will return the statistics for all the validators from the initial nodes pub keys
func (n *Node) ValidatorStatisticsApi() (map[string]*state.ValidatorApiResponse, error) {
	return n.validatorsProvider.GetLatestValidators(), nil
}

func (n *Node) getLatestValidators() (map[uint32][]*state.ValidatorInfo, map[string]*state.ValidatorApiResponse, error) {
	latestHash, err := n.validatorStatistics.RootHash()
	if err != nil {
		return nil, nil, err
	}

	validators, err := n.validatorStatistics.GetValidatorInfoForRootHash(latestHash)
	if err != nil {
		return nil, nil, err
	}

	return validators, nil, nil
}

// DirectTrigger will start the hardfork trigger
func (n *Node) DirectTrigger() error {
	return n.hardforkTrigger.Trigger()
}

// IsSelfTrigger returns true if the trigger's registered public key matches the self public key
func (n *Node) IsSelfTrigger() bool {
	return n.hardforkTrigger.IsSelfTrigger()
}

// IsInterfaceNil returns true if there is no value under the interface
func (n *Node) IsInterfaceNil() bool {
	return n == nil
}<|MERGE_RESOLUTION|>--- conflicted
+++ resolved
@@ -127,12 +127,10 @@
 	inputAntifloodHandler P2PAntifloodHandler
 	txAcumulator          Accumulator
 
-<<<<<<< HEAD
-	chanStopNodeProcess chan bool
-=======
 	signatureSize int
 	publicKeySize int
->>>>>>> f2f39517
+
+	chanStopNodeProcess chan bool
 }
 
 // ApplyOptions can set up different configurable options of a Node instance
