--- conflicted
+++ resolved
@@ -330,25 +330,7 @@
 	}
 
 	consensusDataContainer, err := spos.NewConsensusCore(
-<<<<<<< HEAD
-		n.blkc,
-		n.blockProcessor,
-		bootstrapper,
-		broadcastMessenger,
-		chronologyHandler,
-		n.hasher,
-		n.marshalizer,
-		n.privKey,
-		n.singleSigner,
-		n.multiSigner,
-		n.rounder,
-		n.shardCoordinator,
-		n.nodesCoordinator,
-		n.syncTimer,
-		n.antifloodHandler,
-=======
 		consensusArgs,
->>>>>>> a6a9ec50
 	)
 	if err != nil {
 		return err
