--- conflicted
+++ resolved
@@ -105,15 +105,10 @@
 	currentSendingGoRoutines int32
 	bootstrapRoundIndex      uint64
 
-<<<<<<< HEAD
-	indexer               indexer.Indexer
-	blackListHandler      process.BlackListHandler
-	requestedItemsHandler process.RequestedItemsHandler
-=======
 	indexer          indexer.Indexer
 	blackListHandler process.BlackListHandler
 	bootStorer       process.BootStorer
->>>>>>> 64e9b516
+	requestedItemsHandler process.RequestedItemsHandler
 }
 
 // ApplyOptions can set up different configurable options of a Node instance
@@ -422,12 +417,9 @@
 		n.accounts,
 		n.blackListHandler,
 		n.messenger,
-<<<<<<< HEAD
-		n.requestedItemsHandler,
-=======
 		n.bootStorer,
 		shardStorageBootstrapper,
->>>>>>> 64e9b516
+		n.requestedItemsHandler,
 	)
 	if err != nil {
 		return nil, err
@@ -470,12 +462,9 @@
 		n.accounts,
 		n.blackListHandler,
 		n.messenger,
-<<<<<<< HEAD
-		n.requestedItemsHandler,
-=======
 		n.bootStorer,
 		metaStorageBootstrapper,
->>>>>>> 64e9b516
+		n.requestedItemsHandler,
 	)
 
 	if err != nil {
