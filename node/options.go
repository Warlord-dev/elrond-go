--- conflicted
+++ resolved
@@ -392,13 +392,10 @@
 	}
 }
 
-<<<<<<< HEAD
 // WithEpochStartEventNotifier sets up the notifier for the epoch start event
 func WithEpochStartEventNotifier(epochStartEventNotifier epochStart.RegistrationHandler) Option {
-=======
 // WithEpochStartSubscriber sets up the epoch start subscriber
 func WithEpochStartSubscriber(epochStartSubscriber epochStart.EpochStartSubscriber) Option {
->>>>>>> f954489f
 	return func(n *Node) error {
 		if epochStartEventNotifier == nil {
 			return ErrNilEpochStartTrigger
