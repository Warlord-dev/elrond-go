package external_test

import (
	"testing"

	"github.com/ElrondNetwork/elrond-go/core/check"
	"github.com/ElrondNetwork/elrond-go/node/external"
	"github.com/ElrondNetwork/elrond-go/node/mock"
	"github.com/ElrondNetwork/elrond-go/process"
	vmcommon "github.com/ElrondNetwork/elrond-vm-common"
	"github.com/stretchr/testify/assert"
)

func TestNewNodeApiResolver_NilSCQueryServiceShouldErr(t *testing.T) {
	t.Parallel()

	nar, err := external.NewNodeApiResolver(nil, &mock.StatusMetricsStub{}, &mock.TransactionCostEstimatorMock{})

	assert.Nil(t, nar)
	assert.Equal(t, external.ErrNilSCQueryService, err)
}

func TestNewNodeApiResolver_NilStatusMetricsShouldErr(t *testing.T) {
	t.Parallel()

	nar, err := external.NewNodeApiResolver(&mock.SCQueryServiceStub{}, nil, &mock.TransactionCostEstimatorMock{})

	assert.Nil(t, nar)
	assert.Equal(t, external.ErrNilStatusMetrics, err)
}

func TestNewNodeApiResolver_NilTransactionCostEstsimator(t *testing.T) {
	t.Parallel()

	nar, err := external.NewNodeApiResolver(&mock.SCQueryServiceStub{}, &mock.StatusMetricsStub{}, nil)

	assert.Nil(t, nar)
	assert.Equal(t, external.ErrNilTransactionCostHandler, err)
}

func TestNewNodeApiResolver_ShouldWork(t *testing.T) {
	t.Parallel()

	nar, err := external.NewNodeApiResolver(&mock.SCQueryServiceStub{}, &mock.StatusMetricsStub{}, &mock.TransactionCostEstimatorMock{})

	assert.Nil(t, err)
	assert.False(t, check.IfNil(nar))
}

func TestNodeApiResolver_GetDataValueShouldCall(t *testing.T) {
	t.Parallel()

	wasCalled := false
	nar, _ := external.NewNodeApiResolver(&mock.SCQueryServiceStub{
		ExecuteQueryCalled: func(query *process.SCQuery) (vmOutput *vmcommon.VMOutput, e error) {
			wasCalled = true
			return &vmcommon.VMOutput{}, nil
		},
	},
		&mock.StatusMetricsStub{}, &mock.TransactionCostEstimatorMock{})

	_, _ = nar.ExecuteSCQuery(&process.SCQuery{
		ScAddress: []byte{0},
		FuncName:  "",
	})

	assert.True(t, wasCalled)
}

func TestNodeApiResolver_StatusMetricsMapWithoutP2PShouldBeCalled(t *testing.T) {
	t.Parallel()

	wasCalled := false
	nar, _ := external.NewNodeApiResolver(
		&mock.SCQueryServiceStub{},
		&mock.StatusMetricsStub{
			StatusMetricsMapWithoutP2PCalled: func() map[string]interface{} {
				wasCalled = true
				return nil
			},
<<<<<<< HEAD
		})
	_ = nar.StatusMetrics().StatusMetricsMapWithoutP2P()

	assert.True(t, wasCalled)
}

func TestNodeApiResolver_StatusP2pMetricsMapShouldBeCalled(t *testing.T) {
	t.Parallel()

	wasCalled := false
	nar, _ := external.NewNodeApiResolver(
		&mock.SCQueryServiceStub{},
		&mock.StatusMetricsStub{
			StatusP2pMetricsMapCalled: func() map[string]interface{} {
				wasCalled = true
				return nil
			},
		})
	_ = nar.StatusMetrics().StatusP2pMetricsMap()

	assert.True(t, wasCalled)
}

func TestNodeApiResolver_StatusMetricsMapWhitoutP2PShouldBeCalled(t *testing.T) {
	t.Parallel()

	wasCalled := false
	nar, _ := external.NewNodeApiResolver(
		&mock.SCQueryServiceStub{},
		&mock.StatusMetricsStub{
			StatusMetricsMapWithoutP2PCalled: func() map[string]interface{} {
				wasCalled = true
				return nil
			},
		})
	_ = nar.StatusMetrics().StatusMetricsMapWithoutP2P()

	assert.True(t, wasCalled)
}

func TestNodeApiResolver_StatusP2PMetricsMapShouldBeCalled(t *testing.T) {
	t.Parallel()

	wasCalled := false
	nar, _ := external.NewNodeApiResolver(
		&mock.SCQueryServiceStub{},
		&mock.StatusMetricsStub{
			StatusP2pMetricsMapCalled: func() map[string]interface{} {
				wasCalled = true
				return nil
			},
		})
	_ = nar.StatusMetrics().StatusP2pMetricsMap()
=======
		}, &mock.TransactionCostEstimatorMock{})
	_, _ = nar.StatusMetrics().StatusMetricsMap()
>>>>>>> 43befa1e

	assert.True(t, wasCalled)
}<|MERGE_RESOLUTION|>--- conflicted
+++ resolved
@@ -78,7 +78,6 @@
 				wasCalled = true
 				return nil
 			},
-<<<<<<< HEAD
 		})
 	_ = nar.StatusMetrics().StatusMetricsMapWithoutP2P()
 
@@ -130,12 +129,10 @@
 				wasCalled = true
 				return nil
 			},
-		})
-	_ = nar.StatusMetrics().StatusP2pMetricsMap()
-=======
-		}, &mock.TransactionCostEstimatorMock{})
-	_, _ = nar.StatusMetrics().StatusMetricsMap()
->>>>>>> 43befa1e
+		},
+		&mock.TransactionCostEstimatorMock{},
+	)
+	_, _ = nar.StatusMetrics().StatusP2pMetricsMap()
 
 	assert.True(t, wasCalled)
 }