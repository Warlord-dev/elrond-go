package spos

import (
	"github.com/ElrondNetwork/elrond-go/consensus"
	"github.com/ElrondNetwork/elrond-go/core"
	"github.com/ElrondNetwork/elrond-go/crypto"
	"github.com/ElrondNetwork/elrond-go/data"
	"github.com/ElrondNetwork/elrond-go/epochStart"
	"github.com/ElrondNetwork/elrond-go/hashing"
	"github.com/ElrondNetwork/elrond-go/marshal"
	"github.com/ElrondNetwork/elrond-go/ntp"
	"github.com/ElrondNetwork/elrond-go/p2p"
	"github.com/ElrondNetwork/elrond-go/process"
	"github.com/ElrondNetwork/elrond-go/sharding"
)

// ConsensusCoreHandler encapsulates all needed Data for the Consensus
type ConsensusCoreHandler interface {
	// Blockchain gets the ChainHandler stored in the ConsensusCore
	Blockchain() data.ChainHandler
	// BlockProcessor gets the BlockProcessor stored in the ConsensusCore
	BlockProcessor() process.BlockProcessor
	// BootStrapper gets the Bootstrapper stored in the ConsensusCore
	BootStrapper() process.Bootstrapper
	// BroadcastMessenger gets the BroadcastMessenger stored in ConsensusCore
	BroadcastMessenger() consensus.BroadcastMessenger
	// Chronology gets the ChronologyHandler stored in the ConsensusCore
	Chronology() consensus.ChronologyHandler
	// GetAntiFloodHandler returns the antiflood handler which will be used in subrounds
	GetAntiFloodHandler() consensus.P2PAntifloodHandler
	// Hasher gets the Hasher stored in the ConsensusCore
	Hasher() hashing.Hasher
	// Marshalizer gets the Marshalizer stored in the ConsensusCore
	Marshalizer() marshal.Marshalizer
	// MultiSigner gets the MultiSigner stored in the ConsensusCore
	MultiSigner() crypto.MultiSigner
	// Rounder gets the Rounder stored in the ConsensusCore
	Rounder() consensus.Rounder
	// ShardCoordinator gets the Coordinator stored in the ConsensusCore
	ShardCoordinator() sharding.Coordinator
	// SyncTimer gets the SyncTimer stored in the ConsensusCore
	SyncTimer() ntp.SyncTimer
	// NodesCoordinator gets the NodesCoordinator stored in the ConsensusCore
	NodesCoordinator() sharding.NodesCoordinator
	// EpochStartRegistrationHandler gets the RegistrationHandler stored in the ConsensusCore
	EpochStartRegistrationHandler() epochStart.RegistrationHandler
	// PrivateKey returns the private key stored in the ConsensusStore used for randomness and leader's signature generation
	PrivateKey() crypto.PrivateKey
	// SingleSigner returns the single signer stored in the ConsensusStore used for randomness and leader's signature generation
	SingleSigner() crypto.SingleSigner
	// PeerHonestyHandler returns the peer honesty handler which will be used in subrounds
	PeerHonestyHandler() consensus.PeerHonestyHandler
<<<<<<< HEAD
	// FallbackHeaderValidator returns the fallback header validator handler which will be used in subrounds
	FallbackHeaderValidator() consensus.FallbackHeaderValidator
=======
	// HeaderSigVerifier returns the sig verifier handler which will be used in subrounds
	HeaderSigVerifier() consensus.HeaderSigVerifier
>>>>>>> b83223c0
	// IsInterfaceNil returns true if there is no value under the interface
	IsInterfaceNil() bool
}

//ConsensusService encapsulates the methods specifically for a consensus type (bls, bn)
//and will be used in the sposWorker
type ConsensusService interface {
	//InitReceivedMessages initializes the MessagesType map for all messages for the current ConsensusService
	InitReceivedMessages() map[consensus.MessageType][]*consensus.Message
	//GetStringValue gets the name of the messageType
	GetStringValue(consensus.MessageType) string
	//GetSubroundName gets the subround name for the subround id provided
	GetSubroundName(int) string
	//GetMessageRange provides the MessageType range used in checks by the consensus
	GetMessageRange() []consensus.MessageType
	//CanProceed returns if the current messageType can proceed further if previous subrounds finished
	CanProceed(*ConsensusState, consensus.MessageType) bool
	//IsMessageWithBlockBodyAndHeader returns if the current messageType is about block body and header
	IsMessageWithBlockBodyAndHeader(consensus.MessageType) bool
	//IsMessageWithBlockBody returns if the current messageType is about block body
	IsMessageWithBlockBody(consensus.MessageType) bool
	//IsMessageWithBlockHeader returns if the current messageType is about block header
	IsMessageWithBlockHeader(consensus.MessageType) bool
	//IsMessageWithSignature returns if the current messageType is about signature
	IsMessageWithSignature(consensus.MessageType) bool
	//IsMessageWithFinalInfo returns if the current messageType is about header final info
	IsMessageWithFinalInfo(consensus.MessageType) bool
	//IsMessageTypeValid returns if the current messageType is valid
	IsMessageTypeValid(consensus.MessageType) bool
	//IsSubroundSignature returns if the current subround is about signature
	IsSubroundSignature(int) bool
	//IsSubroundStartRound returns if the current subround is about start round
	IsSubroundStartRound(int) bool
	// GetMaxMessagesInARoundPerPeer returns the maximum number of messages a peer can send per round
	GetMaxMessagesInARoundPerPeer() uint32
	// IsInterfaceNil returns true if there is no value under the interface
	IsInterfaceNil() bool
}

//SubroundsFactory encapsulates the methods specifically for a subrounds factory type (bls, bn)
//for different consensus types
type SubroundsFactory interface {
	GenerateSubrounds() error
	IsInterfaceNil() bool
}

//WorkerHandler represents the interface for the SposWorker
type WorkerHandler interface {
	Close() error
	StartWorking()
	//AddReceivedMessageCall adds a new handler function for a received message type
	AddReceivedMessageCall(messageType consensus.MessageType, receivedMessageCall func(cnsDta *consensus.Message) bool)
	//AddReceivedHeaderHandler adds a new handler function for a received header
	AddReceivedHeaderHandler(handler func(data.HeaderHandler))
	//RemoveAllReceivedMessagesCalls removes all the functions handlers
	RemoveAllReceivedMessagesCalls()
	//ProcessReceivedMessage method redirects the received message to the channel which should handle it
	ProcessReceivedMessage(message p2p.MessageP2P, fromConnectedPeer core.PeerID) error
	//Extend does an extension for the subround with subroundId
	Extend(subroundId int)
	//GetConsensusStateChangedChannel gets the channel for the consensusStateChanged
	GetConsensusStateChangedChannel() chan bool
	//ExecuteStoredMessages tries to execute all the messages received which are valid for execution
	ExecuteStoredMessages()
	//DisplayStatistics method displays statistics of worker at the end of the round
	DisplayStatistics()
	//ReceivedHeader method is a wired method through which worker will receive headers from network
	ReceivedHeader(headerHandler data.HeaderHandler, headerHash []byte)
	//SetAppStatusHandler sets the status handler object used to collect useful metrics about consensus state machine
	SetAppStatusHandler(ash core.AppStatusHandler) error
	//ResetConsensusMessages resets at the start of each round all the previous consensus messages received
	ResetConsensusMessages()
	// IsInterfaceNil returns true if there is no value under the interface
	IsInterfaceNil() bool
}

// PoolAdder adds data in a key-value pool
type PoolAdder interface {
	Put(key []byte, value interface{}, sizeInBytes int) (evicted bool)
	IsInterfaceNil() bool
}

// RandSeedVerifier encapsulates methods that are check if header rand seed is correct
type RandSeedVerifier interface {
	VerifyRandSeed(header data.HeaderHandler) error
	IsInterfaceNil() bool
}

// HeaderIntegrityVerifier encapsulates methods useful to check that a header's integrity is correct
type HeaderIntegrityVerifier interface {
	Verify(header data.HeaderHandler) error
	IsInterfaceNil() bool
}<|MERGE_RESOLUTION|>--- conflicted
+++ resolved
@@ -50,13 +50,10 @@
 	SingleSigner() crypto.SingleSigner
 	// PeerHonestyHandler returns the peer honesty handler which will be used in subrounds
 	PeerHonestyHandler() consensus.PeerHonestyHandler
-<<<<<<< HEAD
+	// HeaderSigVerifier returns the sig verifier handler which will be used in subrounds
+	HeaderSigVerifier() consensus.HeaderSigVerifier
 	// FallbackHeaderValidator returns the fallback header validator handler which will be used in subrounds
 	FallbackHeaderValidator() consensus.FallbackHeaderValidator
-=======
-	// HeaderSigVerifier returns the sig verifier handler which will be used in subrounds
-	HeaderSigVerifier() consensus.HeaderSigVerifier
->>>>>>> b83223c0
 	// IsInterfaceNil returns true if there is no value under the interface
 	IsInterfaceNil() bool
 }
