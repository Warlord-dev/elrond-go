package spos

import (
	"github.com/ElrondNetwork/elastic-indexer-go/workItems"
	"github.com/ElrondNetwork/elrond-go/consensus"
	"github.com/ElrondNetwork/elrond-go/core"
	"github.com/ElrondNetwork/elrond-go/crypto"
	"github.com/ElrondNetwork/elrond-go/data"
	"github.com/ElrondNetwork/elrond-go/epochStart"
	"github.com/ElrondNetwork/elrond-go/hashing"
	"github.com/ElrondNetwork/elrond-go/marshal"
	"github.com/ElrondNetwork/elrond-go/ntp"
	"github.com/ElrondNetwork/elrond-go/p2p"
	"github.com/ElrondNetwork/elrond-go/process"
	"github.com/ElrondNetwork/elrond-go/sharding"
)

// ConsensusCoreHandler encapsulates all needed data for the Consensus
type ConsensusCoreHandler interface {
	// Blockchain gets the ChainHandler stored in the ConsensusCore
	Blockchain() data.ChainHandler
	// BlockProcessor gets the BlockProcessor stored in the ConsensusCore
	BlockProcessor() process.BlockProcessor
	// BootStrapper gets the Bootstrapper stored in the ConsensusCore
	BootStrapper() process.Bootstrapper
	// BroadcastMessenger gets the BroadcastMessenger stored in ConsensusCore
	BroadcastMessenger() consensus.BroadcastMessenger
	// Chronology gets the ChronologyHandler stored in the ConsensusCore
	Chronology() consensus.ChronologyHandler
	// GetAntiFloodHandler returns the antiflood handler which will be used in subrounds
	GetAntiFloodHandler() consensus.P2PAntifloodHandler
	// Hasher gets the Hasher stored in the ConsensusCore
	Hasher() hashing.Hasher
	// Marshalizer gets the Marshalizer stored in the ConsensusCore
	Marshalizer() marshal.Marshalizer
	// MultiSigner gets the MultiSigner stored in the ConsensusCore
	MultiSigner() crypto.MultiSigner
	// RoundHandler gets the RoundHandler stored in the ConsensusCore
	RoundHandler() consensus.RoundHandler
	// ShardCoordinator gets the ShardCoordinator stored in the ConsensusCore
	ShardCoordinator() sharding.Coordinator
	// SyncTimer gets the SyncTimer stored in the ConsensusCore
	SyncTimer() ntp.SyncTimer
	// NodesCoordinator gets the NodesCoordinator stored in the ConsensusCore
	NodesCoordinator() sharding.NodesCoordinator
	// EpochStartRegistrationHandler gets the RegistrationHandler stored in the ConsensusCore
	EpochStartRegistrationHandler() epochStart.RegistrationHandler
	// PrivateKey returns the private key stored in the ConsensusStore used for randomness and leader's signature generation
	PrivateKey() crypto.PrivateKey
	// SingleSigner returns the single signer stored in the ConsensusStore used for randomness and leader's signature generation
	SingleSigner() crypto.SingleSigner
	// PeerHonestyHandler returns the peer honesty handler which will be used in subrounds
	PeerHonestyHandler() consensus.PeerHonestyHandler
	// HeaderSigVerifier returns the sig verifier handler which will be used in subrounds
	HeaderSigVerifier() consensus.HeaderSigVerifier
	// FallbackHeaderValidator returns the fallback header validator handler which will be used in subrounds
	FallbackHeaderValidator() consensus.FallbackHeaderValidator
	// NodeRedundancyHandler returns the node redundancy handler which will be used in subrounds
	NodeRedundancyHandler() consensus.NodeRedundancyHandler
	// IsInterfaceNil returns true if there is no value under the interface
	IsInterfaceNil() bool
}

// ConsensusService encapsulates the methods specifically for a consensus type (bls, bn)
// and will be used in the sposWorker
type ConsensusService interface {
	// InitReceivedMessages initializes the MessagesType map for all messages for the current ConsensusService
	InitReceivedMessages() map[consensus.MessageType][]*consensus.Message
	// GetStringValue gets the name of the messageType
	GetStringValue(consensus.MessageType) string
	// GetSubroundName gets the subround name for the subround id provided
	GetSubroundName(int) string
	// GetMessageRange provides the MessageType range used in checks by the consensus
	GetMessageRange() []consensus.MessageType
	// CanProceed returns if the current messageType can proceed further if previous subrounds finished
	CanProceed(*ConsensusState, consensus.MessageType) bool
	// IsMessageWithBlockBodyAndHeader returns if the current messageType is about block body and header
	IsMessageWithBlockBodyAndHeader(consensus.MessageType) bool
	// IsMessageWithBlockBody returns if the current messageType is about block body
	IsMessageWithBlockBody(consensus.MessageType) bool
	// IsMessageWithBlockHeader returns if the current messageType is about block header
	IsMessageWithBlockHeader(consensus.MessageType) bool
	// IsMessageWithSignature returns if the current messageType is about signature
	IsMessageWithSignature(consensus.MessageType) bool
	// IsMessageWithFinalInfo returns if the current messageType is about header final info
	IsMessageWithFinalInfo(consensus.MessageType) bool
	// IsMessageTypeValid returns if the current messageType is valid
	IsMessageTypeValid(consensus.MessageType) bool
	// IsSubroundSignature returns if the current subround is about signature
	IsSubroundSignature(int) bool
	// IsSubroundStartRound returns if the current subround is about start round
	IsSubroundStartRound(int) bool
	// GetMaxMessagesInARoundPerPeer returns the maximum number of messages a peer can send per round
	GetMaxMessagesInARoundPerPeer() uint32
	// IsInterfaceNil returns true if there is no value under the interface
	IsInterfaceNil() bool
}

// SubroundsFactory encapsulates the methods specifically for a subrounds factory type (bls, bn)
// for different consensus types
type SubroundsFactory interface {
	GenerateSubrounds() error
	IsInterfaceNil() bool
}

// WorkerHandler represents the interface for the SposWorker
type WorkerHandler interface {
	Close() error
	StartWorking()
	// AddReceivedMessageCall adds a new handler function for a received message type
	AddReceivedMessageCall(messageType consensus.MessageType, receivedMessageCall func(cnsDta *consensus.Message) bool)
	// AddReceivedHeaderHandler adds a new handler function for a received header
	AddReceivedHeaderHandler(handler func(data.HeaderHandler))
	// RemoveAllReceivedMessagesCalls removes all the functions handlers
	RemoveAllReceivedMessagesCalls()
	// ProcessReceivedMessage method redirects the received message to the channel which should handle it
	ProcessReceivedMessage(message p2p.MessageP2P, fromConnectedPeer core.PeerID) error
	// Extend does an extension for the subround with subroundId
	Extend(subroundId int)
	// GetConsensusStateChangedChannel gets the channel for the consensusStateChanged
	GetConsensusStateChangedChannel() chan bool
	// ExecuteStoredMessages tries to execute all the messages received which are valid for execution
	ExecuteStoredMessages()
	// DisplayStatistics method displays statistics of worker at the end of the round
	DisplayStatistics()
	// ReceivedHeader method is a wired method through which worker will receive headers from network
	ReceivedHeader(headerHandler data.HeaderHandler, headerHash []byte)
<<<<<<< HEAD
	//ResetConsensusMessages resets at the start of each round all the previous consensus messages received
=======
	// SetAppStatusHandler sets the status handler object used to collect useful metrics about consensus state machine
	SetAppStatusHandler(ash core.AppStatusHandler) error
	// ResetConsensusMessages resets at the start of each round all the previous consensus messages received
>>>>>>> 825b32fd
	ResetConsensusMessages()
	// IsInterfaceNil returns true if there is no value under the interface
	IsInterfaceNil() bool
}

// PoolAdder adds data in a key-value pool
type PoolAdder interface {
	Put(key []byte, value interface{}, sizeInBytes int) (evicted bool)
	IsInterfaceNil() bool
}

// HeaderSigVerifier encapsulates methods that check if header signature is correct
type HeaderSigVerifier interface {
	VerifyRandSeed(header data.HeaderHandler) error
	VerifyLeaderSignature(header data.HeaderHandler) error
	VerifySignature(header data.HeaderHandler) error
	IsInterfaceNil() bool
}

// ConsensusDataIndexer defines the actions that a consensus data indexer has to do
type ConsensusDataIndexer interface {
	SaveRoundsInfo(roundsInfos []workItems.RoundInfo)
	IsInterfaceNil() bool
}<|MERGE_RESOLUTION|>--- conflicted
+++ resolved
@@ -125,13 +125,7 @@
 	DisplayStatistics()
 	// ReceivedHeader method is a wired method through which worker will receive headers from network
 	ReceivedHeader(headerHandler data.HeaderHandler, headerHash []byte)
-<<<<<<< HEAD
-	//ResetConsensusMessages resets at the start of each round all the previous consensus messages received
-=======
-	// SetAppStatusHandler sets the status handler object used to collect useful metrics about consensus state machine
-	SetAppStatusHandler(ash core.AppStatusHandler) error
-	// ResetConsensusMessages resets at the start of each round all the previous consensus messages received
->>>>>>> 825b32fd
+	//  ResetConsensusMessages resets at the start of each round all the previous consensus messages received
 	ResetConsensusMessages()
 	// IsInterfaceNil returns true if there is no value under the interface
 	IsInterfaceNil() bool
