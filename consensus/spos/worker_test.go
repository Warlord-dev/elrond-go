package spos_test

import (
	"errors"
	"fmt"
	"sync/atomic"
	"testing"
	"time"

	"github.com/ElrondNetwork/elrond-go/consensus"
	"github.com/ElrondNetwork/elrond-go/consensus/mock"
	"github.com/ElrondNetwork/elrond-go/consensus/spos"
	"github.com/ElrondNetwork/elrond-go/consensus/spos/bls"
	"github.com/ElrondNetwork/elrond-go/core/check"
	"github.com/ElrondNetwork/elrond-go/crypto"
	"github.com/ElrondNetwork/elrond-go/data"
	"github.com/ElrondNetwork/elrond-go/data/block"
	"github.com/ElrondNetwork/elrond-go/p2p"
	"github.com/ElrondNetwork/elrond-go/process"
	"github.com/stretchr/testify/assert"
)

const roundTimeDuration = 100 * time.Millisecond

var fromConnectedPeerId = p2p.PeerID("connected peer id")

func createMockP2PAntifloodHandler() *mock.P2PAntifloodHandlerStub {
	return &mock.P2PAntifloodHandlerStub{
		CanProcessMessageCalled: func(message p2p.MessageP2P, fromConnectedPeer p2p.PeerID) error {
			return nil
		},
		CanProcessMessageOnTopicCalled: func(peer p2p.PeerID, topic string) error {
			return nil
		},
	}
}

func initWorker() *spos.Worker {
	blockchainMock := &mock.BlockChainMock{}
	blockProcessor := &mock.BlockProcessorMock{
		DecodeBlockHeaderCalled: func(dta []byte) data.HeaderHandler {
			return nil
		},
		RevertAccountStateCalled: func() {
		},
	}
	bootstrapperMock := &mock.BootstrapperMock{}
	broadcastMessengerMock := &mock.BroadcastMessengerMock{}
	consensusState := initConsensusState()
	forkDetectorMock := &mock.ForkDetectorMock{}
	forkDetectorMock.AddHeaderCalled = func(header data.HeaderHandler, hash []byte, state process.BlockHeaderState, selfNotarizedHeaders []data.HeaderHandler, selfNotarizedHeadersHashes [][]byte) error {
		return nil
	}
	keyGeneratorMock, _, _ := mock.InitKeys()
	marshalizerMock := mock.MarshalizerMock{}
	rounderMock := initRounderMock()
	shardCoordinatorMock := mock.ShardCoordinatorMock{}
	singleSignerMock := &mock.SingleSignerMock{
		SignStub: func(private crypto.PrivateKey, msg []byte) ([]byte, error) {
			return []byte("signed"), nil
		},
		VerifyStub: func(public crypto.PublicKey, msg []byte, sig []byte) error {
			return nil
		},
	}
	syncTimerMock := &mock.SyncTimerMock{}

	blsService, _ := bls.NewConsensusService()

	sposWorker, _ := spos.NewWorker(
		blsService,
		blockchainMock,
		blockProcessor,
		bootstrapperMock,
		broadcastMessengerMock,
		consensusState,
		forkDetectorMock,
		keyGeneratorMock,
		marshalizerMock,
		rounderMock,
		shardCoordinatorMock,
		singleSignerMock,
		syncTimerMock,
		&mock.HeaderSigVerifierStub{},
		chainID,
		createMockP2PAntifloodHandler(),
	)

	return sposWorker
}

func initRounderMock() *mock.RounderMock {
	return &mock.RounderMock{
		RoundIndex: 0,
		TimeStampCalled: func() time.Time {
			return time.Unix(0, 0)
		},
		TimeDurationCalled: func() time.Duration {
			return roundTimeDuration
		},
	}
}

func TestWorker_NewWorkerConsensusServiceNilShouldFail(t *testing.T) {
	t.Parallel()

	blockchainMock := &mock.BlockChainMock{}
	blockProcessor := &mock.BlockProcessorMock{}
	bootstrapperMock := &mock.BootstrapperMock{}
	broadcastMessengerMock := &mock.BroadcastMessengerMock{}
	consensusState := initConsensusState()
	forkDetectorMock := &mock.ForkDetectorMock{}
	keyGeneratorMock := &mock.KeyGenMock{}
	marshalizerMock := mock.MarshalizerMock{}
	rounderMock := initRounderMock()
	shardCoordinatorMock := mock.ShardCoordinatorMock{}
	singleSignerMock := &mock.SingleSignerMock{}
	syncTimerMock := &mock.SyncTimerMock{}

	wrk, err := spos.NewWorker(
		nil,
		blockchainMock,
		blockProcessor,
		bootstrapperMock,
		broadcastMessengerMock,
		consensusState,
		forkDetectorMock,
		keyGeneratorMock,
		marshalizerMock,
		rounderMock,
		shardCoordinatorMock,
		singleSignerMock,
		syncTimerMock,
		&mock.HeaderSigVerifierStub{},
		chainID,
		createMockP2PAntifloodHandler(),
	)

	assert.Nil(t, wrk)
	assert.Equal(t, spos.ErrNilConsensusService, err)
}

func TestWorker_NewWorkerBlockChainNilShouldFail(t *testing.T) {
	t.Parallel()

	blockProcessor := &mock.BlockProcessorMock{}
	bootstrapperMock := &mock.BootstrapperMock{}
	broadcastMessengerMock := &mock.BroadcastMessengerMock{}
	consensusState := initConsensusState()
	forkDetectorMock := &mock.ForkDetectorMock{}
	keyGeneratorMock := &mock.KeyGenMock{}
	marshalizerMock := mock.MarshalizerMock{}
	rounderMock := initRounderMock()
	shardCoordinatorMock := mock.ShardCoordinatorMock{}
	singleSignerMock := &mock.SingleSignerMock{}
	syncTimerMock := &mock.SyncTimerMock{}
	blsService, _ := bls.NewConsensusService()

	wrk, err := spos.NewWorker(
		blsService,
		nil,
		blockProcessor,
		bootstrapperMock,
		broadcastMessengerMock,
		consensusState,
		forkDetectorMock,
		keyGeneratorMock,
		marshalizerMock,
		rounderMock,
		shardCoordinatorMock,
		singleSignerMock,
		syncTimerMock,
		&mock.HeaderSigVerifierStub{},
		chainID,
		createMockP2PAntifloodHandler(),
	)

	assert.Nil(t, wrk)
	assert.Equal(t, spos.ErrNilBlockChain, err)
}

func TestWorker_NewWorkerBlockProcessorNilShouldFail(t *testing.T) {
	t.Parallel()

	blockchainMock := &mock.BlockChainMock{}
	bootstrapperMock := &mock.BootstrapperMock{}
	broadcastMessengerMock := &mock.BroadcastMessengerMock{}
	consensusState := initConsensusState()
	forkDetectorMock := &mock.ForkDetectorMock{}
	keyGeneratorMock := &mock.KeyGenMock{}
	marshalizerMock := mock.MarshalizerMock{}
	rounderMock := initRounderMock()
	shardCoordinatorMock := mock.ShardCoordinatorMock{}
	singleSignerMock := &mock.SingleSignerMock{}
	syncTimerMock := &mock.SyncTimerMock{}
	blsService, _ := bls.NewConsensusService()

	wrk, err := spos.NewWorker(
		blsService,
		blockchainMock,
		nil,
		bootstrapperMock,
		broadcastMessengerMock,
		consensusState,
		forkDetectorMock,
		keyGeneratorMock,
		marshalizerMock,
		rounderMock,
		shardCoordinatorMock,
		singleSignerMock,
		syncTimerMock,
		&mock.HeaderSigVerifierStub{},
		chainID,
		createMockP2PAntifloodHandler(),
	)

	assert.Nil(t, wrk)
	assert.Equal(t, spos.ErrNilBlockProcessor, err)
}

func TestWorker_NewWorkerBootstrapperNilShouldFail(t *testing.T) {
	t.Parallel()

	blockchainMock := &mock.BlockChainMock{}
	blockProcessor := &mock.BlockProcessorMock{}
	broadcastMessengerMock := &mock.BroadcastMessengerMock{}
	consensusState := initConsensusState()
	forkDetectorMock := &mock.ForkDetectorMock{}
	keyGeneratorMock := &mock.KeyGenMock{}
	marshalizerMock := mock.MarshalizerMock{}
	rounderMock := initRounderMock()
	shardCoordinatorMock := mock.ShardCoordinatorMock{}
	singleSignerMock := &mock.SingleSignerMock{}
	syncTimerMock := &mock.SyncTimerMock{}
	blsService, _ := bls.NewConsensusService()

	wrk, err := spos.NewWorker(
		blsService,
		blockchainMock,
		blockProcessor,
		nil,
		broadcastMessengerMock,
		consensusState,
		forkDetectorMock,
		keyGeneratorMock,
		marshalizerMock,
		rounderMock,
		shardCoordinatorMock,
		singleSignerMock,
		syncTimerMock,
		&mock.HeaderSigVerifierStub{},
		chainID,
		createMockP2PAntifloodHandler(),
	)

	assert.Nil(t, wrk)
	assert.Equal(t, spos.ErrNilBootstrapper, err)
}

func TestWorker_NewWorkerBroadcastMessengerNilShouldFail(t *testing.T) {
	t.Parallel()

	blockchainMock := &mock.BlockChainMock{}
	blockProcessor := &mock.BlockProcessorMock{}
	bootstrapperMock := &mock.BootstrapperMock{}
	consensusState := initConsensusState()
	forkDetectorMock := &mock.ForkDetectorMock{}
	keyGeneratorMock := &mock.KeyGenMock{}
	marshalizerMock := mock.MarshalizerMock{}
	rounderMock := initRounderMock()
	shardCoordinatorMock := mock.ShardCoordinatorMock{}
	singleSignerMock := &mock.SingleSignerMock{}
	syncTimerMock := &mock.SyncTimerMock{}
	blsService, _ := bls.NewConsensusService()

	wrk, err := spos.NewWorker(
		blsService,
		blockchainMock,
		blockProcessor,
		bootstrapperMock,
		nil,
		consensusState,
		forkDetectorMock,
		keyGeneratorMock,
		marshalizerMock,
		rounderMock,
		shardCoordinatorMock,
		singleSignerMock,
		syncTimerMock,
		&mock.HeaderSigVerifierStub{},
		chainID,
		createMockP2PAntifloodHandler(),
	)

	assert.Nil(t, wrk)
	assert.Equal(t, spos.ErrNilBroadcastMessenger, err)
}

func TestWorker_NewWorkerConsensusStateNilShouldFail(t *testing.T) {
	t.Parallel()
	blockchainMock := &mock.BlockChainMock{}
	blockProcessor := &mock.BlockProcessorMock{}
	bootstrapperMock := &mock.BootstrapperMock{}
	broadcastMessengerMock := &mock.BroadcastMessengerMock{}
	forkDetectorMock := &mock.ForkDetectorMock{}
	keyGeneratorMock := &mock.KeyGenMock{}
	marshalizerMock := mock.MarshalizerMock{}
	rounderMock := initRounderMock()
	shardCoordinatorMock := mock.ShardCoordinatorMock{}
	singleSignerMock := &mock.SingleSignerMock{}
	syncTimerMock := &mock.SyncTimerMock{}
	blsService, _ := bls.NewConsensusService()

	wrk, err := spos.NewWorker(
		blsService,
		blockchainMock,
		blockProcessor,
		bootstrapperMock,
		broadcastMessengerMock,
		nil,
		forkDetectorMock,
		keyGeneratorMock,
		marshalizerMock,
		rounderMock,
		shardCoordinatorMock,
		singleSignerMock,
		syncTimerMock,
		&mock.HeaderSigVerifierStub{},
		chainID,
		createMockP2PAntifloodHandler(),
	)

	assert.Nil(t, wrk)
	assert.Equal(t, spos.ErrNilConsensusState, err)
}

func TestWorker_NewWorkerForkDetectorNilShouldFail(t *testing.T) {
	t.Parallel()
	blockchainMock := &mock.BlockChainMock{}
	blockProcessor := &mock.BlockProcessorMock{}
	bootstrapperMock := &mock.BootstrapperMock{}
	broadcastMessengerMock := &mock.BroadcastMessengerMock{}
	consensusState := initConsensusState()
	keyGeneratorMock := &mock.KeyGenMock{}
	marshalizerMock := mock.MarshalizerMock{}
	rounderMock := initRounderMock()
	shardCoordinatorMock := mock.ShardCoordinatorMock{}
	singleSignerMock := &mock.SingleSignerMock{}
	syncTimerMock := &mock.SyncTimerMock{}
	blsService, _ := bls.NewConsensusService()

	wrk, err := spos.NewWorker(
		blsService,
		blockchainMock,
		blockProcessor,
		bootstrapperMock,
		broadcastMessengerMock,
		consensusState,
		nil,
		keyGeneratorMock,
		marshalizerMock,
		rounderMock,
		shardCoordinatorMock,
		singleSignerMock,
		syncTimerMock,
		&mock.HeaderSigVerifierStub{},
		chainID,
		createMockP2PAntifloodHandler(),
	)

	assert.Nil(t, wrk)
	assert.Equal(t, spos.ErrNilForkDetector, err)
}

func TestWorker_NewWorkerKeyGeneratorNilShouldFail(t *testing.T) {
	t.Parallel()
	blockchainMock := &mock.BlockChainMock{}
	blockProcessor := &mock.BlockProcessorMock{}
	bootstrapperMock := &mock.BootstrapperMock{}
	broadcastMessengerMock := &mock.BroadcastMessengerMock{}
	consensusState := initConsensusState()
	forkDetectorMock := &mock.ForkDetectorMock{}
	marshalizerMock := mock.MarshalizerMock{}
	rounderMock := initRounderMock()
	shardCoordinatorMock := mock.ShardCoordinatorMock{}
	singleSignerMock := &mock.SingleSignerMock{}
	syncTimerMock := &mock.SyncTimerMock{}
	blsService, _ := bls.NewConsensusService()

	wrk, err := spos.NewWorker(
		blsService,
		blockchainMock,
		blockProcessor,
		bootstrapperMock,
		broadcastMessengerMock,
		consensusState,
		forkDetectorMock,
		nil,
		marshalizerMock,
		rounderMock,
		shardCoordinatorMock,
		singleSignerMock,
		syncTimerMock,
		&mock.HeaderSigVerifierStub{},
		chainID,
		createMockP2PAntifloodHandler(),
	)

	assert.Nil(t, wrk)
	assert.Equal(t, spos.ErrNilKeyGenerator, err)
}

func TestWorker_NewWorkerMarshalizerNilShouldFail(t *testing.T) {
	t.Parallel()
	blockchainMock := &mock.BlockChainMock{}
	blockProcessor := &mock.BlockProcessorMock{}
	bootstrapperMock := &mock.BootstrapperMock{}
	broadcastMessengerMock := &mock.BroadcastMessengerMock{}
	consensusState := initConsensusState()
	forkDetectorMock := &mock.ForkDetectorMock{}
	keyGeneratorMock := &mock.KeyGenMock{}
	rounderMock := initRounderMock()
	shardCoordinatorMock := mock.ShardCoordinatorMock{}
	singleSignerMock := &mock.SingleSignerMock{}
	syncTimerMock := &mock.SyncTimerMock{}
	blsService, _ := bls.NewConsensusService()

	wrk, err := spos.NewWorker(
		blsService,
		blockchainMock,
		blockProcessor,
		bootstrapperMock,
		broadcastMessengerMock,
		consensusState,
		forkDetectorMock,
		keyGeneratorMock,
		nil,
		rounderMock,
		shardCoordinatorMock,
		singleSignerMock,
		syncTimerMock,
		&mock.HeaderSigVerifierStub{},
		chainID,
		createMockP2PAntifloodHandler(),
	)

	assert.Nil(t, wrk)
	assert.Equal(t, spos.ErrNilMarshalizer, err)
}

func TestWorker_NewWorkerRounderNilShouldFail(t *testing.T) {
	t.Parallel()
	blockchainMock := &mock.BlockChainMock{}
	blockProcessor := &mock.BlockProcessorMock{}
	bootstrapperMock := &mock.BootstrapperMock{}
	broadcastMessengerMock := &mock.BroadcastMessengerMock{}
	consensusState := initConsensusState()
	forkDetectorMock := &mock.ForkDetectorMock{}
	keyGeneratorMock := &mock.KeyGenMock{}
	marshalizerMock := mock.MarshalizerMock{}
	shardCoordinatorMock := mock.ShardCoordinatorMock{}
	singleSignerMock := &mock.SingleSignerMock{}
	syncTimerMock := &mock.SyncTimerMock{}
	blsService, _ := bls.NewConsensusService()

	wrk, err := spos.NewWorker(
		blsService,
		blockchainMock,
		blockProcessor,
		bootstrapperMock,
		broadcastMessengerMock,
		consensusState,
		forkDetectorMock,
		keyGeneratorMock,
		marshalizerMock,
		nil,
		shardCoordinatorMock,
		singleSignerMock,
		syncTimerMock,
		&mock.HeaderSigVerifierStub{},
		chainID,
		createMockP2PAntifloodHandler(),
	)

	assert.Nil(t, wrk)
	assert.Equal(t, spos.ErrNilRounder, err)
}

func TestWorker_NewWorkerShardCoordinatorNilShouldFail(t *testing.T) {
	t.Parallel()
	blockchainMock := &mock.BlockChainMock{}
	blockProcessor := &mock.BlockProcessorMock{}
	bootstrapperMock := &mock.BootstrapperMock{}
	broadcastMessengerMock := &mock.BroadcastMessengerMock{}
	consensusState := initConsensusState()
	forkDetectorMock := &mock.ForkDetectorMock{}
	keyGeneratorMock := &mock.KeyGenMock{}
	marshalizerMock := mock.MarshalizerMock{}
	rounderMock := initRounderMock()
	singleSignerMock := &mock.SingleSignerMock{}
	syncTimerMock := &mock.SyncTimerMock{}
	blsService, _ := bls.NewConsensusService()

	wrk, err := spos.NewWorker(
		blsService,
		blockchainMock,
		blockProcessor,
		bootstrapperMock,
		broadcastMessengerMock,
		consensusState,
		forkDetectorMock,
		keyGeneratorMock,
		marshalizerMock,
		rounderMock,
		nil,
		singleSignerMock,
		syncTimerMock,
		&mock.HeaderSigVerifierStub{},
		chainID,
		createMockP2PAntifloodHandler(),
	)

	assert.Nil(t, wrk)
	assert.Equal(t, spos.ErrNilShardCoordinator, err)
}

func TestWorker_NewWorkerSingleSignerNilShouldFail(t *testing.T) {
	t.Parallel()
	blockchainMock := &mock.BlockChainMock{}
	blockProcessor := &mock.BlockProcessorMock{}
	bootstrapperMock := &mock.BootstrapperMock{}
	broadcastMessengerMock := &mock.BroadcastMessengerMock{}
	consensusState := initConsensusState()
	forkDetectorMock := &mock.ForkDetectorMock{}
	keyGeneratorMock := &mock.KeyGenMock{}
	marshalizerMock := mock.MarshalizerMock{}
	rounderMock := initRounderMock()
	shardCoordinatorMock := mock.ShardCoordinatorMock{}
	syncTimerMock := &mock.SyncTimerMock{}
	blsService, _ := bls.NewConsensusService()

	wrk, err := spos.NewWorker(
		blsService,
		blockchainMock,
		blockProcessor,
		bootstrapperMock,
		broadcastMessengerMock,
		consensusState,
		forkDetectorMock,
		keyGeneratorMock,
		marshalizerMock,
		rounderMock,
		shardCoordinatorMock,
		nil,
		syncTimerMock,
		&mock.HeaderSigVerifierStub{},
		chainID,
		createMockP2PAntifloodHandler(),
	)

	assert.Nil(t, wrk)
	assert.Equal(t, spos.ErrNilSingleSigner, err)
}

func TestWorker_NewWorkerSyncTimerNilShouldFail(t *testing.T) {
	t.Parallel()
	blockchainMock := &mock.BlockChainMock{}
	blockProcessor := &mock.BlockProcessorMock{}
	bootstrapperMock := &mock.BootstrapperMock{}
	broadcastMessengerMock := &mock.BroadcastMessengerMock{}
	consensusState := initConsensusState()
	forkDetectorMock := &mock.ForkDetectorMock{}
	keyGeneratorMock := &mock.KeyGenMock{}
	marshalizerMock := mock.MarshalizerMock{}
	rounderMock := initRounderMock()
	shardCoordinatorMock := mock.ShardCoordinatorMock{}
	singleSignerMock := &mock.SingleSignerMock{}
	blsService, _ := bls.NewConsensusService()

	wrk, err := spos.NewWorker(
		blsService,
		blockchainMock,
		blockProcessor,
		bootstrapperMock,
		broadcastMessengerMock,
		consensusState,
		forkDetectorMock,
		keyGeneratorMock,
		marshalizerMock,
		rounderMock,
		shardCoordinatorMock,
		singleSignerMock,
		nil,
		&mock.HeaderSigVerifierStub{},
		chainID,
		createMockP2PAntifloodHandler(),
	)

	assert.Nil(t, wrk)
	assert.Equal(t, spos.ErrNilSyncTimer, err)
}

func TestWorker_NewWorkerEmptyChainIDShouldFail(t *testing.T) {
	t.Parallel()
	blockchainMock := &mock.BlockChainMock{}
	blockProcessor := &mock.BlockProcessorMock{}
	bootstrapperMock := &mock.BootstrapperMock{}
	broadcastMessengerMock := &mock.BroadcastMessengerMock{}
	consensusState := initConsensusState()
	forkDetectorMock := &mock.ForkDetectorMock{}
	keyGeneratorMock := &mock.KeyGenMock{}
	marshalizerMock := mock.MarshalizerMock{}
	rounderMock := initRounderMock()
	shardCoordinatorMock := mock.ShardCoordinatorMock{}
	singleSignerMock := &mock.SingleSignerMock{}
	syncTimerMock := &mock.SyncTimerMock{}
	blsService, _ := bls.NewConsensusService()

	wrk, err := spos.NewWorker(
		blsService,
		blockchainMock,
		blockProcessor,
		bootstrapperMock,
		broadcastMessengerMock,
		consensusState,
		forkDetectorMock,
		keyGeneratorMock,
		marshalizerMock,
		rounderMock,
		shardCoordinatorMock,
		singleSignerMock,
		syncTimerMock,
		&mock.HeaderSigVerifierStub{},
		nil,
		&mock.P2PAntifloodHandlerStub{},
	)

	assert.Nil(t, wrk)
	assert.Equal(t, spos.ErrInvalidChainID, err)
}

func TestWorker_NewWorkerNilAntifloodHandlerShouldFail(t *testing.T) {
	t.Parallel()

	blockchainMock := &mock.BlockChainMock{}
	blockProcessor := &mock.BlockProcessorMock{}
	bootstrapperMock := &mock.BootstrapperMock{}
	broadcastMessengerMock := &mock.BroadcastMessengerMock{}
	consensusState := initConsensusState()
	forkDetectorMock := &mock.ForkDetectorMock{}
	keyGeneratorMock := &mock.KeyGenMock{}
	marshalizerMock := mock.MarshalizerMock{}
	rounderMock := initRounderMock()
	shardCoordinatorMock := mock.ShardCoordinatorMock{}
	singleSignerMock := &mock.SingleSignerMock{}
	syncTimerMock := &mock.SyncTimerMock{}
	bnService, _ := bn.NewConsensusService()

	wrk, err := spos.NewWorker(
		bnService,
		blockchainMock,
		blockProcessor,
		bootstrapperMock,
		broadcastMessengerMock,
		consensusState,
		forkDetectorMock,
		keyGeneratorMock,
		marshalizerMock,
		rounderMock,
		shardCoordinatorMock,
		singleSignerMock,
		syncTimerMock,
		&mock.HeaderSigVerifierStub{},
		chainID,
		nil,
	)

	assert.Nil(t, wrk)
	assert.Equal(t, spos.ErrNilAntifloodHandler, err)
}

func TestWorker_NewWorkerShouldWork(t *testing.T) {
	t.Parallel()

	blockchainMock := &mock.BlockChainMock{}
	blockProcessor := &mock.BlockProcessorMock{}
	bootstrapperMock := &mock.BootstrapperMock{}
	broadcastMessengerMock := &mock.BroadcastMessengerMock{}
	consensusState := initConsensusState()
	forkDetectorMock := &mock.ForkDetectorMock{}
	keyGeneratorMock := &mock.KeyGenMock{}
	marshalizerMock := mock.MarshalizerMock{}
	rounderMock := initRounderMock()
	shardCoordinatorMock := mock.ShardCoordinatorMock{}
	singleSignerMock := &mock.SingleSignerMock{}
	syncTimerMock := &mock.SyncTimerMock{}
	blsService, _ := bls.NewConsensusService()

	wrk, err := spos.NewWorker(
		blsService,
		blockchainMock,
		blockProcessor,
		bootstrapperMock,
		broadcastMessengerMock,
		consensusState,
		forkDetectorMock,
		keyGeneratorMock,
		marshalizerMock,
		rounderMock,
		shardCoordinatorMock,
		singleSignerMock,
		syncTimerMock,
		&mock.HeaderSigVerifierStub{},
		chainID,
		createMockP2PAntifloodHandler(),
	)

	assert.Nil(t, err)
<<<<<<< HEAD
}

func TestWorker_ProcessReceivedMessageShouldErrIfFloodIsDetected(t *testing.T) {
	t.Parallel()

	expectedErr := errors.New("flood detected")

	blockchainMock := &mock.BlockChainMock{}
	blockProcessor := &mock.BlockProcessorMock{}
	bootstrapperMock := &mock.BootstrapperMock{}
	broadcastMessengerMock := &mock.BroadcastMessengerMock{}
	consensusState := initConsensusState()
	forkDetectorMock := &mock.ForkDetectorMock{}
	keyGeneratorMock := &mock.KeyGenMock{}
	marshalizerMock := mock.MarshalizerMock{}
	rounderMock := initRounderMock()
	shardCoordinatorMock := mock.ShardCoordinatorMock{}
	singleSignerMock := &mock.SingleSignerMock{}
	syncTimerMock := &mock.SyncTimerMock{}
	bnService, _ := bn.NewConsensusService()
	antifloodHandler := &mock.P2PAntifloodHandlerStub{
		CanProcessMessageCalled: func(message p2p.MessageP2P, fromConnectedPeer p2p.PeerID) error {
			return expectedErr
		},
	}

	wrk, _ := spos.NewWorker(
		bnService,
		blockchainMock,
		blockProcessor,
		bootstrapperMock,
		broadcastMessengerMock,
		consensusState,
		forkDetectorMock,
		keyGeneratorMock,
		marshalizerMock,
		rounderMock,
		shardCoordinatorMock,
		singleSignerMock,
		syncTimerMock,
		&mock.HeaderSigVerifierStub{},
		chainID,
		antifloodHandler,
	)

	msg := &mock.P2PMessageMock{DataField: []byte("aaa")}
	err := wrk.ProcessReceivedMessage(msg, "peer")
	assert.Equal(t, expectedErr, err)
}

func TestWorker_ProcessReceivedMessageShouldErrIfFloodIsDetectedOnTopic(t *testing.T) {
	t.Parallel()

	expectedErr := errors.New("flood detected")

	blockchainMock := &mock.BlockChainMock{}
	blockProcessor := &mock.BlockProcessorMock{}
	bootstrapperMock := &mock.BootstrapperMock{}
	broadcastMessengerMock := &mock.BroadcastMessengerMock{}
	consensusState := initConsensusState()
	forkDetectorMock := &mock.ForkDetectorMock{}
	keyGeneratorMock := &mock.KeyGenMock{}
	marshalizerMock := mock.MarshalizerMock{}
	rounderMock := initRounderMock()
	shardCoordinatorMock := mock.ShardCoordinatorMock{}
	singleSignerMock := &mock.SingleSignerMock{}
	syncTimerMock := &mock.SyncTimerMock{}
	bnService, _ := bn.NewConsensusService()
	antifloodHandler := &mock.P2PAntifloodHandlerStub{
		CanProcessMessageCalled: func(message p2p.MessageP2P, fromConnectedPeer p2p.PeerID) error {
			return nil
		},
		CanProcessMessageOnTopicCalled: func(peer p2p.PeerID, topic string) error {
			return expectedErr
		},
	}

	wrk, _ := spos.NewWorker(
		bnService,
		blockchainMock,
		blockProcessor,
		bootstrapperMock,
		broadcastMessengerMock,
		consensusState,
		forkDetectorMock,
		keyGeneratorMock,
		marshalizerMock,
		rounderMock,
		shardCoordinatorMock,
		singleSignerMock,
		syncTimerMock,
		&mock.HeaderSigVerifierStub{},
		chainID,
		antifloodHandler,
	)

	msg := &mock.P2PMessageMock{DataField: []byte("aaa"), TopicIDsField: []string{"topic1"}}
	err := wrk.ProcessReceivedMessage(msg, "peer")
	assert.Equal(t, expectedErr, err)
}

func TestWorker_ProcessReceivedMessageWrongHeaderShouldErr(t *testing.T) {
	t.Parallel()
	blockchainMock := &mock.BlockChainMock{}
	blockProcessor := &mock.BlockProcessorMock{
		DecodeBlockHeaderCalled: func(dta []byte) data.HeaderHandler {
			return nil
		},
		RevertAccountStateCalled: func() {
		},
	}
	bootstrapperMock := &mock.BootstrapperMock{}
	broadcastMessengerMock := &mock.BroadcastMessengerMock{}
	consensusState := initConsensusState()
	forkDetectorMock := &mock.ForkDetectorMock{}
	forkDetectorMock.AddHeaderCalled = func(header data.HeaderHandler, hash []byte, state process.BlockHeaderState, selfNotarizedHeaders []data.HeaderHandler, selfNotarizedHeadersHashes [][]byte) error {
		return nil
	}
	keyGeneratorMock, _, _ := mock.InitKeys()
	marshalizerMock := mock.MarshalizerMock{}
	rounderMock := initRounderMock()
	shardCoordinatorMock := mock.ShardCoordinatorMock{}
	singleSignerMock := &mock.SingleSignerMock{
		SignStub: func(private crypto.PrivateKey, msg []byte) ([]byte, error) {
			return []byte("signed"), nil
		},
		VerifyStub: func(public crypto.PublicKey, msg []byte, sig []byte) error {
			return nil
		},
	}
	syncTimerMock := &mock.SyncTimerMock{}

	headerSigVerifier := &mock.HeaderSigVerifierStub{}
	headerSigVerifier.VerifyRandSeedCaller = func(header data.HeaderHandler) error {
		return process.ErrRandSeedDoesNotMatch
	}

	bnService, _ := bn.NewConsensusService()

	wrk, _ := spos.NewWorker(
		bnService,
		blockchainMock,
		blockProcessor,
		bootstrapperMock,
		broadcastMessengerMock,
		consensusState,
		forkDetectorMock,
		keyGeneratorMock,
		marshalizerMock,
		rounderMock,
		shardCoordinatorMock,
		singleSignerMock,
		syncTimerMock,
		headerSigVerifier,
		chainID,
		createMockP2PAntifloodHandler(),
	)

	hdr := &block.Header{}
	hdr.Nonce = 1
	hdr.TimeStamp = uint64(wrk.Rounder().TimeStamp().Unix())
	message, _ := mock.MarshalizerMock{}.Marshal(hdr)
	cnsMsg := consensus.NewConsensusMessage(
		message,
		nil,
		[]byte(wrk.ConsensusState().ConsensusGroup()[0]),
		[]byte("sig"),
		int(bn.MtBlockHeader),
		0,
		chainID,
	)
	buff, _ := wrk.Marshalizer().Marshal(cnsMsg)
	time.Sleep(time.Second)
	err := wrk.ProcessReceivedMessage(&mock.P2PMessageMock{DataField: buff}, fromConnectedPeerId)
	assert.True(t, errors.Is(err, spos.ErrInvalidHeader))
=======
	assert.False(t, check.IfNil(wrk))
>>>>>>> 63a36412
}

func TestWorker_ReceivedSyncStateShouldNotSendOnChannelWhenInputIsFalse(t *testing.T) {
	t.Parallel()
	wrk := initWorker()
	wrk.ReceivedSyncState(false)
	rcv := false
	select {
	case rcv = <-wrk.ConsensusStateChangedChannel():
	case <-time.After(100 * time.Millisecond):
	}

	assert.False(t, rcv)
}

func TestWorker_ReceivedSyncStateShouldNotSendOnChannelWhenChannelIsBusy(t *testing.T) {
	t.Parallel()
	wrk := initWorker()
	wrk.ConsensusStateChangedChannel() <- false
	wrk.ReceivedSyncState(true)
	rcv := false
	select {
	case rcv = <-wrk.ConsensusStateChangedChannel():
	case <-time.After(100 * time.Millisecond):
	}

	assert.False(t, rcv)
}

func TestWorker_ReceivedSyncStateShouldSendOnChannel(t *testing.T) {
	t.Parallel()
	wrk := initWorker()
	wrk.ReceivedSyncState(true)
	rcv := false
	select {
	case rcv = <-wrk.ConsensusStateChangedChannel():
	case <-time.After(100 * time.Millisecond):
	}

	assert.True(t, rcv)
}

func TestWorker_InitReceivedMessagesShouldInitMap(t *testing.T) {
	t.Parallel()
	wrk := initWorker()
	wrk.NilReceivedMessages()
	wrk.InitReceivedMessages()

	assert.NotNil(t, wrk.ReceivedMessages()[bls.MtBlockBody])
}

func TestWorker_AddReceivedMessageCallShouldWork(t *testing.T) {
	t.Parallel()
	wrk := initWorker()
	receivedMessageCall := func(*consensus.Message) bool {
		return true
	}
	wrk.AddReceivedMessageCall(bls.MtBlockBody, receivedMessageCall)
	receivedMessageCalls := wrk.ReceivedMessagesCalls()

	assert.Equal(t, 1, len(receivedMessageCalls))
	assert.NotNil(t, receivedMessageCalls[bls.MtBlockBody])
	assert.True(t, receivedMessageCalls[bls.MtBlockBody](nil))
}

func TestWorker_RemoveAllReceivedMessageCallsShouldWork(t *testing.T) {
	t.Parallel()
	wrk := *initWorker()
	receivedMessageCall := func(*consensus.Message) bool {
		return true
	}
	wrk.AddReceivedMessageCall(bls.MtBlockBody, receivedMessageCall)
	receivedMessageCalls := wrk.ReceivedMessagesCalls()

	assert.Equal(t, 1, len(receivedMessageCalls))
	assert.NotNil(t, receivedMessageCalls[bls.MtBlockBody])
	assert.True(t, receivedMessageCalls[bls.MtBlockBody](nil))

	wrk.RemoveAllReceivedMessagesCalls()
	receivedMessageCalls = wrk.ReceivedMessagesCalls()

	assert.Equal(t, 0, len(receivedMessageCalls))
	assert.Nil(t, receivedMessageCalls[bls.MtBlockBody])
}

func TestWorker_ProcessReceivedMessageTxBlockBodyShouldRetNil(t *testing.T) {
	t.Parallel()
	wrk := *initWorker()
	blk := make(block.Body, 0)
	message, _ := mock.MarshalizerMock{}.Marshal(blk)
	cnsMsg := consensus.NewConsensusMessage(
		message,
		nil,
		[]byte(wrk.ConsensusState().ConsensusGroup()[0]),
		[]byte("sig"),
		int(bls.MtBlockBody),
		0,
		chainID,
	)
	buff, _ := wrk.Marshalizer().Marshal(cnsMsg)
	time.Sleep(time.Second)
	err := wrk.ProcessReceivedMessage(&mock.P2PMessageMock{DataField: buff}, fromConnectedPeerId)

	assert.Nil(t, err)
}

func TestWorker_ProcessReceivedMessageHeaderShouldRetNil(t *testing.T) {
	t.Parallel()
	wrk := *initWorker()
	hdr := &block.Header{}
	hdr.Nonce = 1
	hdr.TimeStamp = uint64(wrk.Rounder().TimeStamp().Unix())
	message, _ := mock.MarshalizerMock{}.Marshal(hdr)
	message, _ = mock.MarshalizerMock{}.Marshal(hdr)
	cnsMsg := consensus.NewConsensusMessage(
		message,
		nil,
		[]byte(wrk.ConsensusState().ConsensusGroup()[0]),
		[]byte("sig"),
		int(bls.MtUnknown),
		0,
		chainID,
	)
	buff, _ := wrk.Marshalizer().Marshal(cnsMsg)
	time.Sleep(time.Second)
	err := wrk.ProcessReceivedMessage(&mock.P2PMessageMock{DataField: buff}, fromConnectedPeerId)

	assert.Nil(t, err)
}

func TestWorker_ProcessReceivedMessageNilMessageShouldErr(t *testing.T) {
	t.Parallel()
	wrk := *initWorker()
	err := wrk.ProcessReceivedMessage(nil, fromConnectedPeerId)
	time.Sleep(time.Second)

	assert.Equal(t, 0, len(wrk.ReceivedMessages()[bls.MtBlockBody]))
	assert.Equal(t, spos.ErrNilMessage, err)
}

func TestWorker_ProcessReceivedMessageNilMessageDataFieldShouldErr(t *testing.T) {
	t.Parallel()
	wrk := *initWorker()
	err := wrk.ProcessReceivedMessage(&mock.P2PMessageMock{}, fromConnectedPeerId)
	time.Sleep(time.Second)

	assert.Equal(t, 0, len(wrk.ReceivedMessages()[bls.MtBlockBody]))
	assert.Equal(t, spos.ErrNilDataToProcess, err)
}

func TestWorker_ProcessReceivedMessageNodeNotInEligibleListShouldErr(t *testing.T) {
	t.Parallel()
	wrk := *initWorker()
	blk := make(block.Body, 0)
	message, _ := mock.MarshalizerMock{}.Marshal(blk)
	cnsMsg := consensus.NewConsensusMessage(
		message,
		nil,
		[]byte("X"),
		[]byte("sig"),
		int(bls.MtBlockBody),
		0,
		chainID,
	)
	buff, _ := wrk.Marshalizer().Marshal(cnsMsg)
	err := wrk.ProcessReceivedMessage(&mock.P2PMessageMock{DataField: buff}, fromConnectedPeerId)
	time.Sleep(time.Second)

	assert.Equal(t, 0, len(wrk.ReceivedMessages()[bls.MtBlockBody]))
	assert.True(t, errors.Is(err, spos.ErrSenderNotOk))
}

func TestWorker_ProcessReceivedMessageComputeReceivedProposedBlockMetric(t *testing.T) {
	t.Parallel()
	wrk := *initWorker()
	wrk.SetBlockProcessor(&mock.BlockProcessorMock{
		DecodeBlockHeaderCalled: func(dta []byte) data.HeaderHandler {
			return &block.Header{
				ChainID: chainID,
			}
		},
		RevertAccountStateCalled: func() {
		},
	})
	roundDuration := time.Millisecond * 1000
	delay := time.Millisecond * 430
	roundStartTimeStamp := time.Now()
	wrk.SetRounder(&mock.RounderMock{
		RoundIndex: 0,
		TimeDurationCalled: func() time.Duration {
			return roundDuration
		},
		TimeStampCalled: func() time.Time {
			return roundStartTimeStamp
		},
	})
	blk := make(block.Body, 0)
	message, _ := mock.MarshalizerMock{}.Marshal(blk)
	cnsMsg := consensus.NewConsensusMessage(
		message,
		nil,
		[]byte("A"),
		[]byte("sig"),
		int(bls.MtBlockHeader),
		0,
		chainID,
	)
	receivedValue := uint64(0)
	_ = wrk.SetAppStatusHandler(&mock.AppStatusHandlerStub{
		SetUInt64ValueHandler: func(key string, value uint64) {
			receivedValue = value
		},
	})

	time.Sleep(delay)

	buff, _ := wrk.Marshalizer().Marshal(cnsMsg)
	_ = wrk.ProcessReceivedMessage(&mock.P2PMessageMock{DataField: buff}, nil)

	minimumExpectedValue := uint64(delay * 100 / roundDuration)
	assert.True(t,
		receivedValue >= minimumExpectedValue,
		fmt.Sprintf("minimum expected was %d, got %d", minimumExpectedValue, receivedValue),
	)
}

func TestWorker_ProcessReceivedMessageInconsistentChainIDInConsensusMessageShouldErr(t *testing.T) {
	t.Parallel()

	wrk := *initWorker()
	blk := make(block.Body, 0)
	message, _ := mock.MarshalizerMock{}.Marshal(blk)
	cnsMsg := consensus.NewConsensusMessage(
		message,
		nil,
		[]byte(wrk.ConsensusState().ConsensusGroup()[0]),
		[]byte("sig"),
		int(bls.MtBlockBody),
		1,
		[]byte("inconsistent chain ID"),
	)
	buff, _ := wrk.Marshalizer().Marshal(cnsMsg)
	err := wrk.ProcessReceivedMessage(&mock.P2PMessageMock{DataField: buff}, fromConnectedPeerId)

	assert.True(t, errors.Is(err, spos.ErrInvalidChainID))
}

func TestWorker_ProcessReceivedMessageMessageIsForPastRoundShouldErr(t *testing.T) {
	t.Parallel()
	wrk := *initWorker()
	blk := make(block.Body, 0)
	message, _ := mock.MarshalizerMock{}.Marshal(blk)
	cnsMsg := consensus.NewConsensusMessage(
		message,
		nil,
		[]byte(wrk.ConsensusState().ConsensusGroup()[0]),
		[]byte("sig"),
		int(bls.MtBlockBody),
		-1,
		chainID,
	)
	buff, _ := wrk.Marshalizer().Marshal(cnsMsg)
	err := wrk.ProcessReceivedMessage(&mock.P2PMessageMock{DataField: buff}, fromConnectedPeerId)
	time.Sleep(time.Second)

	assert.Equal(t, 0, len(wrk.ReceivedMessages()[bls.MtBlockBody]))
	assert.Equal(t, spos.ErrMessageForPastRound, err)
}

func TestWorker_ProcessReceivedMessageInvalidSignatureShouldErr(t *testing.T) {
	t.Parallel()
	wrk := *initWorker()
	blk := make(block.Body, 0)
	message, _ := mock.MarshalizerMock{}.Marshal(blk)
	cnsMsg := consensus.NewConsensusMessage(
		message,
		nil,
		[]byte(wrk.ConsensusState().ConsensusGroup()[0]),
		nil,
		int(bls.MtBlockBody),
		0,
		chainID,
	)
	buff, _ := wrk.Marshalizer().Marshal(cnsMsg)
	err := wrk.ProcessReceivedMessage(&mock.P2PMessageMock{DataField: buff}, fromConnectedPeerId)
	time.Sleep(time.Second)

	assert.Equal(t, 0, len(wrk.ReceivedMessages()[bls.MtBlockBody]))
	assert.True(t, errors.Is(err, spos.ErrInvalidSignature))
}

func TestWorker_ProcessReceivedMessageReceivedMessageIsFromSelfShouldRetNilAndNotProcess(t *testing.T) {
	t.Parallel()
	wrk := *initWorker()
	blk := make(block.Body, 0)
	message, _ := mock.MarshalizerMock{}.Marshal(blk)
	cnsMsg := consensus.NewConsensusMessage(
		message,
		nil,
		[]byte(wrk.ConsensusState().SelfPubKey()),
		[]byte("sig"),
		int(bls.MtBlockBody),
		0,
		chainID,
	)
	buff, _ := wrk.Marshalizer().Marshal(cnsMsg)
	err := wrk.ProcessReceivedMessage(&mock.P2PMessageMock{DataField: buff}, fromConnectedPeerId)
	time.Sleep(time.Second)

	assert.Equal(t, 0, len(wrk.ReceivedMessages()[bls.MtBlockBody]))
	assert.Nil(t, err)
}

func TestWorker_ProcessReceivedMessageWhenRoundIsCanceledShouldRetNilAndNotProcess(t *testing.T) {
	t.Parallel()
	wrk := *initWorker()
	wrk.ConsensusState().RoundCanceled = true
	blk := make(block.Body, 0)
	message, _ := mock.MarshalizerMock{}.Marshal(blk)
	cnsMsg := consensus.NewConsensusMessage(
		message,
		nil,
		[]byte(wrk.ConsensusState().ConsensusGroup()[0]),
		[]byte("sig"),
		int(bls.MtBlockBody),
		0,
		chainID,
	)
	buff, _ := wrk.Marshalizer().Marshal(cnsMsg)
	err := wrk.ProcessReceivedMessage(&mock.P2PMessageMock{DataField: buff}, fromConnectedPeerId)
	time.Sleep(time.Second)

	assert.Equal(t, 0, len(wrk.ReceivedMessages()[bls.MtBlockBody]))
	assert.Nil(t, err)
}

func TestWorker_ProcessReceivedMessageWrongChainIDInProposedBlockShouldError(t *testing.T) {
	t.Parallel()
	wrk := *initWorker()
	wrk.SetBlockProcessor(
		&mock.BlockProcessorMock{
			DecodeBlockHeaderCalled: func(dta []byte) data.HeaderHandler {
				return &mock.HeaderHandlerStub{
					CheckChainIDCalled: func(reference []byte) error {
						return spos.ErrInvalidChainID
					},
					GetPrevHashCalled: func() []byte {
						return make([]byte, 0)
					},
				}
			},
			RevertAccountStateCalled: func() {
			},
		},
	)

	blk := make(block.Body, 0)
	message, _ := mock.MarshalizerMock{}.Marshal(blk)
	cnsMsg := consensus.NewConsensusMessage(
		message,
		nil,
		[]byte(wrk.ConsensusState().ConsensusGroup()[0]),
		[]byte("sig"),
		int(bls.MtBlockHeader),
		0,
		chainID,
	)
	buff, _ := wrk.Marshalizer().Marshal(cnsMsg)
	err := wrk.ProcessReceivedMessage(&mock.P2PMessageMock{DataField: buff}, fromConnectedPeerId)
	time.Sleep(time.Second)

	assert.True(t, errors.Is(err, spos.ErrInvalidChainID))
}

func TestWorker_ProcessReceivedMessageOkValsShouldWork(t *testing.T) {
	t.Parallel()
	wrk := *initWorker()
	wrk.SetBlockProcessor(
		&mock.BlockProcessorMock{
			DecodeBlockHeaderCalled: func(dta []byte) data.HeaderHandler {
				return &mock.HeaderHandlerStub{
					CheckChainIDCalled: func(reference []byte) error {
						return nil
					},
					GetPrevHashCalled: func() []byte {
						return make([]byte, 0)
					},
				}
			},
			RevertAccountStateCalled: func() {
			},
		},
	)

	blk := make(block.Body, 0)
	message, _ := mock.MarshalizerMock{}.Marshal(blk)
	cnsMsg := consensus.NewConsensusMessage(
		message,
		nil,
		[]byte(wrk.ConsensusState().ConsensusGroup()[0]),
		[]byte("sig"),
		int(bls.MtBlockHeader),
		0,
		chainID,
	)
	buff, _ := wrk.Marshalizer().Marshal(cnsMsg)
	err := wrk.ProcessReceivedMessage(&mock.P2PMessageMock{DataField: buff}, fromConnectedPeerId)
	time.Sleep(time.Second)

	assert.Equal(t, 1, len(wrk.ReceivedMessages()[bls.MtBlockHeader]))
	assert.Nil(t, err)
}

func TestWorker_CheckSelfStateShouldErrMessageFromItself(t *testing.T) {
	t.Parallel()
	wrk := *initWorker()
	cnsMsg := consensus.NewConsensusMessage(
		nil,
		nil,
		[]byte(wrk.ConsensusState().SelfPubKey()),
		nil,
		0,
		0,
		chainID,
	)
	err := wrk.CheckSelfState(cnsMsg)
	assert.Equal(t, spos.ErrMessageFromItself, err)
}

func TestWorker_CheckSelfStateShouldErrRoundCanceled(t *testing.T) {
	t.Parallel()
	wrk := *initWorker()
	wrk.ConsensusState().RoundCanceled = true
	cnsMsg := consensus.NewConsensusMessage(
		nil,
		nil,
		[]byte(wrk.ConsensusState().ConsensusGroup()[0]),
		nil,
		0,
		0,
		chainID,
	)
	err := wrk.CheckSelfState(cnsMsg)
	assert.Equal(t, spos.ErrRoundCanceled, err)
}

func TestWorker_CheckSelfStateShouldNotErr(t *testing.T) {
	t.Parallel()
	wrk := *initWorker()
	cnsMsg := consensus.NewConsensusMessage(
		nil,
		nil,
		[]byte(wrk.ConsensusState().ConsensusGroup()[0]),
		nil,
		0,
		0,
		chainID,
	)
	err := wrk.CheckSelfState(cnsMsg)
	assert.Nil(t, err)
}

func TestWorker_CheckSignatureShouldReturnErrNilConsensusData(t *testing.T) {
	t.Parallel()
	wrk := *initWorker()
	err := wrk.CheckSignature(nil)

	assert.Equal(t, spos.ErrNilConsensusData, err)
}

func TestWorker_CheckSignatureShouldReturnErrNilPublicKey(t *testing.T) {
	t.Parallel()
	wrk := *initWorker()
	blk := make(block.Body, 0)
	message, _ := mock.MarshalizerMock{}.Marshal(blk)
	cnsMsg := consensus.NewConsensusMessage(
		message,
		nil,
		nil,
		[]byte("sig"),
		int(bls.MtBlockBody),
		0,
		chainID,
	)
	err := wrk.CheckSignature(cnsMsg)

	assert.Equal(t, spos.ErrNilPublicKey, err)
}

func TestWorker_CheckSignatureShouldReturnErrNilSignature(t *testing.T) {
	t.Parallel()
	wrk := *initWorker()
	blk := make(block.Body, 0)
	message, _ := mock.MarshalizerMock{}.Marshal(blk)
	cnsMsg := consensus.NewConsensusMessage(
		message,
		nil,
		[]byte(wrk.ConsensusState().ConsensusGroup()[0]),
		nil,
		int(bls.MtBlockBody),
		0,
		chainID,
	)
	err := wrk.CheckSignature(cnsMsg)

	assert.Equal(t, spos.ErrNilSignature, err)
}

func TestWorker_CheckSignatureShouldReturnPublicKeyFromByteArrayErr(t *testing.T) {
	t.Parallel()
	wrk := *initWorker()
	keyGeneratorMock, _, _ := mock.InitKeys()
	err := errors.New("error public key from byte array")
	keyGeneratorMock.PublicKeyFromByteArrayMock = func(b []byte) (crypto.PublicKey, error) {
		return nil, err
	}
	wrk.SetKeyGenerator(keyGeneratorMock)
	blk := make(block.Body, 0)
	message, _ := mock.MarshalizerMock{}.Marshal(blk)
	cnsMsg := consensus.NewConsensusMessage(
		message,
		nil,
		[]byte(wrk.ConsensusState().ConsensusGroup()[0]),
		[]byte("sig"),
		int(bls.MtBlockBody),
		0,
		chainID,
	)
	err2 := wrk.CheckSignature(cnsMsg)

	assert.Equal(t, err, err2)
}

func TestWorker_CheckSignatureShouldReturnMarshalizerErr(t *testing.T) {
	t.Parallel()
	wrk := *initWorker()
	marshalizerMock := mock.MarshalizerMock{}
	marshalizerMock.Fail = true
	wrk.SetMarshalizer(marshalizerMock)
	blk := make(block.Body, 0)
	message, _ := mock.MarshalizerMock{}.Marshal(blk)
	cnsMsg := consensus.NewConsensusMessage(
		message,
		nil,
		[]byte(wrk.ConsensusState().ConsensusGroup()[0]),
		[]byte("sig"),
		int(bls.MtBlockBody),
		0,
		chainID,
	)
	err := wrk.CheckSignature(cnsMsg)

	assert.Equal(t, mock.ErrMockMarshalizer, err)
}

func TestWorker_CheckSignatureShouldReturnNilErr(t *testing.T) {
	t.Parallel()
	wrk := *initWorker()
	blk := make(block.Body, 0)
	message, _ := mock.MarshalizerMock{}.Marshal(blk)
	cnsMsg := consensus.NewConsensusMessage(
		message,
		nil,
		[]byte(wrk.ConsensusState().ConsensusGroup()[0]),
		[]byte("sig"),
		int(bls.MtBlockBody),
		0,
		chainID,
	)
	err := wrk.CheckSignature(cnsMsg)

	assert.Nil(t, err)
}

func TestWorker_ExecuteMessagesShouldNotExecuteWhenConsensusDataIsNil(t *testing.T) {
	t.Parallel()
	wrk := *initWorker()
	blk := make(block.Body, 0)
	message, _ := mock.MarshalizerMock{}.Marshal(blk)
	wrk.InitReceivedMessages()
	cnsMsg := consensus.NewConsensusMessage(
		message,
		nil,
		[]byte(wrk.ConsensusState().ConsensusGroup()[0]),
		[]byte("sig"),
		int(bls.MtBlockBody),
		0,
		chainID,
	)
	msgType := consensus.MessageType(cnsMsg.MsgType)
	cnsDataList := wrk.ReceivedMessages()[msgType]
	cnsDataList = append(cnsDataList, nil)
	wrk.SetReceivedMessages(msgType, cnsDataList)
	wrk.ExecuteMessage(cnsDataList)

	assert.Nil(t, wrk.ReceivedMessages()[msgType][0])
}

func TestWorker_ExecuteMessagesShouldNotExecuteWhenMessageIsForOtherRound(t *testing.T) {
	t.Parallel()
	wrk := *initWorker()
	blk := make(block.Body, 0)
	message, _ := mock.MarshalizerMock{}.Marshal(blk)
	wrk.InitReceivedMessages()
	cnsMsg := consensus.NewConsensusMessage(
		message,
		nil,
		[]byte(wrk.ConsensusState().ConsensusGroup()[0]),
		[]byte("sig"),
		int(bls.MtBlockBody),
		-1,
		chainID,
	)
	msgType := consensus.MessageType(cnsMsg.MsgType)
	cnsDataList := wrk.ReceivedMessages()[msgType]
	cnsDataList = append(cnsDataList, cnsMsg)
	wrk.SetReceivedMessages(msgType, cnsDataList)
	wrk.ExecuteMessage(cnsDataList)

	assert.NotNil(t, wrk.ReceivedMessages()[msgType][0])
}

func TestWorker_ExecuteBlockBodyMessagesShouldNotExecuteWhenStartRoundIsNotFinished(t *testing.T) {
	t.Parallel()
	wrk := *initWorker()
	blk := make(block.Body, 0)
	message, _ := mock.MarshalizerMock{}.Marshal(blk)
	wrk.InitReceivedMessages()
	cnsMsg := consensus.NewConsensusMessage(
		message,
		nil,
		[]byte(wrk.ConsensusState().ConsensusGroup()[0]),
		[]byte("sig"),
		int(bls.MtBlockBody),
		0,
		chainID,
	)
	msgType := consensus.MessageType(cnsMsg.MsgType)
	cnsDataList := wrk.ReceivedMessages()[msgType]
	cnsDataList = append(cnsDataList, cnsMsg)
	wrk.SetReceivedMessages(msgType, cnsDataList)
	wrk.ExecuteMessage(cnsDataList)

	assert.NotNil(t, wrk.ReceivedMessages()[msgType][0])
}

func TestWorker_ExecuteBlockHeaderMessagesShouldNotExecuteWhenStartRoundIsNotFinished(t *testing.T) {
	t.Parallel()
	wrk := *initWorker()
	blk := make(block.Body, 0)
	message, _ := mock.MarshalizerMock{}.Marshal(blk)
	wrk.InitReceivedMessages()
	cnsMsg := consensus.NewConsensusMessage(
		message,
		nil,
		[]byte(wrk.ConsensusState().ConsensusGroup()[0]),
		[]byte("sig"),
		int(bls.MtBlockHeader),
		0,
		chainID,
	)
	msgType := consensus.MessageType(cnsMsg.MsgType)
	cnsDataList := wrk.ReceivedMessages()[msgType]
	cnsDataList = append(cnsDataList, cnsMsg)
	wrk.SetReceivedMessages(msgType, cnsDataList)
	wrk.ExecuteMessage(cnsDataList)

	assert.NotNil(t, wrk.ReceivedMessages()[msgType][0])
}

func TestWorker_ExecuteSignatureMessagesShouldNotExecuteWhenBitmapIsNotFinished(t *testing.T) {
	t.Parallel()
	wrk := *initWorker()
	blk := make(block.Body, 0)
	message, _ := mock.MarshalizerMock{}.Marshal(blk)
	wrk.InitReceivedMessages()
	cnsMsg := consensus.NewConsensusMessage(
		message,
		nil,
		[]byte(wrk.ConsensusState().ConsensusGroup()[0]),
		[]byte("sig"),
		int(bls.MtSignature),
		0,
		chainID,
	)
	msgType := consensus.MessageType(cnsMsg.MsgType)
	cnsDataList := wrk.ReceivedMessages()[msgType]
	cnsDataList = append(cnsDataList, cnsMsg)
	wrk.SetReceivedMessages(msgType, cnsDataList)
	wrk.ExecuteMessage(cnsDataList)

	assert.NotNil(t, wrk.ReceivedMessages()[msgType][0])
}

func TestWorker_ExecuteMessagesShouldExecute(t *testing.T) {
	t.Parallel()
	wrk := *initWorker()
	blk := make(block.Body, 0)
	message, _ := mock.MarshalizerMock{}.Marshal(blk)
	wrk.InitReceivedMessages()
	cnsMsg := consensus.NewConsensusMessage(
		message,
		nil,
		[]byte(wrk.ConsensusState().ConsensusGroup()[0]),
		[]byte("sig"),
		int(bls.MtBlockBody),
		0,
		chainID,
	)
	msgType := consensus.MessageType(cnsMsg.MsgType)
	cnsDataList := wrk.ReceivedMessages()[msgType]
	cnsDataList = append(cnsDataList, cnsMsg)
	wrk.SetReceivedMessages(msgType, cnsDataList)
	wrk.ConsensusState().SetStatus(bls.SrStartRound, spos.SsFinished)
	wrk.ExecuteMessage(cnsDataList)

	assert.Nil(t, wrk.ReceivedMessages()[msgType][0])
}

func TestWorker_CheckChannelsShouldWork(t *testing.T) {
	t.Parallel()
	wrk := *initWorker()
	wrk.SetReceivedMessagesCalls(bls.MtBlockHeader, func(cnsMsg *consensus.Message) bool {
		_ = wrk.ConsensusState().SetJobDone(wrk.ConsensusState().ConsensusGroup()[0], bls.SrBlock, true)
		return true
	})
	rnd := wrk.Rounder()
	roundDuration := rnd.TimeDuration()
	rnd.UpdateRound(time.Now(), time.Now().Add(roundDuration))
	cnsGroup := wrk.ConsensusState().ConsensusGroup()
	hdr := &block.Header{}
	hdr.Nonce = 1
	hdr.TimeStamp = uint64(wrk.Rounder().TimeStamp().Unix())
	message, _ := mock.MarshalizerMock{}.Marshal(hdr)
	cnsMsg := consensus.NewConsensusMessage(
		nil,
		message,
		[]byte(cnsGroup[0]),
		[]byte("sig"),
		int(bls.MtBlockHeader),
		1,
		chainID,
	)
	wrk.ExecuteMessageChannel() <- cnsMsg
	time.Sleep(1000 * time.Millisecond)
	isBlockJobDone, err := wrk.ConsensusState().JobDone(cnsGroup[0], bls.SrBlock)

	assert.Nil(t, err)
	assert.True(t, isBlockJobDone)
}

func TestWorker_ExtendShouldReturnWhenRoundIsCanceled(t *testing.T) {
	t.Parallel()
	wrk := *initWorker()
	executed := false
	bootstrapperMock := &mock.BootstrapperMock{
		ShouldSyncCalled: func() bool {
			return true
		},
		CreateAndCommitEmptyBlockCalled: func(shardForCurrentNode uint32) (data.BodyHandler, data.HeaderHandler, error) {
			executed = true
			return nil, nil, errors.New("error")
		},
	}
	wrk.SetBootstrapper(bootstrapperMock)
	wrk.ConsensusState().RoundCanceled = true
	wrk.Extend(0)

	assert.False(t, executed)
}

func TestWorker_ExtendShouldReturnWhenShouldSync(t *testing.T) {
	t.Parallel()
	wrk := *initWorker()
	executed := false
	bootstrapperMock := &mock.BootstrapperMock{
		ShouldSyncCalled: func() bool {
			return true
		},
		CreateAndCommitEmptyBlockCalled: func(shardForCurrentNode uint32) (data.BodyHandler, data.HeaderHandler, error) {
			executed = true
			return nil, nil, errors.New("error")
		},
	}
	wrk.SetBootstrapper(bootstrapperMock)
	wrk.Extend(0)

	assert.False(t, executed)
}

func TestWorker_ExtendShouldReturnWhenCreateEmptyBlockFail(t *testing.T) {
	t.Parallel()
	wrk := *initWorker()
	executed := false
	bmm := &mock.BroadcastMessengerMock{
		BroadcastBlockCalled: func(handler data.BodyHandler, handler2 data.HeaderHandler) error {
			executed = true
			return nil
		},
	}
	wrk.SetBroadcastMessenger(bmm)
	bootstrapperMock := &mock.BootstrapperMock{
		CreateAndCommitEmptyBlockCalled: func(shardForCurrentNode uint32) (data.BodyHandler, data.HeaderHandler, error) {
			return nil, nil, errors.New("error")
		}}
	wrk.SetBootstrapper(bootstrapperMock)
	wrk.Extend(0)

	assert.False(t, executed)
}

func TestWorker_ExtendShouldWorkAfterAWhile(t *testing.T) {
	t.Parallel()
	wrk := *initWorker()
	executed := int32(0)
	blockProcessor := &mock.BlockProcessorMock{
		RevertAccountStateCalled: func() {
			atomic.AddInt32(&executed, 1)
		},
	}
	wrk.SetBlockProcessor(blockProcessor)
	wrk.ConsensusState().SetProcessingBlock(true)
	n := 10
	go func() {
		for n > 0 {
			time.Sleep(100 * time.Millisecond)
			n--
		}
		wrk.ConsensusState().SetProcessingBlock(false)
	}()
	wrk.Extend(1)

	assert.Equal(t, int32(1), atomic.LoadInt32(&executed))
	assert.Equal(t, 0, n)
}

func TestWorker_ExtendShouldWork(t *testing.T) {
	t.Parallel()
	wrk := *initWorker()
	executed := int32(0)
	blockProcessor := &mock.BlockProcessorMock{
		RevertAccountStateCalled: func() {
			atomic.AddInt32(&executed, 1)
		},
	}
	wrk.SetBlockProcessor(blockProcessor)
	wrk.Extend(1)
	time.Sleep(1000 * time.Millisecond)

	assert.Equal(t, int32(1), atomic.LoadInt32(&executed))
}

func TestWorker_ExecuteStoredMessagesShouldWork(t *testing.T) {
	t.Parallel()
	wrk := *initWorker()
	blk := make(block.Body, 0)
	message, _ := mock.MarshalizerMock{}.Marshal(blk)
	wrk.InitReceivedMessages()
	cnsMsg := consensus.NewConsensusMessage(
		message,
		nil,
		[]byte(wrk.ConsensusState().ConsensusGroup()[0]),
		[]byte("sig"),
		int(bls.MtBlockBody),
		0,
		chainID,
	)
	msgType := consensus.MessageType(cnsMsg.MsgType)
	cnsDataList := wrk.ReceivedMessages()[msgType]
	cnsDataList = append(cnsDataList, cnsMsg)
	wrk.SetReceivedMessages(msgType, cnsDataList)
	wrk.ConsensusState().SetStatus(bls.SrStartRound, spos.SsFinished)

	rcvMsg := wrk.ReceivedMessages()
	assert.Equal(t, 1, len(rcvMsg[msgType]))

	wrk.ExecuteStoredMessages()

	rcvMsg = wrk.ReceivedMessages()
	assert.Equal(t, 0, len(rcvMsg[msgType]))
}

func TestWorker_SetAppStatusHandlerNilShouldErr(t *testing.T) {
	t.Parallel()

	wrk := spos.Worker{}
	err := wrk.SetAppStatusHandler(nil)

	assert.Equal(t, spos.ErrNilAppStatusHandler, err)
}

func TestWorker_SetAppStatusHandlerShouldWork(t *testing.T) {
	t.Parallel()

	wrk := spos.Worker{}
	handler := &mock.AppStatusHandlerStub{}
	err := wrk.SetAppStatusHandler(handler)

	assert.Nil(t, err)
	assert.True(t, handler == wrk.AppStatusHandler())
}

func TestWorker_ProcessReceivedMessageWrongHeaderShouldErr(t *testing.T) {
	t.Parallel()
	blockchainMock := &mock.BlockChainMock{}
	blockProcessor := &mock.BlockProcessorMock{
		DecodeBlockHeaderCalled: func(dta []byte) data.HeaderHandler {
			return nil
		},
		RevertAccountStateCalled: func() {
		},
	}
	bootstrapperMock := &mock.BootstrapperMock{}
	broadcastMessengerMock := &mock.BroadcastMessengerMock{}
	consensusState := initConsensusState()
	forkDetectorMock := &mock.ForkDetectorMock{}
	forkDetectorMock.AddHeaderCalled = func(header data.HeaderHandler, hash []byte, state process.BlockHeaderState, selfNotarizedHeaders []data.HeaderHandler, selfNotarizedHeadersHashes [][]byte) error {
		return nil
	}
	keyGeneratorMock, _, _ := mock.InitKeys()
	marshalizerMock := mock.MarshalizerMock{}
	rounderMock := initRounderMock()
	shardCoordinatorMock := mock.ShardCoordinatorMock{}
	singleSignerMock := &mock.SingleSignerMock{
		SignStub: func(private crypto.PrivateKey, msg []byte) ([]byte, error) {
			return []byte("signed"), nil
		},
		VerifyStub: func(public crypto.PublicKey, msg []byte, sig []byte) error {
			return nil
		},
	}
	syncTimerMock := &mock.SyncTimerMock{}

	headerSigVerifier := &mock.HeaderSigVerifierStub{}
	headerSigVerifier.VerifyRandSeedCaller = func(header data.HeaderHandler) error {
		return process.ErrRandSeedDoesNotMatch
	}

	bnService, _ := bls.NewConsensusService()

	wrk, _ := spos.NewWorker(
		bnService,
		blockchainMock,
		blockProcessor,
		bootstrapperMock,
		broadcastMessengerMock,
		consensusState,
		forkDetectorMock,
		keyGeneratorMock,
		marshalizerMock,
		rounderMock,
		shardCoordinatorMock,
		singleSignerMock,
		syncTimerMock,
		headerSigVerifier,
		chainID,
	)

	hdr := &block.Header{}
	hdr.Nonce = 1
	hdr.TimeStamp = uint64(wrk.Rounder().TimeStamp().Unix())
	message, _ := mock.MarshalizerMock{}.Marshal(hdr)
	cnsMsg := consensus.NewConsensusMessage(
		message,
		nil,
		[]byte(wrk.ConsensusState().ConsensusGroup()[0]),
		[]byte("sig"),
		int(bls.MtBlockHeader),
		0,
		chainID,
	)
	buff, _ := wrk.Marshalizer().Marshal(cnsMsg)
	time.Sleep(time.Second)
	err := wrk.ProcessReceivedMessage(&mock.P2PMessageMock{DataField: buff}, nil)
	assert.True(t, errors.Is(err, spos.ErrInvalidHeader))
}<|MERGE_RESOLUTION|>--- conflicted
+++ resolved
@@ -716,7 +716,7 @@
 	)
 
 	assert.Nil(t, err)
-<<<<<<< HEAD
+	assert.False(t, check.IfNil(wrk))
 }
 
 func TestWorker_ProcessReceivedMessageShouldErrIfFloodIsDetected(t *testing.T) {
@@ -784,7 +784,7 @@
 	shardCoordinatorMock := mock.ShardCoordinatorMock{}
 	singleSignerMock := &mock.SingleSignerMock{}
 	syncTimerMock := &mock.SyncTimerMock{}
-	bnService, _ := bn.NewConsensusService()
+	blsService, _ := bn.NewConsensusService()
 	antifloodHandler := &mock.P2PAntifloodHandlerStub{
 		CanProcessMessageCalled: func(message p2p.MessageP2P, fromConnectedPeer p2p.PeerID) error {
 			return nil
@@ -795,7 +795,7 @@
 	}
 
 	wrk, _ := spos.NewWorker(
-		bnService,
+		blsService,
 		blockchainMock,
 		blockProcessor,
 		bootstrapperMock,
@@ -892,9 +892,6 @@
 	time.Sleep(time.Second)
 	err := wrk.ProcessReceivedMessage(&mock.P2PMessageMock{DataField: buff}, fromConnectedPeerId)
 	assert.True(t, errors.Is(err, spos.ErrInvalidHeader))
-=======
-	assert.False(t, check.IfNil(wrk))
->>>>>>> 63a36412
 }
 
 func TestWorker_ReceivedSyncStateShouldNotSendOnChannelWhenInputIsFalse(t *testing.T) {
