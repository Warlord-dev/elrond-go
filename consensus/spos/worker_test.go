--- conflicted
+++ resolved
@@ -76,12 +76,9 @@
 		shardCoordinatorMock,
 		singleSignerMock,
 		syncTimerMock,
-<<<<<<< HEAD
+		&mock.HeaderSigVerifierStub{},
 		createMockP2pAntifloodHandler(),
 	)
-=======
-		&mock.HeaderSigVerifierStub{})
->>>>>>> 2ad8457d
 
 	return sposWorker
 }
@@ -128,12 +125,9 @@
 		shardCoordinatorMock,
 		singleSignerMock,
 		syncTimerMock,
-<<<<<<< HEAD
+		&mock.HeaderSigVerifierStub{},
 		createMockP2pAntifloodHandler(),
 	)
-=======
-		&mock.HeaderSigVerifierStub{})
->>>>>>> 2ad8457d
 
 	assert.Nil(t, wrk)
 	assert.Equal(t, spos.ErrNilConsensusService, err)
@@ -169,12 +163,9 @@
 		shardCoordinatorMock,
 		singleSignerMock,
 		syncTimerMock,
-<<<<<<< HEAD
+		&mock.HeaderSigVerifierStub{},
 		createMockP2pAntifloodHandler(),
 	)
-=======
-		&mock.HeaderSigVerifierStub{})
->>>>>>> 2ad8457d
 
 	assert.Nil(t, wrk)
 	assert.Equal(t, spos.ErrNilBlockChain, err)
@@ -210,12 +201,9 @@
 		shardCoordinatorMock,
 		singleSignerMock,
 		syncTimerMock,
-<<<<<<< HEAD
+		&mock.HeaderSigVerifierStub{},
 		createMockP2pAntifloodHandler(),
 	)
-=======
-		&mock.HeaderSigVerifierStub{})
->>>>>>> 2ad8457d
 
 	assert.Nil(t, wrk)
 	assert.Equal(t, spos.ErrNilBlockProcessor, err)
@@ -251,12 +239,9 @@
 		shardCoordinatorMock,
 		singleSignerMock,
 		syncTimerMock,
-<<<<<<< HEAD
+		&mock.HeaderSigVerifierStub{},
 		createMockP2pAntifloodHandler(),
 	)
-=======
-		&mock.HeaderSigVerifierStub{})
->>>>>>> 2ad8457d
 
 	assert.Nil(t, wrk)
 	assert.Equal(t, spos.ErrNilBootstrapper, err)
@@ -292,12 +277,9 @@
 		shardCoordinatorMock,
 		singleSignerMock,
 		syncTimerMock,
-<<<<<<< HEAD
+		&mock.HeaderSigVerifierStub{},
 		createMockP2pAntifloodHandler(),
 	)
-=======
-		&mock.HeaderSigVerifierStub{})
->>>>>>> 2ad8457d
 
 	assert.Nil(t, wrk)
 	assert.Equal(t, spos.ErrNilBroadcastMessenger, err)
@@ -332,12 +314,9 @@
 		shardCoordinatorMock,
 		singleSignerMock,
 		syncTimerMock,
-<<<<<<< HEAD
+		&mock.HeaderSigVerifierStub{},
 		createMockP2pAntifloodHandler(),
 	)
-=======
-		&mock.HeaderSigVerifierStub{})
->>>>>>> 2ad8457d
 
 	assert.Nil(t, wrk)
 	assert.Equal(t, spos.ErrNilConsensusState, err)
@@ -372,12 +351,9 @@
 		shardCoordinatorMock,
 		singleSignerMock,
 		syncTimerMock,
-<<<<<<< HEAD
+		&mock.HeaderSigVerifierStub{},
 		createMockP2pAntifloodHandler(),
 	)
-=======
-		&mock.HeaderSigVerifierStub{})
->>>>>>> 2ad8457d
 
 	assert.Nil(t, wrk)
 	assert.Equal(t, spos.ErrNilForkDetector, err)
@@ -412,12 +388,9 @@
 		shardCoordinatorMock,
 		singleSignerMock,
 		syncTimerMock,
-<<<<<<< HEAD
+		&mock.HeaderSigVerifierStub{},
 		createMockP2pAntifloodHandler(),
 	)
-=======
-		&mock.HeaderSigVerifierStub{})
->>>>>>> 2ad8457d
 
 	assert.Nil(t, wrk)
 	assert.Equal(t, spos.ErrNilKeyGenerator, err)
@@ -452,12 +425,9 @@
 		shardCoordinatorMock,
 		singleSignerMock,
 		syncTimerMock,
-<<<<<<< HEAD
+		&mock.HeaderSigVerifierStub{},
 		createMockP2pAntifloodHandler(),
 	)
-=======
-		&mock.HeaderSigVerifierStub{})
->>>>>>> 2ad8457d
 
 	assert.Nil(t, wrk)
 	assert.Equal(t, spos.ErrNilMarshalizer, err)
@@ -492,12 +462,9 @@
 		shardCoordinatorMock,
 		singleSignerMock,
 		syncTimerMock,
-<<<<<<< HEAD
+		&mock.HeaderSigVerifierStub{},
 		createMockP2pAntifloodHandler(),
 	)
-=======
-		&mock.HeaderSigVerifierStub{})
->>>>>>> 2ad8457d
 
 	assert.Nil(t, wrk)
 	assert.Equal(t, spos.ErrNilRounder, err)
@@ -532,12 +499,9 @@
 		nil,
 		singleSignerMock,
 		syncTimerMock,
-<<<<<<< HEAD
+		&mock.HeaderSigVerifierStub{},
 		createMockP2pAntifloodHandler(),
 	)
-=======
-		&mock.HeaderSigVerifierStub{})
->>>>>>> 2ad8457d
 
 	assert.Nil(t, wrk)
 	assert.Equal(t, spos.ErrNilShardCoordinator, err)
@@ -572,12 +536,9 @@
 		shardCoordinatorMock,
 		nil,
 		syncTimerMock,
-<<<<<<< HEAD
+		&mock.HeaderSigVerifierStub{},
 		createMockP2pAntifloodHandler(),
 	)
-=======
-		&mock.HeaderSigVerifierStub{})
->>>>>>> 2ad8457d
 
 	assert.Nil(t, wrk)
 	assert.Equal(t, spos.ErrNilSingleSigner, err)
@@ -612,12 +573,9 @@
 		shardCoordinatorMock,
 		singleSignerMock,
 		nil,
-<<<<<<< HEAD
+		&mock.HeaderSigVerifierStub{},
 		createMockP2pAntifloodHandler(),
 	)
-=======
-		&mock.HeaderSigVerifierStub{})
->>>>>>> 2ad8457d
 
 	assert.Nil(t, wrk)
 	assert.Equal(t, spos.ErrNilSyncTimer, err)
@@ -690,12 +648,9 @@
 		shardCoordinatorMock,
 		singleSignerMock,
 		syncTimerMock,
-<<<<<<< HEAD
+		&mock.HeaderSigVerifierStub{},
 		createMockP2pAntifloodHandler(),
 	)
-=======
-		&mock.HeaderSigVerifierStub{})
->>>>>>> 2ad8457d
 
 	assert.NotNil(t, wrk)
 	assert.Nil(t, err)
