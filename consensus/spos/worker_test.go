package spos_test

import (
	"errors"
	"fmt"
	"sync/atomic"
	"testing"
	"time"

	"github.com/ElrondNetwork/elrond-go/consensus"
	"github.com/ElrondNetwork/elrond-go/consensus/mock"
	"github.com/ElrondNetwork/elrond-go/consensus/spos"
	"github.com/ElrondNetwork/elrond-go/consensus/spos/bls"
	"github.com/ElrondNetwork/elrond-go/core"
	"github.com/ElrondNetwork/elrond-go/core/check"
	"github.com/ElrondNetwork/elrond-go/crypto"
	"github.com/ElrondNetwork/elrond-go/data"
	"github.com/ElrondNetwork/elrond-go/data/block"
	"github.com/ElrondNetwork/elrond-go/p2p"
	"github.com/ElrondNetwork/elrond-go/process"
	"github.com/ElrondNetwork/elrond-go/testscommon"
	"github.com/stretchr/testify/assert"
)

const roundTimeDuration = 100 * time.Millisecond

var fromConnectedPeerId = core.PeerID("connected peer id")

const HashSize = 32
const SignatureSize = 48
const PublicKeySize = 96

var blockHeaderHash = make([]byte, HashSize)
var invalidBlockHeaderHash = make([]byte, HashSize+1)
var signature = make([]byte, SignatureSize)
var invalidSignature = make([]byte, SignatureSize+1)
var publicKey = make([]byte, PublicKeySize)

func createDefaultWorkerArgs(appStatusHandler core.AppStatusHandler) *spos.WorkerArgs {
	blockchainMock := &mock.BlockChainMock{}
	blockProcessor := &mock.BlockProcessorMock{
		DecodeBlockHeaderCalled: func(dta []byte) data.HeaderHandler {
			return nil
		},
		RevertAccountStateCalled: func(header data.HeaderHandler) {
		},
		DecodeBlockBodyCalled: func(dta []byte) data.BodyHandler {
			return nil
		},
	}
	bootstrapperMock := &mock.BootstrapperMock{}
	broadcastMessengerMock := &mock.BroadcastMessengerMock{}
	consensusState := initConsensusState()
	forkDetectorMock := &mock.ForkDetectorMock{}
	forkDetectorMock.AddHeaderCalled = func(header data.HeaderHandler, hash []byte, state process.BlockHeaderState, selfNotarizedHeaders []data.HeaderHandler, selfNotarizedHeadersHashes [][]byte) error {
		return nil
	}
	keyGeneratorMock, _, _ := mock.InitKeys()
	marshalizerMock := mock.MarshalizerMock{}
	roundHandlerMock := initRoundHandlerMock()
	shardCoordinatorMock := mock.ShardCoordinatorMock{}
	singleSignerMock := &mock.SingleSignerMock{
		SignStub: func(private crypto.PrivateKey, msg []byte) ([]byte, error) {
			return []byte("signed"), nil
		},
		VerifyStub: func(public crypto.PublicKey, msg []byte, sig []byte) error {
			return nil
		},
	}
	syncTimerMock := &mock.SyncTimerMock{}
	hasher := &mock.HasherMock{}
	blsService, _ := bls.NewConsensusService()
	poolAdder := testscommon.NewCacherMock()

	peerSigHandler := &mock.PeerSignatureHandler{Signer: singleSignerMock, KeyGen: keyGeneratorMock}
	workerArgs := &spos.WorkerArgs{
		ConsensusService:         blsService,
		BlockChain:               blockchainMock,
		BlockProcessor:           blockProcessor,
		Bootstrapper:             bootstrapperMock,
		BroadcastMessenger:       broadcastMessengerMock,
		ConsensusState:           consensusState,
		ForkDetector:             forkDetectorMock,
		Marshalizer:              marshalizerMock,
		Hasher:                   hasher,
		RoundHandler:             roundHandlerMock,
		ShardCoordinator:         shardCoordinatorMock,
		PeerSignatureHandler:     peerSigHandler,
		SyncTimer:                syncTimerMock,
		HeaderSigVerifier:        &mock.HeaderSigVerifierStub{},
		HeaderIntegrityVerifier:  &mock.HeaderIntegrityVerifierStub{},
		ChainID:                  chainID,
		NetworkShardingCollector: createMockNetworkShardingCollector(),
		AntifloodHandler:         createMockP2PAntifloodHandler(),
		PoolAdder:                poolAdder,
		SignatureSize:            SignatureSize,
		PublicKeySize:            PublicKeySize,
<<<<<<< HEAD
		AppStatusHandler:         appStatusHandler,
=======
		NodeRedundancyHandler:    &mock.NodeRedundancyHandlerStub{},
>>>>>>> 825b32fd
	}

	return workerArgs
}

func createMockNetworkShardingCollector() *mock.NetworkShardingCollectorStub {
	return &mock.NetworkShardingCollectorStub{
		UpdatePeerIdPublicKeyCalled:  func(pid core.PeerID, pk []byte) {},
		UpdatePublicKeyShardIdCalled: func(pk []byte, shardId uint32) {},
		UpdatePeerIdShardIdCalled:    func(pid core.PeerID, shardId uint32) {},
	}
}

func createMockP2PAntifloodHandler() *mock.P2PAntifloodHandlerStub {
	return &mock.P2PAntifloodHandlerStub{
		CanProcessMessageCalled: func(message p2p.MessageP2P, fromConnectedPeer core.PeerID) error {
			return nil
		},
		CanProcessMessagesOnTopicCalled: func(peer core.PeerID, topic string, numMessages uint32, totalSize uint64, sequence []byte) error {
			return nil
		},
	}
}

func initWorker(appStatusHandler core.AppStatusHandler) *spos.Worker {
	workerArgs := createDefaultWorkerArgs(appStatusHandler)
	sposWorker, _ := spos.NewWorker(workerArgs)

	return sposWorker
}

func initRoundHandlerMock() *mock.RoundHandlerMock {
	return &mock.RoundHandlerMock{
		RoundIndex: 0,
		TimeStampCalled: func() time.Time {
			return time.Unix(0, 0)
		},
		TimeDurationCalled: func() time.Duration {
			return roundTimeDuration
		},
	}
}

func TestWorker_NewWorkerConsensusServiceNilShouldFail(t *testing.T) {
	t.Parallel()

	workerArgs := createDefaultWorkerArgs(&mock.AppStatusHandlerStub{})
	workerArgs.ConsensusService = nil
	wrk, err := spos.NewWorker(workerArgs)

	assert.Nil(t, wrk)
	assert.Equal(t, spos.ErrNilConsensusService, err)
}

func TestWorker_NewWorkerBlockChainNilShouldFail(t *testing.T) {
	t.Parallel()
	workerArgs := createDefaultWorkerArgs(&mock.AppStatusHandlerStub{})
	workerArgs.BlockChain = nil
	wrk, err := spos.NewWorker(workerArgs)

	assert.Nil(t, wrk)
	assert.Equal(t, spos.ErrNilBlockChain, err)
}

func TestWorker_NewWorkerBlockProcessorNilShouldFail(t *testing.T) {
	t.Parallel()

	workerArgs := createDefaultWorkerArgs(&mock.AppStatusHandlerStub{})
	workerArgs.BlockProcessor = nil
	wrk, err := spos.NewWorker(workerArgs)

	assert.Nil(t, wrk)
	assert.Equal(t, spos.ErrNilBlockProcessor, err)
}

func TestWorker_NewWorkerBootstrapperNilShouldFail(t *testing.T) {
	t.Parallel()

	workerArgs := createDefaultWorkerArgs(&mock.AppStatusHandlerStub{})
	workerArgs.Bootstrapper = nil
	wrk, err := spos.NewWorker(workerArgs)

	assert.Nil(t, wrk)
	assert.Equal(t, spos.ErrNilBootstrapper, err)
}

func TestWorker_NewWorkerBroadcastMessengerNilShouldFail(t *testing.T) {
	t.Parallel()

	workerArgs := createDefaultWorkerArgs(&mock.AppStatusHandlerStub{})
	workerArgs.BroadcastMessenger = nil
	wrk, err := spos.NewWorker(workerArgs)

	assert.Nil(t, wrk)
	assert.Equal(t, spos.ErrNilBroadcastMessenger, err)
}

func TestWorker_NewWorkerConsensusStateNilShouldFail(t *testing.T) {
	t.Parallel()

	workerArgs := createDefaultWorkerArgs(&mock.AppStatusHandlerStub{})
	workerArgs.ConsensusState = nil
	wrk, err := spos.NewWorker(workerArgs)

	assert.Nil(t, wrk)
	assert.Equal(t, spos.ErrNilConsensusState, err)
}

func TestWorker_NewWorkerForkDetectorNilShouldFail(t *testing.T) {
	t.Parallel()

	workerArgs := createDefaultWorkerArgs(&mock.AppStatusHandlerStub{})
	workerArgs.ForkDetector = nil
	wrk, err := spos.NewWorker(workerArgs)

	assert.Nil(t, wrk)
	assert.Equal(t, spos.ErrNilForkDetector, err)
}

func TestWorker_NewWorkerMarshalizerNilShouldFail(t *testing.T) {
	t.Parallel()

	workerArgs := createDefaultWorkerArgs(&mock.AppStatusHandlerStub{})
	workerArgs.Marshalizer = nil
	wrk, err := spos.NewWorker(workerArgs)

	assert.Nil(t, wrk)
	assert.Equal(t, spos.ErrNilMarshalizer, err)
}

func TestWorker_NewWorkerHasherNilShouldFail(t *testing.T) {
	t.Parallel()

	workerArgs := createDefaultWorkerArgs(&mock.AppStatusHandlerStub{})
	workerArgs.Hasher = nil
	wrk, err := spos.NewWorker(workerArgs)

	assert.Nil(t, wrk)
	assert.Equal(t, spos.ErrNilHasher, err)
}

func TestWorker_NewWorkerRoundHandlerNilShouldFail(t *testing.T) {
	t.Parallel()

	workerArgs := createDefaultWorkerArgs(&mock.AppStatusHandlerStub{})
	workerArgs.RoundHandler = nil
	wrk, err := spos.NewWorker(workerArgs)

	assert.Nil(t, wrk)
	assert.Equal(t, spos.ErrNilRoundHandler, err)
}

func TestWorker_NewWorkerShardCoordinatorNilShouldFail(t *testing.T) {
	t.Parallel()

	workerArgs := createDefaultWorkerArgs(&mock.AppStatusHandlerStub{})
	workerArgs.ShardCoordinator = nil
	wrk, err := spos.NewWorker(workerArgs)

	assert.Nil(t, wrk)
	assert.Equal(t, spos.ErrNilShardCoordinator, err)
}

func TestWorker_NewWorkerPeerSignatureHandlerNilShouldFail(t *testing.T) {
	t.Parallel()

	workerArgs := createDefaultWorkerArgs(&mock.AppStatusHandlerStub{})
	workerArgs.PeerSignatureHandler = nil
	wrk, err := spos.NewWorker(workerArgs)

	assert.Nil(t, wrk)
	assert.Equal(t, spos.ErrNilPeerSignatureHandler, err)
}

func TestWorker_NewWorkerSyncTimerNilShouldFail(t *testing.T) {
	t.Parallel()

	workerArgs := createDefaultWorkerArgs(&mock.AppStatusHandlerStub{})
	workerArgs.SyncTimer = nil
	wrk, err := spos.NewWorker(workerArgs)

	assert.Nil(t, wrk)
	assert.Equal(t, spos.ErrNilSyncTimer, err)
}

func TestWorker_NewWorkerHeaderSigVerifierNilShouldFail(t *testing.T) {
	t.Parallel()

	workerArgs := createDefaultWorkerArgs(&mock.AppStatusHandlerStub{})
	workerArgs.HeaderSigVerifier = nil
	wrk, err := spos.NewWorker(workerArgs)

	assert.Nil(t, wrk)
	assert.Equal(t, spos.ErrNilHeaderSigVerifier, err)
}

func TestWorker_NewWorkerHeaderIntegrityVerifierShouldFail(t *testing.T) {
	t.Parallel()

	workerArgs := createDefaultWorkerArgs(&mock.AppStatusHandlerStub{})
	workerArgs.HeaderIntegrityVerifier = nil
	wrk, err := spos.NewWorker(workerArgs)

	assert.Nil(t, wrk)
	assert.Equal(t, spos.ErrNilHeaderIntegrityVerifier, err)
}

func TestWorker_NewWorkerEmptyChainIDShouldFail(t *testing.T) {
	t.Parallel()

	workerArgs := createDefaultWorkerArgs(&mock.AppStatusHandlerStub{})
	workerArgs.ChainID = nil
	wrk, err := spos.NewWorker(workerArgs)

	assert.Nil(t, wrk)
	assert.Equal(t, spos.ErrInvalidChainID, err)
}

func TestWorker_NewWorkerNilNetworkShardingCollectorShouldFail(t *testing.T) {
	t.Parallel()

	workerArgs := createDefaultWorkerArgs(&mock.AppStatusHandlerStub{})
	workerArgs.NetworkShardingCollector = nil
	wrk, err := spos.NewWorker(workerArgs)

	assert.Nil(t, wrk)
	assert.Equal(t, spos.ErrNilNetworkShardingCollector, err)
}

func TestWorker_NewWorkerNilAntifloodHandlerShouldFail(t *testing.T) {
	t.Parallel()

	workerArgs := createDefaultWorkerArgs(&mock.AppStatusHandlerStub{})
	workerArgs.AntifloodHandler = nil
	wrk, err := spos.NewWorker(workerArgs)

	assert.Nil(t, wrk)
	assert.Equal(t, spos.ErrNilAntifloodHandler, err)
}

func TestWorker_NewWorkerPoolAdderNilShouldFail(t *testing.T) {
	t.Parallel()

	workerArgs := createDefaultWorkerArgs(&mock.AppStatusHandlerStub{})
	workerArgs.PoolAdder = nil
	wrk, err := spos.NewWorker(workerArgs)

	assert.Nil(t, wrk)
	assert.Equal(t, spos.ErrNilPoolAdder, err)
}

func TestWorker_NewWorkerNodeRedundancyHandlerShouldFail(t *testing.T) {
	t.Parallel()

	workerArgs := createDefaultWorkerArgs()
	workerArgs.NodeRedundancyHandler = nil
	wrk, err := spos.NewWorker(workerArgs)

	assert.Nil(t, wrk)
	assert.Equal(t, spos.ErrNilNodeRedundancyHandler, err)
}

func TestWorker_NewWorkerShouldWork(t *testing.T) {
	t.Parallel()

	workerArgs := createDefaultWorkerArgs(&mock.AppStatusHandlerStub{})
	wrk, err := spos.NewWorker(workerArgs)

	assert.Nil(t, err)
	assert.False(t, check.IfNil(wrk))
}

func TestWorker_ProcessReceivedMessageShouldErrIfFloodIsDetectedOnTopic(t *testing.T) {
	t.Parallel()

	expectedErr := errors.New("flood detected")
	workerArgs := createDefaultWorkerArgs(&mock.AppStatusHandlerStub{})
	antifloodHandler := &mock.P2PAntifloodHandlerStub{
		CanProcessMessageCalled: func(message p2p.MessageP2P, fromConnectedPeer core.PeerID) error {
			return nil
		},
		CanProcessMessagesOnTopicCalled: func(peer core.PeerID, topic string, numMessages uint32, totalSize uint64, sequence []byte) error {
			return expectedErr
		},
	}

	workerArgs.AntifloodHandler = antifloodHandler
	wrk, _ := spos.NewWorker(workerArgs)

	msg := &mock.P2PMessageMock{DataField: []byte("aaa"), TopicField: "topic1"}
	err := wrk.ProcessReceivedMessage(msg, "peer")
	assert.Equal(t, expectedErr, err)
}

func TestWorker_ReceivedSyncStateShouldNotSendOnChannelWhenInputIsFalse(t *testing.T) {
	t.Parallel()
	wrk := initWorker(&mock.AppStatusHandlerStub{})
	wrk.ReceivedSyncState(false)
	rcv := false
	select {
	case rcv = <-wrk.ConsensusStateChangedChannel():
	case <-time.After(100 * time.Millisecond):
	}

	assert.False(t, rcv)
}

func TestWorker_ReceivedSyncStateShouldNotSendOnChannelWhenChannelIsBusy(t *testing.T) {
	t.Parallel()
	wrk := initWorker(&mock.AppStatusHandlerStub{})
	wrk.ConsensusStateChangedChannel() <- false
	wrk.ReceivedSyncState(true)
	rcv := false
	select {
	case rcv = <-wrk.ConsensusStateChangedChannel():
	case <-time.After(100 * time.Millisecond):
	}

	assert.False(t, rcv)
}

func TestWorker_ReceivedSyncStateShouldSendOnChannel(t *testing.T) {
	t.Parallel()
	wrk := initWorker(&mock.AppStatusHandlerStub{})
	wrk.ReceivedSyncState(true)
	rcv := false
	select {
	case rcv = <-wrk.ConsensusStateChangedChannel():
	case <-time.After(100 * time.Millisecond):
	}

	assert.True(t, rcv)
}

func TestWorker_InitReceivedMessagesShouldInitMap(t *testing.T) {
	t.Parallel()
	wrk := initWorker(&mock.AppStatusHandlerStub{})
	wrk.NilReceivedMessages()
	wrk.InitReceivedMessages()

	assert.NotNil(t, wrk.ReceivedMessages()[bls.MtBlockBody])
}

func TestWorker_AddReceivedMessageCallShouldWork(t *testing.T) {
	t.Parallel()
	wrk := initWorker(&mock.AppStatusHandlerStub{})
	receivedMessageCall := func(*consensus.Message) bool {
		return true
	}
	wrk.AddReceivedMessageCall(bls.MtBlockBody, receivedMessageCall)
	receivedMessageCalls := wrk.ReceivedMessagesCalls()

	assert.Equal(t, 1, len(receivedMessageCalls))
	assert.NotNil(t, receivedMessageCalls[bls.MtBlockBody])
	assert.True(t, receivedMessageCalls[bls.MtBlockBody](nil))
}

func TestWorker_RemoveAllReceivedMessageCallsShouldWork(t *testing.T) {
	t.Parallel()
	wrk := *initWorker(&mock.AppStatusHandlerStub{})
	receivedMessageCall := func(*consensus.Message) bool {
		return true
	}
	wrk.AddReceivedMessageCall(bls.MtBlockBody, receivedMessageCall)
	receivedMessageCalls := wrk.ReceivedMessagesCalls()

	assert.Equal(t, 1, len(receivedMessageCalls))
	assert.NotNil(t, receivedMessageCalls[bls.MtBlockBody])
	assert.True(t, receivedMessageCalls[bls.MtBlockBody](nil))

	wrk.RemoveAllReceivedMessagesCalls()
	receivedMessageCalls = wrk.ReceivedMessagesCalls()

	assert.Equal(t, 0, len(receivedMessageCalls))
	assert.Nil(t, receivedMessageCalls[bls.MtBlockBody])
}

func TestWorker_ProcessReceivedMessageTxBlockBodyShouldRetNil(t *testing.T) {
	t.Parallel()
	wrk := *initWorker(&mock.AppStatusHandlerStub{})
	blk := &block.Body{}
	blkStr, _ := mock.MarshalizerMock{}.Marshal(blk)
	cnsMsg := consensus.NewConsensusMessage(
		nil,
		nil,
		blkStr,
		nil,
		[]byte(wrk.ConsensusState().ConsensusGroup()[0]),
		signature,
		int(bls.MtBlockBody),
		0,
		chainID,
		nil,
		nil,
		nil,
		currentPid,
	)
	buff, _ := wrk.Marshalizer().Marshal(cnsMsg)
	time.Sleep(time.Second)
	msg := &mock.P2PMessageMock{
		DataField: buff,
		PeerField: currentPid,
	}
	err := wrk.ProcessReceivedMessage(msg, fromConnectedPeerId)

	assert.Nil(t, err)
}

func TestWorker_ProcessReceivedMessageNilMessageShouldErr(t *testing.T) {
	t.Parallel()
	wrk := *initWorker(&mock.AppStatusHandlerStub{})
	err := wrk.ProcessReceivedMessage(nil, fromConnectedPeerId)
	time.Sleep(time.Second)

	assert.Equal(t, 0, len(wrk.ReceivedMessages()[bls.MtBlockBody]))
	assert.Equal(t, spos.ErrNilMessage, err)
}

func TestWorker_ProcessReceivedMessageNilMessageDataFieldShouldErr(t *testing.T) {
	t.Parallel()
	wrk := *initWorker(&mock.AppStatusHandlerStub{})
	err := wrk.ProcessReceivedMessage(&mock.P2PMessageMock{}, fromConnectedPeerId)
	time.Sleep(time.Second)

	assert.Equal(t, 0, len(wrk.ReceivedMessages()[bls.MtBlockBody]))
	assert.Equal(t, spos.ErrNilDataToProcess, err)
}

func TestWorker_ProcessReceivedMessageRedundancyNodeShouldResetInactivityIfNeeded(t *testing.T) {
	t.Parallel()
	wrk := *initWorker()
	var wasCalled bool
	nodeRedundancyMock := &mock.NodeRedundancyHandlerStub{
		IsRedundancyNodeCalled: func() bool {
			return true
		},
		ResetInactivityIfNeededCalled: func(selfPubKey string, consensusMsgPubKey string, consensusMsgPeerID core.PeerID) {
			wasCalled = true
		},
	}
	wrk.SetNodeRedundancyHandler(nodeRedundancyMock)
	buff, _ := wrk.Marshalizer().Marshal(&consensus.Message{})
	_ = wrk.ProcessReceivedMessage(&mock.P2PMessageMock{DataField: buff}, fromConnectedPeerId)

	assert.True(t, wasCalled)
}

func TestWorker_ProcessReceivedMessageNodeNotInEligibleListShouldErr(t *testing.T) {
	t.Parallel()
	wrk := *initWorker(&mock.AppStatusHandlerStub{})
	blk := &block.Body{}
	blkStr, _ := mock.MarshalizerMock{}.Marshal(blk)
	cnsMsg := consensus.NewConsensusMessage(
		nil,
		nil,
		blkStr,
		nil,
		publicKey,
		signature,
		int(bls.MtBlockBody),
		0,
		chainID,
		nil,
		nil,
		nil,
		currentPid,
	)
	buff, _ := wrk.Marshalizer().Marshal(cnsMsg)
	err := wrk.ProcessReceivedMessage(&mock.P2PMessageMock{DataField: buff}, fromConnectedPeerId)
	time.Sleep(time.Second)

	assert.Equal(t, 0, len(wrk.ReceivedMessages()[bls.MtBlockBody]))
	assert.True(t, errors.Is(err, spos.ErrNodeIsNotInEligibleList))
}

func TestWorker_ProcessReceivedMessageComputeReceivedProposedBlockMetric(t *testing.T) {
	t.Parallel()

	receivedValue := uint64(0)
	wrk := *initWorker(&mock.AppStatusHandlerStub{
		SetUInt64ValueHandler: func(key string, value uint64) {
			receivedValue = value
		},
	})
	wrk.SetBlockProcessor(&mock.BlockProcessorMock{
		DecodeBlockHeaderCalled: func(dta []byte) data.HeaderHandler {
			return &block.Header{
				ChainID:         chainID,
				SoftwareVersion: []byte("version"),
			}
		},
		RevertAccountStateCalled: func(header data.HeaderHandler) {
		},
		DecodeBlockBodyCalled: func(dta []byte) data.BodyHandler {
			return nil
		},
	})
	roundDuration := time.Millisecond * 1000
	delay := time.Millisecond * 430
	roundStartTimeStamp := time.Now()
	wrk.SetRoundHandler(&mock.RoundHandlerMock{
		RoundIndex: 0,
		TimeDurationCalled: func() time.Duration {
			return roundDuration
		},
		TimeStampCalled: func() time.Time {
			return roundStartTimeStamp
		},
	})
	hdr := &block.Header{ChainID: chainID}
	hdrHash, _ := core.CalculateHash(mock.MarshalizerMock{}, mock.HasherMock{}, hdr)
	hdrStr, _ := mock.MarshalizerMock{}.Marshal(hdr)
	cnsMsg := consensus.NewConsensusMessage(
		hdrHash,
		nil,
		nil,
		hdrStr,
		[]byte(wrk.ConsensusState().ConsensusGroup()[0]),
		signature,
		int(bls.MtBlockHeader),
		0,
		chainID,
		nil,
		nil,
		nil,
		currentPid,
	)

	time.Sleep(delay)

	buff, _ := wrk.Marshalizer().Marshal(cnsMsg)
	msg := &mock.P2PMessageMock{
		DataField: buff,
		PeerField: currentPid,
	}
	_ = wrk.ProcessReceivedMessage(msg, "")

	minimumExpectedValue := uint64(delay * 100 / roundDuration)
	assert.True(t,
		receivedValue >= minimumExpectedValue,
		fmt.Sprintf("minimum expected was %d, got %d", minimumExpectedValue, receivedValue),
	)
}

func TestWorker_ProcessReceivedMessageInconsistentChainIDInConsensusMessageShouldErr(t *testing.T) {
	t.Parallel()

	wrk := *initWorker(&mock.AppStatusHandlerStub{})
	blk := &block.Body{}
	blkStr, _ := mock.MarshalizerMock{}.Marshal(blk)
	cnsMsg := consensus.NewConsensusMessage(
		blockHeaderHash,
		nil,
		blkStr,
		nil,
		[]byte(wrk.ConsensusState().ConsensusGroup()[0]),
		[]byte("sig"),
		int(bls.MtBlockBody),
		1,
		[]byte("inconsistent chain ID"),
		nil,
		nil,
		nil,
		currentPid,
	)
	buff, _ := wrk.Marshalizer().Marshal(cnsMsg)
	err := wrk.ProcessReceivedMessage(&mock.P2PMessageMock{DataField: buff}, fromConnectedPeerId)

	assert.True(t, errors.Is(err, spos.ErrInvalidChainID))
}

func TestWorker_ProcessReceivedMessageTypeInvalidShouldErr(t *testing.T) {
	t.Parallel()
	wrk := *initWorker(&mock.AppStatusHandlerStub{})
	blk := &block.Body{}
	blkStr, _ := mock.MarshalizerMock{}.Marshal(blk)
	cnsMsg := consensus.NewConsensusMessage(
		blockHeaderHash,
		nil,
		blkStr,
		nil,
		[]byte(wrk.ConsensusState().ConsensusGroup()[0]),
		[]byte("sig"),
		666,
		0,
		chainID,
		nil,
		nil,
		nil,
		currentPid,
	)
	buff, _ := wrk.Marshalizer().Marshal(cnsMsg)
	err := wrk.ProcessReceivedMessage(&mock.P2PMessageMock{DataField: buff}, fromConnectedPeerId)
	time.Sleep(time.Second)

	assert.Equal(t, 0, len(wrk.ReceivedMessages()[666]))
	assert.True(t, errors.Is(err, spos.ErrInvalidMessageType), err)
}

func TestWorker_ProcessReceivedHeaderHashSizeInvalidShouldErr(t *testing.T) {
	t.Parallel()
	wrk := *initWorker(&mock.AppStatusHandlerStub{})
	blk := &block.Body{}
	blkStr, _ := mock.MarshalizerMock{}.Marshal(blk)
	cnsMsg := consensus.NewConsensusMessage(
		invalidBlockHeaderHash,
		nil,
		blkStr,
		nil,
		[]byte(wrk.ConsensusState().ConsensusGroup()[0]),
		[]byte("sig"),
		int(bls.MtBlockBody),
		0,
		chainID,
		nil,
		nil,
		nil,
		currentPid,
	)
	buff, _ := wrk.Marshalizer().Marshal(cnsMsg)
	err := wrk.ProcessReceivedMessage(&mock.P2PMessageMock{DataField: buff}, fromConnectedPeerId)
	time.Sleep(time.Second)

	assert.Equal(t, 0, len(wrk.ReceivedMessages()[bls.MtBlockBody]))
	assert.True(t, errors.Is(err, spos.ErrInvalidHeaderHashSize), err)
}

func TestWorker_ProcessReceivedMessageForFutureRoundShouldErr(t *testing.T) {
	t.Parallel()
	wrk := *initWorker(&mock.AppStatusHandlerStub{})
	blk := &block.Body{}
	blkStr, _ := mock.MarshalizerMock{}.Marshal(blk)
	cnsMsg := consensus.NewConsensusMessage(
		nil,
		nil,
		blkStr,
		nil,
		[]byte(wrk.ConsensusState().ConsensusGroup()[0]),
		signature,
		int(bls.MtBlockBody),
		2,
		chainID,
		nil,
		nil,
		nil,
		currentPid,
	)
	buff, _ := wrk.Marshalizer().Marshal(cnsMsg)
	err := wrk.ProcessReceivedMessage(&mock.P2PMessageMock{DataField: buff}, fromConnectedPeerId)
	time.Sleep(time.Second)

	assert.Equal(t, 0, len(wrk.ReceivedMessages()[bls.MtBlockBody]))
	assert.True(t, errors.Is(err, spos.ErrMessageForFutureRound))
}

func TestWorker_ProcessReceivedMessageForPastRoundShouldErr(t *testing.T) {
	t.Parallel()
	wrk := *initWorker(&mock.AppStatusHandlerStub{})
	blk := &block.Body{}
	blkStr, _ := mock.MarshalizerMock{}.Marshal(blk)
	cnsMsg := consensus.NewConsensusMessage(
		nil,
		nil,
		blkStr,
		nil,
		[]byte(wrk.ConsensusState().ConsensusGroup()[0]),
		signature,
		int(bls.MtBlockBody),
		-1,
		chainID,
		nil,
		nil,
		nil,
		currentPid,
	)
	buff, _ := wrk.Marshalizer().Marshal(cnsMsg)
	err := wrk.ProcessReceivedMessage(&mock.P2PMessageMock{DataField: buff}, fromConnectedPeerId)
	time.Sleep(time.Second)

	assert.Equal(t, 0, len(wrk.ReceivedMessages()[bls.MtBlockBody]))
	assert.True(t, errors.Is(err, spos.ErrMessageForPastRound))
}

func TestWorker_ProcessReceivedMessageTypeLimitReachedShouldErr(t *testing.T) {
	t.Parallel()
	wrk := *initWorker(&mock.AppStatusHandlerStub{})
	blk := &block.Body{}
	blkStr, _ := mock.MarshalizerMock{}.Marshal(blk)
	cnsMsg := consensus.NewConsensusMessage(
		nil,
		nil,
		blkStr,
		nil,
		[]byte(wrk.ConsensusState().ConsensusGroup()[0]),
		signature,
		int(bls.MtBlockBody),
		0,
		chainID,
		nil,
		nil,
		nil,
		currentPid,
	)
	buff, _ := wrk.Marshalizer().Marshal(cnsMsg)
	msg := &mock.P2PMessageMock{
		DataField: buff,
		PeerField: currentPid,
	}

	err := wrk.ProcessReceivedMessage(msg, fromConnectedPeerId)
	time.Sleep(time.Second)
	assert.Equal(t, 1, len(wrk.ReceivedMessages()[bls.MtBlockBody]))
	assert.Nil(t, err)

	err = wrk.ProcessReceivedMessage(&mock.P2PMessageMock{DataField: buff}, fromConnectedPeerId)
	time.Sleep(time.Second)
	assert.Equal(t, 1, len(wrk.ReceivedMessages()[bls.MtBlockBody]))
	assert.True(t, errors.Is(err, spos.ErrMessageTypeLimitReached))
}

func TestWorker_ProcessReceivedMessageInvalidSignatureShouldErr(t *testing.T) {
	t.Parallel()
	wrk := *initWorker(&mock.AppStatusHandlerStub{})
	blk := &block.Body{}
	blkStr, _ := mock.MarshalizerMock{}.Marshal(blk)
	cnsMsg := consensus.NewConsensusMessage(
		nil,
		nil,
		blkStr,
		nil,
		[]byte(wrk.ConsensusState().ConsensusGroup()[0]),
		invalidSignature,
		int(bls.MtBlockBody),
		0,
		chainID,
		nil,
		nil,
		nil,
		currentPid,
	)
	buff, _ := wrk.Marshalizer().Marshal(cnsMsg)
	err := wrk.ProcessReceivedMessage(&mock.P2PMessageMock{DataField: buff}, fromConnectedPeerId)
	time.Sleep(time.Second)

	assert.Equal(t, 0, len(wrk.ReceivedMessages()[bls.MtBlockBody]))
	assert.True(t, errors.Is(err, spos.ErrInvalidSignatureSize))
}

func TestWorker_ProcessReceivedMessageReceivedMessageIsFromSelfShouldRetNilAndNotProcess(t *testing.T) {
	t.Parallel()
	wrk := *initWorker(&mock.AppStatusHandlerStub{})
	blk := &block.Body{}
	blkStr, _ := mock.MarshalizerMock{}.Marshal(blk)
	cnsMsg := consensus.NewConsensusMessage(
		nil,
		nil,
		blkStr,
		nil,
		[]byte(wrk.ConsensusState().SelfPubKey()),
		signature,
		int(bls.MtBlockBody),
		0,
		chainID,
		nil,
		nil,
		nil,
		currentPid,
	)
	buff, _ := wrk.Marshalizer().Marshal(cnsMsg)
	msg := &mock.P2PMessageMock{
		DataField: buff,
		PeerField: currentPid,
	}
	err := wrk.ProcessReceivedMessage(msg, fromConnectedPeerId)
	time.Sleep(time.Second)

	assert.Equal(t, 0, len(wrk.ReceivedMessages()[bls.MtBlockBody]))
	assert.Nil(t, err)
}

func TestWorker_ProcessReceivedMessageWhenRoundIsCanceledShouldRetNilAndNotProcess(t *testing.T) {
	t.Parallel()
	wrk := *initWorker(&mock.AppStatusHandlerStub{})
	wrk.ConsensusState().RoundCanceled = true
	blk := &block.Body{}
	blkStr, _ := mock.MarshalizerMock{}.Marshal(blk)
	cnsMsg := consensus.NewConsensusMessage(
		nil,
		nil,
		blkStr,
		nil,
		[]byte(wrk.ConsensusState().ConsensusGroup()[0]),
		signature,
		int(bls.MtBlockBody),
		0,
		chainID,
		nil,
		nil,
		nil,
		currentPid,
	)
	buff, _ := wrk.Marshalizer().Marshal(cnsMsg)
	msg := &mock.P2PMessageMock{
		DataField: buff,
		PeerField: currentPid,
	}
	err := wrk.ProcessReceivedMessage(msg, fromConnectedPeerId)
	time.Sleep(time.Second)

	assert.Equal(t, 0, len(wrk.ReceivedMessages()[bls.MtBlockBody]))
	assert.Nil(t, err)
}

func TestWorker_ProcessReceivedMessageWrongChainIDInProposedBlockShouldError(t *testing.T) {
	t.Parallel()
	wrk := *initWorker(&mock.AppStatusHandlerStub{})
	wrk.SetBlockProcessor(
		&mock.BlockProcessorMock{
			DecodeBlockHeaderCalled: func(dta []byte) data.HeaderHandler {
				return &mock.HeaderHandlerStub{
					CheckChainIDCalled: func(reference []byte) error {
						return spos.ErrInvalidChainID
					},
					GetPrevHashCalled: func() []byte {
						return make([]byte, 0)
					},
				}
			},
			RevertAccountStateCalled: func(header data.HeaderHandler) {
			},
		},
	)

	hdr := &block.Header{ChainID: wrongChainID}
	hdrHash, _ := core.CalculateHash(mock.MarshalizerMock{}, mock.HasherMock{}, hdr)
	cnsMsg := consensus.NewConsensusMessage(
		hdrHash,
		nil,
		nil,
		nil,
		[]byte(wrk.ConsensusState().ConsensusGroup()[0]),
		[]byte("sig"),
		int(bls.MtBlockHeader),
		0,
		wrongChainID,
		nil,
		nil,
		nil,
		currentPid,
	)
	buff, _ := wrk.Marshalizer().Marshal(cnsMsg)
	err := wrk.ProcessReceivedMessage(&mock.P2PMessageMock{DataField: buff}, fromConnectedPeerId)
	time.Sleep(time.Second)

	assert.True(t, errors.Is(err, spos.ErrInvalidChainID))
}

func TestWorker_ProcessReceivedMessageWithABadOriginatorShouldErr(t *testing.T) {
	t.Parallel()
	wrk := *initWorker(&mock.AppStatusHandlerStub{})
	wrk.SetBlockProcessor(
		&mock.BlockProcessorMock{
			DecodeBlockHeaderCalled: func(dta []byte) data.HeaderHandler {
				return &mock.HeaderHandlerStub{
					CheckChainIDCalled: func(reference []byte) error {
						return nil
					},
					GetPrevHashCalled: func() []byte {
						return make([]byte, 0)
					},
				}
			},
			RevertAccountStateCalled: func(header data.HeaderHandler) {
			},
			DecodeBlockBodyCalled: func(dta []byte) data.BodyHandler {
				return nil
			},
		},
	)

	hdr := &block.Header{ChainID: chainID}
	hdrHash, _ := core.CalculateHash(mock.MarshalizerMock{}, mock.HasherMock{}, hdr)
	hdrStr, _ := mock.MarshalizerMock{}.Marshal(hdr)
	cnsMsg := consensus.NewConsensusMessage(
		hdrHash,
		nil,
		nil,
		hdrStr,
		[]byte(wrk.ConsensusState().ConsensusGroup()[0]),
		signature,
		int(bls.MtBlockHeader),
		0,
		chainID,
		nil,
		nil,
		nil,
		currentPid,
	)
	buff, _ := wrk.Marshalizer().Marshal(cnsMsg)
	msg := &mock.P2PMessageMock{
		DataField: buff,
		PeerField: "other originator",
	}
	err := wrk.ProcessReceivedMessage(msg, fromConnectedPeerId)
	time.Sleep(time.Second)

	assert.Equal(t, 0, len(wrk.ReceivedMessages()[bls.MtBlockHeader]))
	assert.True(t, errors.Is(err, spos.ErrOriginatorMismatch))
}

func TestWorker_ProcessReceivedMessageOkValsShouldWork(t *testing.T) {
	t.Parallel()
	wrk := *initWorker(&mock.AppStatusHandlerStub{})
	wrk.SetBlockProcessor(
		&mock.BlockProcessorMock{
			DecodeBlockHeaderCalled: func(dta []byte) data.HeaderHandler {
				return &mock.HeaderHandlerStub{
					CheckChainIDCalled: func(reference []byte) error {
						return nil
					},
					GetPrevHashCalled: func() []byte {
						return make([]byte, 0)
					},
				}
			},
			RevertAccountStateCalled: func(header data.HeaderHandler) {
			},
			DecodeBlockBodyCalled: func(dta []byte) data.BodyHandler {
				return nil
			},
		},
	)

	hdr := &block.Header{ChainID: chainID}
	hdrHash, _ := core.CalculateHash(mock.MarshalizerMock{}, mock.HasherMock{}, hdr)
	hdrStr, _ := mock.MarshalizerMock{}.Marshal(hdr)
	cnsMsg := consensus.NewConsensusMessage(
		hdrHash,
		nil,
		nil,
		hdrStr,
		[]byte(wrk.ConsensusState().ConsensusGroup()[0]),
		signature,
		int(bls.MtBlockHeader),
		0,
		chainID,
		nil,
		nil,
		nil,
		currentPid,
	)
	buff, _ := wrk.Marshalizer().Marshal(cnsMsg)
	msg := &mock.P2PMessageMock{
		DataField: buff,
		PeerField: currentPid,
	}
	err := wrk.ProcessReceivedMessage(msg, fromConnectedPeerId)
	time.Sleep(time.Second)

	assert.Equal(t, 1, len(wrk.ReceivedMessages()[bls.MtBlockHeader]))
	assert.Nil(t, err)
}

func TestWorker_CheckSelfStateShouldErrMessageFromItself(t *testing.T) {
	t.Parallel()
	wrk := *initWorker(&mock.AppStatusHandlerStub{})
	cnsMsg := consensus.NewConsensusMessage(
		nil,
		nil,
		nil,
		nil,
		[]byte(wrk.ConsensusState().SelfPubKey()),
		nil,
		0,
		0,
		chainID,
		nil,
		nil,
		nil,
		currentPid,
	)
	err := wrk.CheckSelfState(cnsMsg)
	assert.Equal(t, spos.ErrMessageFromItself, err)
}

func TestWorker_CheckSelfStateShouldErrRoundCanceled(t *testing.T) {
	t.Parallel()
	wrk := *initWorker(&mock.AppStatusHandlerStub{})
	wrk.ConsensusState().RoundCanceled = true
	cnsMsg := consensus.NewConsensusMessage(
		nil,
		nil,
		nil,
		nil,
		[]byte(wrk.ConsensusState().ConsensusGroup()[0]),
		nil,
		0,
		0,
		chainID,
		nil,
		nil,
		nil,
		currentPid,
	)
	err := wrk.CheckSelfState(cnsMsg)
	assert.Equal(t, spos.ErrRoundCanceled, err)
}

func TestWorker_CheckSelfStateShouldNotErr(t *testing.T) {
	t.Parallel()
	wrk := *initWorker(&mock.AppStatusHandlerStub{})
	cnsMsg := consensus.NewConsensusMessage(
		nil,
		nil,
		nil,
		nil,
		[]byte(wrk.ConsensusState().ConsensusGroup()[0]),
		nil,
		0,
		0,
		chainID,
		nil,
		nil,
		nil,
		currentPid,
	)
	err := wrk.CheckSelfState(cnsMsg)
	assert.Nil(t, err)
}

func TestWorker_CheckSignatureShouldReturnNilErr(t *testing.T) {
	t.Parallel()
	wrk := *initWorker(&mock.AppStatusHandlerStub{})
	blk := &block.Body{}
	blkStr, _ := mock.MarshalizerMock{}.Marshal(blk)
	cnsMsg := consensus.NewConsensusMessage(
		nil,
		nil,
		blkStr,
		nil,
		[]byte(wrk.ConsensusState().ConsensusGroup()[0]),
		[]byte("sig"),
		int(bls.MtBlockBody),
		0,
		chainID,
		nil,
		nil,
		nil,
		currentPid,
	)
	err := wrk.CheckSignature(cnsMsg)

	assert.Nil(t, err)
}

func TestWorker_ExecuteMessagesShouldNotExecuteWhenConsensusDataIsNil(t *testing.T) {
	t.Parallel()
	wrk := *initWorker(&mock.AppStatusHandlerStub{})
	blk := &block.Body{}
	blkStr, _ := mock.MarshalizerMock{}.Marshal(blk)
	wrk.InitReceivedMessages()
	cnsMsg := consensus.NewConsensusMessage(
		nil,
		nil,
		blkStr,
		nil,
		[]byte(wrk.ConsensusState().ConsensusGroup()[0]),
		[]byte("sig"),
		int(bls.MtBlockBody),
		0,
		chainID,
		nil,
		nil,
		nil,
		currentPid,
	)
	msgType := consensus.MessageType(cnsMsg.MsgType)
	cnsDataList := wrk.ReceivedMessages()[msgType]
	cnsDataList = append(cnsDataList, nil)
	wrk.SetReceivedMessages(msgType, cnsDataList)
	wrk.ExecuteMessage(cnsDataList)

	assert.Nil(t, wrk.ReceivedMessages()[msgType][0])
}

func TestWorker_ExecuteMessagesShouldNotExecuteWhenMessageIsForOtherRound(t *testing.T) {
	t.Parallel()
	wrk := *initWorker(&mock.AppStatusHandlerStub{})
	blk := &block.Body{}
	blkStr, _ := mock.MarshalizerMock{}.Marshal(blk)
	wrk.InitReceivedMessages()
	cnsMsg := consensus.NewConsensusMessage(
		nil,
		nil,
		blkStr,
		nil,
		[]byte(wrk.ConsensusState().ConsensusGroup()[0]),
		[]byte("sig"),
		int(bls.MtBlockBody),
		-1,
		chainID,
		nil,
		nil,
		nil,
		currentPid,
	)
	msgType := consensus.MessageType(cnsMsg.MsgType)
	cnsDataList := wrk.ReceivedMessages()[msgType]
	cnsDataList = append(cnsDataList, cnsMsg)
	wrk.SetReceivedMessages(msgType, cnsDataList)
	wrk.ExecuteMessage(cnsDataList)

	assert.NotNil(t, wrk.ReceivedMessages()[msgType][0])
}

func TestWorker_ExecuteBlockBodyMessagesShouldNotExecuteWhenStartRoundIsNotFinished(t *testing.T) {
	t.Parallel()
	wrk := *initWorker(&mock.AppStatusHandlerStub{})
	blk := &block.Body{}
	blkStr, _ := mock.MarshalizerMock{}.Marshal(blk)
	wrk.InitReceivedMessages()
	cnsMsg := consensus.NewConsensusMessage(
		nil,
		nil,
		blkStr,
		nil,
		[]byte(wrk.ConsensusState().ConsensusGroup()[0]),
		[]byte("sig"),
		int(bls.MtBlockBody),
		0,
		chainID,
		nil,
		nil,
		nil,
		currentPid,
	)
	msgType := consensus.MessageType(cnsMsg.MsgType)
	cnsDataList := wrk.ReceivedMessages()[msgType]
	cnsDataList = append(cnsDataList, cnsMsg)
	wrk.SetReceivedMessages(msgType, cnsDataList)
	wrk.ExecuteMessage(cnsDataList)

	assert.NotNil(t, wrk.ReceivedMessages()[msgType][0])
}

func TestWorker_ExecuteBlockHeaderMessagesShouldNotExecuteWhenStartRoundIsNotFinished(t *testing.T) {
	t.Parallel()
	wrk := *initWorker(&mock.AppStatusHandlerStub{})
	blk := &block.Body{}
	blkStr, _ := mock.MarshalizerMock{}.Marshal(blk)
	wrk.InitReceivedMessages()
	cnsMsg := consensus.NewConsensusMessage(
		nil,
		nil,
		blkStr,
		nil,
		[]byte(wrk.ConsensusState().ConsensusGroup()[0]),
		[]byte("sig"),
		int(bls.MtBlockHeader),
		0,
		chainID,
		nil,
		nil,
		nil,
		currentPid,
	)
	msgType := consensus.MessageType(cnsMsg.MsgType)
	cnsDataList := wrk.ReceivedMessages()[msgType]
	cnsDataList = append(cnsDataList, cnsMsg)
	wrk.SetReceivedMessages(msgType, cnsDataList)
	wrk.ExecuteMessage(cnsDataList)

	assert.NotNil(t, wrk.ReceivedMessages()[msgType][0])
}

func TestWorker_ExecuteSignatureMessagesShouldNotExecuteWhenBlockIsNotFinished(t *testing.T) {
	t.Parallel()
	wrk := *initWorker(&mock.AppStatusHandlerStub{})
	blk := &block.Body{}
	blkStr, _ := mock.MarshalizerMock{}.Marshal(blk)
	wrk.InitReceivedMessages()
	cnsMsg := consensus.NewConsensusMessage(
		nil,
		nil,
		blkStr,
		nil,
		[]byte(wrk.ConsensusState().ConsensusGroup()[0]),
		[]byte("sig"),
		int(bls.MtSignature),
		0,
		chainID,
		nil,
		nil,
		nil,
		currentPid,
	)
	msgType := consensus.MessageType(cnsMsg.MsgType)
	cnsDataList := wrk.ReceivedMessages()[msgType]
	cnsDataList = append(cnsDataList, cnsMsg)
	wrk.SetReceivedMessages(msgType, cnsDataList)
	wrk.ExecuteMessage(cnsDataList)

	assert.NotNil(t, wrk.ReceivedMessages()[msgType][0])
}

func TestWorker_ExecuteMessagesShouldExecute(t *testing.T) {
	t.Parallel()
	wrk := *initWorker(&mock.AppStatusHandlerStub{})
	wrk.StartWorking()
	blk := &block.Body{}
	blkStr, _ := mock.MarshalizerMock{}.Marshal(blk)
	wrk.InitReceivedMessages()
	cnsMsg := consensus.NewConsensusMessage(
		nil,
		nil,
		blkStr,
		nil,
		[]byte(wrk.ConsensusState().ConsensusGroup()[0]),
		[]byte("sig"),
		int(bls.MtBlockBody),
		0,
		chainID,
		nil,
		nil,
		nil,
		currentPid,
	)
	msgType := consensus.MessageType(cnsMsg.MsgType)
	cnsDataList := wrk.ReceivedMessages()[msgType]
	cnsDataList = append(cnsDataList, cnsMsg)
	wrk.SetReceivedMessages(msgType, cnsDataList)
	wrk.ConsensusState().SetStatus(bls.SrStartRound, spos.SsFinished)
	wrk.ExecuteMessage(cnsDataList)

	assert.Nil(t, wrk.ReceivedMessages()[msgType][0])

	_ = wrk.Close()
}

func TestWorker_CheckChannelsShouldWork(t *testing.T) {
	t.Parallel()
	wrk := *initWorker(&mock.AppStatusHandlerStub{})
	wrk.StartWorking()
	wrk.SetReceivedMessagesCalls(bls.MtBlockHeader, func(cnsMsg *consensus.Message) bool {
		_ = wrk.ConsensusState().SetJobDone(wrk.ConsensusState().ConsensusGroup()[0], bls.SrBlock, true)
		return true
	})
	rnd := wrk.RoundHandler()
	roundDuration := rnd.TimeDuration()
	rnd.UpdateRound(time.Now(), time.Now().Add(roundDuration))
	cnsGroup := wrk.ConsensusState().ConsensusGroup()
	hdr := &block.Header{}
	hdr.Nonce = 1
	hdr.TimeStamp = uint64(wrk.RoundHandler().TimeStamp().Unix())
	hdrStr, _ := mock.MarshalizerMock{}.Marshal(hdr)
	cnsMsg := consensus.NewConsensusMessage(
		nil,
		nil,
		nil,
		hdrStr,
		[]byte(cnsGroup[0]),
		[]byte("sig"),
		int(bls.MtBlockHeader),
		1,
		chainID,
		nil,
		nil,
		nil,
		currentPid,
	)
	wrk.ExecuteMessageChannel() <- cnsMsg
	time.Sleep(1000 * time.Millisecond)
	isBlockJobDone, err := wrk.ConsensusState().JobDone(cnsGroup[0], bls.SrBlock)

	assert.Nil(t, err)
	assert.True(t, isBlockJobDone)

	_ = wrk.Close()
}

func TestWorker_ExtendShouldReturnWhenRoundIsCanceled(t *testing.T) {
	t.Parallel()
	wrk := *initWorker(&mock.AppStatusHandlerStub{})
	executed := false
	bootstrapperMock := &mock.BootstrapperMock{
		GetNodeStateCalled: func() core.NodeState {
			return core.NsNotSynchronized
		},
		CreateAndCommitEmptyBlockCalled: func(shardForCurrentNode uint32) (data.BodyHandler, data.HeaderHandler, error) {
			executed = true
			return nil, nil, errors.New("error")
		},
	}
	wrk.SetBootstrapper(bootstrapperMock)
	wrk.ConsensusState().RoundCanceled = true
	wrk.Extend(0)

	assert.False(t, executed)
}

func TestWorker_ExtendShouldReturnWhenGetNodeStateNotReturnSynchronized(t *testing.T) {
	t.Parallel()
	wrk := *initWorker(&mock.AppStatusHandlerStub{})
	executed := false
	bootstrapperMock := &mock.BootstrapperMock{
		GetNodeStateCalled: func() core.NodeState {
			return core.NsNotSynchronized
		},
		CreateAndCommitEmptyBlockCalled: func(shardForCurrentNode uint32) (data.BodyHandler, data.HeaderHandler, error) {
			executed = true
			return nil, nil, errors.New("error")
		},
	}
	wrk.SetBootstrapper(bootstrapperMock)
	wrk.Extend(0)

	assert.False(t, executed)
}

func TestWorker_ExtendShouldReturnWhenCreateEmptyBlockFail(t *testing.T) {
	t.Parallel()
	wrk := *initWorker(&mock.AppStatusHandlerStub{})
	executed := false
	bmm := &mock.BroadcastMessengerMock{
		BroadcastBlockCalled: func(handler data.BodyHandler, handler2 data.HeaderHandler) error {
			executed = true
			return nil
		},
	}
	wrk.SetBroadcastMessenger(bmm)
	bootstrapperMock := &mock.BootstrapperMock{
		CreateAndCommitEmptyBlockCalled: func(shardForCurrentNode uint32) (data.BodyHandler, data.HeaderHandler, error) {
			return nil, nil, errors.New("error")
		}}
	wrk.SetBootstrapper(bootstrapperMock)
	wrk.Extend(0)

	assert.False(t, executed)
}

func TestWorker_ExtendShouldWorkAfterAWhile(t *testing.T) {
	t.Parallel()
	wrk := *initWorker(&mock.AppStatusHandlerStub{})
	executed := int32(0)
	blockProcessor := &mock.BlockProcessorMock{
		RevertAccountStateCalled: func(header data.HeaderHandler) {
			atomic.AddInt32(&executed, 1)
		},
	}
	wrk.SetBlockProcessor(blockProcessor)
	wrk.ConsensusState().SetProcessingBlock(true)
	n := 10
	go func() {
		for n > 0 {
			time.Sleep(100 * time.Millisecond)
			n--
		}
		wrk.ConsensusState().SetProcessingBlock(false)
	}()
	wrk.Extend(1)

	assert.Equal(t, int32(1), atomic.LoadInt32(&executed))
	assert.Equal(t, 0, n)
}

func TestWorker_ExtendShouldWork(t *testing.T) {
	t.Parallel()
	wrk := *initWorker(&mock.AppStatusHandlerStub{})
	executed := int32(0)
	blockProcessor := &mock.BlockProcessorMock{
		RevertAccountStateCalled: func(header data.HeaderHandler) {
			atomic.AddInt32(&executed, 1)
		},
	}
	wrk.SetBlockProcessor(blockProcessor)
	wrk.Extend(1)
	time.Sleep(1000 * time.Millisecond)

	assert.Equal(t, int32(1), atomic.LoadInt32(&executed))
}

func TestWorker_ExecuteStoredMessagesShouldWork(t *testing.T) {
	t.Parallel()
	wrk := *initWorker(&mock.AppStatusHandlerStub{})
	wrk.StartWorking()
	blk := &block.Body{}
	blkStr, _ := mock.MarshalizerMock{}.Marshal(blk)
	wrk.InitReceivedMessages()
	cnsMsg := consensus.NewConsensusMessage(
		nil,
		nil,
		blkStr,
		nil,
		[]byte(wrk.ConsensusState().ConsensusGroup()[0]),
		[]byte("sig"),
		int(bls.MtBlockBody),
		0,
		chainID,
		nil,
		nil,
		nil,
		currentPid,
	)
	msgType := consensus.MessageType(cnsMsg.MsgType)
	cnsDataList := wrk.ReceivedMessages()[msgType]
	cnsDataList = append(cnsDataList, cnsMsg)
	wrk.SetReceivedMessages(msgType, cnsDataList)
	wrk.ConsensusState().SetStatus(bls.SrStartRound, spos.SsFinished)

	rcvMsg := wrk.ReceivedMessages()
	assert.Equal(t, 1, len(rcvMsg[msgType]))

	wrk.ExecuteStoredMessages()

	rcvMsg = wrk.ReceivedMessages()
	assert.Equal(t, 0, len(rcvMsg[msgType]))

	_ = wrk.Close()
}

func TestWorker_AppStatusHandlerNilShouldErr(t *testing.T) {
	t.Parallel()

	workerArgs := createDefaultWorkerArgs(nil)
	_, err := spos.NewWorker(workerArgs)

	assert.Equal(t, spos.ErrNilAppStatusHandler, err)
}

func TestWorker_ProcessReceivedMessageWrongHeaderShouldErr(t *testing.T) {
	t.Parallel()

	workerArgs := createDefaultWorkerArgs(&mock.AppStatusHandlerStub{})
	headerSigVerifier := &mock.HeaderSigVerifierStub{}
	headerSigVerifier.VerifyRandSeedCalled = func(header data.HeaderHandler) error {
		return process.ErrRandSeedDoesNotMatch
	}

	workerArgs.HeaderSigVerifier = headerSigVerifier
	wrk, _ := spos.NewWorker(workerArgs)

	hdr := &block.Header{}
	hdr.Nonce = 1
	hdr.TimeStamp = uint64(wrk.RoundHandler().TimeStamp().Unix())
	hdrStr, _ := mock.MarshalizerMock{}.Marshal(hdr)
	hdrHash := mock.HasherMock{}.Compute(string(hdrStr))
	cnsMsg := consensus.NewConsensusMessage(
		hdrHash,
		nil,
		nil,
		hdrStr,
		[]byte(wrk.ConsensusState().ConsensusGroup()[0]),
		signature,
		int(bls.MtBlockHeader),
		0,
		chainID,
		nil,
		nil,
		nil,
		currentPid,
	)
	buff, _ := wrk.Marshalizer().Marshal(cnsMsg)
	time.Sleep(time.Second)
	msg := &mock.P2PMessageMock{
		DataField: buff,
		PeerField: currentPid,
	}
	err := wrk.ProcessReceivedMessage(msg, "")
	assert.True(t, errors.Is(err, spos.ErrInvalidHeader))
}<|MERGE_RESOLUTION|>--- conflicted
+++ resolved
@@ -95,11 +95,8 @@
 		PoolAdder:                poolAdder,
 		SignatureSize:            SignatureSize,
 		PublicKeySize:            PublicKeySize,
-<<<<<<< HEAD
 		AppStatusHandler:         appStatusHandler,
-=======
 		NodeRedundancyHandler:    &mock.NodeRedundancyHandlerStub{},
->>>>>>> 825b32fd
 	}
 
 	return workerArgs
@@ -530,7 +527,7 @@
 
 func TestWorker_ProcessReceivedMessageRedundancyNodeShouldResetInactivityIfNeeded(t *testing.T) {
 	t.Parallel()
-	wrk := *initWorker()
+	wrk := *initWorker(&mock.AppStatusHandlerStub{})
 	var wasCalled bool
 	nodeRedundancyMock := &mock.NodeRedundancyHandlerStub{
 		IsRedundancyNodeCalled: func() bool {
