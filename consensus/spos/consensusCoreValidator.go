package spos

// ValidateConsensusCore checks for nil all the container objects
func ValidateConsensusCore(container ConsensusCoreHandler) error {
	if container == nil || container.IsInterfaceNil() {
		return ErrNilConsensusCore
	}
	if container.Blockchain() == nil || container.Blockchain().IsInterfaceNil() {
		return ErrNilBlockChain
	}
	if container.BlockProcessor() == nil || container.BlockProcessor().IsInterfaceNil() {
		return ErrNilBlockProcessor
	}
	if container.BlocksTracker() == nil || container.BlocksTracker().IsInterfaceNil() {
		return ErrNilBlocksTracker
	}
	if container.BootStrapper() == nil || container.BootStrapper().IsInterfaceNil() {
		return ErrNilBootstrapper
	}
	if container.BroadcastMessenger() == nil || container.BroadcastMessenger().IsInterfaceNil() {
		return ErrNilBroadcastMessenger
	}
	if container.Chronology() == nil || container.Chronology().IsInterfaceNil() {
		return ErrNilChronologyHandler
	}
	if container.Hasher() == nil || container.Hasher().IsInterfaceNil() {
		return ErrNilHasher
	}
	if container.Marshalizer() == nil || container.Marshalizer().IsInterfaceNil() {
		return ErrNilMarshalizer
	}
	if container.MultiSigner() == nil || container.MultiSigner().IsInterfaceNil() {
		return ErrNilMultiSigner
	}
	if container.Rounder() == nil || container.Rounder().IsInterfaceNil() {
		return ErrNilRounder
	}
	if container.ShardCoordinator() == nil || container.ShardCoordinator().IsInterfaceNil() {
		return ErrNilShardCoordinator
	}
	if container.SyncTimer() == nil || container.SyncTimer().IsInterfaceNil() {
		return ErrNilSyncTimer
	}
<<<<<<< HEAD
	if container.NodesCoordinator() == nil {
=======
	if container.ValidatorGroupSelector() == nil || container.ValidatorGroupSelector().IsInterfaceNil() {
>>>>>>> 1f56dff9
		return ErrNilValidatorGroupSelector
	}
	if container.RandomnessPrivateKey() == nil || container.RandomnessPrivateKey().IsInterfaceNil() {
		return ErrNilBlsPrivateKey
	}
	if container.RandomnessSingleSigner() == nil || container.RandomnessSingleSigner().IsInterfaceNil() {
		return ErrNilBlsSingleSigner
	}

	return nil
}<|MERGE_RESOLUTION|>--- conflicted
+++ resolved
@@ -41,11 +41,7 @@
 	if container.SyncTimer() == nil || container.SyncTimer().IsInterfaceNil() {
 		return ErrNilSyncTimer
 	}
-<<<<<<< HEAD
-	if container.NodesCoordinator() == nil {
-=======
-	if container.ValidatorGroupSelector() == nil || container.ValidatorGroupSelector().IsInterfaceNil() {
->>>>>>> 1f56dff9
+	if container.NodesCoordinator() == nil || container.NodesCoordinator().IsInterfaceNil() {
 		return ErrNilValidatorGroupSelector
 	}
 	if container.RandomnessPrivateKey() == nil || container.RandomnessPrivateKey().IsInterfaceNil() {
