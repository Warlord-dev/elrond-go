--- conflicted
+++ resolved
@@ -4,7 +4,6 @@
 	"sync"
 
 	"github.com/ElrondNetwork/elrond-go/core/check"
-
 	"github.com/ElrondNetwork/elrond-go/crypto"
 )
 
@@ -292,104 +291,5 @@
 
 // IsInterfaceNil returns true if there is no value under the interface
 func (bms *blsMultiSigner) IsInterfaceNil() bool {
-<<<<<<< HEAD
-	if bms == nil {
-		return true
-	}
-	return false
-=======
 	return bms == nil
-}
-
-func aggregatePublicKeys(
-	lls crypto.LowLevelSignerBLS,
-	suite crypto.Suite,
-	pubKeys []crypto.Point,
-	hasher hashing.Hasher,
-) ([]byte, error) {
-	prepPubKeysPoints := make([]crypto.Point, 0)
-
-	for i := range pubKeys {
-		// t_i = H(pubKey_i)
-		hPk, err := hashPublicKeyPoint(hasher, pubKeys[i])
-		if err != nil {
-			return nil, err
-		}
-
-		// t_i*pubKey_i
-		prepPoint, err := scalarMulPk(suite, hPk, pubKeys[i])
-		if err != nil {
-			return nil, err
-		}
-
-		prepPubKeysPoints = append(prepPubKeysPoints, prepPoint)
-	}
-
-	aggPointsBytes, err := lls.AggregatePublicKeys(suite, prepPubKeysPoints...)
-
-	return aggPointsBytes, err
-}
-
-// scalarMulPk returns the result of multiplying a scalar given as a bytes array, with a BLS public key (point)
-func scalarMulPk(suite crypto.Suite, scalarBytes []byte, pk crypto.Point) (crypto.Point, error) {
-	if pk == nil || pk.IsInterfaceNil() {
-		return nil, crypto.ErrNilParam
-	}
-
-	kScalar, err := createScalar(suite, scalarBytes)
-	if err != nil {
-		return nil, err
-	}
-
-	return pk.Mul(kScalar)
-}
-
-// scalarMulSig returns the result of multiplying a scalar given as a bytes array, with a BLS single signature
-func scalarMulSig(lls crypto.LowLevelSignerBLS, suite crypto.Suite, scalarBytes []byte, sig []byte) ([]byte, error) {
-	scalar, err := createScalar(suite, scalarBytes)
-	if err != nil {
-		return nil, err
-	}
-
-	return lls.ScalarMulSig(suite, scalar, sig)
-}
-
-// hashPublicKeyPoint hashes a BLS public key (point) into a byte array (32 bytes length)
-func hashPublicKeyPoint(hasher hashing.Hasher, pubKeyPoint crypto.Point) ([]byte, error) {
-	if hasher == nil || hasher.IsInterfaceNil() {
-		return nil, crypto.ErrNilHasher
-	}
-
-	if pubKeyPoint == nil || pubKeyPoint.IsInterfaceNil() {
-		return nil, crypto.ErrNilPublicKeyPoint
-	}
-
-	pointBytes, err := pubKeyPoint.MarshalBinary()
-	if err != nil {
-		return nil, err
-	}
-
-	// H1(pubkey_i)
-	h := hasher.Compute(string(pointBytes))
-	// accepted length 32, copy the hasherOutputSize bytes and have rest 0
-	h32 := make([]byte, 32)
-	copy(h32[hasherOutputSize:], h)
-
-	return h32, nil
-}
-
-// createScalar creates crypto.Scalar from a byte array
-func createScalar(suite crypto.Suite, scalarBytes []byte) (crypto.Scalar, error) {
-	if suite == nil || suite.IsInterfaceNil() {
-		return nil, crypto.ErrNilSuite
-	}
-
-	scalar := suite.CreateScalar()
-	err := scalar.UnmarshalBinary(scalarBytes)
-	if err != nil {
-		return nil, err
-	}
-
-	return scalar, nil
->>>>>>> f928cf80
 }