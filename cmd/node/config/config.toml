--- conflicted
+++ resolved
@@ -33,17 +33,15 @@
    # also (minimum) hysteresis nodes for the minimum number of nodes
    SwitchHysteresisForMinNodesEnableEpoch = 2
 
-<<<<<<< HEAD
-   # MetaProtectionEnableEpoch represents the epoch when the transactions to the metachain are checked to have enough gas
-   MetaProtectionEnableEpoch = 2
-
-   # AheadOfTimeGasUsageEnableEpoch represents the epoch when the cost of smart contract prepare changes from compiler per byte to ahead of time prepare per byte
-   AheadOfTimeGasUsageEnableEpoch = 2
-=======
     # TransactionSignedWithTxHashEnableEpoch represents the epoch when the node will also accept transactions that are
     # signed with the hash of transaction
     TransactionSignedWithTxHashEnableEpoch = 2
->>>>>>> 0ec271dc
+
+   # MetaProtectionEnableEpoch represents the epoch when the transactions to the metachain are checked to have enough gas
+   MetaProtectionEnableEpoch = 2
+
+   # AheadOfTimeGasUsageEnableEpoch represents the epoch when the cost of smart contract prepare changes from compiler per byte to ahead of time prepare per byte
+   AheadOfTimeGasUsageEnableEpoch = 2
 
    # GenesisString represents the encoded string for the genesis block
    GenesisString = "67656E65736973"
