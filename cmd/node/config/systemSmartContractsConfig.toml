--- conflicted
+++ resolved
@@ -5,11 +5,8 @@
     UnBondPeriod = 250
     MinStepValue = "100000000000000000000"
     StakeEnableEpoch = 2
-<<<<<<< HEAD
     StakingV2Epoch = 2
-=======
     DoubleKeyProtectionEnableEpoch = 2
->>>>>>> 298ecd86
     NumRoundsWithoutBleed = 100
     MaximumPercentageToBleed = 0.5
     BleedPercentagePerRound = 0.00001
