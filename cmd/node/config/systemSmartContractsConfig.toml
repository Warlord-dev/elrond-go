--- conflicted
+++ resolved
@@ -15,13 +15,8 @@
 
 [ESDTSystemSCConfig]
     BaseIssuingCost = "5000000000000000000" #5 eGLD
-<<<<<<< HEAD
     OwnerAddress = "erd1fpkcgel4gcmh8zqqdt043yfcn5tyx8373kg6q2qmkxzu4dqamc0swts65c"
-    Disabled = false
-=======
-    OwnerAddress = "erd1932eft30w753xyvme8d49qejgkjc09n5e49w4mwdjtm0neld797su0dlxp"
     EnabledEpoch = 2
->>>>>>> 9844d872
 
 [GovernanceSystemSCConfig]
 	ProposalCost = "5000000000000000000" #5 eGLD
