[StakingSystemSCConfig]
    GenesisNodePrice = "2500000000000000000000" #2.5K eGLD
    MinStakeValue = "100000000000000000000" #100 eGLD
    MinUnstakeTokensValue = "10000000000000000000" #10eGLD
    UnBondPeriod = 144000
    MinStepValue = "100000000000000000000"
    StakeEnableEpoch = 124
    StakingV2Epoch = 1000000
<<<<<<< HEAD
    DoubleKeyProtectionEnableEpoch = 1000000
=======
    DoubleKeyProtectionEnableEpoch = 180
>>>>>>> 7d926a6e
    NumRoundsWithoutBleed = 100
    MaximumPercentageToBleed = 0.5
    BleedPercentagePerRound = 0.00001
    MaxNumberOfNodesForStake = 2169
    UnJailValue = "2500000000000000000" #0.1% of genesis node price
    ActivateBLSPubKeyMessageVerification = true

[ESDTSystemSCConfig]
    BaseIssuingCost = "5000000000000000000" #5 eGLD
    OwnerAddress = "erd1ze6pgefwc7mdx0rhje3h50kkgt26ut3gx8ytezndkz8fjcf96gsqsd7ugw"
    EnabledEpoch = 1000000

[GovernanceSystemSCConfig]
    ProposalCost = "5000000000000000000" #5 eGLD
    NumNodes     = 500
    MinQuorum    = 400
    MinPassThreshold = 300
    MinVetoThreshold = 50
    EnabledEpoch = 1000000

[DelegationManagerSystemSCConfig]
    BaseIssuingCost = "0" #0 eGLD
    MinCreationDeposit = "1250000000000000000000" #1.25K eGLD
    EnabledEpoch = 1000000 #enable epoch should not be 0

[DelegationSystemSCConfig]
    MinStakeAmount = "10000000000000000000" #10 eGLD
    EnabledEpoch   = 1000000 #enable epoch should not be 0
    MinServiceFee  = 0
    MaxServiceFee  = 10000<|MERGE_RESOLUTION|>--- conflicted
+++ resolved
@@ -6,11 +6,7 @@
     MinStepValue = "100000000000000000000"
     StakeEnableEpoch = 124
     StakingV2Epoch = 1000000
-<<<<<<< HEAD
-    DoubleKeyProtectionEnableEpoch = 1000000
-=======
     DoubleKeyProtectionEnableEpoch = 180
->>>>>>> 7d926a6e
     NumRoundsWithoutBleed = 100
     MaximumPercentageToBleed = 0.5
     BleedPercentagePerRound = 0.00001
