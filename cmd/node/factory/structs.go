package factory

import (
	"context"
	"crypto/ecdsa"
	"crypto/rand"
	"encoding/hex"
	"errors"
	"io"
	"math/big"
	"time"

	"github.com/ElrondNetwork/elrond-go/config"
	"github.com/ElrondNetwork/elrond-go/consensus"
	"github.com/ElrondNetwork/elrond-go/consensus/round"
	"github.com/ElrondNetwork/elrond-go/core"
	"github.com/ElrondNetwork/elrond-go/core/check"
	"github.com/ElrondNetwork/elrond-go/core/partitioning"
	"github.com/ElrondNetwork/elrond-go/core/serviceContainer"
	"github.com/ElrondNetwork/elrond-go/core/statistics/softwareVersion"
	factorySoftwareVersion "github.com/ElrondNetwork/elrond-go/core/statistics/softwareVersion/factory"
	"github.com/ElrondNetwork/elrond-go/crypto"
	"github.com/ElrondNetwork/elrond-go/crypto/signing"
	"github.com/ElrondNetwork/elrond-go/crypto/signing/kyber"
	blsMultiSig "github.com/ElrondNetwork/elrond-go/crypto/signing/kyber/multisig"
	"github.com/ElrondNetwork/elrond-go/crypto/signing/kyber/singlesig"
	"github.com/ElrondNetwork/elrond-go/crypto/signing/multisig"
	"github.com/ElrondNetwork/elrond-go/data"
	"github.com/ElrondNetwork/elrond-go/data/address"
	dataBlock "github.com/ElrondNetwork/elrond-go/data/block"
	"github.com/ElrondNetwork/elrond-go/data/blockchain"
	"github.com/ElrondNetwork/elrond-go/data/state"
	"github.com/ElrondNetwork/elrond-go/data/state/addressConverters"
	factoryState "github.com/ElrondNetwork/elrond-go/data/state/factory"
	"github.com/ElrondNetwork/elrond-go/data/trie"
	"github.com/ElrondNetwork/elrond-go/data/trie/factory"
	"github.com/ElrondNetwork/elrond-go/data/typeConverters"
	"github.com/ElrondNetwork/elrond-go/data/typeConverters/uint64ByteSlice"
	"github.com/ElrondNetwork/elrond-go/dataRetriever"
	"github.com/ElrondNetwork/elrond-go/dataRetriever/dataPool"
	"github.com/ElrondNetwork/elrond-go/dataRetriever/dataPool/headersCache"
	"github.com/ElrondNetwork/elrond-go/dataRetriever/factory/containers"
	metafactoryDataRetriever "github.com/ElrondNetwork/elrond-go/dataRetriever/factory/metachain"
	shardfactoryDataRetriever "github.com/ElrondNetwork/elrond-go/dataRetriever/factory/shard"
	txpoolFactory "github.com/ElrondNetwork/elrond-go/dataRetriever/factory/txpool"
	"github.com/ElrondNetwork/elrond-go/dataRetriever/requestHandlers"
	"github.com/ElrondNetwork/elrond-go/dataRetriever/shardedData"
	"github.com/ElrondNetwork/elrond-go/dataRetriever/txpool"
	"github.com/ElrondNetwork/elrond-go/epochStart"
	"github.com/ElrondNetwork/elrond-go/epochStart/genesis"
	metachainEpochStart "github.com/ElrondNetwork/elrond-go/epochStart/metachain"
	"github.com/ElrondNetwork/elrond-go/epochStart/shardchain"
	"github.com/ElrondNetwork/elrond-go/hashing"
	"github.com/ElrondNetwork/elrond-go/hashing/blake2b"
	"github.com/ElrondNetwork/elrond-go/hashing/sha256"
	"github.com/ElrondNetwork/elrond-go/logger"
	"github.com/ElrondNetwork/elrond-go/marshal"
	"github.com/ElrondNetwork/elrond-go/ntp"
	"github.com/ElrondNetwork/elrond-go/p2p"
	"github.com/ElrondNetwork/elrond-go/p2p/libp2p"
	factoryP2P "github.com/ElrondNetwork/elrond-go/p2p/libp2p/factory"
	"github.com/ElrondNetwork/elrond-go/p2p/loadBalancer"
	"github.com/ElrondNetwork/elrond-go/process"
	"github.com/ElrondNetwork/elrond-go/process/block"
	"github.com/ElrondNetwork/elrond-go/process/block/bootstrapStorage"
	"github.com/ElrondNetwork/elrond-go/process/block/poolsCleaner"
	"github.com/ElrondNetwork/elrond-go/process/block/preprocess"
	"github.com/ElrondNetwork/elrond-go/process/coordinator"
	"github.com/ElrondNetwork/elrond-go/process/economics"
	"github.com/ElrondNetwork/elrond-go/process/factory/metachain"
	"github.com/ElrondNetwork/elrond-go/process/factory/shard"
	"github.com/ElrondNetwork/elrond-go/process/headerCheck"
	"github.com/ElrondNetwork/elrond-go/process/peer"
	"github.com/ElrondNetwork/elrond-go/process/rewardTransaction"
	"github.com/ElrondNetwork/elrond-go/process/scToProtocol"
	"github.com/ElrondNetwork/elrond-go/process/smartContract"
	"github.com/ElrondNetwork/elrond-go/process/smartContract/hooks"
	processSync "github.com/ElrondNetwork/elrond-go/process/sync"
	"github.com/ElrondNetwork/elrond-go/process/track"
	"github.com/ElrondNetwork/elrond-go/process/transaction"
	"github.com/ElrondNetwork/elrond-go/sharding"
	"github.com/ElrondNetwork/elrond-go/statusHandler"
	"github.com/ElrondNetwork/elrond-go/storage"
	storageFactory "github.com/ElrondNetwork/elrond-go/storage/factory"
	"github.com/ElrondNetwork/elrond-go/storage/memorydb"
	"github.com/ElrondNetwork/elrond-go/storage/storageUnit"
	"github.com/ElrondNetwork/elrond-go/storage/timecache"
	vmcommon "github.com/ElrondNetwork/elrond-vm-common"
	"github.com/btcsuite/btcd/btcec"
	libp2pCrypto "github.com/libp2p/go-libp2p-core/crypto"
	"github.com/urfave/cli"
)

const (
	// BlsHashSize specifies the hash size for using bls scheme
	BlsHashSize = 16

	// BlsConsensusType specifies the signature scheme used in the consensus
	BlsConsensusType = "bls"

	// MaxTxsToRequest specifies the maximum number of txs to request
	MaxTxsToRequest = 100
)

//TODO remove this
var log = logger.GetOrCreate("main")

<<<<<<< HEAD
// MaxTxNonceDeltaAllowed specifies the maximum difference between an account's nonce and a received transaction's nonce
// in order to mark the transaction as valid.
const MaxTxNonceDeltaAllowed = 15000
=======
// ErrCreateForkDetector signals that a fork detector could not be created
//TODO: Extract all others error messages from this file in some defined errors
var ErrCreateForkDetector = errors.New("could not create fork detector")
>>>>>>> 6ccf18ca

// timeSpanForBadHeaders is the expiry time for an added block header hash
var timeSpanForBadHeaders = time.Minute * 2

// Network struct holds the network components of the Elrond protocol
type Network struct {
	NetMessenger p2p.Messenger
}

// Core struct holds the core components of the Elrond protocol
type Core struct {
	Hasher                   hashing.Hasher
	Marshalizer              marshal.Marshalizer
	TriesContainer           state.TriesHolder
	Uint64ByteSliceConverter typeConverters.Uint64ByteSliceConverter
	StatusHandler            core.AppStatusHandler
	ChainID                  []byte
}

// State struct holds the state components of the Elrond protocol
type State struct {
	AddressConverter    state.AddressConverter
	BLSAddressConverter state.AddressConverter
	PeerAccounts        state.AccountsAdapter
	AccountsAdapter     state.AccountsAdapter
	InBalanceForShard   map[string]*big.Int
}

// Data struct holds the data components of the Elrond protocol
type Data struct {
	Blkc     data.ChainHandler
	Store    dataRetriever.StorageService
	Datapool dataRetriever.PoolsHolder
}

// Crypto struct holds the crypto components of the Elrond protocol
type Crypto struct {
	TxSingleSigner  crypto.SingleSigner
	SingleSigner    crypto.SingleSigner
	MultiSigner     crypto.MultiSigner
	BlockSignKeyGen crypto.KeyGenerator
	TxSignKeyGen    crypto.KeyGenerator
	TxSignPrivKey   crypto.PrivateKey
	TxSignPubKey    crypto.PublicKey
	InitialPubKeys  map[uint32][]string
}

// Process struct holds the process components of the Elrond protocol
type Process struct {
	InterceptorsContainer    process.InterceptorsContainer
	ResolversFinder          dataRetriever.ResolversFinder
	Rounder                  consensus.Rounder
	EpochStartTrigger        epochStart.TriggerHandler
	ForkDetector             process.ForkDetector
	BlockProcessor           process.BlockProcessor
	BlackListHandler         process.BlackListHandler
	BootStorer               process.BootStorer
	HeaderSigVerifier        HeaderSigVerifierHandler
	ValidatorsStatistics     process.ValidatorStatisticsProcessor
	BlockTracker             process.BlockTracker
	PendingMiniBlocksHandler process.PendingMiniBlocksHandler
	RequestHandler           process.RequestHandler
}

type coreComponentsFactoryArgs struct {
	config      *config.Config
	pathManager storage.PathManagerHandler
	shardId     string
	chainID     []byte
}

// NewCoreComponentsFactoryArgs initializes the arguments necessary for creating the core components
func NewCoreComponentsFactoryArgs(config *config.Config, pathManager storage.PathManagerHandler, shardId string, chainID []byte) *coreComponentsFactoryArgs {
	return &coreComponentsFactoryArgs{
		config:      config,
		pathManager: pathManager,
		shardId:     shardId,
		chainID:     chainID,
	}
}

// CoreComponentsFactory creates the core components
func CoreComponentsFactory(args *coreComponentsFactoryArgs) (*Core, error) {
	hasher, err := getHasherFromConfig(args.config)
	if err != nil {
		return nil, errors.New("could not create hasher: " + err.Error())
	}

	marshalizer, err := getMarshalizerFromConfig(args.config)
	if err != nil {
		return nil, errors.New("could not create marshalizer: " + err.Error())
	}

	uint64ByteSliceConverter := uint64ByteSlice.NewBigEndianConverter()

	trieContainer, err := createTries(args, marshalizer, hasher)
	if err != nil {
		return nil, err
	}

	return &Core{
		Hasher:                   hasher,
		Marshalizer:              marshalizer,
		TriesContainer:           trieContainer,
		Uint64ByteSliceConverter: uint64ByteSliceConverter,
		StatusHandler:            statusHandler.NewNilStatusHandler(),
		ChainID:                  args.chainID,
	}, nil
}

func createTries(
	args *coreComponentsFactoryArgs,
	marshalizer marshal.Marshalizer,
	hasher hashing.Hasher,
) (state.TriesHolder, error) {

	trieContainer := state.NewDataTriesHolder()

	trieFactoryArgs := factory.TrieFactoryArgs{
		EvictionWaitingListCfg: args.config.EvictionWaitingList,
		SnapshotDbCfg:          args.config.TrieSnapshotDB,
		Marshalizer:            marshalizer,
		Hasher:                 hasher,
		PathManager:            args.pathManager,
		ShardId:                args.shardId,
	}
	trieFactory, err := factory.NewTrieFactory(trieFactoryArgs)
	if err != nil {
		return nil, err
	}

	merkleTrie, err := trieFactory.Create(args.config.AccountsTrieStorage, args.config.StateTrieConfig.PruningEnabled)
	if err != nil {
		return nil, err
	}

	trieContainer.Put([]byte(factory.UserAccountTrie), merkleTrie)

	//TODO add pruning on peer accounts trie
	peerAccountsTrie, err := trieFactory.Create(args.config.PeerAccountsTrieStorage, false)
	if err != nil {
		return nil, err
	}

	trieContainer.Put([]byte(factory.PeerAccountTrie), peerAccountsTrie)

	return trieContainer, nil
}

type stateComponentsFactoryArgs struct {
	config           *config.Config
	genesisConfig    *sharding.Genesis
	shardCoordinator sharding.Coordinator
	core             *Core
	pathManager      storage.PathManagerHandler
}

// NewStateComponentsFactoryArgs initializes the arguments necessary for creating the state components
func NewStateComponentsFactoryArgs(
	config *config.Config,
	genesisConfig *sharding.Genesis,
	shardCoordinator sharding.Coordinator,
	core *Core,
	pathManager storage.PathManagerHandler,
) *stateComponentsFactoryArgs {
	return &stateComponentsFactoryArgs{
		config:           config,
		genesisConfig:    genesisConfig,
		shardCoordinator: shardCoordinator,
		core:             core,
		pathManager:      pathManager,
	}
}

// StateComponentsFactory creates the state components
func StateComponentsFactory(args *stateComponentsFactoryArgs) (*State, error) {
	addressConverter, err := addressConverters.NewPlainAddressConverter(
		args.config.Address.Length,
		args.config.Address.Prefix,
	)
	if err != nil {
		return nil, errors.New("could not create address converter: " + err.Error())
	}

	blsAddressConverter, err := addressConverters.NewPlainAddressConverter(
		args.config.BLSPublicKey.Length,
		args.config.BLSPublicKey.Prefix,
	)
	if err != nil {
		return nil, errors.New("could not create bls address converter: " + err.Error())
	}

	accountFactory, err := factoryState.NewAccountFactoryCreator(factoryState.UserAccount)
	if err != nil {
		return nil, errors.New("could not create account factory: " + err.Error())
	}

	merkleTrie := args.core.TriesContainer.Get([]byte(factory.UserAccountTrie))
	accountsAdapter, err := state.NewAccountsDB(merkleTrie, args.core.Hasher, args.core.Marshalizer, accountFactory)
	if err != nil {
		return nil, errors.New("could not create accounts adapter: " + err.Error())
	}

	inBalanceForShard, err := args.genesisConfig.InitialNodesBalances(args.shardCoordinator, addressConverter)
	if err != nil {
		return nil, errors.New("initial balances could not be processed " + err.Error())
	}

	accountFactory, err = factoryState.NewAccountFactoryCreator(factoryState.ValidatorAccount)
	if err != nil {
		return nil, errors.New("could not create peer account factory: " + err.Error())
	}

	merkleTrie = args.core.TriesContainer.Get([]byte(factory.PeerAccountTrie))
	peerAdapter, err := state.NewPeerAccountsDB(merkleTrie, args.core.Hasher, args.core.Marshalizer, accountFactory)
	if err != nil {
		return nil, err
	}

	return &State{
		PeerAccounts:        peerAdapter,
		AddressConverter:    addressConverter,
		BLSAddressConverter: blsAddressConverter,
		AccountsAdapter:     accountsAdapter,
		InBalanceForShard:   inBalanceForShard,
	}, nil
}

type dataComponentsFactoryArgs struct {
	config             *config.Config
	economicsData      *economics.EconomicsData
	shardCoordinator   sharding.Coordinator
	core               *Core
	pathManager        storage.PathManagerHandler
	epochStartNotifier EpochStartNotifier
	currentEpoch       uint32
}

// NewDataComponentsFactoryArgs initializes the arguments necessary for creating the data components
func NewDataComponentsFactoryArgs(
	config *config.Config,
	economicsData *economics.EconomicsData,
	shardCoordinator sharding.Coordinator,
	core *Core,
	pathManager storage.PathManagerHandler,
	epochStartNotifier EpochStartNotifier,
	currentEpoch uint32,
) *dataComponentsFactoryArgs {
	return &dataComponentsFactoryArgs{
		config:             config,
		economicsData:      economicsData,
		shardCoordinator:   shardCoordinator,
		core:               core,
		pathManager:        pathManager,
		epochStartNotifier: epochStartNotifier,
		currentEpoch:       currentEpoch,
	}
}

// DataComponentsFactory creates the data components
func DataComponentsFactory(args *dataComponentsFactoryArgs) (*Data, error) {
	var datapool dataRetriever.PoolsHolder
	blkc, err := createBlockChainFromConfig(args.config, args.shardCoordinator, args.core.StatusHandler)
	if err != nil {
		return nil, errors.New("could not create block chain: " + err.Error())
	}

	store, err := createDataStoreFromConfig(
		args.config,
		args.shardCoordinator,
		args.pathManager,
		args.epochStartNotifier,
		args.currentEpoch,
	)
	if err != nil {
		return nil, errors.New("could not create local data store: " + err.Error())
	}

	datapool, err = createDataPoolFromConfig(args)
	if err != nil {
		return nil, errors.New("could not create data pools: ")
	}

	return &Data{
		Blkc:     blkc,
		Store:    store,
		Datapool: datapool,
	}, nil
}

type cryptoComponentsFactoryArgs struct {
	ctx                          *cli.Context
	config                       *config.Config
	nodesConfig                  *sharding.NodesSetup
	shardCoordinator             sharding.Coordinator
	keyGen                       crypto.KeyGenerator
	privKey                      crypto.PrivateKey
	log                          logger.Logger
	initialBalancesSkPemFileName string
	txSignSkName                 string
	txSignSkIndexName            string
}

// NewCryptoComponentsFactoryArgs initializes the arguments necessary for creating the crypto components
func NewCryptoComponentsFactoryArgs(
	ctx *cli.Context,
	config *config.Config,
	nodesConfig *sharding.NodesSetup,
	shardCoordinator sharding.Coordinator,
	keyGen crypto.KeyGenerator,
	privKey crypto.PrivateKey,
	log logger.Logger,
	initialBalancesSkPemFileName string,
	txSignSkName string,
	txSignSkIndexName string,
) *cryptoComponentsFactoryArgs {
	return &cryptoComponentsFactoryArgs{
		ctx:                          ctx,
		config:                       config,
		nodesConfig:                  nodesConfig,
		shardCoordinator:             shardCoordinator,
		keyGen:                       keyGen,
		privKey:                      privKey,
		log:                          log,
		initialBalancesSkPemFileName: initialBalancesSkPemFileName,
		txSignSkName:                 txSignSkName,
		txSignSkIndexName:            txSignSkIndexName,
	}
}

// CryptoComponentsFactory creates the crypto components
func CryptoComponentsFactory(args *cryptoComponentsFactoryArgs) (*Crypto, error) {
	initialPubKeys := args.nodesConfig.InitialNodesPubKeys()
	txSingleSigner := &singlesig.SchnorrSigner{}
	singleSigner, err := createSingleSigner(args.config)
	if err != nil {
		return nil, errors.New("could not create singleSigner: " + err.Error())
	}

	multisigHasher, err := getMultisigHasherFromConfig(args.config)
	if err != nil {
		return nil, errors.New("could not create multisig hasher: " + err.Error())
	}

	currentShardNodesPubKeys, err := args.nodesConfig.InitialNodesPubKeysForShard(args.shardCoordinator.SelfId())
	if err != nil {
		return nil, errors.New("could not start creation of multiSigner: " + err.Error())
	}

	multiSigner, err := createMultiSigner(args.config, multisigHasher, currentShardNodesPubKeys, args.privKey, args.keyGen)
	if err != nil {
		return nil, err
	}

	initialBalancesSkPemFileName := args.ctx.GlobalString(args.initialBalancesSkPemFileName)
	txSignKeyGen, txSignPrivKey, txSignPubKey, err := GetSigningParams(
		args.ctx,
		args.txSignSkName,
		args.txSignSkIndexName,
		initialBalancesSkPemFileName,
		kyber.NewBlakeSHA256Ed25519())
	if err != nil {
		return nil, err
	}
	args.log.Debug("starting with", "tx sign pubkey", GetPkEncoded(txSignPubKey))

	return &Crypto{
		TxSingleSigner:  txSingleSigner,
		SingleSigner:    singleSigner,
		MultiSigner:     multiSigner,
		BlockSignKeyGen: args.keyGen,
		TxSignKeyGen:    txSignKeyGen,
		TxSignPrivKey:   txSignPrivKey,
		TxSignPubKey:    txSignPubKey,
		InitialPubKeys:  initialPubKeys,
	}, nil
}

// NetworkComponentsFactory creates the network components
func NetworkComponentsFactory(p2pConfig *config.P2PConfig, log logger.Logger, core *Core) (*Network, error) {
	var randReader io.Reader
	if p2pConfig.Node.Seed != "" {
		randReader = NewSeedRandReader(core.Hasher.Compute(p2pConfig.Node.Seed))
	} else {
		randReader = rand.Reader
	}

	netMessenger, err := createNetMessenger(p2pConfig, log, randReader)
	if err != nil {
		return nil, err
	}

	return &Network{
		NetMessenger: netMessenger,
	}, nil
}

type processComponentsFactoryArgs struct {
	coreComponents         *coreComponentsFactoryArgs
	genesisConfig          *sharding.Genesis
	economicsData          *economics.EconomicsData
	nodesConfig            *sharding.NodesSetup
	gasSchedule            map[string]map[string]uint64
	syncer                 ntp.SyncTimer
	shardCoordinator       sharding.Coordinator
	nodesCoordinator       sharding.NodesCoordinator
	data                   *Data
	core                   *Core
	crypto                 *Crypto
	state                  *State
	network                *Network
	coreServiceContainer   serviceContainer.Core
	requestedItemsHandler  dataRetriever.RequestedItemsHandler
	epochStartNotifier     EpochStartNotifier
	epochStart             *config.EpochStartConfig
	rater                  sharding.RaterHandler
	startEpochNum          uint32
	sizeCheckDelta         uint32
	stateCheckpointModulus uint
	maxComputableRounds    uint64
}

// NewProcessComponentsFactoryArgs initializes the arguments necessary for creating the process components
func NewProcessComponentsFactoryArgs(
	coreComponents *coreComponentsFactoryArgs,
	genesisConfig *sharding.Genesis,
	economicsData *economics.EconomicsData,
	nodesConfig *sharding.NodesSetup,
	gasSchedule map[string]map[string]uint64,
	syncer ntp.SyncTimer,
	shardCoordinator sharding.Coordinator,
	nodesCoordinator sharding.NodesCoordinator,
	data *Data,
	core *Core,
	crypto *Crypto,
	state *State,
	network *Network,
	coreServiceContainer serviceContainer.Core,
	requestedItemsHandler dataRetriever.RequestedItemsHandler,
	epochStartNotifier EpochStartNotifier,
	epochStart *config.EpochStartConfig,
	startEpochNum uint32,
	rater sharding.RaterHandler,
	sizeCheckDelta uint32,
	stateCheckpointModulus uint,
	maxComputableRounds uint64,
) *processComponentsFactoryArgs {
	return &processComponentsFactoryArgs{
		coreComponents:         coreComponents,
		genesisConfig:          genesisConfig,
		economicsData:          economicsData,
		nodesConfig:            nodesConfig,
		gasSchedule:            gasSchedule,
		syncer:                 syncer,
		shardCoordinator:       shardCoordinator,
		nodesCoordinator:       nodesCoordinator,
		data:                   data,
		core:                   core,
		crypto:                 crypto,
		state:                  state,
		network:                network,
		coreServiceContainer:   coreServiceContainer,
		requestedItemsHandler:  requestedItemsHandler,
		epochStartNotifier:     epochStartNotifier,
		epochStart:             epochStart,
		startEpochNum:          startEpochNum,
		rater:                  rater,
		sizeCheckDelta:         sizeCheckDelta,
		stateCheckpointModulus: stateCheckpointModulus,
		maxComputableRounds:    maxComputableRounds,
	}
}

// ProcessComponentsFactory creates the process components
func ProcessComponentsFactory(args *processComponentsFactoryArgs) (*Process, error) {
	argsHeaderSig := &headerCheck.ArgsHeaderSigVerifier{
		Marshalizer:       args.core.Marshalizer,
		Hasher:            args.core.Hasher,
		NodesCoordinator:  args.nodesCoordinator,
		MultiSigVerifier:  args.crypto.MultiSigner,
		SingleSigVerifier: args.crypto.SingleSigner,
		KeyGen:            args.crypto.BlockSignKeyGen,
	}
	headerSigVerifier, err := headerCheck.NewHeaderSigVerifier(argsHeaderSig)
	if err != nil {
		return nil, err
	}

	rounder, err := round.NewRound(
		time.Unix(args.nodesConfig.StartTime, 0),
		args.syncer.CurrentTime(),
		time.Millisecond*time.Duration(args.nodesConfig.RoundDuration),
		args.syncer)
	if err != nil {
		return nil, err
	}

	resolversContainerFactory, err := newResolverContainerFactory(
		args.shardCoordinator,
		args.data,
		args.core,
		args.network,
		args.sizeCheckDelta,
	)
	if err != nil {
		return nil, err
	}

	resolversContainer, err := resolversContainerFactory.Create()
	if err != nil {
		return nil, err
	}

	resolversFinder, err := containers.NewResolversFinder(resolversContainer, args.shardCoordinator)
	if err != nil {
		return nil, err
	}

	requestHandler, err := newRequestHandler(resolversFinder, args.shardCoordinator, args.requestedItemsHandler)
	if err != nil {
		return nil, err
	}

	epochStartTrigger, err := newEpochStartTrigger(args, requestHandler)
	if err != nil {
		return nil, err
	}

	requestHandler.SetEpoch(epochStartTrigger.Epoch())

	err = dataRetriever.SetEpochHandlerToHdrResolver(resolversContainer, epochStartTrigger)
	if err != nil {
		return nil, err
	}

	validatorStatisticsProcessor, err := newValidatorStatisticsProcessor(args)
	if err != nil {
		return nil, err
	}

	validatorStatsRootHash, err := validatorStatisticsProcessor.RootHash()
	if err != nil {
		return nil, err
	}

	log.Trace("Validator stats created", "validatorStatsRootHash", validatorStatsRootHash)

	genesisBlocks, err := generateGenesisHeadersAndApplyInitialBalances(args)
	if err != nil {
		return nil, err
	}

	err = prepareGenesisBlock(args, genesisBlocks)
	if err != nil {
		return nil, err
	}

	bootStr := args.data.Store.GetStorer(dataRetriever.BootstrapUnit)
	bootStorer, err := bootstrapStorage.NewBootstrapStorer(args.core.Marshalizer, bootStr)
	if err != nil {
		return nil, err
	}

	argsHeaderValidator := block.ArgsHeaderValidator{
		Hasher:      args.core.Hasher,
		Marshalizer: args.core.Marshalizer,
	}
	headerValidator, err := block.NewHeaderValidator(argsHeaderValidator)
	if err != nil {
		return nil, err
	}

	blockTracker, err := newBlockTracker(
		args,
		headerValidator,
		requestHandler,
		rounder,
		genesisBlocks,
	)
	if err != nil {
		return nil, err
	}

	interceptorContainerFactory, blackListHandler, err := newInterceptorContainerFactory(
		args.shardCoordinator,
		args.nodesCoordinator,
		args.data,
		args.core,
		args.crypto,
		args.state,
		args.network,
		args.economicsData,
		headerSigVerifier,
		args.sizeCheckDelta,
		blockTracker,
		epochStartTrigger,
	)
	if err != nil {
		return nil, err
	}

	//TODO refactor all these factory calls
	interceptorsContainer, err := interceptorContainerFactory.Create()
	if err != nil {
		return nil, err
	}

	var pendingMiniBlocksHandler process.PendingMiniBlocksHandler
	if args.shardCoordinator.SelfId() == sharding.MetachainShardId {
		pendingMiniBlocksHandler, err = newPendingMiniBlocks(
			args.data.Store,
			args.core.Marshalizer,
			args.data.Datapool,
		)
		if err != nil {
			return nil, err
		}
	}

	forkDetector, err := newForkDetector(
		rounder,
		args.shardCoordinator,
		blackListHandler,
		blockTracker,
		args.nodesConfig.StartTime,
	)
	if err != nil {
		return nil, err
	}

	blockProcessor, err := newBlockProcessor(
		args,
		requestHandler,
		forkDetector,
		rounder,
		epochStartTrigger,
		bootStorer,
		validatorStatisticsProcessor,
		headerValidator,
		blockTracker,
		pendingMiniBlocksHandler,
	)
	if err != nil {
		return nil, err
	}

	return &Process{
		InterceptorsContainer:    interceptorsContainer,
		ResolversFinder:          resolversFinder,
		Rounder:                  rounder,
		ForkDetector:             forkDetector,
		BlockProcessor:           blockProcessor,
		EpochStartTrigger:        epochStartTrigger,
		BlackListHandler:         blackListHandler,
		BootStorer:               bootStorer,
		HeaderSigVerifier:        headerSigVerifier,
		ValidatorsStatistics:     validatorStatisticsProcessor,
		BlockTracker:             blockTracker,
		PendingMiniBlocksHandler: pendingMiniBlocksHandler,
		RequestHandler:           requestHandler,
	}, nil
}

func prepareGenesisBlock(args *processComponentsFactoryArgs, genesisBlocks map[uint32]data.HeaderHandler) error {
	genesisBlock, ok := genesisBlocks[args.shardCoordinator.SelfId()]
	if !ok {
		return errors.New("genesis block does not exists")
	}

	genesisBlockHash, err := core.CalculateHash(args.core.Marshalizer, args.core.Hasher, genesisBlock)
	if err != nil {
		return err
	}

	err = args.data.Blkc.SetGenesisHeader(genesisBlock)
	if err != nil {
		return err
	}

	args.data.Blkc.SetGenesisHeaderHash(genesisBlockHash)

	marshalizedBlock, err := args.core.Marshalizer.Marshal(genesisBlock)
	if err != nil {
		return err
	}

	if args.shardCoordinator.SelfId() == sharding.MetachainShardId {
		errNotCritical := args.data.Store.Put(dataRetriever.MetaBlockUnit, genesisBlockHash, marshalizedBlock)
		if errNotCritical != nil {
			log.Error("error storing genesis metablock", "error", errNotCritical.Error())
		}
	} else {
		errNotCritical := args.data.Store.Put(dataRetriever.BlockHeaderUnit, genesisBlockHash, marshalizedBlock)
		if errNotCritical != nil {
			log.Error("error storing genesis shardblock", "error", errNotCritical.Error())
		}
	}

	return nil
}

func newRequestHandler(
	resolversFinder dataRetriever.ResolversFinder,
	shardCoordinator sharding.Coordinator,
	requestedItemsHandler dataRetriever.RequestedItemsHandler,
) (process.RequestHandler, error) {
	if shardCoordinator.SelfId() < shardCoordinator.NumberOfShards() {
		requestHandler, err := requestHandlers.NewShardResolverRequestHandler(
			resolversFinder,
			requestedItemsHandler,
			MaxTxsToRequest,
			shardCoordinator.SelfId(),
		)
		if err != nil {
			return nil, err
		}

		return requestHandler, nil
	}

	if shardCoordinator.SelfId() == sharding.MetachainShardId {
		requestHandler, err := requestHandlers.NewMetaResolverRequestHandler(
			resolversFinder,
			requestedItemsHandler,
			MaxTxsToRequest,
		)
		if err != nil {
			return nil, err
		}

		return requestHandler, nil
	}

	return nil, errors.New("could not create new request handler because of wrong shard id")
}

func newEpochStartTrigger(
	args *processComponentsFactoryArgs,
	requestHandler epochStart.RequestHandler,
) (epochStart.TriggerHandler, error) {
	if args.shardCoordinator.SelfId() < args.shardCoordinator.NumberOfShards() {
		argsHeaderValidator := block.ArgsHeaderValidator{
			Hasher:      args.core.Hasher,
			Marshalizer: args.core.Marshalizer,
		}
		headerValidator, err := block.NewHeaderValidator(argsHeaderValidator)
		if err != nil {
			return nil, err
		}

		argEpochStart := &shardchain.ArgsShardEpochStartTrigger{
			Marshalizer:        args.core.Marshalizer,
			Hasher:             args.core.Hasher,
			HeaderValidator:    headerValidator,
			Uint64Converter:    args.core.Uint64ByteSliceConverter,
			DataPool:           args.data.Datapool,
			Storage:            args.data.Store,
			RequestHandler:     requestHandler,
			Epoch:              args.startEpochNum,
			EpochStartNotifier: args.epochStartNotifier,
			Validity:           process.MetaBlockValidity,
			Finality:           process.BlockFinality,
		}
		epochStartTrigger, err := shardchain.NewEpochStartTrigger(argEpochStart)
		if err != nil {
			return nil, errors.New("error creating new start of epoch trigger" + err.Error())
		}

		return epochStartTrigger, nil
	}

	if args.shardCoordinator.SelfId() == sharding.MetachainShardId {
		argEpochStart := &metachainEpochStart.ArgsNewMetaEpochStartTrigger{
			GenesisTime:        time.Unix(args.nodesConfig.StartTime, 0),
			Settings:           args.epochStart,
			Epoch:              args.startEpochNum,
			EpochStartNotifier: args.epochStartNotifier,
			Storage:            args.data.Store,
			Marshalizer:        args.core.Marshalizer,
		}
		epochStartTrigger, err := metachainEpochStart.NewEpochStartTrigger(argEpochStart)
		if err != nil {
			return nil, errors.New("error creating new start of epoch trigger" + err.Error())
		}

		return epochStartTrigger, nil
	}

	return nil, errors.New("error creating new start of epoch trigger because of invalid shard id")
}

type seedRandReader struct {
	index int
	seed  []byte
}

// NewSeedRandReader will return a new instance of a seed-based reader
func NewSeedRandReader(seed []byte) *seedRandReader {
	return &seedRandReader{seed: seed, index: 0}
}

func (srr *seedRandReader) Read(p []byte) (n int, err error) {
	if srr.seed == nil {
		return 0, errors.New("nil seed")
	}
	if len(srr.seed) == 0 {
		return 0, errors.New("empty seed")
	}
	if p == nil {
		return 0, errors.New("nil buffer")
	}
	if len(p) == 0 {
		return 0, errors.New("empty buffer")
	}

	for i := 0; i < len(p); i++ {
		p[i] = srr.seed[srr.index]

		srr.index++
		srr.index %= len(srr.seed)
	}

	return len(p), nil
}

// CreateSoftwareVersionChecker will create a new software version checker and will start check if a new software version
// is available
func CreateSoftwareVersionChecker(statusHandler core.AppStatusHandler) (*softwareVersion.SoftwareVersionChecker, error) {
	softwareVersionCheckerFactory, err := factorySoftwareVersion.NewSoftwareVersionFactory(statusHandler)
	if err != nil {
		return nil, err
	}

	softwareVersionChecker, err := softwareVersionCheckerFactory.Create()
	if err != nil {
		return nil, err
	}

	return softwareVersionChecker, nil
}

func getHasherFromConfig(cfg *config.Config) (hashing.Hasher, error) {
	switch cfg.Hasher.Type {
	case "sha256":
		return sha256.Sha256{}, nil
	case "blake2b":
		return blake2b.Blake2b{}, nil
	}

	return nil, errors.New("no hasher provided in config file")
}

func getMarshalizerFromConfig(cfg *config.Config) (marshal.Marshalizer, error) {
	switch cfg.Marshalizer.Type {
	case "json":
		return &marshal.JsonMarshalizer{}, nil
	}

	return nil, errors.New("no marshalizer provided in config file")
}

func createBlockChainFromConfig(config *config.Config, coordinator sharding.Coordinator, ash core.AppStatusHandler) (data.ChainHandler, error) {
	badBlockCache, err := storageUnit.NewCache(
		storageUnit.CacheType(config.BadBlocksCache.Type),
		config.BadBlocksCache.Size,
		config.BadBlocksCache.Shards)
	if err != nil {
		return nil, err
	}

	if coordinator == nil {
		return nil, state.ErrNilShardCoordinator
	}

	if coordinator.SelfId() < coordinator.NumberOfShards() {
		var blockChain *blockchain.BlockChain
		blockChain, err = blockchain.NewBlockChain(badBlockCache)
		if err != nil {
			return nil, err
		}

		err = blockChain.SetAppStatusHandler(ash)
		if err != nil {
			return nil, err
		}

		return blockChain, nil
	}
	if coordinator.SelfId() == sharding.MetachainShardId {
		var blockChain *blockchain.MetaChain
		blockChain, err = blockchain.NewMetaChain(badBlockCache)
		if err != nil {
			return nil, err
		}

		err = blockChain.SetAppStatusHandler(ash)
		if err != nil {
			return nil, err
		}

		return blockChain, nil
	}
	return nil, errors.New("can not create blockchain")
}

func createDataStoreFromConfig(
	config *config.Config,
	shardCoordinator sharding.Coordinator,
	pathManager storage.PathManagerHandler,
	epochStartNotifier EpochStartNotifier,
	currentEpoch uint32,
) (dataRetriever.StorageService, error) {
	storageServiceFactory, err := storageFactory.NewStorageServiceFactory(
		config,
		shardCoordinator,
		pathManager,
		epochStartNotifier,
		currentEpoch,
	)
	if err != nil {
		return nil, err
	}
	if shardCoordinator.SelfId() < shardCoordinator.NumberOfShards() {
		return storageServiceFactory.CreateForShard()
	}
	if shardCoordinator.SelfId() == sharding.MetachainShardId {
		return storageServiceFactory.CreateForMeta()
	}
	return nil, errors.New("can not create data store")
}

func createDataPoolFromConfig(args *dataComponentsFactoryArgs) (dataRetriever.PoolsHolder, error) {
	log.Debug("creatingDataPool from config")

	configs := args.config

	txPool, err := txpoolFactory.CreateTxPool(txpool.ArgShardedTxPool{
		Config:         storageFactory.GetCacherFromConfig(configs.TxDataPool),
		MinGasPrice:    args.economicsData.MinGasPrice(),
		NumberOfShards: args.shardCoordinator.NumberOfShards(),
	})
	if err != nil {
		log.Error("error creating txpool")
		return nil, err
	}

	uTxPool, err := shardedData.NewShardedData(storageFactory.GetCacherFromConfig(configs.UnsignedTransactionDataPool))
	if err != nil {
		log.Error("error creating smart contract result pool")
		return nil, err
	}

	rewardTxPool, err := shardedData.NewShardedData(storageFactory.GetCacherFromConfig(configs.RewardTransactionDataPool))
	if err != nil {
		log.Error("error creating reward transaction pool")
		return nil, err
	}

	hdrPool, err := headersCache.NewHeadersPool(configs.HeadersPoolConfig)
	if err != nil {
		log.Error("error creating headers pool")
		return nil, err
	}

	cacherCfg := storageFactory.GetCacherFromConfig(configs.TxBlockBodyDataPool)
	txBlockBody, err := storageUnit.NewCache(cacherCfg.Type, cacherCfg.Size, cacherCfg.Shards)
	if err != nil {
		log.Error("error creating txBlockBody")
		return nil, err
	}

	cacherCfg = storageFactory.GetCacherFromConfig(configs.PeerBlockBodyDataPool)
	peerChangeBlockBody, err := storageUnit.NewCache(cacherCfg.Type, cacherCfg.Size, cacherCfg.Shards)
	if err != nil {
		log.Error("error creating peerChangeBlockBody")
		return nil, err
	}

	cacherCfg = storageFactory.GetCacherFromConfig(configs.TrieNodesDataPool)
	trieNodes, err := storageUnit.NewCache(cacherCfg.Type, cacherCfg.Size, cacherCfg.Shards)
	if err != nil {
		log.Info("error creating trieNodes")
		return nil, err
	}

	currBlockTxs, err := dataPool.NewCurrentBlockPool()
	if err != nil {
		return nil, err
	}

	return dataPool.NewDataPool(
		txPool,
		uTxPool,
		rewardTxPool,
		hdrPool,
		txBlockBody,
		peerChangeBlockBody,
		trieNodes,
		currBlockTxs,
	)
}

func createSingleSigner(config *config.Config) (crypto.SingleSigner, error) {
	switch config.Consensus.Type {
	case BlsConsensusType:
		return &singlesig.BlsSingleSigner{}, nil
	default:
		return nil, errors.New("no consensus type provided in config file")
	}
}

func getMultisigHasherFromConfig(cfg *config.Config) (hashing.Hasher, error) {
	if cfg.Consensus.Type == BlsConsensusType && cfg.MultisigHasher.Type != "blake2b" {
		return nil, errors.New("wrong multisig hasher provided for bls consensus type")
	}

	switch cfg.MultisigHasher.Type {
	case "sha256":
		return sha256.Sha256{}, nil
	case "blake2b":
		if cfg.Consensus.Type == BlsConsensusType {
			return blake2b.Blake2b{HashSize: BlsHashSize}, nil
		}
		return blake2b.Blake2b{}, nil
	}

	return nil, errors.New("no multisig hasher provided in config file")
}

func createMultiSigner(
	config *config.Config,
	hasher hashing.Hasher,
	pubKeys []string,
	privateKey crypto.PrivateKey,
	keyGen crypto.KeyGenerator,
) (crypto.MultiSigner, error) {

	switch config.Consensus.Type {
	case BlsConsensusType:
		blsSigner := &blsMultiSig.KyberMultiSignerBLS{}
		return multisig.NewBLSMultisig(blsSigner, hasher, pubKeys, privateKey, keyGen, uint16(0))
	default:
		return nil, errors.New("no consensus type provided in config file")
	}
}

func createNetMessenger(
	p2pConfig *config.P2PConfig,
	log logger.Logger,
	randReader io.Reader,
) (p2p.Messenger, error) {

	if p2pConfig.Node.Port < 0 {
		return nil, errors.New("cannot start node on port < 0")
	}

	pDiscoveryFactory := factoryP2P.NewPeerDiscovererFactory(*p2pConfig)
	pDiscoverer, err := pDiscoveryFactory.CreatePeerDiscoverer()

	if err != nil {
		return nil, err
	}

	log.Debug("peer discovery", "method", pDiscoverer.Name())

	prvKey, _ := ecdsa.GenerateKey(btcec.S256(), randReader)
	sk := (*libp2pCrypto.Secp256k1PrivateKey)(prvKey)

	nm, err := libp2p.NewNetworkMessenger(
		context.Background(),
		p2pConfig.Node.Port,
		sk,
		nil,
		loadBalancer.NewOutgoingChannelLoadBalancer(),
		pDiscoverer,
		libp2p.ListenAddrWithIp4AndTcp,
		p2pConfig.Node.TargetPeerCount,
	)
	if err != nil {
		return nil, err
	}

	return nm, nil
}

func newInterceptorContainerFactory(
	shardCoordinator sharding.Coordinator,
	nodesCoordinator sharding.NodesCoordinator,
	data *Data,
	core *Core,
	crypto *Crypto,
	state *State,
	network *Network,
	economics *economics.EconomicsData,
	headerSigVerifier HeaderSigVerifierHandler,
	sizeCheckDelta uint32,
	validityAttester process.ValidityAttester,
	epochStartTrigger process.EpochStartTriggerHandler,
) (process.InterceptorsContainerFactory, process.BlackListHandler, error) {

	if shardCoordinator.SelfId() < shardCoordinator.NumberOfShards() {
		return newShardInterceptorContainerFactory(
			shardCoordinator,
			nodesCoordinator,
			data,
			core,
			crypto,
			state,
			network,
			economics,
			headerSigVerifier,
			sizeCheckDelta,
			validityAttester,
			epochStartTrigger,
		)
	}
	if shardCoordinator.SelfId() == sharding.MetachainShardId {
		return newMetaInterceptorContainerFactory(
			shardCoordinator,
			nodesCoordinator,
			data,
			core,
			crypto,
			network,
			state,
			economics,
			headerSigVerifier,
			sizeCheckDelta,
			validityAttester,
			epochStartTrigger,
		)
	}

	return nil, nil, errors.New("could not create interceptor container factory")
}

func newResolverContainerFactory(
	shardCoordinator sharding.Coordinator,
	data *Data,
	core *Core,
	network *Network,
	sizeCheckDelta uint32,
) (dataRetriever.ResolversContainerFactory, error) {

	if shardCoordinator.SelfId() < shardCoordinator.NumberOfShards() {
		return newShardResolverContainerFactory(
			shardCoordinator,
			data,
			core,
			network,
			sizeCheckDelta,
		)
	}
	if shardCoordinator.SelfId() == sharding.MetachainShardId {
		return newMetaResolverContainerFactory(
			shardCoordinator,
			data,
			core,
			network,
			sizeCheckDelta,
		)
	}

	return nil, errors.New("could not create interceptor and resolver container factory")
}

func newShardInterceptorContainerFactory(
	shardCoordinator sharding.Coordinator,
	nodesCoordinator sharding.NodesCoordinator,
	data *Data,
	dataCore *Core,
	crypto *Crypto,
	state *State,
	network *Network,
	economics *economics.EconomicsData,
	headerSigVerifier HeaderSigVerifierHandler,
	sizeCheckDelta uint32,
	validityAttester process.ValidityAttester,
	epochStartTrigger process.EpochStartTriggerHandler,
) (process.InterceptorsContainerFactory, process.BlackListHandler, error) {

	headerBlackList := timecache.NewTimeCache(timeSpanForBadHeaders)
	interceptorContainerFactory, err := shard.NewInterceptorsContainerFactory(
		state.AccountsAdapter,
		shardCoordinator,
		nodesCoordinator,
		network.NetMessenger,
		data.Store,
		dataCore.Marshalizer,
		dataCore.Hasher,
		crypto.TxSignKeyGen,
		crypto.BlockSignKeyGen,
		crypto.TxSingleSigner,
		crypto.SingleSigner,
		crypto.MultiSigner,
		data.Datapool,
		state.AddressConverter,
		core.MaxTxNonceDeltaAllowed,
		economics,
		headerBlackList,
		headerSigVerifier,
		dataCore.ChainID,
		sizeCheckDelta,
		validityAttester,
		epochStartTrigger,
	)
	if err != nil {
		return nil, nil, err
	}

	return interceptorContainerFactory, headerBlackList, nil
}

func newMetaInterceptorContainerFactory(
	shardCoordinator sharding.Coordinator,
	nodesCoordinator sharding.NodesCoordinator,
	data *Data,
	dataCore *Core,
	crypto *Crypto,
	network *Network,
	state *State,
	economics *economics.EconomicsData,
	headerSigVerifier HeaderSigVerifierHandler,
	sizeCheckDelta uint32,
	validityAttester process.ValidityAttester,
	epochStartTrigger process.EpochStartTriggerHandler,
) (process.InterceptorsContainerFactory, process.BlackListHandler, error) {
	headerBlackList := timecache.NewTimeCache(timeSpanForBadHeaders)
	interceptorContainerFactory, err := metachain.NewInterceptorsContainerFactory(
		shardCoordinator,
		nodesCoordinator,
		network.NetMessenger,
		data.Store,
		dataCore.Marshalizer,
		dataCore.Hasher,
		crypto.MultiSigner,
		data.Datapool,
		state.AccountsAdapter,
		state.AddressConverter,
		crypto.TxSingleSigner,
		crypto.SingleSigner,
		crypto.TxSignKeyGen,
		crypto.BlockSignKeyGen,
		core.MaxTxNonceDeltaAllowed,
		economics,
		headerBlackList,
		headerSigVerifier,
		dataCore.ChainID,
		sizeCheckDelta,
		validityAttester,
		epochStartTrigger,
	)
	if err != nil {
		return nil, nil, err
	}

	return interceptorContainerFactory, headerBlackList, nil
}

func newShardResolverContainerFactory(
	shardCoordinator sharding.Coordinator,
	data *Data,
	core *Core,
	network *Network,
	sizeCheckDelta uint32,
) (dataRetriever.ResolversContainerFactory, error) {

	dataPacker, err := partitioning.NewSimpleDataPacker(core.Marshalizer)
	if err != nil {
		return nil, err
	}

	resolversContainerFactory, err := shardfactoryDataRetriever.NewResolversContainerFactory(
		shardCoordinator,
		network.NetMessenger,
		data.Store,
		core.Marshalizer,
		data.Datapool,
		core.Uint64ByteSliceConverter,
		dataPacker,
		core.TriesContainer,
		sizeCheckDelta,
	)
	if err != nil {
		return nil, err
	}

	return resolversContainerFactory, nil
}

func newMetaResolverContainerFactory(
	shardCoordinator sharding.Coordinator,
	data *Data,
	core *Core,
	network *Network,
	sizeCheckDelta uint32,
) (dataRetriever.ResolversContainerFactory, error) {
	dataPacker, err := partitioning.NewSimpleDataPacker(core.Marshalizer)
	if err != nil {
		return nil, err
	}

	resolversContainerFactory, err := metafactoryDataRetriever.NewResolversContainerFactory(
		shardCoordinator,
		network.NetMessenger,
		data.Store,
		core.Marshalizer,
		data.Datapool,
		core.Uint64ByteSliceConverter,
		dataPacker,
		core.TriesContainer,
		sizeCheckDelta,
	)
	if err != nil {
		return nil, err
	}
	return resolversContainerFactory, nil
}

func generateGenesisHeadersAndApplyInitialBalances(args *processComponentsFactoryArgs) (map[uint32]data.HeaderHandler, error) {
	//TODO change this rudimentary startup for metachain nodes
	// Talk between Adrian, Robert and Iulian, did not want it to be discarded:
	// --------------------------------------------------------------------
	// Adrian: "This looks like a workaround as the metchain should not deal with individual accounts, but shards data.
	// What I was thinking was that the genesis on metachain (or pre-genesis block) is the nodes allocation to shards,
	// with 0 state root for every shard, as there is no balance yet.
	// Then the shards start operating as they get the initial node allocation, maybe we can do consensus on the
	// genesis as well, I think this would be actually good as then everything is signed and agreed upon.
	// The genesis shard blocks need to be then just the state root, I think we already have that in genesis,
	// so shard nodes can go ahead with individually creating the block, but then run consensus on this.
	// Then this block is sent to metachain who updates the state root of every shard and creates the metablock for
	// the genesis of each of the shards (this is actually the same thing that would happen at new epoch start)."

	coreComponents := args.core
	stateComponents := args.state
	dataComponents := args.data
	shardCoordinator := args.shardCoordinator
	nodesSetup := args.nodesConfig
	genesisConfig := args.genesisConfig
	economicsData := args.economicsData

	genesisBlocks := make(map[uint32]data.HeaderHandler)

	validatorStatsRootHash, err := stateComponents.PeerAccounts.RootHash()
	if err != nil {
		return nil, err
	}

	for shardId := uint32(0); shardId < shardCoordinator.NumberOfShards(); shardId++ {
		isCurrentShard := shardId == shardCoordinator.SelfId()
		if isCurrentShard {
			continue
		}

		var newShardCoordinator sharding.Coordinator
		var accountsAdapter state.AccountsAdapter
		newShardCoordinator, accountsAdapter, err = createInMemoryShardCoordinatorAndAccount(
			coreComponents,
			shardCoordinator.NumberOfShards(),
			shardId,
		)
		if err != nil {
			return nil, err
		}

		var genesisBlock data.HeaderHandler
		genesisBlock, err = createGenesisBlockAndApplyInitialBalances(
			accountsAdapter,
			newShardCoordinator,
			stateComponents.AddressConverter,
			genesisConfig,
			uint64(nodesSetup.StartTime),
			validatorStatsRootHash,
		)
		if err != nil {
			return nil, err
		}

		genesisBlocks[shardId] = genesisBlock
	}

	if shardCoordinator.SelfId() < shardCoordinator.NumberOfShards() {
		var genesisBlockForCurrentShard data.HeaderHandler
		genesisBlockForCurrentShard, err = createGenesisBlockAndApplyInitialBalances(
			stateComponents.AccountsAdapter,
			shardCoordinator,
			stateComponents.AddressConverter,
			genesisConfig,
			uint64(nodesSetup.StartTime),
			validatorStatsRootHash,
		)
		if err != nil {
			return nil, err
		}

		genesisBlocks[shardCoordinator.SelfId()] = genesisBlockForCurrentShard
	}

	argsMetaGenesis := genesis.ArgsMetaGenesisBlockCreator{
		GenesisTime:              uint64(nodesSetup.StartTime),
		Accounts:                 stateComponents.AccountsAdapter,
		AddrConv:                 stateComponents.AddressConverter,
		NodesSetup:               nodesSetup,
		ShardCoordinator:         shardCoordinator,
		Store:                    dataComponents.Store,
		Blkc:                     dataComponents.Blkc,
		Marshalizer:              coreComponents.Marshalizer,
		Hasher:                   coreComponents.Hasher,
		Uint64ByteSliceConverter: coreComponents.Uint64ByteSliceConverter,
		DataPool:                 dataComponents.Datapool,
		Economics:                economicsData,
		ValidatorStatsRootHash:   validatorStatsRootHash,
	}

	if shardCoordinator.SelfId() != sharding.MetachainShardId {
		var newShardCoordinator sharding.Coordinator
		var newAccounts state.AccountsAdapter
		newShardCoordinator, newAccounts, err = createInMemoryShardCoordinatorAndAccount(
			coreComponents,
			shardCoordinator.NumberOfShards(),
			sharding.MetachainShardId,
		)
		if err != nil {
			return nil, err
		}

		newStore, newBlkc, errPoolCreation := createInMemoryStoreBlkc(newShardCoordinator)
		if errPoolCreation != nil {
			return nil, errPoolCreation
		}

		argsMetaGenesis.ShardCoordinator = newShardCoordinator
		argsMetaGenesis.Accounts = newAccounts
		argsMetaGenesis.Store = newStore
		argsMetaGenesis.Blkc = newBlkc
	}

	genesisBlock, err := genesis.CreateMetaGenesisBlock(
		argsMetaGenesis,
	)
	if err != nil {
		return nil, err
	}

	log.Debug("MetaGenesisBlock created",
		"roothash", genesisBlock.GetRootHash(),
		"validatorStatsRootHash", genesisBlock.GetValidatorStatsRootHash(),
	)

	genesisBlocks[sharding.MetachainShardId] = genesisBlock

	return genesisBlocks, nil
}

func createInMemoryStoreBlkc(
	shardCoordinator sharding.Coordinator,
) (dataRetriever.StorageService, data.ChainHandler, error) {

	cache, _ := storageUnit.NewCache(storageUnit.LRUCache, 10, 1)
	blkc, err := blockchain.NewMetaChain(cache)
	if err != nil {
		return nil, nil, err
	}

	store := dataRetriever.NewChainStorer()
	store.AddStorer(dataRetriever.MetaBlockUnit, createMemUnit())
	store.AddStorer(dataRetriever.BlockHeaderUnit, createMemUnit())
	store.AddStorer(dataRetriever.MetaHdrNonceHashDataUnit, createMemUnit())
	store.AddStorer(dataRetriever.TransactionUnit, createMemUnit())
	store.AddStorer(dataRetriever.UnsignedTransactionUnit, createMemUnit())
	store.AddStorer(dataRetriever.MiniBlockUnit, createMemUnit())
	for i := uint32(0); i < shardCoordinator.NumberOfShards(); i++ {
		hdrNonceHashDataUnit := dataRetriever.ShardHdrNonceHashDataUnit + dataRetriever.UnitType(i)
		store.AddStorer(hdrNonceHashDataUnit, createMemUnit())
	}
	store.AddStorer(dataRetriever.HeartbeatUnit, createMemUnit())

	return store, blkc, nil
}

func createGenesisBlockAndApplyInitialBalances(
	accounts state.AccountsAdapter,
	shardCoordinator sharding.Coordinator,
	addressConverter state.AddressConverter,
	genesisConfig *sharding.Genesis,
	startTime uint64,
	validatorStatsRootHash []byte,
) (data.HeaderHandler, error) {

	initialBalances, err := genesisConfig.InitialNodesBalances(shardCoordinator, addressConverter)
	if err != nil {
		return nil, err
	}

	return genesis.CreateShardGenesisBlockFromInitialBalances(
		accounts,
		shardCoordinator,
		addressConverter,
		initialBalances,
		startTime,
		validatorStatsRootHash,
	)
}

func createInMemoryShardCoordinatorAndAccount(
	coreComponents *Core,
	numOfShards uint32,
	shardId uint32,
) (sharding.Coordinator, state.AccountsAdapter, error) {

	newShardCoordinator, err := sharding.NewMultiShardCoordinator(numOfShards, shardId)
	if err != nil {
		return nil, nil, err
	}

	accountFactory, err := factoryState.NewAccountFactoryCreator(factoryState.UserAccount)
	if err != nil {
		return nil, nil, err
	}

	accounts, err := generateInMemoryAccountsAdapter(
		accountFactory,
		coreComponents.Hasher,
		coreComponents.Marshalizer,
	)
	if err != nil {
		return nil, nil, err
	}

	return newShardCoordinator, accounts, nil
}

func newBlockTracker(
	processArgs *processComponentsFactoryArgs,
	headerValidator process.HeaderConstructionValidator,
	requestHandler process.RequestHandler,
	rounder consensus.Rounder,
	genesisBlocks map[uint32]data.HeaderHandler,
) (process.BlockTracker, error) {

	argBaseTracker := track.ArgBaseTracker{
		Hasher:           processArgs.core.Hasher,
		HeaderValidator:  headerValidator,
		Marshalizer:      processArgs.core.Marshalizer,
		RequestHandler:   requestHandler,
		Rounder:          rounder,
		ShardCoordinator: processArgs.shardCoordinator,
		Store:            processArgs.data.Store,
		StartHeaders:     genesisBlocks,
	}

	if processArgs.shardCoordinator.SelfId() < processArgs.shardCoordinator.NumberOfShards() {
		arguments := track.ArgShardTracker{
			ArgBaseTracker: argBaseTracker,
			PoolsHolder:    processArgs.data.Datapool,
		}

		return track.NewShardBlockTrack(arguments)
	}

	if processArgs.shardCoordinator.SelfId() == sharding.MetachainShardId {
		arguments := track.ArgMetaTracker{
			ArgBaseTracker: argBaseTracker,
			PoolsHolder:    processArgs.data.Datapool,
		}

		return track.NewMetaBlockTrack(arguments)
	}

	return nil, errors.New("could not create block tracker")
}

func newPendingMiniBlocks(
	store dataRetriever.StorageService,
	marshalizer marshal.Marshalizer,
	dataPool dataRetriever.PoolsHolder,
) (process.PendingMiniBlocksHandler, error) {

	miniBlockHeaderStore := store.GetStorer(dataRetriever.MiniBlockHeaderUnit)
	if check.IfNil(miniBlockHeaderStore) {
		return nil, errors.New("could not create pending miniblocks handler because of empty miniblock header store")
	}

	metaBlocksStore := store.GetStorer(dataRetriever.MetaBlockUnit)
	if check.IfNil(metaBlocksStore) {
		return nil, errors.New("could not create pending miniblocks handler because of empty metablock store")
	}

	argsPendingMiniBlocks := &metachainEpochStart.ArgsPendingMiniBlocks{
		Marshalizer:      marshalizer,
		Storage:          miniBlockHeaderStore,
		MetaBlockPool:    dataPool.Headers(),
		MetaBlockStorage: metaBlocksStore,
	}
	pendingMiniBlocks, err := metachainEpochStart.NewPendingMiniBlocks(argsPendingMiniBlocks)
	if err != nil {
		return nil, err
	}

	return pendingMiniBlocks, nil
}

func newForkDetector(
	rounder consensus.Rounder,
	shardCoordinator sharding.Coordinator,
	headerBlackList process.BlackListHandler,
	blockTracker process.BlockTracker,
	genesisTime int64,
) (process.ForkDetector, error) {
	if shardCoordinator.SelfId() < shardCoordinator.NumberOfShards() {
		return processSync.NewShardForkDetector(rounder, headerBlackList, blockTracker, genesisTime)
	}
	if shardCoordinator.SelfId() == sharding.MetachainShardId {
		return processSync.NewMetaForkDetector(rounder, headerBlackList, blockTracker, genesisTime)
	}

	return nil, errors.New("could not create fork detector")
}

func newBlockProcessor(
	processArgs *processComponentsFactoryArgs,
	requestHandler process.RequestHandler,
	forkDetector process.ForkDetector,
	rounder consensus.Rounder,
	epochStartTrigger epochStart.TriggerHandler,
	bootStorer process.BootStorer,
	validatorStatisticsProcessor process.ValidatorStatisticsProcessor,
	headerValidator process.HeaderConstructionValidator,
	blockTracker process.BlockTracker,
	pendingMiniBlocksHandler process.PendingMiniBlocksHandler,
) (process.BlockProcessor, error) {

	shardCoordinator := processArgs.shardCoordinator
	nodesCoordinator := processArgs.nodesCoordinator

	communityAddr := processArgs.economicsData.CommunityAddress()
	burnAddr := processArgs.economicsData.BurnAddress()
	if communityAddr == "" || burnAddr == "" {
		return nil, errors.New("rewards configuration missing")
	}

	communityAddress, err := hex.DecodeString(communityAddr)
	if err != nil {
		return nil, err
	}

	burnAddress, err := hex.DecodeString(burnAddr)
	if err != nil {
		return nil, err
	}

	specialAddressHolder, err := address.NewSpecialAddressHolder(
		communityAddress,
		burnAddress,
		processArgs.state.AddressConverter,
		shardCoordinator,
		nodesCoordinator,
	)
	if err != nil {
		return nil, err
	}

	if shardCoordinator.SelfId() < shardCoordinator.NumberOfShards() {
		return newShardBlockProcessor(
			requestHandler,
			processArgs.shardCoordinator,
			processArgs.nodesCoordinator,
			specialAddressHolder,
			processArgs.data,
			processArgs.core,
			processArgs.state,
			forkDetector,
			processArgs.coreServiceContainer,
			processArgs.economicsData,
			rounder,
			epochStartTrigger,
			bootStorer,
			processArgs.gasSchedule,
			processArgs.stateCheckpointModulus,
			headerValidator,
			blockTracker,
		)
	}
	if shardCoordinator.SelfId() == sharding.MetachainShardId {
		return newMetaBlockProcessor(
			requestHandler,
			processArgs.shardCoordinator,
			processArgs.nodesCoordinator,
			specialAddressHolder,
			processArgs.data,
			processArgs.core,
			processArgs.state,
			forkDetector,
			processArgs.coreServiceContainer,
			processArgs.economicsData,
			validatorStatisticsProcessor,
			rounder,
			epochStartTrigger,
			bootStorer,
			headerValidator,
			blockTracker,
			pendingMiniBlocksHandler,
		)
	}

	return nil, errors.New("could not create block processor")
}

func newShardBlockProcessor(
	requestHandler process.RequestHandler,
	shardCoordinator sharding.Coordinator,
	nodesCoordinator sharding.NodesCoordinator,
	specialAddressHandler process.SpecialAddressHandler,
	data *Data,
	core *Core,
	state *State,
	forkDetector process.ForkDetector,
	coreServiceContainer serviceContainer.Core,
	economics *economics.EconomicsData,
	rounder consensus.Rounder,
	epochStartTrigger epochStart.TriggerHandler,
	bootStorer process.BootStorer,
	gasSchedule map[string]map[string]uint64,
	stateCheckpointModulus uint,
	headerValidator process.HeaderConstructionValidator,
	blockTracker process.BlockTracker,
) (process.BlockProcessor, error) {
	argsParser, err := vmcommon.NewAtArgumentParser()
	if err != nil {
		return nil, err
	}

	argsHook := hooks.ArgBlockChainHook{
		Accounts:         state.AccountsAdapter,
		AddrConv:         state.AddressConverter,
		StorageService:   data.Store,
		BlockChain:       data.Blkc,
		ShardCoordinator: shardCoordinator,
		Marshalizer:      core.Marshalizer,
		Uint64Converter:  core.Uint64ByteSliceConverter,
	}
	vmFactory, err := shard.NewVMContainerFactory(economics.MaxGasLimitPerBlock(), gasSchedule, argsHook)
	if err != nil {
		return nil, err
	}

	vmContainer, err := vmFactory.Create()
	if err != nil {
		return nil, err
	}

	interimProcFactory, err := shard.NewIntermediateProcessorsContainerFactory(
		shardCoordinator,
		core.Marshalizer,
		core.Hasher,
		state.AddressConverter,
		specialAddressHandler,
		data.Store,
		data.Datapool,
		economics,
	)
	if err != nil {
		return nil, err
	}

	interimProcContainer, err := interimProcFactory.Create()
	if err != nil {
		return nil, err
	}

	scForwarder, err := interimProcContainer.Get(dataBlock.SmartContractResultBlock)
	if err != nil {
		return nil, err
	}

	rewardsTxInterim, err := interimProcContainer.Get(dataBlock.RewardsBlock)
	if err != nil {
		return nil, err
	}

	rewardsTxHandler, ok := rewardsTxInterim.(process.TransactionFeeHandler)
	if !ok {
		return nil, process.ErrWrongTypeAssertion
	}

	internalTransactionProducer, ok := rewardsTxInterim.(process.InternalTransactionProducer)
	if !ok {
		return nil, process.ErrWrongTypeAssertion
	}

	receiptTxInterim, err := interimProcContainer.Get(dataBlock.ReceiptBlock)
	if err != nil {
		return nil, err
	}

	badTxInterim, err := interimProcContainer.Get(dataBlock.InvalidBlock)
	if err != nil {
		return nil, err
	}

	txTypeHandler, err := coordinator.NewTxTypeHandler(state.AddressConverter, shardCoordinator, state.AccountsAdapter)
	if err != nil {
		return nil, err
	}

	gasHandler, err := preprocess.NewGasComputation(economics)
	if err != nil {
		return nil, err
	}

	scProcessor, err := smartContract.NewSmartContractProcessor(
		vmContainer,
		argsParser,
		core.Hasher,
		core.Marshalizer,
		state.AccountsAdapter,
		vmFactory.BlockChainHookImpl(),
		state.AddressConverter,
		shardCoordinator,
		scForwarder,
		rewardsTxHandler,
		economics,
		txTypeHandler,
		gasHandler,
	)
	if err != nil {
		return nil, err
	}

	rewardsTxProcessor, err := rewardTransaction.NewRewardTxProcessor(
		state.AccountsAdapter,
		state.AddressConverter,
		shardCoordinator,
		rewardsTxInterim,
	)
	if err != nil {
		return nil, err
	}

	transactionProcessor, err := transaction.NewTxProcessor(
		state.AccountsAdapter,
		core.Hasher,
		state.AddressConverter,
		core.Marshalizer,
		shardCoordinator,
		scProcessor,
		rewardsTxHandler,
		txTypeHandler,
		economics,
		receiptTxInterim,
		badTxInterim,
	)
	if err != nil {
		return nil, errors.New("could not create transaction statisticsProcessor: " + err.Error())
	}

	miniBlocksCompacter, err := preprocess.NewMiniBlocksCompaction(economics, shardCoordinator, gasHandler)
	if err != nil {
		return nil, err
	}

	preProcFactory, err := shard.NewPreProcessorsContainerFactory(
		shardCoordinator,
		data.Store,
		core.Marshalizer,
		core.Hasher,
		data.Datapool,
		state.AddressConverter,
		state.AccountsAdapter,
		requestHandler,
		transactionProcessor,
		scProcessor,
		scProcessor,
		rewardsTxProcessor,
		internalTransactionProducer,
		economics,
		miniBlocksCompacter,
		gasHandler,
		blockTracker,
	)
	if err != nil {
		return nil, err
	}

	preProcContainer, err := preProcFactory.Create()
	if err != nil {
		return nil, err
	}

	txCoordinator, err := coordinator.NewTransactionCoordinator(
		core.Hasher,
		core.Marshalizer,
		shardCoordinator,
		state.AccountsAdapter,
		data.Datapool.MiniBlocks(),
		requestHandler,
		preProcContainer,
		interimProcContainer,
		gasHandler,
	)
	if err != nil {
		return nil, err
	}

	txPoolsCleaner, err := poolsCleaner.NewTxsPoolsCleaner(
		state.AccountsAdapter,
		shardCoordinator,
		data.Datapool,
		state.AddressConverter,
		economics,
	)
	if err != nil {
		return nil, err
	}

	argumentsBaseProcessor := block.ArgBaseProcessor{
		Accounts:              state.AccountsAdapter,
		ForkDetector:          forkDetector,
		Hasher:                core.Hasher,
		Marshalizer:           core.Marshalizer,
		Store:                 data.Store,
		ShardCoordinator:      shardCoordinator,
		NodesCoordinator:      nodesCoordinator,
		SpecialAddressHandler: specialAddressHandler,
		Uint64Converter:       core.Uint64ByteSliceConverter,
		RequestHandler:        requestHandler,
		Core:                  coreServiceContainer,
		BlockChainHook:        vmFactory.BlockChainHookImpl(),
		TxCoordinator:         txCoordinator,
		Rounder:               rounder,
		EpochStartTrigger:     epochStartTrigger,
		HeaderValidator:       headerValidator,
		BootStorer:            bootStorer,
		BlockTracker:          blockTracker,
		DataPool:              data.Datapool,
	}
	arguments := block.ArgShardProcessor{
		ArgBaseProcessor:       argumentsBaseProcessor,
		TxsPoolsCleaner:        txPoolsCleaner,
		StateCheckpointModulus: stateCheckpointModulus,
	}

	blockProcessor, err := block.NewShardProcessor(arguments)
	if err != nil {
		return nil, errors.New("could not create block statisticsProcessor: " + err.Error())
	}

	err = blockProcessor.SetAppStatusHandler(core.StatusHandler)
	if err != nil {
		return nil, err
	}

	return blockProcessor, nil
}

func newMetaBlockProcessor(
	requestHandler process.RequestHandler,
	shardCoordinator sharding.Coordinator,
	nodesCoordinator sharding.NodesCoordinator,
	specialAddressHandler process.SpecialAddressHandler,
	data *Data,
	core *Core,
	state *State,
	forkDetector process.ForkDetector,
	coreServiceContainer serviceContainer.Core,
	economics *economics.EconomicsData,
	validatorStatisticsProcessor process.ValidatorStatisticsProcessor,
	rounder consensus.Rounder,
	epochStartTrigger epochStart.TriggerHandler,
	bootStorer process.BootStorer,
	headerValidator process.HeaderConstructionValidator,
	blockTracker process.BlockTracker,
	pendingMiniBlocksHandler process.PendingMiniBlocksHandler,
) (process.BlockProcessor, error) {

	argsHook := hooks.ArgBlockChainHook{
		Accounts:         state.AccountsAdapter,
		AddrConv:         state.AddressConverter,
		StorageService:   data.Store,
		BlockChain:       data.Blkc,
		ShardCoordinator: shardCoordinator,
		Marshalizer:      core.Marshalizer,
		Uint64Converter:  core.Uint64ByteSliceConverter,
	}
	vmFactory, err := metachain.NewVMContainerFactory(argsHook, economics)
	if err != nil {
		return nil, err
	}

	argsParser, err := vmcommon.NewAtArgumentParser()
	if err != nil {
		return nil, err
	}

	vmContainer, err := vmFactory.Create()
	if err != nil {
		return nil, err
	}

	interimProcFactory, err := metachain.NewIntermediateProcessorsContainerFactory(
		shardCoordinator,
		core.Marshalizer,
		core.Hasher,
		state.AddressConverter,
		data.Store,
		data.Datapool,
	)
	if err != nil {
		return nil, err
	}

	interimProcContainer, err := interimProcFactory.Create()
	if err != nil {
		return nil, err
	}

	scForwarder, err := interimProcContainer.Get(dataBlock.SmartContractResultBlock)
	if err != nil {
		return nil, err
	}

	txTypeHandler, err := coordinator.NewTxTypeHandler(state.AddressConverter, shardCoordinator, state.AccountsAdapter)
	if err != nil {
		return nil, err
	}

	gasHandler, err := preprocess.NewGasComputation(economics)
	if err != nil {
		return nil, err
	}

	scProcessor, err := smartContract.NewSmartContractProcessor(
		vmContainer,
		argsParser,
		core.Hasher,
		core.Marshalizer,
		state.AccountsAdapter,
		vmFactory.BlockChainHookImpl(),
		state.AddressConverter,
		shardCoordinator,
		scForwarder,
		&metachain.TransactionFeeHandler{},
		economics,
		txTypeHandler,
		gasHandler,
	)
	if err != nil {
		return nil, err
	}

	transactionProcessor, err := transaction.NewMetaTxProcessor(
		state.AccountsAdapter,
		state.AddressConverter,
		shardCoordinator,
		scProcessor,
		txTypeHandler,
		economics,
	)
	if err != nil {
		return nil, errors.New("could not create transaction processor: " + err.Error())
	}

	miniBlocksCompacter, err := preprocess.NewMiniBlocksCompaction(economics, shardCoordinator, gasHandler)
	if err != nil {
		return nil, err
	}

	preProcFactory, err := metachain.NewPreProcessorsContainerFactory(
		shardCoordinator,
		data.Store,
		core.Marshalizer,
		core.Hasher,
		data.Datapool,
		state.AccountsAdapter,
		requestHandler,
		transactionProcessor,
		scProcessor,
		economics,
		miniBlocksCompacter,
		gasHandler,
		blockTracker,
	)
	if err != nil {
		return nil, err
	}

	preProcContainer, err := preProcFactory.Create()
	if err != nil {
		return nil, err
	}

	txCoordinator, err := coordinator.NewTransactionCoordinator(
		core.Hasher,
		core.Marshalizer,
		shardCoordinator,
		state.AccountsAdapter,
		data.Datapool.MiniBlocks(),
		requestHandler,
		preProcContainer,
		interimProcContainer,
		gasHandler,
	)
	if err != nil {
		return nil, err
	}

	scDataGetter, err := smartContract.NewSCQueryService(vmContainer, economics.MaxGasLimitPerBlock())
	if err != nil {
		return nil, err
	}

	argsStaking := scToProtocol.ArgStakingToPeer{
		AdrConv:     state.BLSAddressConverter,
		Hasher:      core.Hasher,
		Marshalizer: core.Marshalizer,
		PeerState:   state.PeerAccounts,
		BaseState:   state.AccountsAdapter,
		ArgParser:   argsParser,
		CurrTxs:     data.Datapool.CurrentBlockTxs(),
		ScQuery:     scDataGetter,
	}
	smartContractToProtocol, err := scToProtocol.NewStakingToPeer(argsStaking)
	if err != nil {
		return nil, err
	}

	argumentsBaseProcessor := block.ArgBaseProcessor{
		Accounts:                     state.AccountsAdapter,
		ForkDetector:                 forkDetector,
		Hasher:                       core.Hasher,
		Marshalizer:                  core.Marshalizer,
		Store:                        data.Store,
		ShardCoordinator:             shardCoordinator,
		NodesCoordinator:             nodesCoordinator,
		SpecialAddressHandler:        specialAddressHandler,
		Uint64Converter:              core.Uint64ByteSliceConverter,
		RequestHandler:               requestHandler,
		Core:                         coreServiceContainer,
		BlockChainHook:               vmFactory.BlockChainHookImpl(),
		TxCoordinator:                txCoordinator,
		ValidatorStatisticsProcessor: validatorStatisticsProcessor,
		EpochStartTrigger:            epochStartTrigger,
		Rounder:                      rounder,
		HeaderValidator:              headerValidator,
		BootStorer:                   bootStorer,
		BlockTracker:                 blockTracker,
		DataPool:                     data.Datapool,
	}
	arguments := block.ArgMetaProcessor{
		ArgBaseProcessor:         argumentsBaseProcessor,
		SCDataGetter:             scDataGetter,
		SCToProtocol:             smartContractToProtocol,
		PeerChangesHandler:       smartContractToProtocol,
		PendingMiniBlocksHandler: pendingMiniBlocksHandler,
	}

	metaProcessor, err := block.NewMetaProcessor(arguments)
	if err != nil {
		return nil, errors.New("could not create block processor: " + err.Error())
	}

	err = metaProcessor.SetAppStatusHandler(core.StatusHandler)
	if err != nil {
		return nil, err
	}

	return metaProcessor, nil
}

func newValidatorStatisticsProcessor(
	processComponents *processComponentsFactoryArgs,
) (process.ValidatorStatisticsProcessor, error) {

	initialNodes := processComponents.nodesConfig.InitialNodes
	storageService := processComponents.data.Store

	var peerDataPool peer.DataPool = processComponents.data.Datapool
	if processComponents.shardCoordinator.SelfId() < processComponents.shardCoordinator.NumberOfShards() {
		peerDataPool = processComponents.data.Datapool
	}

	arguments := peer.ArgValidatorStatisticsProcessor{
		InitialNodes:        initialNodes,
		PeerAdapter:         processComponents.state.PeerAccounts,
		AdrConv:             processComponents.state.BLSAddressConverter,
		NodesCoordinator:    processComponents.nodesCoordinator,
		ShardCoordinator:    processComponents.shardCoordinator,
		DataPool:            peerDataPool,
		StorageService:      storageService,
		Marshalizer:         processComponents.core.Marshalizer,
		StakeValue:          processComponents.economicsData.StakeValue(),
		Rater:               processComponents.rater,
		MaxComputableRounds: processComponents.maxComputableRounds,
	}

	validatorStatisticsProcessor, err := peer.NewValidatorStatisticsProcessor(arguments)
	if err != nil {
		return nil, err
	}

	return validatorStatisticsProcessor, nil
}

func generateInMemoryAccountsAdapter(
	accountFactory state.AccountFactory,
	hasher hashing.Hasher,
	marshalizer marshal.Marshalizer,
) (state.AccountsAdapter, error) {
	trieStorage, err := trie.NewTrieStorageManagerWithoutPruning(createMemUnit())
	if err != nil {
		return nil, err
	}

	tr, err := trie.NewTrie(trieStorage, marshalizer, hasher)
	if err != nil {
		return nil, err
	}

	adb, err := state.NewAccountsDB(tr, hasher, marshalizer, accountFactory)
	if err != nil {
		return nil, err
	}

	return adb, nil
}

func createMemUnit() storage.Storer {
	cache, err := storageUnit.NewCache(storageUnit.LRUCache, 10, 1)
	if err != nil {
		log.Error("error creating cache for mem unit " + err.Error())
		return nil
	}

	unit, err := storageUnit.NewStorageUnit(cache, memorydb.New())
	if err != nil {
		log.Error("error creating unit " + err.Error())
		return nil
	}

	return unit
}

// GetSigningParams returns a key generator, a private key, and a public key
func GetSigningParams(
	ctx *cli.Context,
	skName string,
	skIndexName string,
	skPemFileName string,
	suite crypto.Suite,
) (keyGen crypto.KeyGenerator, privKey crypto.PrivateKey, pubKey crypto.PublicKey, err error) {

	sk, err := getSk(ctx, skName, skIndexName, skPemFileName)
	if err != nil {
		return nil, nil, nil, err
	}

	keyGen = signing.NewKeyGenerator(suite)

	privKey, err = keyGen.PrivateKeyFromByteArray(sk)
	if err != nil {
		return nil, nil, nil, err
	}

	pubKey = privKey.GeneratePublic()

	return keyGen, privKey, pubKey, err
}

// GetPkEncoded returns the encoded public key
func GetPkEncoded(pubKey crypto.PublicKey) string {
	pk, err := pubKey.ToByteArray()
	if err != nil {
		return err.Error()
	}

	return encodeAddress(pk)
}

func encodeAddress(address []byte) string {
	return hex.EncodeToString(address)
}

func decodeAddress(address string) ([]byte, error) {
	return hex.DecodeString(address)
}

func getSk(
	ctx *cli.Context,
	skName string,
	skIndexName string,
	skPemFileName string,
) ([]byte, error) {

	//if flag is defined, it shall overwrite what was read from pem file
	if ctx.GlobalIsSet(skName) {
		encodedSk := []byte(ctx.GlobalString(skName))
		return decodeAddress(string(encodedSk))
	}

	skIndex := ctx.GlobalInt(skIndexName)
	encodedSk, err := core.LoadSkFromPemFile(skPemFileName, skIndex)
	if err != nil {
		return nil, err
	}

	return decodeAddress(string(encodedSk))
}<|MERGE_RESOLUTION|>--- conflicted
+++ resolved
@@ -105,16 +105,6 @@
 //TODO remove this
 var log = logger.GetOrCreate("main")
 
-<<<<<<< HEAD
-// MaxTxNonceDeltaAllowed specifies the maximum difference between an account's nonce and a received transaction's nonce
-// in order to mark the transaction as valid.
-const MaxTxNonceDeltaAllowed = 15000
-=======
-// ErrCreateForkDetector signals that a fork detector could not be created
-//TODO: Extract all others error messages from this file in some defined errors
-var ErrCreateForkDetector = errors.New("could not create fork detector")
->>>>>>> 6ccf18ca
-
 // timeSpanForBadHeaders is the expiry time for an added block header hash
 var timeSpanForBadHeaders = time.Minute * 2
 
