package factory

import (
	"context"
	"crypto/ecdsa"
	"crypto/rand"
	"encoding/hex"
	"errors"
	"fmt"
	"io"
	"math/big"
	"time"

	"github.com/ElrondNetwork/elrond-go/config"
	"github.com/ElrondNetwork/elrond-go/consensus"
	"github.com/ElrondNetwork/elrond-go/consensus/round"
	"github.com/ElrondNetwork/elrond-go/core"
	"github.com/ElrondNetwork/elrond-go/core/check"
	"github.com/ElrondNetwork/elrond-go/core/partitioning"
	"github.com/ElrondNetwork/elrond-go/core/serviceContainer"
	"github.com/ElrondNetwork/elrond-go/core/statistics/softwareVersion"
	factorySoftwareVersion "github.com/ElrondNetwork/elrond-go/core/statistics/softwareVersion/factory"
	"github.com/ElrondNetwork/elrond-go/crypto"
	"github.com/ElrondNetwork/elrond-go/crypto/signing"
	"github.com/ElrondNetwork/elrond-go/crypto/signing/kyber"
	blsMultiSig "github.com/ElrondNetwork/elrond-go/crypto/signing/kyber/multisig"
	"github.com/ElrondNetwork/elrond-go/crypto/signing/kyber/singlesig"
	"github.com/ElrondNetwork/elrond-go/crypto/signing/multisig"
	"github.com/ElrondNetwork/elrond-go/data"
	dataBlock "github.com/ElrondNetwork/elrond-go/data/block"
	"github.com/ElrondNetwork/elrond-go/data/blockchain"
	"github.com/ElrondNetwork/elrond-go/data/state"
	"github.com/ElrondNetwork/elrond-go/data/state/addressConverters"
	factoryState "github.com/ElrondNetwork/elrond-go/data/state/factory"
	"github.com/ElrondNetwork/elrond-go/data/trie"
	"github.com/ElrondNetwork/elrond-go/data/trie/factory"
	"github.com/ElrondNetwork/elrond-go/data/typeConverters"
	"github.com/ElrondNetwork/elrond-go/data/typeConverters/uint64ByteSlice"
	"github.com/ElrondNetwork/elrond-go/dataRetriever"
	"github.com/ElrondNetwork/elrond-go/dataRetriever/dataPool"
	"github.com/ElrondNetwork/elrond-go/dataRetriever/dataPool/headersCache"
	"github.com/ElrondNetwork/elrond-go/dataRetriever/factory/containers"
	"github.com/ElrondNetwork/elrond-go/dataRetriever/factory/resolverscontainer"
	txpoolFactory "github.com/ElrondNetwork/elrond-go/dataRetriever/factory/txpool"
	"github.com/ElrondNetwork/elrond-go/dataRetriever/requestHandlers"
	"github.com/ElrondNetwork/elrond-go/dataRetriever/shardedData"
	"github.com/ElrondNetwork/elrond-go/dataRetriever/txpool"
	"github.com/ElrondNetwork/elrond-go/epochStart"
	"github.com/ElrondNetwork/elrond-go/epochStart/genesis"
	metachainEpochStart "github.com/ElrondNetwork/elrond-go/epochStart/metachain"
	"github.com/ElrondNetwork/elrond-go/epochStart/shardchain"
	"github.com/ElrondNetwork/elrond-go/hashing"
	"github.com/ElrondNetwork/elrond-go/hashing/blake2b"
	"github.com/ElrondNetwork/elrond-go/hashing/sha256"
	"github.com/ElrondNetwork/elrond-go/logger"
	"github.com/ElrondNetwork/elrond-go/marshal"
	"github.com/ElrondNetwork/elrond-go/ntp"
	"github.com/ElrondNetwork/elrond-go/p2p"
	"github.com/ElrondNetwork/elrond-go/p2p/libp2p"
	factoryP2P "github.com/ElrondNetwork/elrond-go/p2p/libp2p/factory"
	"github.com/ElrondNetwork/elrond-go/p2p/loadBalancer"
	"github.com/ElrondNetwork/elrond-go/process"
	"github.com/ElrondNetwork/elrond-go/process/block"
	"github.com/ElrondNetwork/elrond-go/process/block/bootstrapStorage"
	"github.com/ElrondNetwork/elrond-go/process/block/poolsCleaner"
	"github.com/ElrondNetwork/elrond-go/process/block/postprocess"
	"github.com/ElrondNetwork/elrond-go/process/block/preprocess"
	"github.com/ElrondNetwork/elrond-go/process/coordinator"
	"github.com/ElrondNetwork/elrond-go/process/economics"
	"github.com/ElrondNetwork/elrond-go/process/factory/interceptorscontainer"
	"github.com/ElrondNetwork/elrond-go/process/factory/metachain"
	"github.com/ElrondNetwork/elrond-go/process/factory/shard"
	"github.com/ElrondNetwork/elrond-go/process/headerCheck"
	"github.com/ElrondNetwork/elrond-go/process/peer"
	"github.com/ElrondNetwork/elrond-go/process/rewardTransaction"
	"github.com/ElrondNetwork/elrond-go/process/scToProtocol"
	"github.com/ElrondNetwork/elrond-go/process/smartContract"
	"github.com/ElrondNetwork/elrond-go/process/smartContract/hooks"
	processSync "github.com/ElrondNetwork/elrond-go/process/sync"
	antifloodFactory "github.com/ElrondNetwork/elrond-go/process/throttle/antiflood/factory"
	"github.com/ElrondNetwork/elrond-go/process/track"
	"github.com/ElrondNetwork/elrond-go/process/transaction"
	"github.com/ElrondNetwork/elrond-go/sharding"
	"github.com/ElrondNetwork/elrond-go/statusHandler"
	"github.com/ElrondNetwork/elrond-go/storage"
	storageFactory "github.com/ElrondNetwork/elrond-go/storage/factory"
	"github.com/ElrondNetwork/elrond-go/storage/memorydb"
	"github.com/ElrondNetwork/elrond-go/storage/storageUnit"
	"github.com/ElrondNetwork/elrond-go/storage/timecache"
	"github.com/ElrondNetwork/elrond-go/vm"
	systemVM "github.com/ElrondNetwork/elrond-go/vm/process"
	vmcommon "github.com/ElrondNetwork/elrond-vm-common"
	"github.com/btcsuite/btcd/btcec"
	libp2pCrypto "github.com/libp2p/go-libp2p-core/crypto"
	"github.com/urfave/cli"
)

const (
	// BlsConsensusType specifies te signature scheme used in the consensus
	BlsConsensusType = "bls"

	// MaxTxsToRequest specifies the maximum number of txs to request
	MaxTxsToRequest = 100
)

//TODO remove this
var log = logger.GetOrCreate("main")

// ErrCreateForkDetector signals that a fork detector could not be created
//TODO: Extract all others error messages from this file in some defined errors
var ErrCreateForkDetector = errors.New("could not create fork detector")

// ErrWrongTypeAssertion signals that a wrong type assertion occurred
var ErrWrongTypeAssertion = errors.New("wrong type assertion")

// timeSpanForBadHeaders is the expiry time for an added block header hash
var timeSpanForBadHeaders = time.Minute * 2

// EpochStartNotifier defines which actions should be done for handling new epoch's events
type EpochStartNotifier interface {
	RegisterHandler(handler epochStart.EpochStartHandler)
	UnregisterHandler(handler epochStart.EpochStartHandler)
	NotifyAll(hdr data.HeaderHandler)
	NotifyAllPrepare(metaHdr data.HeaderHandler)
	IsInterfaceNil() bool
}

// Network struct holds the network components of the Elrond protocol
type Network struct {
	NetMessenger           p2p.Messenger
	InputAntifloodHandler  P2PAntifloodHandler
	OutputAntifloodHandler P2PAntifloodHandler
}

// Core struct holds the core components of the Elrond protocol
type Core struct {
	Hasher                   hashing.Hasher
	ProtoMarshalizer         marshal.Marshalizer
	VmMarshalizer            marshal.Marshalizer
	TxSignMarshalizer        marshal.Marshalizer
	TriesContainer           state.TriesHolder
	Uint64ByteSliceConverter typeConverters.Uint64ByteSliceConverter
	StatusHandler            core.AppStatusHandler
	ChainID                  []byte
}

// State struct holds the state components of the Elrond protocol
type State struct {
	AddressConverter    state.AddressConverter
	BLSAddressConverter state.AddressConverter
	PeerAccounts        state.AccountsAdapter
	AccountsAdapter     state.AccountsAdapter
	InBalanceForShard   map[string]*big.Int
}

// Data struct holds the data components of the Elrond protocol
type Data struct {
	Blkc     data.ChainHandler
	Store    dataRetriever.StorageService
	Datapool dataRetriever.PoolsHolder
}

// Crypto struct holds the crypto components of the Elrond protocol
type Crypto struct {
	TxSingleSigner      crypto.SingleSigner
	SingleSigner        crypto.SingleSigner
	MultiSigner         crypto.MultiSigner
	BlockSignKeyGen     crypto.KeyGenerator
	TxSignKeyGen        crypto.KeyGenerator
	InitialPubKeys      map[uint32][]string
	MessageSignVerifier vm.MessageSignVerifier
}

// Process struct holds the process components of the Elrond protocol
type Process struct {
	InterceptorsContainer    process.InterceptorsContainer
	ResolversFinder          dataRetriever.ResolversFinder
	Rounder                  consensus.Rounder
	EpochStartTrigger        epochStart.TriggerHandler
	ForkDetector             process.ForkDetector
	BlockProcessor           process.BlockProcessor
	BlackListHandler         process.BlackListHandler
	BootStorer               process.BootStorer
	HeaderSigVerifier        HeaderSigVerifierHandler
	ValidatorsStatistics     process.ValidatorStatisticsProcessor
	BlockTracker             process.BlockTracker
	PendingMiniBlocksHandler process.PendingMiniBlocksHandler
	RequestHandler           process.RequestHandler
}

type coreComponentsFactoryArgs struct {
	config      *config.Config
	pathManager storage.PathManagerHandler
	shardId     string
	chainID     []byte
}

// NewCoreComponentsFactoryArgs initializes the arguments necessary for creating the core components
func NewCoreComponentsFactoryArgs(config *config.Config, pathManager storage.PathManagerHandler, shardId string, chainID []byte) *coreComponentsFactoryArgs {
	return &coreComponentsFactoryArgs{
		config:      config,
		pathManager: pathManager,
		shardId:     shardId,
		chainID:     chainID,
	}
}

// CoreComponentsFactory creates the core components
func CoreComponentsFactory(args *coreComponentsFactoryArgs) (*Core, error) {
	hasher, err := getHasherFromConfig(args.config)
	if err != nil {
		return nil, errors.New("could not create hasher: " + err.Error())
	}

	protoMarshalizer, err := getProtoMarshalizerFromConfig(args.config)
	if err != nil {
		return nil, errors.New("could not create marshalizer: " + err.Error())
	}
	vmMarshalizer, err := getVmMarshalizerFromConfig(args.config)
	if err != nil {
		return nil, errors.New("could not create vm marshalizer: " + err.Error())
	}

	txSignMarshalizer, err := getTxSignMarshalizerFromConfig(args.config)
	if err != nil {
		return nil, errors.New("could not create transaction sign marshalizer: " + err.Error())
	}

	uint64ByteSliceConverter := uint64ByteSlice.NewBigEndianConverter()

	trieContainer, err := createTries(args, protoMarshalizer, hasher)

	if err != nil {
		return nil, err
	}

	return &Core{
		Hasher:                   hasher,
		ProtoMarshalizer:         protoMarshalizer,
		VmMarshalizer:            vmMarshalizer,
		TxSignMarshalizer:        txSignMarshalizer,
		TriesContainer:           trieContainer,
		Uint64ByteSliceConverter: uint64ByteSliceConverter,
		StatusHandler:            statusHandler.NewNilStatusHandler(),
		ChainID:                  args.chainID,
	}, nil
}

func createTries(
	args *coreComponentsFactoryArgs,
	marshalizer marshal.Marshalizer,
	hasher hashing.Hasher,
) (state.TriesHolder, error) {

	trieContainer := state.NewDataTriesHolder()

	trieFactoryArgs := factory.TrieFactoryArgs{
		EvictionWaitingListCfg: args.config.EvictionWaitingList,
		SnapshotDbCfg:          args.config.TrieSnapshotDB,
		Marshalizer:            marshalizer,
		Hasher:                 hasher,
		PathManager:            args.pathManager,
		ShardId:                args.shardId,
	}
	trieFactory, err := factory.NewTrieFactory(trieFactoryArgs)
	if err != nil {
		return nil, err
	}

	merkleTrie, err := trieFactory.Create(args.config.AccountsTrieStorage, args.config.StateTriesConfig.AccountsStatePruningEnabled)
	if err != nil {
		return nil, err
	}

	trieContainer.Put([]byte(factory.UserAccountTrie), merkleTrie)

	peerAccountsTrie, err := trieFactory.Create(args.config.PeerAccountsTrieStorage, args.config.StateTriesConfig.PeerStatePruningEnabled)
	if err != nil {
		return nil, err
	}

	trieContainer.Put([]byte(factory.PeerAccountTrie), peerAccountsTrie)

	return trieContainer, nil
}

type stateComponentsFactoryArgs struct {
	config           *config.Config
	genesisConfig    *sharding.Genesis
	shardCoordinator sharding.Coordinator
	core             *Core
	pathManager      storage.PathManagerHandler
}

// NewStateComponentsFactoryArgs initializes the arguments necessary for creating the state components
func NewStateComponentsFactoryArgs(
	config *config.Config,
	genesisConfig *sharding.Genesis,
	shardCoordinator sharding.Coordinator,
	core *Core,
	pathManager storage.PathManagerHandler,
) *stateComponentsFactoryArgs {
	return &stateComponentsFactoryArgs{
		config:           config,
		genesisConfig:    genesisConfig,
		shardCoordinator: shardCoordinator,
		core:             core,
		pathManager:      pathManager,
	}
}

// StateComponentsFactory creates the state components
func StateComponentsFactory(args *stateComponentsFactoryArgs) (*State, error) {
	addressConverter, err := addressConverters.NewPlainAddressConverter(
		args.config.Address.Length,
		args.config.Address.Prefix,
	)
	if err != nil {
		return nil, errors.New("could not create address converter: " + err.Error())
	}

	blsAddressConverter, err := addressConverters.NewPlainAddressConverter(
		args.config.BLSPublicKey.Length,
		args.config.BLSPublicKey.Prefix,
	)
	if err != nil {
		return nil, errors.New("could not create bls address converter: " + err.Error())
	}

	accountFactory, err := factoryState.NewAccountFactoryCreator(factoryState.UserAccount)
	if err != nil {
		return nil, errors.New("could not create account factory: " + err.Error())
	}

	merkleTrie := args.core.TriesContainer.Get([]byte(factory.UserAccountTrie))
	accountsAdapter, err := state.NewAccountsDB(merkleTrie, args.core.Hasher, args.core.ProtoMarshalizer, accountFactory)
	if err != nil {
		return nil, errors.New("could not create accounts adapter: " + err.Error())
	}

	inBalanceForShard, err := args.genesisConfig.InitialNodesBalances(args.shardCoordinator, addressConverter)
	if err != nil {
		return nil, errors.New("initial balances could not be processed " + err.Error())
	}

	accountFactory, err = factoryState.NewAccountFactoryCreator(factoryState.ValidatorAccount)
	if err != nil {
		return nil, errors.New("could not create peer account factory: " + err.Error())
	}

	merkleTrie = args.core.TriesContainer.Get([]byte(factory.PeerAccountTrie))
	peerAdapter, err := state.NewPeerAccountsDB(merkleTrie, args.core.Hasher, args.core.ProtoMarshalizer, accountFactory)
	if err != nil {
		return nil, err
	}

	return &State{
		PeerAccounts:        peerAdapter,
		AddressConverter:    addressConverter,
		BLSAddressConverter: blsAddressConverter,
		AccountsAdapter:     accountsAdapter,
		InBalanceForShard:   inBalanceForShard,
	}, nil
}

type dataComponentsFactoryArgs struct {
	config             *config.Config
	economicsData      *economics.EconomicsData
	shardCoordinator   sharding.Coordinator
	core               *Core
	pathManager        storage.PathManagerHandler
	epochStartNotifier EpochStartNotifier
	currentEpoch       uint32
}

// NewDataComponentsFactoryArgs initializes the arguments necessary for creating the data components
func NewDataComponentsFactoryArgs(
	config *config.Config,
	economicsData *economics.EconomicsData,
	shardCoordinator sharding.Coordinator,
	core *Core,
	pathManager storage.PathManagerHandler,
	epochStartNotifier EpochStartNotifier,
	currentEpoch uint32,
) *dataComponentsFactoryArgs {
	return &dataComponentsFactoryArgs{
		config:             config,
		economicsData:      economicsData,
		shardCoordinator:   shardCoordinator,
		core:               core,
		pathManager:        pathManager,
		epochStartNotifier: epochStartNotifier,
		currentEpoch:       currentEpoch,
	}
}

// DataComponentsFactory creates the data components
func DataComponentsFactory(args *dataComponentsFactoryArgs) (*Data, error) {
	var datapool dataRetriever.PoolsHolder
	blkc, err := createBlockChainFromConfig(args.config, args.shardCoordinator, args.core.StatusHandler)
	if err != nil {
		return nil, errors.New("could not create block chain: " + err.Error())
	}

	store, err := createDataStoreFromConfig(
		args.config,
		args.shardCoordinator,
		args.pathManager,
		args.epochStartNotifier,
		args.currentEpoch,
	)
	if err != nil {
		return nil, errors.New("could not create local data store: " + err.Error())
	}

	datapool, err = createDataPoolFromConfig(args)
	if err != nil {
		return nil, errors.New("could not create data pools: ")
	}

	return &Data{
		Blkc:     blkc,
		Store:    store,
		Datapool: datapool,
	}, nil
}

type cryptoComponentsFactoryArgs struct {
	ctx              *cli.Context
	config           *config.Config
	nodesConfig      *sharding.NodesSetup
	shardCoordinator sharding.Coordinator
	keyGen           crypto.KeyGenerator
	privKey          crypto.PrivateKey
	log              logger.Logger
}

// NewCryptoComponentsFactoryArgs initializes the arguments necessary for creating the crypto components
func NewCryptoComponentsFactoryArgs(
	ctx *cli.Context,
	config *config.Config,
	nodesConfig *sharding.NodesSetup,
	shardCoordinator sharding.Coordinator,
	keyGen crypto.KeyGenerator,
	privKey crypto.PrivateKey,
	log logger.Logger,
) *cryptoComponentsFactoryArgs {
	return &cryptoComponentsFactoryArgs{
		ctx:              ctx,
		config:           config,
		nodesConfig:      nodesConfig,
		shardCoordinator: shardCoordinator,
		keyGen:           keyGen,
		privKey:          privKey,
		log:              log,
	}
}

// CryptoComponentsFactory creates the crypto components
func CryptoComponentsFactory(args *cryptoComponentsFactoryArgs) (*Crypto, error) {
	initialPubKeys := args.nodesConfig.InitialNodesPubKeys()
	txSingleSigner := &singlesig.SchnorrSigner{}
	singleSigner, err := createSingleSigner(args.config)
	if err != nil {
		return nil, errors.New("could not create singleSigner: " + err.Error())
	}

	multisigHasher, err := getMultisigHasherFromConfig(args.config)
	if err != nil {
		return nil, errors.New("could not create multisig hasher: " + err.Error())
	}

	currentShardNodesPubKeys, err := args.nodesConfig.InitialEligibleNodesPubKeysForShard(args.shardCoordinator.SelfId())
	if err != nil {
		return nil, errors.New("could not start creation of multiSigner: " + err.Error())
	}

	multiSigner, err := createMultiSigner(args.config, multisigHasher, currentShardNodesPubKeys, args.privKey, args.keyGen)
	if err != nil {
		return nil, err
	}

	txSignKeyGen := signing.NewKeyGenerator(kyber.NewBlakeSHA256Ed25519())

	messageSignVerifier, err := systemVM.NewMessageSigVerifier(args.keyGen, singleSigner)
	if err != nil {
		return nil, err
	}

	return &Crypto{
		TxSingleSigner:      txSingleSigner,
		SingleSigner:        singleSigner,
		MultiSigner:         multiSigner,
		BlockSignKeyGen:     args.keyGen,
		TxSignKeyGen:        txSignKeyGen,
		InitialPubKeys:      initialPubKeys,
		MessageSignVerifier: messageSignVerifier,
	}, nil
}

// NetworkComponentsFactory creates the network components
func NetworkComponentsFactory(p2pConfig *config.P2PConfig, mainConfig *config.Config, log logger.Logger, core *Core) (*Network, error) {
	var randReader io.Reader
	if p2pConfig.Node.Seed != "" {
		randReader = NewSeedRandReader(core.Hasher.Compute(p2pConfig.Node.Seed))
	} else {
		randReader = rand.Reader
	}

	netMessenger, err := createNetMessenger(p2pConfig, log, randReader)
	if err != nil {
		return nil, err
	}

	inAntifloodHandler, p2pPeerBlackList, errNewAntiflood := antifloodFactory.NewP2PAntiFloodAndBlackList(*mainConfig, core.StatusHandler)
	if errNewAntiflood != nil {
		return nil, errNewAntiflood
	}

	inputAntifloodHandler, ok := inAntifloodHandler.(P2PAntifloodHandler)
	if !ok {
		return nil, fmt.Errorf("%w when casting input antiflood handler to structs/P2PAntifloodHandler", ErrWrongTypeAssertion)
	}

	outAntifloodHandler, errOutputAntiflood := antifloodFactory.NewP2POutputAntiFlood(*mainConfig)
	if errOutputAntiflood != nil {
		return nil, errOutputAntiflood
	}

	outputAntifloodHandler, ok := outAntifloodHandler.(P2PAntifloodHandler)
	if !ok {
		return nil, fmt.Errorf("%w when casting output antiflood handler to structs/P2PAntifloodHandler", ErrWrongTypeAssertion)
	}

	err = netMessenger.ApplyOptions(
		libp2p.WithPeerBlackList(p2pPeerBlackList),
	)
	if err != nil {
		return nil, err
	}

	return &Network{
		NetMessenger:           netMessenger,
		InputAntifloodHandler:  inputAntifloodHandler,
		OutputAntifloodHandler: outputAntifloodHandler,
	}, nil
}

type processComponentsFactoryArgs struct {
	coreComponents            *coreComponentsFactoryArgs
	genesisConfig             *sharding.Genesis
	economicsData             *economics.EconomicsData
	nodesConfig               *sharding.NodesSetup
	gasSchedule               map[string]map[string]uint64
	syncer                    ntp.SyncTimer
	shardCoordinator          sharding.Coordinator
	nodesCoordinator          sharding.NodesCoordinator
	data                      *Data
	coreData                  *Core
	crypto                    *Crypto
	state                     *State
	network                   *Network
	coreServiceContainer      serviceContainer.Core
	requestedItemsHandler     dataRetriever.RequestedItemsHandler
	epochStartNotifier        EpochStartNotifier
	epochStart                *config.EpochStartConfig
	rater                     sharding.RaterHandler
	startEpochNum             uint32
	sizeCheckDelta            uint32
	stateCheckpointModulus    uint
	maxComputableRounds       uint64
	numConcurrentResolverJobs int32
}

// NewProcessComponentsFactoryArgs initializes the arguments necessary for creating the process components
func NewProcessComponentsFactoryArgs(
	coreComponents *coreComponentsFactoryArgs,
	genesisConfig *sharding.Genesis,
	economicsData *economics.EconomicsData,
	nodesConfig *sharding.NodesSetup,
	gasSchedule map[string]map[string]uint64,
	syncer ntp.SyncTimer,
	shardCoordinator sharding.Coordinator,
	nodesCoordinator sharding.NodesCoordinator,
	data *Data,
	coreData *Core,
	crypto *Crypto,
	state *State,
	network *Network,
	coreServiceContainer serviceContainer.Core,
	requestedItemsHandler dataRetriever.RequestedItemsHandler,
	epochStartNotifier EpochStartNotifier,
	epochStart *config.EpochStartConfig,
	startEpochNum uint32,
	rater sharding.RaterHandler,
	sizeCheckDelta uint32,
	stateCheckpointModulus uint,
	maxComputableRounds uint64,
	numConcurrentResolverJobs int32,
) *processComponentsFactoryArgs {
	return &processComponentsFactoryArgs{
		coreComponents:            coreComponents,
		genesisConfig:             genesisConfig,
		economicsData:             economicsData,
		nodesConfig:               nodesConfig,
		gasSchedule:               gasSchedule,
		syncer:                    syncer,
		shardCoordinator:          shardCoordinator,
		nodesCoordinator:          nodesCoordinator,
		data:                      data,
		coreData:                  coreData,
		crypto:                    crypto,
		state:                     state,
		network:                   network,
		coreServiceContainer:      coreServiceContainer,
		requestedItemsHandler:     requestedItemsHandler,
		epochStartNotifier:        epochStartNotifier,
		epochStart:                epochStart,
		startEpochNum:             startEpochNum,
		rater:                     rater,
		sizeCheckDelta:            sizeCheckDelta,
		stateCheckpointModulus:    stateCheckpointModulus,
		maxComputableRounds:       maxComputableRounds,
		numConcurrentResolverJobs: numConcurrentResolverJobs,
	}
}

// ProcessComponentsFactory creates the process components
func ProcessComponentsFactory(args *processComponentsFactoryArgs) (*Process, error) {
	argsHeaderSig := &headerCheck.ArgsHeaderSigVerifier{
		Marshalizer:       args.coreData.ProtoMarshalizer,
		Hasher:            args.coreData.Hasher,
		NodesCoordinator:  args.nodesCoordinator,
		MultiSigVerifier:  args.crypto.MultiSigner,
		SingleSigVerifier: args.crypto.SingleSigner,
		KeyGen:            args.crypto.BlockSignKeyGen,
	}
	headerSigVerifier, err := headerCheck.NewHeaderSigVerifier(argsHeaderSig)
	if err != nil {
		return nil, err
	}

	rounder, err := round.NewRound(
		time.Unix(args.nodesConfig.StartTime, 0),
		args.syncer.CurrentTime(),
		time.Millisecond*time.Duration(args.nodesConfig.RoundDuration),
		args.syncer)
	if err != nil {
		return nil, err
	}

	resolversContainerFactory, err := newResolverContainerFactory(
		args.shardCoordinator,
		args.data,
		args.coreData,
		args.network,
		args.sizeCheckDelta,
		args.numConcurrentResolverJobs,
	)
	if err != nil {
		return nil, err
	}

	resolversContainer, err := resolversContainerFactory.Create()
	if err != nil {
		return nil, err
	}

	resolversFinder, err := containers.NewResolversFinder(resolversContainer, args.shardCoordinator)
	if err != nil {
		return nil, err
	}

	requestHandler, err := newRequestHandler(resolversFinder, args.shardCoordinator, args.requestedItemsHandler)
	if err != nil {
		return nil, err
	}

	epochStartTrigger, err := newEpochStartTrigger(args, requestHandler)
	if err != nil {
		return nil, err
	}

	requestHandler.SetEpoch(epochStartTrigger.Epoch())

	err = dataRetriever.SetEpochHandlerToHdrResolver(resolversContainer, epochStartTrigger)
	if err != nil {
		return nil, err
	}

	validatorStatisticsProcessor, err := newValidatorStatisticsProcessor(args)
	if err != nil {
		return nil, err
	}

	validatorStatsRootHash, err := validatorStatisticsProcessor.RootHash()
	if err != nil {
		return nil, err
	}

	log.Trace("Validator stats created", "validatorStatsRootHash", validatorStatsRootHash)

	genesisBlocks, err := generateGenesisHeadersAndApplyInitialBalances(args)
	if err != nil {
		return nil, err
	}

	err = prepareGenesisBlock(args, genesisBlocks)
	if err != nil {
		return nil, err
	}

	bootStr := args.data.Store.GetStorer(dataRetriever.BootstrapUnit)
	bootStorer, err := bootstrapStorage.NewBootstrapStorer(args.coreData.ProtoMarshalizer, bootStr)
	if err != nil {
		return nil, err
	}

	argsHeaderValidator := block.ArgsHeaderValidator{
		Hasher:      args.coreData.Hasher,
		Marshalizer: args.coreData.ProtoMarshalizer,
	}
	headerValidator, err := block.NewHeaderValidator(argsHeaderValidator)
	if err != nil {
		return nil, err
	}

	blockTracker, err := newBlockTracker(
		args,
		headerValidator,
		requestHandler,
		rounder,
		genesisBlocks,
	)
	if err != nil {
		return nil, err
	}

	interceptorContainerFactory, blackListHandler, err := newInterceptorContainerFactory(
		args.shardCoordinator,
		args.nodesCoordinator,
		args.data,
		args.coreData,
		args.crypto,
		args.state,
		args.network,
		args.economicsData,
		headerSigVerifier,
		args.sizeCheckDelta,
		blockTracker,
		epochStartTrigger,
	)
	if err != nil {
		return nil, err
	}

	//TODO refactor all these factory calls
	interceptorsContainer, err := interceptorContainerFactory.Create()
	if err != nil {
		return nil, err
	}

	var pendingMiniBlocksHandler process.PendingMiniBlocksHandler
	if args.shardCoordinator.SelfId() == core.MetachainShardId {
		pendingMiniBlocksHandler, err = newPendingMiniBlocks(
			args.data.Store,
			args.coreData.ProtoMarshalizer,
			args.data.Datapool,
		)
		if err != nil {
			return nil, err
		}
	}

	forkDetector, err := newForkDetector(
		rounder,
		args.shardCoordinator,
		blackListHandler,
		blockTracker,
		args.nodesConfig.StartTime,
	)
	if err != nil {
		return nil, err
	}

	blockProcessor, err := newBlockProcessor(
		args,
		requestHandler,
		forkDetector,
		rounder,
		epochStartTrigger,
		bootStorer,
		validatorStatisticsProcessor,
		headerValidator,
		blockTracker,
		pendingMiniBlocksHandler,
	)
	if err != nil {
		return nil, err
	}

	return &Process{
		InterceptorsContainer:    interceptorsContainer,
		ResolversFinder:          resolversFinder,
		Rounder:                  rounder,
		ForkDetector:             forkDetector,
		BlockProcessor:           blockProcessor,
		EpochStartTrigger:        epochStartTrigger,
		BlackListHandler:         blackListHandler,
		BootStorer:               bootStorer,
		HeaderSigVerifier:        headerSigVerifier,
		ValidatorsStatistics:     validatorStatisticsProcessor,
		BlockTracker:             blockTracker,
		PendingMiniBlocksHandler: pendingMiniBlocksHandler,
		RequestHandler:           requestHandler,
	}, nil
}

func prepareGenesisBlock(args *processComponentsFactoryArgs, genesisBlocks map[uint32]data.HeaderHandler) error {
	genesisBlock, ok := genesisBlocks[args.shardCoordinator.SelfId()]
	if !ok {
		return errors.New("genesis block does not exists")
	}

	genesisBlockHash, err := core.CalculateHash(args.coreData.ProtoMarshalizer, args.coreData.Hasher, genesisBlock)
	if err != nil {
		return err
	}

	err = args.data.Blkc.SetGenesisHeader(genesisBlock)
	if err != nil {
		return err
	}

	args.data.Blkc.SetGenesisHeaderHash(genesisBlockHash)

	marshalizedBlock, err := args.coreData.ProtoMarshalizer.Marshal(genesisBlock)
	if err != nil {
		return err
	}

	if args.shardCoordinator.SelfId() == core.MetachainShardId {
		errNotCritical := args.data.Store.Put(dataRetriever.MetaBlockUnit, genesisBlockHash, marshalizedBlock)
		if errNotCritical != nil {
			log.Error("error storing genesis metablock", "error", errNotCritical.Error())
		}
	} else {
		errNotCritical := args.data.Store.Put(dataRetriever.BlockHeaderUnit, genesisBlockHash, marshalizedBlock)
		if errNotCritical != nil {
			log.Error("error storing genesis shardblock", "error", errNotCritical.Error())
		}
	}

	return nil
}

func newRequestHandler(
	resolversFinder dataRetriever.ResolversFinder,
	shardCoordinator sharding.Coordinator,
	requestedItemsHandler dataRetriever.RequestedItemsHandler,
) (process.RequestHandler, error) {
	if shardCoordinator.SelfId() < shardCoordinator.NumberOfShards() {
		requestHandler, err := requestHandlers.NewShardResolverRequestHandler(
			resolversFinder,
			requestedItemsHandler,
			MaxTxsToRequest,
			shardCoordinator.SelfId(),
		)
		if err != nil {
			return nil, err
		}

		return requestHandler, nil
	}

	if shardCoordinator.SelfId() == core.MetachainShardId {
		requestHandler, err := requestHandlers.NewMetaResolverRequestHandler(
			resolversFinder,
			requestedItemsHandler,
			MaxTxsToRequest,
		)
		if err != nil {
			return nil, err
		}

		return requestHandler, nil
	}

	return nil, errors.New("could not create new request handler because of wrong shard id")
}

func newEpochStartTrigger(
	args *processComponentsFactoryArgs,
	requestHandler epochStart.RequestHandler,
) (epochStart.TriggerHandler, error) {
	if args.shardCoordinator.SelfId() < args.shardCoordinator.NumberOfShards() {
		argsHeaderValidator := block.ArgsHeaderValidator{
			Hasher:      args.coreData.Hasher,
			Marshalizer: args.coreData.ProtoMarshalizer,
		}
		headerValidator, err := block.NewHeaderValidator(argsHeaderValidator)
		if err != nil {
			return nil, err
		}

		argEpochStart := &shardchain.ArgsShardEpochStartTrigger{
			Marshalizer:        args.coreData.ProtoMarshalizer,
			Hasher:             args.coreData.Hasher,
			HeaderValidator:    headerValidator,
			Uint64Converter:    args.coreData.Uint64ByteSliceConverter,
			DataPool:           args.data.Datapool,
			Storage:            args.data.Store,
			RequestHandler:     requestHandler,
			Epoch:              args.startEpochNum,
			EpochStartNotifier: args.epochStartNotifier,
			Validity:           process.MetaBlockValidity,
			Finality:           process.BlockFinality,
		}
		epochStartTrigger, err := shardchain.NewEpochStartTrigger(argEpochStart)
		if err != nil {
			return nil, errors.New("error creating new start of epoch trigger" + err.Error())
		}

		return epochStartTrigger, nil
	}

	if args.shardCoordinator.SelfId() == core.MetachainShardId {
		argEpochStart := &metachainEpochStart.ArgsNewMetaEpochStartTrigger{
			GenesisTime:        time.Unix(args.nodesConfig.StartTime, 0),
			Settings:           args.epochStart,
			Epoch:              args.startEpochNum,
			EpochStartNotifier: args.epochStartNotifier,
			Storage:            args.data.Store,
			Marshalizer:        args.coreData.ProtoMarshalizer,
		}
		epochStartTrigger, err := metachainEpochStart.NewEpochStartTrigger(argEpochStart)
		if err != nil {
			return nil, errors.New("error creating new start of epoch trigger" + err.Error())
		}

		return epochStartTrigger, nil
	}

	return nil, errors.New("error creating new start of epoch trigger because of invalid shard id")
}

type seedRandReader struct {
	index int
	seed  []byte
}

// NewSeedRandReader will return a new instance of a seed-based reader
func NewSeedRandReader(seed []byte) *seedRandReader {
	return &seedRandReader{seed: seed, index: 0}
}

func (srr *seedRandReader) Read(p []byte) (n int, err error) {
	if srr.seed == nil {
		return 0, errors.New("nil seed")
	}
	if len(srr.seed) == 0 {
		return 0, errors.New("empty seed")
	}
	if p == nil {
		return 0, errors.New("nil buffer")
	}
	if len(p) == 0 {
		return 0, errors.New("empty buffer")
	}

	for i := 0; i < len(p); i++ {
		p[i] = srr.seed[srr.index]

		srr.index++
		srr.index %= len(srr.seed)
	}

	return len(p), nil
}

// CreateSoftwareVersionChecker will create a new software version checker and will start check if a new software version
// is available
func CreateSoftwareVersionChecker(statusHandler core.AppStatusHandler) (*softwareVersion.SoftwareVersionChecker, error) {
	softwareVersionCheckerFactory, err := factorySoftwareVersion.NewSoftwareVersionFactory(statusHandler)
	if err != nil {
		return nil, err
	}

	softwareVersionChecker, err := softwareVersionCheckerFactory.Create()
	if err != nil {
		return nil, err
	}

	return softwareVersionChecker, nil
}

func getHasherFromConfig(cfg *config.Config) (hashing.Hasher, error) {
	switch cfg.Hasher.Type {
	case "sha256":
		return sha256.Sha256{}, nil
	case "blake2b":
		return &blake2b.Blake2b{}, nil
	}

	return nil, errors.New("no hasher provided in config file")
}

func getMarshalizerFromConfig(name string) (marshal.Marshalizer, error) {
	switch name {
	case "json":
		return &marshal.JsonMarshalizer{}, nil
	case "protobuf":
		return &marshal.GogoProtoMarshalizer{}, nil
	}

	return nil, errors.New("no marshalizer provided in config file")
}

func getProtoMarshalizerFromConfig(cfg *config.Config) (marshal.Marshalizer, error) {
	return getMarshalizerFromConfig(cfg.Marshalizer.Type)
}

func getVmMarshalizerFromConfig(cfg *config.Config) (marshal.Marshalizer, error) {
	return getMarshalizerFromConfig(cfg.VmMarshalizer.Type)
}

func getTxSignMarshalizerFromConfig(cfg *config.Config) (marshal.Marshalizer, error) {
	return getMarshalizerFromConfig(cfg.TxSignMarshalizer.Type)
}

func createBlockChainFromConfig(config *config.Config, coordinator sharding.Coordinator, ash core.AppStatusHandler) (data.ChainHandler, error) {
	badBlockCache, err := storageUnit.NewCache(
		storageUnit.CacheType(config.BadBlocksCache.Type),
		config.BadBlocksCache.Size,
		config.BadBlocksCache.Shards)
	if err != nil {
		return nil, err
	}

	if coordinator == nil {
		return nil, state.ErrNilShardCoordinator
	}

	if coordinator.SelfId() < coordinator.NumberOfShards() {
		var blockChain *blockchain.BlockChain
		blockChain, err = blockchain.NewBlockChain(badBlockCache)
		if err != nil {
			return nil, err
		}

		err = blockChain.SetAppStatusHandler(ash)
		if err != nil {
			return nil, err
		}

		return blockChain, nil
	}
	if coordinator.SelfId() == core.MetachainShardId {
		var blockChain *blockchain.MetaChain
		blockChain, err = blockchain.NewMetaChain(badBlockCache)
		if err != nil {
			return nil, err
		}

		err = blockChain.SetAppStatusHandler(ash)
		if err != nil {
			return nil, err
		}

		return blockChain, nil
	}
	return nil, errors.New("can not create blockchain")
}

func createDataStoreFromConfig(
	config *config.Config,
	shardCoordinator sharding.Coordinator,
	pathManager storage.PathManagerHandler,
	epochStartNotifier EpochStartNotifier,
	currentEpoch uint32,
) (dataRetriever.StorageService, error) {
	storageServiceFactory, err := storageFactory.NewStorageServiceFactory(
		config,
		shardCoordinator,
		pathManager,
		epochStartNotifier,
		currentEpoch,
	)
	if err != nil {
		return nil, err
	}
	if shardCoordinator.SelfId() < shardCoordinator.NumberOfShards() {
		return storageServiceFactory.CreateForShard()
	}
	if shardCoordinator.SelfId() == core.MetachainShardId {
		return storageServiceFactory.CreateForMeta()
	}
	return nil, errors.New("can not create data store")
}

func createDataPoolFromConfig(args *dataComponentsFactoryArgs) (dataRetriever.PoolsHolder, error) {
	log.Debug("creatingDataPool from config")

	configs := args.config

	txPool, err := txpoolFactory.CreateTxPool(txpool.ArgShardedTxPool{
		Config:         storageFactory.GetCacherFromConfig(configs.TxDataPool),
		MinGasPrice:    args.economicsData.MinGasPrice(),
		NumberOfShards: args.shardCoordinator.NumberOfShards(),
	})
	if err != nil {
		log.Error("error creating txpool")
		return nil, err
	}

	uTxPool, err := shardedData.NewShardedData(storageFactory.GetCacherFromConfig(configs.UnsignedTransactionDataPool))
	if err != nil {
		log.Error("error creating smart contract result pool")
		return nil, err
	}

	rewardTxPool, err := shardedData.NewShardedData(storageFactory.GetCacherFromConfig(configs.RewardTransactionDataPool))
	if err != nil {
		log.Error("error creating reward transaction pool")
		return nil, err
	}

	hdrPool, err := headersCache.NewHeadersPool(configs.HeadersPoolConfig)
	if err != nil {
		log.Error("error creating headers pool")
		return nil, err
	}

	cacherCfg := storageFactory.GetCacherFromConfig(configs.TxBlockBodyDataPool)
	txBlockBody, err := storageUnit.NewCache(cacherCfg.Type, cacherCfg.Size, cacherCfg.Shards)
	if err != nil {
		log.Error("error creating txBlockBody")
		return nil, err
	}

	cacherCfg = storageFactory.GetCacherFromConfig(configs.PeerBlockBodyDataPool)
	peerChangeBlockBody, err := storageUnit.NewCache(cacherCfg.Type, cacherCfg.Size, cacherCfg.Shards)
	if err != nil {
		log.Error("error creating peerChangeBlockBody")
		return nil, err
	}

	cacherCfg = storageFactory.GetCacherFromConfig(configs.TrieNodesDataPool)
	trieNodes, err := storageUnit.NewCache(cacherCfg.Type, cacherCfg.Size, cacherCfg.Shards)
	if err != nil {
		log.Info("error creating trieNodes")
		return nil, err
	}

	currBlockTxs, err := dataPool.NewCurrentBlockPool()
	if err != nil {
		return nil, err
	}

	return dataPool.NewDataPool(
		txPool,
		uTxPool,
		rewardTxPool,
		hdrPool,
		txBlockBody,
		peerChangeBlockBody,
		trieNodes,
		currBlockTxs,
	)
}

func createSingleSigner(config *config.Config) (crypto.SingleSigner, error) {
	switch config.Consensus.Type {
	case BlsConsensusType:
		return &singlesig.BlsSingleSigner{}, nil
	default:
		return nil, errors.New("no consensus type provided in config file")
	}
}

func getMultisigHasherFromConfig(cfg *config.Config) (hashing.Hasher, error) {
	if cfg.Consensus.Type == BlsConsensusType && cfg.MultisigHasher.Type != "blake2b" {
		return nil, errors.New("wrong multisig hasher provided for bls consensus type")
	}

	switch cfg.MultisigHasher.Type {
	case "sha256":
		return sha256.Sha256{}, nil
	case "blake2b":
		if cfg.Consensus.Type == BlsConsensusType {
			return &blake2b.Blake2b{HashSize: hashing.BlsHashSize}, nil
		}
		return &blake2b.Blake2b{}, nil
	}

	return nil, errors.New("no multisig hasher provided in config file")
}

func createMultiSigner(
	config *config.Config,
	hasher hashing.Hasher,
	pubKeys []string,
	privateKey crypto.PrivateKey,
	keyGen crypto.KeyGenerator,
) (crypto.MultiSigner, error) {

	switch config.Consensus.Type {
	case BlsConsensusType:
		blsSigner := &blsMultiSig.KyberMultiSignerBLS{}
		return multisig.NewBLSMultisig(blsSigner, hasher, pubKeys, privateKey, keyGen, uint16(0))
	default:
		return nil, errors.New("no consensus type provided in config file")
	}
}

func createNetMessenger(
	p2pConfig *config.P2PConfig,
	log logger.Logger,
	randReader io.Reader,
) (p2p.Messenger, error) {

	if p2pConfig.Node.Port < 0 {
		return nil, errors.New("cannot start node on port < 0")
	}

	pDiscoveryFactory := factoryP2P.NewPeerDiscovererFactory(*p2pConfig)
	pDiscoverer, err := pDiscoveryFactory.CreatePeerDiscoverer()

	if err != nil {
		return nil, err
	}

	log.Debug("peer discovery", "method", pDiscoverer.Name())

	prvKey, _ := ecdsa.GenerateKey(btcec.S256(), randReader)
	sk := (*libp2pCrypto.Secp256k1PrivateKey)(prvKey)

	nm, err := libp2p.NewNetworkMessenger(
		context.Background(),
		p2pConfig.Node.Port,
		sk,
		nil,
		loadBalancer.NewOutgoingChannelLoadBalancer(),
		pDiscoverer,
		libp2p.ListenAddrWithIp4AndTcp,
		p2pConfig.Node.TargetPeerCount,
	)
	if err != nil {
		return nil, err
	}

	return nm, nil
}

func newInterceptorContainerFactory(
	shardCoordinator sharding.Coordinator,
	nodesCoordinator sharding.NodesCoordinator,
	data *Data,
	coreData *Core,
	crypto *Crypto,
	state *State,
	network *Network,
	economics *economics.EconomicsData,
	headerSigVerifier HeaderSigVerifierHandler,
	sizeCheckDelta uint32,
	validityAttester process.ValidityAttester,
	epochStartTrigger process.EpochStartTriggerHandler,
) (process.InterceptorsContainerFactory, process.BlackListHandler, error) {

	if shardCoordinator.SelfId() < shardCoordinator.NumberOfShards() {
		return newShardInterceptorContainerFactory(
			shardCoordinator,
			nodesCoordinator,
			data,
			coreData,
			crypto,
			state,
			network,
			economics,
			headerSigVerifier,
			sizeCheckDelta,
			validityAttester,
			epochStartTrigger,
		)
	}
	if shardCoordinator.SelfId() == core.MetachainShardId {
		return newMetaInterceptorContainerFactory(
			shardCoordinator,
			nodesCoordinator,
			data,
			coreData,
			crypto,
			network,
			state,
			economics,
			headerSigVerifier,
			sizeCheckDelta,
			validityAttester,
			epochStartTrigger,
		)
	}

	return nil, nil, errors.New("could not create interceptor container factory")
}

func newResolverContainerFactory(
	shardCoordinator sharding.Coordinator,
	data *Data,
	coreData *Core,
	network *Network,
	sizeCheckDelta uint32,
	numConcurrentResolverJobs int32,
) (dataRetriever.ResolversContainerFactory, error) {

	if shardCoordinator.SelfId() < shardCoordinator.NumberOfShards() {
		return newShardResolverContainerFactory(
			shardCoordinator,
			data,
			coreData,
			network,
			sizeCheckDelta,
			numConcurrentResolverJobs,
		)
	}
	if shardCoordinator.SelfId() == core.MetachainShardId {
		return newMetaResolverContainerFactory(
			shardCoordinator,
			data,
			coreData,
			network,
			sizeCheckDelta,
			numConcurrentResolverJobs,
		)
	}

	return nil, errors.New("could not create interceptor and resolver container factory")
}

func newShardInterceptorContainerFactory(
	shardCoordinator sharding.Coordinator,
	nodesCoordinator sharding.NodesCoordinator,
	data *Data,
	dataCore *Core,
	crypto *Crypto,
	state *State,
	network *Network,
	economics *economics.EconomicsData,
	headerSigVerifier HeaderSigVerifierHandler,
	sizeCheckDelta uint32,
	validityAttester process.ValidityAttester,
	epochStartTrigger process.EpochStartTriggerHandler,
) (process.InterceptorsContainerFactory, process.BlackListHandler, error) {

	headerBlackList := timecache.NewTimeCache(timeSpanForBadHeaders)
	shardInterceptorsContainerFactoryArgs := interceptorscontainer.ShardInterceptorsContainerFactoryArgs{
		Accounts:               state.AccountsAdapter,
		ShardCoordinator:       shardCoordinator,
		NodesCoordinator:       nodesCoordinator,
		Messenger:              network.NetMessenger,
		Store:                  data.Store,
		ProtoMarshalizer:       dataCore.ProtoMarshalizer,
		TxSignMarshalizer:      dataCore.TxSignMarshalizer,
		Hasher:                 dataCore.Hasher,
		KeyGen:                 crypto.TxSignKeyGen,
		BlockSignKeyGen:        crypto.BlockSignKeyGen,
		SingleSigner:           crypto.TxSingleSigner,
		BlockSingleSigner:      crypto.SingleSigner,
		MultiSigner:            crypto.MultiSigner,
		DataPool:               data.Datapool,
		AddrConverter:          state.AddressConverter,
		MaxTxNonceDeltaAllowed: core.MaxTxNonceDeltaAllowed,
		TxFeeHandler:           economics,
		BlackList:              headerBlackList,
		HeaderSigVerifier:      headerSigVerifier,
		ChainID:                dataCore.ChainID,
		SizeCheckDelta:         sizeCheckDelta,
		ValidityAttester:       validityAttester,
		EpochStartTrigger:      epochStartTrigger,
		AntifloodHandler:       network.InputAntifloodHandler,
	}
	interceptorContainerFactory, err := interceptorscontainer.NewShardInterceptorsContainerFactory(shardInterceptorsContainerFactoryArgs)
	if err != nil {
		return nil, nil, err
	}

	return interceptorContainerFactory, headerBlackList, nil
}

func newMetaInterceptorContainerFactory(
	shardCoordinator sharding.Coordinator,
	nodesCoordinator sharding.NodesCoordinator,
	data *Data,
	dataCore *Core,
	crypto *Crypto,
	network *Network,
	state *State,
	economics *economics.EconomicsData,
	headerSigVerifier HeaderSigVerifierHandler,
	sizeCheckDelta uint32,
	validityAttester process.ValidityAttester,
	epochStartTrigger process.EpochStartTriggerHandler,
) (process.InterceptorsContainerFactory, process.BlackListHandler, error) {
	headerBlackList := timecache.NewTimeCache(timeSpanForBadHeaders)
	metaInterceptorsContainerFactoryArgs := interceptorscontainer.MetaInterceptorsContainerFactoryArgs{
		ShardCoordinator:       shardCoordinator,
		NodesCoordinator:       nodesCoordinator,
		Messenger:              network.NetMessenger,
		Store:                  data.Store,
		ProtoMarshalizer:       dataCore.ProtoMarshalizer,
		TxSignMarshalizer:      dataCore.TxSignMarshalizer,
		Hasher:                 dataCore.Hasher,
		MultiSigner:            crypto.MultiSigner,
		DataPool:               data.Datapool,
		Accounts:               state.AccountsAdapter,
		AddrConverter:          state.AddressConverter,
		SingleSigner:           crypto.TxSingleSigner,
		BlockSingleSigner:      crypto.SingleSigner,
		KeyGen:                 crypto.TxSignKeyGen,
		BlockKeyGen:            crypto.BlockSignKeyGen,
		MaxTxNonceDeltaAllowed: core.MaxTxNonceDeltaAllowed,
		TxFeeHandler:           economics,
		BlackList:              headerBlackList,
		HeaderSigVerifier:      headerSigVerifier,
		ChainID:                dataCore.ChainID,
		SizeCheckDelta:         sizeCheckDelta,
		ValidityAttester:       validityAttester,
		EpochStartTrigger:      epochStartTrigger,
		AntifloodHandler:       network.InputAntifloodHandler,
	}
	interceptorContainerFactory, err := interceptorscontainer.NewMetaInterceptorsContainerFactory(metaInterceptorsContainerFactoryArgs)
	if err != nil {
		return nil, nil, err
	}

	return interceptorContainerFactory, headerBlackList, nil
}

func newShardResolverContainerFactory(
	shardCoordinator sharding.Coordinator,
	data *Data,
	core *Core,
	network *Network,
	sizeCheckDelta uint32,
	numConcurrentResolverJobs int32,
) (dataRetriever.ResolversContainerFactory, error) {

	dataPacker, err := partitioning.NewSimpleDataPacker(core.ProtoMarshalizer)
	if err != nil {
		return nil, err
	}

	resolversContainerFactoryArgs := resolverscontainer.FactoryArgs{
<<<<<<< HEAD
		ShardCoordinator:           shardCoordinator,
		Messenger:                  network.NetMessenger,
		Store:                      data.Store,
		Marshalizer:                core.Marshalizer,
		DataPools:                  data.Datapool,
		Uint64ByteSliceConverter:   core.Uint64ByteSliceConverter,
		DataPacker:                 dataPacker,
		TriesContainer:             core.TriesContainer,
		SizeCheckDelta:             sizeCheckDelta,
		InputAntifloodHandler:      network.InputAntifloodHandler,
		OutputAntifloodHandler:     network.OutputAntifloodHandler,
		NumConcurrentResolvingJobs: numConcurrentResolverJobs,
=======
		ShardCoordinator:         shardCoordinator,
		Messenger:                network.NetMessenger,
		Store:                    data.Store,
		Marshalizer:              core.ProtoMarshalizer,
		DataPools:                data.Datapool,
		Uint64ByteSliceConverter: core.Uint64ByteSliceConverter,
		DataPacker:               dataPacker,
		TriesContainer:           core.TriesContainer,
		SizeCheckDelta:           sizeCheckDelta,
		AntifloodHandler:		  network.AntifloodHandler,
>>>>>>> 537cbd75
	}
	resolversContainerFactory, err := resolverscontainer.NewShardResolversContainerFactory(resolversContainerFactoryArgs)
	if err != nil {
		return nil, err
	}

	return resolversContainerFactory, nil
}

func newMetaResolverContainerFactory(
	shardCoordinator sharding.Coordinator,
	data *Data,
	core *Core,
	network *Network,
	sizeCheckDelta uint32,
	numConcurrentResolverJobs int32,
) (dataRetriever.ResolversContainerFactory, error) {
	dataPacker, err := partitioning.NewSimpleDataPacker(core.ProtoMarshalizer)
	if err != nil {
		return nil, err
	}

	resolversContainerFactoryArgs := resolverscontainer.FactoryArgs{
<<<<<<< HEAD
		ShardCoordinator:           shardCoordinator,
		Messenger:                  network.NetMessenger,
		Store:                      data.Store,
		Marshalizer:                core.Marshalizer,
		DataPools:                  data.Datapool,
		Uint64ByteSliceConverter:   core.Uint64ByteSliceConverter,
		DataPacker:                 dataPacker,
		TriesContainer:             core.TriesContainer,
		SizeCheckDelta:             sizeCheckDelta,
		InputAntifloodHandler:      network.InputAntifloodHandler,
		OutputAntifloodHandler:     network.OutputAntifloodHandler,
		NumConcurrentResolvingJobs: numConcurrentResolverJobs,
=======
		ShardCoordinator:         shardCoordinator,
		Messenger:                network.NetMessenger,
		Store:                    data.Store,
		Marshalizer:              core.ProtoMarshalizer,
		DataPools:                data.Datapool,
		Uint64ByteSliceConverter: core.Uint64ByteSliceConverter,
		DataPacker:               dataPacker,
		TriesContainer:           core.TriesContainer,
		SizeCheckDelta:           sizeCheckDelta,
		AntifloodHandler:		  network.AntifloodHandler,
>>>>>>> 537cbd75
	}
	resolversContainerFactory, err := resolverscontainer.NewMetaResolversContainerFactory(resolversContainerFactoryArgs)
	if err != nil {
		return nil, err
	}
	return resolversContainerFactory, nil
}

func generateGenesisHeadersAndApplyInitialBalances(args *processComponentsFactoryArgs) (map[uint32]data.HeaderHandler, error) {
	//TODO change this rudimentary startup for metachain nodes
	// Talk between Adrian, Robert and Iulian, did not want it to be discarded:
	// --------------------------------------------------------------------
	// Adrian: "This looks like a workaround as the metchain should not deal with individual accounts, but shards data.
	// What I was thinking was that the genesis on metachain (or pre-genesis block) is the nodes allocation to shards,
	// with 0 state root for every shard, as there is no balance yet.
	// Then the shards start operating as they get the initial node allocation, maybe we can do consensus on the
	// genesis as well, I think this would be actually good as then everything is signed and agreed upon.
	// The genesis shard blocks need to be then just the state root, I think we already have that in genesis,
	// so shard nodes can go ahead with individually creating the block, but then run consensus on this.
	// Then this block is sent to metachain who updates the state root of every shard and creates the metablock for
	// the genesis of each of the shards (this is actually the same thing that would happen at new epoch start)."

	coreComponents := args.coreData
	stateComponents := args.state
	dataComponents := args.data
	shardCoordinator := args.shardCoordinator
	nodesSetup := args.nodesConfig
	genesisConfig := args.genesisConfig
	economicsData := args.economicsData

	genesisBlocks := make(map[uint32]data.HeaderHandler)

	validatorStatsRootHash, err := stateComponents.PeerAccounts.RootHash()
	if err != nil {
		return nil, err
	}

	for shardId := uint32(0); shardId < shardCoordinator.NumberOfShards(); shardId++ {
		isCurrentShard := shardId == shardCoordinator.SelfId()
		if isCurrentShard {
			continue
		}

		var newShardCoordinator sharding.Coordinator
		var accountsAdapter state.AccountsAdapter
		newShardCoordinator, accountsAdapter, err = createInMemoryShardCoordinatorAndAccount(
			coreComponents,
			shardCoordinator.NumberOfShards(),
			shardId,
		)
		if err != nil {
			return nil, err
		}

		var genesisBlock data.HeaderHandler
		genesisBlock, err = createGenesisBlockAndApplyInitialBalances(
			accountsAdapter,
			newShardCoordinator,
			stateComponents.AddressConverter,
			genesisConfig,
			uint64(nodesSetup.StartTime),
			validatorStatsRootHash,
		)
		if err != nil {
			return nil, err
		}

		genesisBlocks[shardId] = genesisBlock
	}

	if shardCoordinator.SelfId() < shardCoordinator.NumberOfShards() {
		var genesisBlockForCurrentShard data.HeaderHandler
		genesisBlockForCurrentShard, err = createGenesisBlockAndApplyInitialBalances(
			stateComponents.AccountsAdapter,
			shardCoordinator,
			stateComponents.AddressConverter,
			genesisConfig,
			uint64(nodesSetup.StartTime),
			validatorStatsRootHash,
		)
		if err != nil {
			return nil, err
		}

		genesisBlocks[shardCoordinator.SelfId()] = genesisBlockForCurrentShard
	}

	argsMetaGenesis := genesis.ArgsMetaGenesisBlockCreator{
		GenesisTime:              uint64(nodesSetup.StartTime),
		Accounts:                 stateComponents.AccountsAdapter,
		AddrConv:                 stateComponents.AddressConverter,
		NodesSetup:               nodesSetup,
		ShardCoordinator:         shardCoordinator,
		Store:                    dataComponents.Store,
		Blkc:                     dataComponents.Blkc,
		Marshalizer:              coreComponents.ProtoMarshalizer,
		Hasher:                   coreComponents.Hasher,
		Uint64ByteSliceConverter: coreComponents.Uint64ByteSliceConverter,
		DataPool:                 dataComponents.Datapool,
		Economics:                economicsData,
		ValidatorStatsRootHash:   validatorStatsRootHash,
		GasMap:                   args.gasSchedule,
	}

	if shardCoordinator.SelfId() != core.MetachainShardId {
		var newShardCoordinator sharding.Coordinator
		var newAccounts state.AccountsAdapter
		newShardCoordinator, newAccounts, err = createInMemoryShardCoordinatorAndAccount(
			coreComponents,
			shardCoordinator.NumberOfShards(),
			core.MetachainShardId,
		)
		if err != nil {
			return nil, err
		}

		newStore, newBlkc, errPoolCreation := createInMemoryStoreBlkc(newShardCoordinator)
		if errPoolCreation != nil {
			return nil, errPoolCreation
		}

		argsMetaGenesis.ShardCoordinator = newShardCoordinator
		argsMetaGenesis.Accounts = newAccounts
		argsMetaGenesis.Store = newStore
		argsMetaGenesis.Blkc = newBlkc
	}

	genesisBlock, err := genesis.CreateMetaGenesisBlock(
		argsMetaGenesis,
	)
	if err != nil {
		return nil, err
	}

	log.Debug("MetaGenesisBlock created",
		"roothash", genesisBlock.GetRootHash(),
		"validatorStatsRootHash", genesisBlock.GetValidatorStatsRootHash(),
	)

	genesisBlocks[core.MetachainShardId] = genesisBlock

	return genesisBlocks, nil
}

func createInMemoryStoreBlkc(
	shardCoordinator sharding.Coordinator,
) (dataRetriever.StorageService, data.ChainHandler, error) {

	cache, _ := storageUnit.NewCache(storageUnit.LRUCache, 10, 1)
	blkc, err := blockchain.NewMetaChain(cache)
	if err != nil {
		return nil, nil, err
	}

	store := dataRetriever.NewChainStorer()
	store.AddStorer(dataRetriever.MetaBlockUnit, createMemUnit())
	store.AddStorer(dataRetriever.BlockHeaderUnit, createMemUnit())
	store.AddStorer(dataRetriever.MetaHdrNonceHashDataUnit, createMemUnit())
	store.AddStorer(dataRetriever.TransactionUnit, createMemUnit())
	store.AddStorer(dataRetriever.RewardTransactionUnit, createMemUnit())
	store.AddStorer(dataRetriever.UnsignedTransactionUnit, createMemUnit())
	store.AddStorer(dataRetriever.MiniBlockUnit, createMemUnit())
	for i := uint32(0); i < shardCoordinator.NumberOfShards(); i++ {
		hdrNonceHashDataUnit := dataRetriever.ShardHdrNonceHashDataUnit + dataRetriever.UnitType(i)
		store.AddStorer(hdrNonceHashDataUnit, createMemUnit())
	}
	store.AddStorer(dataRetriever.HeartbeatUnit, createMemUnit())

	return store, blkc, nil
}

func createGenesisBlockAndApplyInitialBalances(
	accounts state.AccountsAdapter,
	shardCoordinator sharding.Coordinator,
	addressConverter state.AddressConverter,
	genesisConfig *sharding.Genesis,
	startTime uint64,
	validatorStatsRootHash []byte,
) (data.HeaderHandler, error) {

	initialBalances, err := genesisConfig.InitialNodesBalances(shardCoordinator, addressConverter)
	if err != nil {
		return nil, err
	}

	return genesis.CreateShardGenesisBlockFromInitialBalances(
		accounts,
		shardCoordinator,
		addressConverter,
		initialBalances,
		startTime,
		validatorStatsRootHash,
	)
}

func createInMemoryShardCoordinatorAndAccount(
	coreComponents *Core,
	numOfShards uint32,
	shardId uint32,
) (sharding.Coordinator, state.AccountsAdapter, error) {

	newShardCoordinator, err := sharding.NewMultiShardCoordinator(numOfShards, shardId)
	if err != nil {
		return nil, nil, err
	}

	accountFactory, err := factoryState.NewAccountFactoryCreator(factoryState.UserAccount)
	if err != nil {
		return nil, nil, err
	}

	accounts, err := generateInMemoryAccountsAdapter(
		accountFactory,
		coreComponents.Hasher,
		coreComponents.ProtoMarshalizer,
	)
	if err != nil {
		return nil, nil, err
	}

	return newShardCoordinator, accounts, nil
}

func newBlockTracker(
	processArgs *processComponentsFactoryArgs,
	headerValidator process.HeaderConstructionValidator,
	requestHandler process.RequestHandler,
	rounder process.Rounder,
	genesisBlocks map[uint32]data.HeaderHandler,
) (process.BlockTracker, error) {

	argBaseTracker := track.ArgBaseTracker{
		Hasher:           processArgs.coreData.Hasher,
		HeaderValidator:  headerValidator,
		Marshalizer:      processArgs.coreData.ProtoMarshalizer,
		RequestHandler:   requestHandler,
		Rounder:          rounder,
		ShardCoordinator: processArgs.shardCoordinator,
		Store:            processArgs.data.Store,
		StartHeaders:     genesisBlocks,
	}

	if processArgs.shardCoordinator.SelfId() < processArgs.shardCoordinator.NumberOfShards() {
		arguments := track.ArgShardTracker{
			ArgBaseTracker: argBaseTracker,
			PoolsHolder:    processArgs.data.Datapool,
		}

		return track.NewShardBlockTrack(arguments)
	}

	if processArgs.shardCoordinator.SelfId() == core.MetachainShardId {
		arguments := track.ArgMetaTracker{
			ArgBaseTracker: argBaseTracker,
			PoolsHolder:    processArgs.data.Datapool,
		}

		return track.NewMetaBlockTrack(arguments)
	}

	return nil, errors.New("could not create block tracker")
}

func newPendingMiniBlocks(
	store dataRetriever.StorageService,
	marshalizer marshal.Marshalizer,
	dataPool dataRetriever.PoolsHolder,
) (process.PendingMiniBlocksHandler, error) {

	miniBlockHeaderStore := store.GetStorer(dataRetriever.MiniBlockHeaderUnit)
	if check.IfNil(miniBlockHeaderStore) {
		return nil, errors.New("could not create pending miniblocks handler because of empty miniblock header store")
	}

	metaBlocksStore := store.GetStorer(dataRetriever.MetaBlockUnit)
	if check.IfNil(metaBlocksStore) {
		return nil, errors.New("could not create pending miniblocks handler because of empty metablock store")
	}

	argsPendingMiniBlocks := &metachainEpochStart.ArgsPendingMiniBlocks{
		Marshalizer:      marshalizer,
		Storage:          miniBlockHeaderStore,
		MetaBlockPool:    dataPool.Headers(),
		MetaBlockStorage: metaBlocksStore,
	}
	pendingMiniBlocks, err := metachainEpochStart.NewPendingMiniBlocks(argsPendingMiniBlocks)
	if err != nil {
		return nil, err
	}

	return pendingMiniBlocks, nil
}

func newForkDetector(
	rounder consensus.Rounder,
	shardCoordinator sharding.Coordinator,
	headerBlackList process.BlackListHandler,
	blockTracker process.BlockTracker,
	genesisTime int64,
) (process.ForkDetector, error) {
	if shardCoordinator.SelfId() < shardCoordinator.NumberOfShards() {
		return processSync.NewShardForkDetector(rounder, headerBlackList, blockTracker, genesisTime)
	}
	if shardCoordinator.SelfId() == core.MetachainShardId {
		return processSync.NewMetaForkDetector(rounder, headerBlackList, blockTracker, genesisTime)
	}

	return nil, ErrCreateForkDetector
}

func newBlockProcessor(
	processArgs *processComponentsFactoryArgs,
	requestHandler process.RequestHandler,
	forkDetector process.ForkDetector,
	rounder consensus.Rounder,
	epochStartTrigger epochStart.TriggerHandler,
	bootStorer process.BootStorer,
	validatorStatisticsProcessor process.ValidatorStatisticsProcessor,
	headerValidator process.HeaderConstructionValidator,
	blockTracker process.BlockTracker,
	pendingMiniBlocksHandler process.PendingMiniBlocksHandler,
) (process.BlockProcessor, error) {

	shardCoordinator := processArgs.shardCoordinator

	if shardCoordinator.SelfId() < shardCoordinator.NumberOfShards() {
		return newShardBlockProcessor(
			requestHandler,
			processArgs.shardCoordinator,
			processArgs.nodesCoordinator,
			processArgs.data,
			processArgs.coreData,
			processArgs.state,
			forkDetector,
			processArgs.coreServiceContainer,
			processArgs.economicsData,
			rounder,
			epochStartTrigger,
			bootStorer,
			processArgs.gasSchedule,
			processArgs.stateCheckpointModulus,
			headerValidator,
			blockTracker,
		)
	}
	if shardCoordinator.SelfId() == core.MetachainShardId {
		return newMetaBlockProcessor(
			requestHandler,
			processArgs.shardCoordinator,
			processArgs.nodesCoordinator,
			processArgs.data,
			processArgs.coreData,
			processArgs.state,
			forkDetector,
			processArgs.coreServiceContainer,
			processArgs.economicsData,
			validatorStatisticsProcessor,
			rounder,
			epochStartTrigger,
			bootStorer,
			headerValidator,
			blockTracker,
			pendingMiniBlocksHandler,
			processArgs.stateCheckpointModulus,
			processArgs.crypto.MessageSignVerifier,
			processArgs.gasSchedule,
		)
	}

	return nil, errors.New("could not create block processor")
}

func newShardBlockProcessor(
	requestHandler process.RequestHandler,
	shardCoordinator sharding.Coordinator,
	nodesCoordinator sharding.NodesCoordinator,
	data *Data,
	core *Core,
	stateComponents *State,
	forkDetector process.ForkDetector,
	coreServiceContainer serviceContainer.Core,
	economics *economics.EconomicsData,
	rounder consensus.Rounder,
	epochStartTrigger epochStart.TriggerHandler,
	bootStorer process.BootStorer,
	gasSchedule map[string]map[string]uint64,
	stateCheckpointModulus uint,
	headerValidator process.HeaderConstructionValidator,
	blockTracker process.BlockTracker,
) (process.BlockProcessor, error) {
	argsParser := vmcommon.NewAtArgumentParser()

	argsHook := hooks.ArgBlockChainHook{
		Accounts:         stateComponents.AccountsAdapter,
		AddrConv:         stateComponents.AddressConverter,
		StorageService:   data.Store,
		BlockChain:       data.Blkc,
		ShardCoordinator: shardCoordinator,
		Marshalizer:      core.ProtoMarshalizer,
		Uint64Converter:  core.Uint64ByteSliceConverter,
	}
	vmFactory, err := shard.NewVMContainerFactory(economics.MaxGasLimitPerBlock(), gasSchedule, argsHook)
	if err != nil {
		return nil, err
	}

	vmContainer, err := vmFactory.Create()
	if err != nil {
		return nil, err
	}

	interimProcFactory, err := shard.NewIntermediateProcessorsContainerFactory(
		shardCoordinator,
		core.ProtoMarshalizer,
		core.Hasher,
		stateComponents.AddressConverter,
		data.Store,
		data.Datapool,
		economics,
	)
	if err != nil {
		return nil, err
	}

	interimProcContainer, err := interimProcFactory.Create()
	if err != nil {
		return nil, err
	}

	scForwarder, err := interimProcContainer.Get(dataBlock.SmartContractResultBlock)
	if err != nil {
		return nil, err
	}

	receiptTxInterim, err := interimProcContainer.Get(dataBlock.ReceiptBlock)
	if err != nil {
		return nil, err
	}

	badTxInterim, err := interimProcContainer.Get(dataBlock.InvalidBlock)
	if err != nil {
		return nil, err
	}

	txTypeHandler, err := coordinator.NewTxTypeHandler(stateComponents.AddressConverter, shardCoordinator, stateComponents.AccountsAdapter)
	if err != nil {
		return nil, err
	}

	gasHandler, err := preprocess.NewGasComputation(economics)
	if err != nil {
		return nil, err
	}

	txFeeHandler, err := postprocess.NewFeeAccumulator()
	if err != nil {
		return nil, err
	}

	argsNewScProcessor := smartContract.ArgsNewSmartContractProcessor{
		VmContainer:   vmContainer,
		ArgsParser:    argsParser,
		Hasher:        core.Hasher,
		Marshalizer:   core.ProtoMarshalizer,
		AccountsDB:    stateComponents.AccountsAdapter,
		TempAccounts:  vmFactory.BlockChainHookImpl(),
		AdrConv:       stateComponents.AddressConverter,
		Coordinator:   shardCoordinator,
		ScrForwarder:  scForwarder,
		TxFeeHandler:  txFeeHandler,
		EconomicsFee:  economics,
		TxTypeHandler: txTypeHandler,
		GasHandler:    gasHandler,
		GasMap:        gasSchedule,
	}
	scProcessor, err := smartContract.NewSmartContractProcessor(argsNewScProcessor)
	if err != nil {
		return nil, err
	}

	rewardsTxProcessor, err := rewardTransaction.NewRewardTxProcessor(
		stateComponents.AccountsAdapter,
		stateComponents.AddressConverter,
		shardCoordinator,
	)
	if err != nil {
		return nil, err
	}

	transactionProcessor, err := transaction.NewTxProcessor(
		stateComponents.AccountsAdapter,
		core.Hasher,
		stateComponents.AddressConverter,
		core.ProtoMarshalizer,
		shardCoordinator,
		scProcessor,
		txFeeHandler,
		txTypeHandler,
		economics,
		receiptTxInterim,
		badTxInterim,
	)
	if err != nil {
		return nil, errors.New("could not create transaction statisticsProcessor: " + err.Error())
	}

	miniBlocksCompacter, err := preprocess.NewMiniBlocksCompaction(economics, shardCoordinator, gasHandler)
	if err != nil {
		return nil, err
	}

	preProcFactory, err := shard.NewPreProcessorsContainerFactory(
		shardCoordinator,
		data.Store,
		core.ProtoMarshalizer,
		core.Hasher,
		data.Datapool,
		stateComponents.AddressConverter,
		stateComponents.AccountsAdapter,
		requestHandler,
		transactionProcessor,
		scProcessor,
		scProcessor,
		rewardsTxProcessor,
		economics,
		miniBlocksCompacter,
		gasHandler,
		blockTracker,
	)
	if err != nil {
		return nil, err
	}

	preProcContainer, err := preProcFactory.Create()
	if err != nil {
		return nil, err
	}

	txCoordinator, err := coordinator.NewTransactionCoordinator(
		core.Hasher,
		core.ProtoMarshalizer,
		shardCoordinator,
		stateComponents.AccountsAdapter,
		data.Datapool.MiniBlocks(),
		requestHandler,
		preProcContainer,
		interimProcContainer,
		gasHandler,
	)
	if err != nil {
		return nil, err
	}

	txPoolsCleaner, err := poolsCleaner.NewTxsPoolsCleaner(
		stateComponents.AccountsAdapter,
		shardCoordinator,
		data.Datapool,
		stateComponents.AddressConverter,
		economics,
	)
	if err != nil {
		return nil, err
	}

	accountsDb := make(map[state.AccountsDbIdentifier]state.AccountsAdapter)
	accountsDb[state.UserAccountsState] = stateComponents.AccountsAdapter

	argumentsBaseProcessor := block.ArgBaseProcessor{
		AccountsDB:             accountsDb,
		ForkDetector:           forkDetector,
		Hasher:                 core.Hasher,
		Marshalizer:            core.ProtoMarshalizer,
		Store:                  data.Store,
		ShardCoordinator:       shardCoordinator,
		NodesCoordinator:       nodesCoordinator,
		Uint64Converter:        core.Uint64ByteSliceConverter,
		RequestHandler:         requestHandler,
		Core:                   coreServiceContainer,
		BlockChainHook:         vmFactory.BlockChainHookImpl(),
		TxCoordinator:          txCoordinator,
		Rounder:                rounder,
		EpochStartTrigger:      epochStartTrigger,
		HeaderValidator:        headerValidator,
		BootStorer:             bootStorer,
		BlockTracker:           blockTracker,
		DataPool:               data.Datapool,
		FeeHandler:             txFeeHandler,
		BlockChain:             data.Blkc,
		StateCheckpointModulus: stateCheckpointModulus,
	}
	arguments := block.ArgShardProcessor{
		ArgBaseProcessor: argumentsBaseProcessor,
		TxsPoolsCleaner:  txPoolsCleaner,
	}

	blockProcessor, err := block.NewShardProcessor(arguments)
	if err != nil {
		return nil, errors.New("could not create block statisticsProcessor: " + err.Error())
	}

	err = blockProcessor.SetAppStatusHandler(core.StatusHandler)
	if err != nil {
		return nil, err
	}

	return blockProcessor, nil
}

func newMetaBlockProcessor(
	requestHandler process.RequestHandler,
	shardCoordinator sharding.Coordinator,
	nodesCoordinator sharding.NodesCoordinator,
	data *Data,
	core *Core,
	stateComponents *State,
	forkDetector process.ForkDetector,
	coreServiceContainer serviceContainer.Core,
	economicsData *economics.EconomicsData,
	validatorStatisticsProcessor process.ValidatorStatisticsProcessor,
	rounder consensus.Rounder,
	epochStartTrigger epochStart.TriggerHandler,
	bootStorer process.BootStorer,
	headerValidator process.HeaderConstructionValidator,
	blockTracker process.BlockTracker,
	pendingMiniBlocksHandler process.PendingMiniBlocksHandler,
	stateCheckpointModulus uint,
	messageSignVerifier vm.MessageSignVerifier,
	gasSchedule map[string]map[string]uint64,
) (process.BlockProcessor, error) {

	argsHook := hooks.ArgBlockChainHook{
		Accounts:         stateComponents.AccountsAdapter,
		AddrConv:         stateComponents.AddressConverter,
		StorageService:   data.Store,
		BlockChain:       data.Blkc,
		ShardCoordinator: shardCoordinator,
		Marshalizer:      core.ProtoMarshalizer,
		Uint64Converter:  core.Uint64ByteSliceConverter,
	}
	vmFactory, err := metachain.NewVMContainerFactory(argsHook, economicsData, messageSignVerifier, gasSchedule)
	if err != nil {
		return nil, err
	}

	argsParser := vmcommon.NewAtArgumentParser()

	vmContainer, err := vmFactory.Create()
	if err != nil {
		return nil, err
	}

	interimProcFactory, err := metachain.NewIntermediateProcessorsContainerFactory(
		shardCoordinator,
		core.ProtoMarshalizer,
		core.Hasher,
		stateComponents.AddressConverter,
		data.Store,
		data.Datapool,
	)
	if err != nil {
		return nil, err
	}

	interimProcContainer, err := interimProcFactory.Create()
	if err != nil {
		return nil, err
	}

	scForwarder, err := interimProcContainer.Get(dataBlock.SmartContractResultBlock)
	if err != nil {
		return nil, err
	}

	txTypeHandler, err := coordinator.NewTxTypeHandler(stateComponents.AddressConverter, shardCoordinator, stateComponents.AccountsAdapter)
	if err != nil {
		return nil, err
	}

	gasHandler, err := preprocess.NewGasComputation(economicsData)
	if err != nil {
		return nil, err
	}

	txFeeHandler, err := postprocess.NewFeeAccumulator()
	if err != nil {
		return nil, err
	}

	argsNewScProcessor := smartContract.ArgsNewSmartContractProcessor{
		VmContainer:   vmContainer,
		ArgsParser:    argsParser,
		Hasher:        core.Hasher,
		Marshalizer:   core.ProtoMarshalizer,
		AccountsDB:    stateComponents.AccountsAdapter,
		TempAccounts:  vmFactory.BlockChainHookImpl(),
		AdrConv:       stateComponents.AddressConverter,
		Coordinator:   shardCoordinator,
		ScrForwarder:  scForwarder,
		TxFeeHandler:  txFeeHandler,
		EconomicsFee:  economicsData,
		TxTypeHandler: txTypeHandler,
		GasHandler:    gasHandler,
		GasMap:        gasSchedule,
	}
	scProcessor, err := smartContract.NewSmartContractProcessor(argsNewScProcessor)
	if err != nil {
		return nil, err
	}

	transactionProcessor, err := transaction.NewMetaTxProcessor(
		stateComponents.AccountsAdapter,
		stateComponents.AddressConverter,
		shardCoordinator,
		scProcessor,
		txTypeHandler,
		economicsData,
	)
	if err != nil {
		return nil, errors.New("could not create transaction processor: " + err.Error())
	}

	miniBlocksCompacter, err := preprocess.NewMiniBlocksCompaction(economicsData, shardCoordinator, gasHandler)
	if err != nil {
		return nil, err
	}

	preProcFactory, err := metachain.NewPreProcessorsContainerFactory(
		shardCoordinator,
		data.Store,
		core.ProtoMarshalizer,
		core.Hasher,
		data.Datapool,
		stateComponents.AccountsAdapter,
		requestHandler,
		transactionProcessor,
		scProcessor,
		economicsData,
		miniBlocksCompacter,
		gasHandler,
		blockTracker,
	)
	if err != nil {
		return nil, err
	}

	preProcContainer, err := preProcFactory.Create()
	if err != nil {
		return nil, err
	}

	txCoordinator, err := coordinator.NewTransactionCoordinator(
		core.Hasher,
		core.ProtoMarshalizer,
		shardCoordinator,
		stateComponents.AccountsAdapter,
		data.Datapool.MiniBlocks(),
		requestHandler,
		preProcContainer,
		interimProcContainer,
		gasHandler,
	)
	if err != nil {
		return nil, err
	}

	scDataGetter, err := smartContract.NewSCQueryService(vmContainer, economicsData.MaxGasLimitPerBlock())
	if err != nil {
		return nil, err
	}

	argsStaking := scToProtocol.ArgStakingToPeer{
		AdrConv:          stateComponents.BLSAddressConverter,
		Hasher:           core.Hasher,
		ProtoMarshalizer: core.ProtoMarshalizer,
		VmMarshalizer:    core.VmMarshalizer,
		PeerState:        stateComponents.PeerAccounts,
		BaseState:        stateComponents.AccountsAdapter,
		ArgParser:        argsParser,
		CurrTxs:          data.Datapool.CurrentBlockTxs(),
		ScQuery:          scDataGetter,
	}
	smartContractToProtocol, err := scToProtocol.NewStakingToPeer(argsStaking)
	if err != nil {
		return nil, err
	}

	argsEpochStartData := metachainEpochStart.ArgsNewEpochStartData{
		Marshalizer:       core.ProtoMarshalizer,
		Hasher:            core.Hasher,
		Store:             data.Store,
		DataPool:          data.Datapool,
		BlockTracker:      blockTracker,
		ShardCoordinator:  shardCoordinator,
		EpochStartTrigger: epochStartTrigger,
	}
	epochStartDataCreator, err := metachainEpochStart.NewEpochStartData(argsEpochStartData)
	if err != nil {
		return nil, err
	}

	argsEpochEconomics := metachainEpochStart.ArgsNewEpochEconomics{
		Marshalizer:      core.ProtoMarshalizer,
		Store:            data.Store,
		ShardCoordinator: shardCoordinator,
		NodesCoordinator: nodesCoordinator,
		RewardsHandler:   economicsData,
		RoundTime:        rounder,
	}
	epochEconomics, err := metachainEpochStart.NewEndOfEpochEconomicsDataCreator(argsEpochEconomics)
	if err != nil {
		return nil, err
	}

	rewardsStorage := data.Store.GetStorer(dataRetriever.RewardTransactionUnit)
	miniBlockStorage := data.Store.GetStorer(dataRetriever.MiniBlockUnit)
	argsEpochRewards := metachainEpochStart.ArgsNewRewardsCreator{
		ShardCoordinator: shardCoordinator,
		AddrConverter:    stateComponents.AddressConverter,
		RewardsStorage:   rewardsStorage,
		MiniBlockStorage: miniBlockStorage,
		Hasher:           core.Hasher,
		Marshalizer:      core.ProtoMarshalizer,
	}
	epochRewards, err := metachainEpochStart.NewEpochStartRewardsCreator(argsEpochRewards)
	if err != nil {
		return nil, err
	}

	accountsDb := make(map[state.AccountsDbIdentifier]state.AccountsAdapter)
	accountsDb[state.UserAccountsState] = stateComponents.AccountsAdapter
	accountsDb[state.PeerAccountsState] = stateComponents.PeerAccounts

	argumentsBaseProcessor := block.ArgBaseProcessor{
		AccountsDB:                   accountsDb,
		ForkDetector:                 forkDetector,
		Hasher:                       core.Hasher,
		Marshalizer:                  core.ProtoMarshalizer,
		Store:                        data.Store,
		ShardCoordinator:             shardCoordinator,
		NodesCoordinator:             nodesCoordinator,
		Uint64Converter:              core.Uint64ByteSliceConverter,
		RequestHandler:               requestHandler,
		Core:                         coreServiceContainer,
		BlockChainHook:               vmFactory.BlockChainHookImpl(),
		TxCoordinator:                txCoordinator,
		ValidatorStatisticsProcessor: validatorStatisticsProcessor,
		EpochStartTrigger:            epochStartTrigger,
		Rounder:                      rounder,
		HeaderValidator:              headerValidator,
		BootStorer:                   bootStorer,
		BlockTracker:                 blockTracker,
		DataPool:                     data.Datapool,
		FeeHandler:                   txFeeHandler,
		BlockChain:                   data.Blkc,
		StateCheckpointModulus:       stateCheckpointModulus,
	}
	arguments := block.ArgMetaProcessor{
		ArgBaseProcessor:         argumentsBaseProcessor,
		SCDataGetter:             scDataGetter,
		SCToProtocol:             smartContractToProtocol,
		PendingMiniBlocksHandler: pendingMiniBlocksHandler,
		EpochStartDataCreator:    epochStartDataCreator,
		EpochEconomics:           epochEconomics,
		EpochRewardsCreator:      epochRewards,
	}

	metaProcessor, err := block.NewMetaProcessor(arguments)
	if err != nil {
		return nil, errors.New("could not create block processor: " + err.Error())
	}

	err = metaProcessor.SetAppStatusHandler(core.StatusHandler)
	if err != nil {
		return nil, err
	}

	return metaProcessor, nil
}

func newValidatorStatisticsProcessor(
	processComponents *processComponentsFactoryArgs,
) (process.ValidatorStatisticsProcessor, error) {

	storageService := processComponents.data.Store

	var peerDataPool peer.DataPool = processComponents.data.Datapool
	if processComponents.shardCoordinator.SelfId() < processComponents.shardCoordinator.NumberOfShards() {
		peerDataPool = processComponents.data.Datapool
	}

	arguments := peer.ArgValidatorStatisticsProcessor{
		PeerAdapter:         processComponents.state.PeerAccounts,
		AdrConv:             processComponents.state.BLSAddressConverter,
		NodesCoordinator:    processComponents.nodesCoordinator,
		ShardCoordinator:    processComponents.shardCoordinator,
		DataPool:            peerDataPool,
		StorageService:      storageService,
		Marshalizer:         processComponents.coreData.ProtoMarshalizer,
		StakeValue:          processComponents.economicsData.GenesisNodePrice(),
		Rater:               processComponents.rater,
		MaxComputableRounds: processComponents.maxComputableRounds,
		RewardsHandler:      processComponents.economicsData,
		StartEpoch:          processComponents.startEpochNum,
	}

	validatorStatisticsProcessor, err := peer.NewValidatorStatisticsProcessor(arguments)
	if err != nil {
		return nil, err
	}

	return validatorStatisticsProcessor, nil
}

func generateInMemoryAccountsAdapter(
	accountFactory state.AccountFactory,
	hasher hashing.Hasher,
	marshalizer marshal.Marshalizer,
) (state.AccountsAdapter, error) {
	trieStorage, err := trie.NewTrieStorageManagerWithoutPruning(createMemUnit())
	if err != nil {
		return nil, err
	}

	tr, err := trie.NewTrie(trieStorage, marshalizer, hasher)
	if err != nil {
		return nil, err
	}

	adb, err := state.NewAccountsDB(tr, hasher, marshalizer, accountFactory)
	if err != nil {
		return nil, err
	}

	return adb, nil
}

func createMemUnit() storage.Storer {
	cache, err := storageUnit.NewCache(storageUnit.LRUCache, 10, 1)
	if err != nil {
		log.Error("error creating cache for mem unit " + err.Error())
		return nil
	}

	unit, err := storageUnit.NewStorageUnit(cache, memorydb.New())
	if err != nil {
		log.Error("error creating unit " + err.Error())
		return nil
	}

	return unit
}

// GetSigningParams returns a key generator, a private key, and a public key
func GetSigningParams(
	ctx *cli.Context,
	skName string,
	skIndexName string,
	skPemFileName string,
	suite crypto.Suite,
) (keyGen crypto.KeyGenerator, privKey crypto.PrivateKey, pubKey crypto.PublicKey, err error) {

	sk, err := getSk(ctx, skName, skIndexName, skPemFileName)
	if err != nil {
		return nil, nil, nil, err
	}

	keyGen = signing.NewKeyGenerator(suite)

	privKey, err = keyGen.PrivateKeyFromByteArray(sk)
	if err != nil {
		return nil, nil, nil, err
	}

	pubKey = privKey.GeneratePublic()

	return keyGen, privKey, pubKey, err
}

// GetPkEncoded returns the encoded public key
func GetPkEncoded(pubKey crypto.PublicKey) string {
	pk, err := pubKey.ToByteArray()
	if err != nil {
		return err.Error()
	}

	return encodeAddress(pk)
}

func encodeAddress(address []byte) string {
	return hex.EncodeToString(address)
}

func decodeAddress(address string) ([]byte, error) {
	return hex.DecodeString(address)
}

func getSk(
	ctx *cli.Context,
	skName string,
	skIndexName string,
	skPemFileName string,
) ([]byte, error) {

	//if flag is defined, it shall overwrite what was read from pem file
	if ctx.GlobalIsSet(skName) {
		encodedSk := []byte(ctx.GlobalString(skName))
		return decodeAddress(string(encodedSk))
	}

	skIndex := ctx.GlobalInt(skIndexName)
	encodedSk, err := core.LoadSkFromPemFile(skPemFileName, skIndex)
	if err != nil {
		return nil, err
	}

	return decodeAddress(string(encodedSk))
}<|MERGE_RESOLUTION|>--- conflicted
+++ resolved
@@ -1450,11 +1450,10 @@
 	}
 
 	resolversContainerFactoryArgs := resolverscontainer.FactoryArgs{
-<<<<<<< HEAD
 		ShardCoordinator:           shardCoordinator,
 		Messenger:                  network.NetMessenger,
 		Store:                      data.Store,
-		Marshalizer:                core.Marshalizer,
+		Marshalizer:                core.ProtoMarshalizer,
 		DataPools:                  data.Datapool,
 		Uint64ByteSliceConverter:   core.Uint64ByteSliceConverter,
 		DataPacker:                 dataPacker,
@@ -1463,18 +1462,6 @@
 		InputAntifloodHandler:      network.InputAntifloodHandler,
 		OutputAntifloodHandler:     network.OutputAntifloodHandler,
 		NumConcurrentResolvingJobs: numConcurrentResolverJobs,
-=======
-		ShardCoordinator:         shardCoordinator,
-		Messenger:                network.NetMessenger,
-		Store:                    data.Store,
-		Marshalizer:              core.ProtoMarshalizer,
-		DataPools:                data.Datapool,
-		Uint64ByteSliceConverter: core.Uint64ByteSliceConverter,
-		DataPacker:               dataPacker,
-		TriesContainer:           core.TriesContainer,
-		SizeCheckDelta:           sizeCheckDelta,
-		AntifloodHandler:		  network.AntifloodHandler,
->>>>>>> 537cbd75
 	}
 	resolversContainerFactory, err := resolverscontainer.NewShardResolversContainerFactory(resolversContainerFactoryArgs)
 	if err != nil {
@@ -1498,11 +1485,10 @@
 	}
 
 	resolversContainerFactoryArgs := resolverscontainer.FactoryArgs{
-<<<<<<< HEAD
 		ShardCoordinator:           shardCoordinator,
 		Messenger:                  network.NetMessenger,
 		Store:                      data.Store,
-		Marshalizer:                core.Marshalizer,
+		Marshalizer:                core.ProtoMarshalizer,
 		DataPools:                  data.Datapool,
 		Uint64ByteSliceConverter:   core.Uint64ByteSliceConverter,
 		DataPacker:                 dataPacker,
@@ -1511,18 +1497,6 @@
 		InputAntifloodHandler:      network.InputAntifloodHandler,
 		OutputAntifloodHandler:     network.OutputAntifloodHandler,
 		NumConcurrentResolvingJobs: numConcurrentResolverJobs,
-=======
-		ShardCoordinator:         shardCoordinator,
-		Messenger:                network.NetMessenger,
-		Store:                    data.Store,
-		Marshalizer:              core.ProtoMarshalizer,
-		DataPools:                data.Datapool,
-		Uint64ByteSliceConverter: core.Uint64ByteSliceConverter,
-		DataPacker:               dataPacker,
-		TriesContainer:           core.TriesContainer,
-		SizeCheckDelta:           sizeCheckDelta,
-		AntifloodHandler:		  network.AntifloodHandler,
->>>>>>> 537cbd75
 	}
 	resolversContainerFactory, err := resolverscontainer.NewMetaResolversContainerFactory(resolversContainerFactoryArgs)
 	if err != nil {
