--- conflicted
+++ resolved
@@ -204,18 +204,15 @@
 		return nil, errors.New("could not create marshalizer: " + err.Error())
 	}
 
-<<<<<<< HEAD
 	merkleTrie, err := getTrie(
 		args.config.AccountsTrieStorage,
 		args.config.EvictionWaitingList,
 		args.config.TrieSnapshotDB,
 		marshalizer,
 		hasher,
-		args.uniqueID,
-	)
-=======
-	merkleTrie, err := getTrie(args.config.AccountsTrieStorage, marshalizer, hasher, args.pathManager, args.shardId)
->>>>>>> fe59ef85
+		args.pathManager,
+		args.shardId,
+	)
 	if err != nil {
 		return nil, errors.New("error creating trie: " + err.Error())
 	}
@@ -930,12 +927,9 @@
 	pathManager storage.PathManagerHandler,
 	shardId string,
 ) (data.Trie, error) {
-<<<<<<< HEAD
-=======
 
 	dbConfig := storageFactory.GetDBFromConfig(cfg.DB)
 	dbConfig.FilePath = pathManager.PathForStatic(shardId, cfg.DB.FilePath)
->>>>>>> fe59ef85
 	accountsTrieStorage, err := storageUnit.NewStorageUnitFromConf(
 		storageFactory.GetCacherFromConfig(cfg.Cache),
 		dbConfig,
@@ -1108,7 +1102,7 @@
 		return nil, err
 	}
 
-	cacherCfg = getCacherFromConfig(config.TrieNodesDataPool)
+	cacherCfg = storageFactory.GetCacherFromConfig(config.TrieNodesDataPool)
 	trieNodes, err := storageUnit.NewCache(cacherCfg.Type, cacherCfg.Size, cacherCfg.Shards)
 	if err != nil {
 		log.Info("error creating trieNodes")
@@ -1159,7 +1153,7 @@
 		return nil, err
 	}
 
-	cacherCfg = getCacherFromConfig(config.TrieNodesDataPool)
+	cacherCfg = storageFactory.GetCacherFromConfig(config.TrieNodesDataPool)
 	trieNodes, err := storageUnit.NewCache(cacherCfg.Type, cacherCfg.Size, cacherCfg.Shards)
 	if err != nil {
 		log.Info("error creating trieNodes")
