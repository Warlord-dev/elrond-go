--- conflicted
+++ resolved
@@ -1026,19 +1026,12 @@
 }
 
 func createDataPoolFromConfig(args *dataComponentsFactoryArgs) (dataRetriever.PoolsHolder, error) {
-	log.Debug("creatingDataPool from mainConfig")
-
-<<<<<<< HEAD
+	log.Debug("creatingDataPool from config")
+
 	mainConfig := args.config
 
 	txPool, err := txpoolFactory.CreateTxPool(txpool.ArgShardedTxPool{
 		Config:         storageFactory.GetCacherFromConfig(mainConfig.TxDataPool),
-=======
-	configs := args.config
-
-	txPool, err := txpoolFactory.CreateTxPool(txpool.ArgShardedTxPool{
-		Config:         storageFactory.GetCacherFromConfig(configs.TxDataPool),
->>>>>>> d80beef9
 		MinGasPrice:    args.economicsData.MinGasPrice(),
 		NumberOfShards: args.shardCoordinator.NumberOfShards(),
 	})
@@ -1047,63 +1040,39 @@
 		return nil, err
 	}
 
-<<<<<<< HEAD
 	uTxPool, err := shardedData.NewShardedData(storageFactory.GetCacherFromConfig(mainConfig.UnsignedTransactionDataPool))
-=======
-	uTxPool, err := shardedData.NewShardedData(storageFactory.GetCacherFromConfig(configs.UnsignedTransactionDataPool))
->>>>>>> d80beef9
 	if err != nil {
 		log.Error("error creating smart contract result pool")
 		return nil, err
 	}
 
-<<<<<<< HEAD
 	rewardTxPool, err := shardedData.NewShardedData(storageFactory.GetCacherFromConfig(mainConfig.RewardTransactionDataPool))
-=======
-	rewardTxPool, err := shardedData.NewShardedData(storageFactory.GetCacherFromConfig(configs.RewardTransactionDataPool))
->>>>>>> d80beef9
 	if err != nil {
 		log.Error("error creating reward transaction pool")
 		return nil, err
 	}
 
-<<<<<<< HEAD
 	hdrPool, err := headersCache.NewHeadersPool(mainConfig.HeadersPoolConfig)
-=======
-	hdrPool, err := headersCache.NewHeadersPool(configs.HeadersPoolConfig)
->>>>>>> d80beef9
 	if err != nil {
 		log.Error("error creating headers pool")
 		return nil, err
 	}
 
-<<<<<<< HEAD
 	cacherCfg := storageFactory.GetCacherFromConfig(mainConfig.TxBlockBodyDataPool)
-=======
-	cacherCfg := storageFactory.GetCacherFromConfig(configs.TxBlockBodyDataPool)
->>>>>>> d80beef9
 	txBlockBody, err := storageUnit.NewCache(cacherCfg.Type, cacherCfg.Size, cacherCfg.Shards)
 	if err != nil {
 		log.Error("error creating txBlockBody")
 		return nil, err
 	}
 
-<<<<<<< HEAD
 	cacherCfg = storageFactory.GetCacherFromConfig(mainConfig.PeerBlockBodyDataPool)
-=======
-	cacherCfg = storageFactory.GetCacherFromConfig(configs.PeerBlockBodyDataPool)
->>>>>>> d80beef9
 	peerChangeBlockBody, err := storageUnit.NewCache(cacherCfg.Type, cacherCfg.Size, cacherCfg.Shards)
 	if err != nil {
 		log.Error("error creating peerChangeBlockBody")
 		return nil, err
 	}
 
-<<<<<<< HEAD
 	cacherCfg = storageFactory.GetCacherFromConfig(mainConfig.TrieNodesDataPool)
-=======
-	cacherCfg = storageFactory.GetCacherFromConfig(configs.TrieNodesDataPool)
->>>>>>> d80beef9
 	trieNodes, err := storageUnit.NewCache(cacherCfg.Type, cacherCfg.Size, cacherCfg.Shards)
 	if err != nil {
 		log.Info("error creating trieNodes")
