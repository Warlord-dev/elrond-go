--- conflicted
+++ resolved
@@ -1297,11 +1297,7 @@
 		crypto.MultiSigner,
 		data.Datapool,
 		state.AddressConverter,
-<<<<<<< HEAD
 		corePackage.MaxTxNonceDeltaAllowed,
-=======
-		core.MaxTxNonceDeltaAllowed,
->>>>>>> 573a16eb
 		economics,
 		headerBlackList,
 		headerSigVerifier,
@@ -1348,11 +1344,7 @@
 		crypto.SingleSigner,
 		crypto.TxSignKeyGen,
 		crypto.BlockSignKeyGen,
-<<<<<<< HEAD
 		corePackage.MaxTxNonceDeltaAllowed,
-=======
-		core.MaxTxNonceDeltaAllowed,
->>>>>>> 573a16eb
 		economics,
 		headerBlackList,
 		headerSigVerifier,
