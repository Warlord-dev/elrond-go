package factory

import (
	"context"
	"crypto/ecdsa"
	"crypto/rand"
	"encoding/hex"
	"errors"
	"io"
	"math/big"
	"path/filepath"
	"time"

	"github.com/ElrondNetwork/elrond-go/config"
	"github.com/ElrondNetwork/elrond-go/consensus"
	"github.com/ElrondNetwork/elrond-go/consensus/round"
	"github.com/ElrondNetwork/elrond-go/core"
	"github.com/ElrondNetwork/elrond-go/core/genesis"
	"github.com/ElrondNetwork/elrond-go/core/partitioning"
	"github.com/ElrondNetwork/elrond-go/core/serviceContainer"
	"github.com/ElrondNetwork/elrond-go/core/statistics/softwareVersion"
	factorySoftawareVersion "github.com/ElrondNetwork/elrond-go/core/statistics/softwareVersion/factory"
	"github.com/ElrondNetwork/elrond-go/crypto"
	"github.com/ElrondNetwork/elrond-go/crypto/signing"
	"github.com/ElrondNetwork/elrond-go/crypto/signing/kyber"
	blsMultiSig "github.com/ElrondNetwork/elrond-go/crypto/signing/kyber/multisig"
	"github.com/ElrondNetwork/elrond-go/crypto/signing/kyber/singlesig"
	"github.com/ElrondNetwork/elrond-go/crypto/signing/multisig"
	"github.com/ElrondNetwork/elrond-go/data"
	"github.com/ElrondNetwork/elrond-go/data/address"
	dataBlock "github.com/ElrondNetwork/elrond-go/data/block"
	"github.com/ElrondNetwork/elrond-go/data/blockchain"
	"github.com/ElrondNetwork/elrond-go/data/state"
	"github.com/ElrondNetwork/elrond-go/data/state/addressConverters"
	factoryState "github.com/ElrondNetwork/elrond-go/data/state/factory"
	"github.com/ElrondNetwork/elrond-go/data/trie"
	"github.com/ElrondNetwork/elrond-go/data/typeConverters"
	"github.com/ElrondNetwork/elrond-go/data/typeConverters/uint64ByteSlice"
	"github.com/ElrondNetwork/elrond-go/dataRetriever"
	"github.com/ElrondNetwork/elrond-go/dataRetriever/dataPool"
	"github.com/ElrondNetwork/elrond-go/dataRetriever/factory/containers"
	metafactoryDataRetriever "github.com/ElrondNetwork/elrond-go/dataRetriever/factory/metachain"
	shardfactoryDataRetriever "github.com/ElrondNetwork/elrond-go/dataRetriever/factory/shard"
	"github.com/ElrondNetwork/elrond-go/dataRetriever/requestHandlers"
	"github.com/ElrondNetwork/elrond-go/dataRetriever/shardedData"
	"github.com/ElrondNetwork/elrond-go/hashing"
	"github.com/ElrondNetwork/elrond-go/hashing/blake2b"
	"github.com/ElrondNetwork/elrond-go/hashing/sha256"
	"github.com/ElrondNetwork/elrond-go/logger"
	"github.com/ElrondNetwork/elrond-go/marshal"
	"github.com/ElrondNetwork/elrond-go/ntp"
	"github.com/ElrondNetwork/elrond-go/p2p"
	"github.com/ElrondNetwork/elrond-go/p2p/libp2p"
	factoryP2P "github.com/ElrondNetwork/elrond-go/p2p/libp2p/factory"
	"github.com/ElrondNetwork/elrond-go/p2p/loadBalancer"
	"github.com/ElrondNetwork/elrond-go/process"
	"github.com/ElrondNetwork/elrond-go/process/block"
	"github.com/ElrondNetwork/elrond-go/process/block/bootstrapStorage"
	"github.com/ElrondNetwork/elrond-go/process/block/poolsCleaner"
	"github.com/ElrondNetwork/elrond-go/process/block/preprocess"
	"github.com/ElrondNetwork/elrond-go/process/coordinator"
	"github.com/ElrondNetwork/elrond-go/process/economics"
	"github.com/ElrondNetwork/elrond-go/process/factory"
	"github.com/ElrondNetwork/elrond-go/process/factory/metachain"
	"github.com/ElrondNetwork/elrond-go/process/factory/shard"
	"github.com/ElrondNetwork/elrond-go/process/peer"
	"github.com/ElrondNetwork/elrond-go/process/rewardTransaction"
	"github.com/ElrondNetwork/elrond-go/process/scToProtocol"
	"github.com/ElrondNetwork/elrond-go/process/smartContract"
	"github.com/ElrondNetwork/elrond-go/process/smartContract/hooks"
	processSync "github.com/ElrondNetwork/elrond-go/process/sync"
	"github.com/ElrondNetwork/elrond-go/process/track"
	"github.com/ElrondNetwork/elrond-go/process/transaction"
	"github.com/ElrondNetwork/elrond-go/sharding"
	"github.com/ElrondNetwork/elrond-go/statusHandler"
	factoryViews "github.com/ElrondNetwork/elrond-go/statusHandler/factory"
	"github.com/ElrondNetwork/elrond-go/statusHandler/view"
	"github.com/ElrondNetwork/elrond-go/storage"
	"github.com/ElrondNetwork/elrond-go/storage/memorydb"
	"github.com/ElrondNetwork/elrond-go/storage/storageUnit"
	"github.com/ElrondNetwork/elrond-go/storage/timecache"
	"github.com/btcsuite/btcd/btcec"
	libp2pCrypto "github.com/libp2p/go-libp2p-core/crypto"
	"github.com/urfave/cli"
)

const (
	// BlsHashSize specifies the hash size for using bls scheme
	BlsHashSize = 16

	// BlsConsensusType specifies te signature scheme used in the consensus
	BlsConsensusType = "bls"

	// BnConsensusType specifies te signature scheme used in the consensus
	BnConsensusType = "bn"

	// MaxTxsToRequest specifies the maximum number of txs to request
	MaxTxsToRequest = 100
)

//TODO remove this
var log = logger.GetOrCreate("main")

// MaxTxNonceDeltaAllowed specifies the maximum difference between an account's nonce and a received transaction's nonce
// in order to mark the transaction as valid.
const MaxTxNonceDeltaAllowed = 15000

// ErrCreateForkDetector signals that a fork detector could not be created
//TODO: Extract all others error messages from this file in some defined errors
var ErrCreateForkDetector = errors.New("could not create fork detector")

// timeSpanForBadHeaders is the expiry time for an added block header hash
var timeSpanForBadHeaders = time.Minute * 2

// Network struct holds the network components of the Elrond protocol
type Network struct {
	NetMessenger p2p.Messenger
}

// Core struct holds the core components of the Elrond protocol
type Core struct {
	Hasher                   hashing.Hasher
	Marshalizer              marshal.Marshalizer
	Trie                     data.Trie
	Uint64ByteSliceConverter typeConverters.Uint64ByteSliceConverter
	StatusHandler            core.AppStatusHandler
}

// State struct holds the state components of the Elrond protocol
type State struct {
	AddressConverter  state.AddressConverter
	PeerAccounts      state.AccountsAdapter
	AccountsAdapter   state.AccountsAdapter
	InBalanceForShard map[string]*big.Int
}

// Data struct holds the data components of the Elrond protocol
type Data struct {
	Blkc         data.ChainHandler
	Store        dataRetriever.StorageService
	Datapool     dataRetriever.PoolsHolder
	MetaDatapool dataRetriever.MetaPoolsHolder
}

// Crypto struct holds the crypto components of the Elrond protocol
type Crypto struct {
	TxSingleSigner  crypto.SingleSigner
	SingleSigner    crypto.SingleSigner
	MultiSigner     crypto.MultiSigner
	BlockSignKeyGen crypto.KeyGenerator
	TxSignKeyGen    crypto.KeyGenerator
	TxSignPrivKey   crypto.PrivateKey
	TxSignPubKey    crypto.PublicKey
	InitialPubKeys  map[uint32][]string
}

// Process struct holds the process components of the Elrond protocol
type Process struct {
	InterceptorsContainer process.InterceptorsContainer
	ResolversFinder       dataRetriever.ResolversFinder
	Rounder               consensus.Rounder
	ForkDetector          process.ForkDetector
	BlockProcessor        process.BlockProcessor
	BlackListHandler      process.BlackListHandler
	BootStorer            process.BootStorer
}

type coreComponentsFactoryArgs struct {
	config   *config.Config
	uniqueID string
}

// NewCoreComponentsFactoryArgs initializes the arguments necessary for creating the core components
func NewCoreComponentsFactoryArgs(config *config.Config, uniqueID string) *coreComponentsFactoryArgs {
	return &coreComponentsFactoryArgs{
		config:   config,
		uniqueID: uniqueID,
	}
}

// CoreComponentsFactory creates the core components
func CoreComponentsFactory(args *coreComponentsFactoryArgs) (*Core, error) {
	hasher, err := getHasherFromConfig(args.config)
	if err != nil {
		return nil, errors.New("could not create hasher: " + err.Error())
	}

	marshalizer, err := getMarshalizerFromConfig(args.config)
	if err != nil {
		return nil, errors.New("could not create marshalizer: " + err.Error())
	}

	merkleTrie, err := getTrie(args.config.AccountsTrieStorage, marshalizer, hasher, args.uniqueID)
	if err != nil {
		return nil, errors.New("error creating trie: " + err.Error())
	}
	uint64ByteSliceConverter := uint64ByteSlice.NewBigEndianConverter()

	return &Core{
		Hasher:                   hasher,
		Marshalizer:              marshalizer,
		Trie:                     merkleTrie,
		Uint64ByteSliceConverter: uint64ByteSliceConverter,
		StatusHandler:            statusHandler.NewNilStatusHandler(),
	}, nil
}

type stateComponentsFactoryArgs struct {
	config           *config.Config
	genesisConfig    *sharding.Genesis
	shardCoordinator sharding.Coordinator
	core             *Core
	uniqueID         string
}

// NewStateComponentsFactoryArgs initializes the arguments necessary for creating the state components
func NewStateComponentsFactoryArgs(
	config *config.Config,
	genesisConfig *sharding.Genesis,
	shardCoordinator sharding.Coordinator,
	core *Core,
	uniqueID string,
) *stateComponentsFactoryArgs {
	return &stateComponentsFactoryArgs{
		config:           config,
		genesisConfig:    genesisConfig,
		shardCoordinator: shardCoordinator,
		core:             core,
		uniqueID:         uniqueID,
	}
}

// StateComponentsFactory creates the state components
func StateComponentsFactory(args *stateComponentsFactoryArgs) (*State, error) {
	addressConverter, err := addressConverters.NewPlainAddressConverter(
		args.config.Address.Length,
		args.config.Address.Prefix,
	)

	if err != nil {
		return nil, errors.New("could not create address converter: " + err.Error())
	}

	accountFactory, err := factoryState.NewAccountFactoryCreator(factoryState.UserAccount)
	if err != nil {
		return nil, errors.New("could not create account factory: " + err.Error())
	}

	accountsAdapter, err := state.NewAccountsDB(args.core.Trie, args.core.Hasher, args.core.Marshalizer, accountFactory)
	if err != nil {
		return nil, errors.New("could not create accounts adapter: " + err.Error())
	}

	inBalanceForShard, err := args.genesisConfig.InitialNodesBalances(args.shardCoordinator, addressConverter)
	if err != nil {
		return nil, errors.New("initial balances could not be processed " + err.Error())
	}

	peerAccountsTrie, err := getTrie(
		args.config.PeerAccountsTrieStorage,
		args.core.Marshalizer,
		args.core.Hasher,
		args.uniqueID,
	)
	if err != nil {
		return nil, err
	}

	accountFactory, err = factoryState.NewAccountFactoryCreator(factoryState.ValidatorAccount)
	if err != nil {
		return nil, errors.New("could not create peer account factory: " + err.Error())
	}

	peerAdapter, err := state.NewPeerAccountsDB(peerAccountsTrie, args.core.Hasher, args.core.Marshalizer, accountFactory)
	if err != nil {
		return nil, err
	}

	return &State{
		PeerAccounts:      peerAdapter,
		AddressConverter:  addressConverter,
		AccountsAdapter:   accountsAdapter,
		InBalanceForShard: inBalanceForShard,
	}, nil
}

type dataComponentsFactoryArgs struct {
	config           *config.Config
	shardCoordinator sharding.Coordinator
	core             *Core
	uniqueID         string
}

// NewDataComponentsFactoryArgs initializes the arguments necessary for creating the data components
func NewDataComponentsFactoryArgs(
	config *config.Config,
	shardCoordinator sharding.Coordinator,
	core *Core,
	uniqueID string,
) *dataComponentsFactoryArgs {
	return &dataComponentsFactoryArgs{
		config:           config,
		shardCoordinator: shardCoordinator,
		core:             core,
		uniqueID:         uniqueID,
	}
}

// DataComponentsFactory creates the data components
func DataComponentsFactory(args *dataComponentsFactoryArgs) (*Data, error) {
	var datapool dataRetriever.PoolsHolder
	var metaDatapool dataRetriever.MetaPoolsHolder
	blkc, err := createBlockChainFromConfig(args.config, args.shardCoordinator, args.core.StatusHandler)
	if err != nil {
		return nil, errors.New("could not create block chain: " + err.Error())
	}

	store, err := createDataStoreFromConfig(args.config, args.shardCoordinator, args.uniqueID)
	if err != nil {
		return nil, errors.New("could not create local data store: " + err.Error())
	}

	if args.shardCoordinator.SelfId() < args.shardCoordinator.NumberOfShards() {
		datapool, err = createShardDataPoolFromConfig(args.config, args.core.Uint64ByteSliceConverter)
		if err != nil {
			return nil, errors.New("could not create shard data pools: " + err.Error())
		}
	}
	if args.shardCoordinator.SelfId() == sharding.MetachainShardId {
		metaDatapool, err = createMetaDataPoolFromConfig(args.config, args.core.Uint64ByteSliceConverter)
		if err != nil {
			return nil, errors.New("could not create shard data pools: " + err.Error())
		}
	}
	if datapool == nil && metaDatapool == nil {
		return nil, errors.New("could not create data pools: ")
	}

	return &Data{
		Blkc:         blkc,
		Store:        store,
		Datapool:     datapool,
		MetaDatapool: metaDatapool,
	}, nil
}

type cryptoComponentsFactoryArgs struct {
	ctx                          *cli.Context
	config                       *config.Config
	nodesConfig                  *sharding.NodesSetup
	shardCoordinator             sharding.Coordinator
	keyGen                       crypto.KeyGenerator
	privKey                      crypto.PrivateKey
	log                          logger.Logger
	initialBalancesSkPemFileName string
	txSignSkName                 string
	txSignSkIndexName            string
}

// NewCryptoComponentsFactoryArgs initializes the arguments necessary for creating the crypto components
func NewCryptoComponentsFactoryArgs(
	ctx *cli.Context,
	config *config.Config,
	nodesConfig *sharding.NodesSetup,
	shardCoordinator sharding.Coordinator,
	keyGen crypto.KeyGenerator,
	privKey crypto.PrivateKey,
	log logger.Logger,
	initialBalancesSkPemFileName string,
	txSignSkName string,
	txSignSkIndexName string,
) *cryptoComponentsFactoryArgs {
	return &cryptoComponentsFactoryArgs{
		ctx:                          ctx,
		config:                       config,
		nodesConfig:                  nodesConfig,
		shardCoordinator:             shardCoordinator,
		keyGen:                       keyGen,
		privKey:                      privKey,
		log:                          log,
		initialBalancesSkPemFileName: initialBalancesSkPemFileName,
		txSignSkName:                 txSignSkName,
		txSignSkIndexName:            txSignSkIndexName,
	}
}

// CryptoComponentsFactory creates the crypto components
func CryptoComponentsFactory(args *cryptoComponentsFactoryArgs) (*Crypto, error) {
	initialPubKeys := args.nodesConfig.InitialNodesPubKeys()
	txSingleSigner := &singlesig.SchnorrSigner{}
	singleSigner, err := createSingleSigner(args.config)
	if err != nil {
		return nil, errors.New("could not create singleSigner: " + err.Error())
	}

	multisigHasher, err := getMultisigHasherFromConfig(args.config)
	if err != nil {
		return nil, errors.New("could not create multisig hasher: " + err.Error())
	}

	currentShardNodesPubKeys, err := args.nodesConfig.InitialNodesPubKeysForShard(args.shardCoordinator.SelfId())
	if err != nil {
		return nil, errors.New("could not start creation of multiSigner: " + err.Error())
	}

	multiSigner, err := createMultiSigner(args.config, multisigHasher, currentShardNodesPubKeys, args.privKey, args.keyGen)
	if err != nil {
		return nil, err
	}

	initialBalancesSkPemFileName := args.ctx.GlobalString(args.initialBalancesSkPemFileName)
	txSignKeyGen, txSignPrivKey, txSignPubKey, err := GetSigningParams(
		args.ctx,
		args.txSignSkName,
		args.txSignSkIndexName,
		initialBalancesSkPemFileName,
		kyber.NewBlakeSHA256Ed25519())
	if err != nil {
		return nil, err
	}
	args.log.Debug("starting with", "tx sign pubkey", GetPkEncoded(txSignPubKey))

	return &Crypto{
		TxSingleSigner:  txSingleSigner,
		SingleSigner:    singleSigner,
		MultiSigner:     multiSigner,
		BlockSignKeyGen: args.keyGen,
		TxSignKeyGen:    txSignKeyGen,
		TxSignPrivKey:   txSignPrivKey,
		TxSignPubKey:    txSignPubKey,
		InitialPubKeys:  initialPubKeys,
	}, nil
}

// NetworkComponentsFactory creates the network components
func NetworkComponentsFactory(p2pConfig *config.P2PConfig, log logger.Logger, core *Core) (*Network, error) {
	var randReader io.Reader
	if p2pConfig.Node.Seed != "" {
		randReader = NewSeedRandReader(core.Hasher.Compute(p2pConfig.Node.Seed))
	} else {
		randReader = rand.Reader
	}

	netMessenger, err := createNetMessenger(p2pConfig, log, randReader)
	if err != nil {
		return nil, err
	}

	return &Network{
		NetMessenger: netMessenger,
	}, nil
}

type processComponentsFactoryArgs struct {
	coreComponents        *coreComponentsFactoryArgs
	genesisConfig         *sharding.Genesis
	economicsData         *economics.EconomicsData
	nodesConfig           *sharding.NodesSetup
	gasSchedule           map[string]map[string]uint64
	syncer                ntp.SyncTimer
	shardCoordinator      sharding.Coordinator
	nodesCoordinator      sharding.NodesCoordinator
	data                  *Data
	core                  *Core
	crypto                *Crypto
	state                 *State
	network               *Network
	coreServiceContainer  serviceContainer.Core
	requestedItemsHandler dataRetriever.RequestedItemsHandler
}

// NewProcessComponentsFactoryArgs initializes the arguments necessary for creating the process components
func NewProcessComponentsFactoryArgs(
	coreComponents *coreComponentsFactoryArgs,
	genesisConfig *sharding.Genesis,
	economicsData *economics.EconomicsData,
	nodesConfig *sharding.NodesSetup,
	gasSchedule map[string]map[string]uint64,
	syncer ntp.SyncTimer,
	shardCoordinator sharding.Coordinator,
	nodesCoordinator sharding.NodesCoordinator,
	data *Data,
	core *Core,
	crypto *Crypto,
	state *State,
	network *Network,
	coreServiceContainer serviceContainer.Core,
	requestedItemsHandler dataRetriever.RequestedItemsHandler,
) *processComponentsFactoryArgs {
	return &processComponentsFactoryArgs{
		coreComponents:        coreComponents,
		genesisConfig:         genesisConfig,
		economicsData:         economicsData,
		nodesConfig:           nodesConfig,
		gasSchedule:           gasSchedule,
		syncer:                syncer,
		shardCoordinator:      shardCoordinator,
		nodesCoordinator:      nodesCoordinator,
		data:                  data,
		core:                  core,
		crypto:                crypto,
		state:                 state,
		network:               network,
		coreServiceContainer:  coreServiceContainer,
		requestedItemsHandler: requestedItemsHandler,
	}
}

// ProcessComponentsFactory creates the process components
func ProcessComponentsFactory(args *processComponentsFactoryArgs) (*Process, error) {
	interceptorContainerFactory, resolversContainerFactory, blackListHandler, err := newInterceptorAndResolverContainerFactory(
		args.shardCoordinator,
		args.nodesCoordinator,
		args.data, args.core,
		args.crypto,
		args.state,
		args.network,
		args.economicsData,
	)
	if err != nil {
		return nil, err
	}

	//TODO refactor all these factory calls
	interceptorsContainer, err := interceptorContainerFactory.Create()
	if err != nil {
		return nil, err
	}

	resolversContainer, err := resolversContainerFactory.Create()
	if err != nil {
		return nil, err
	}

	resolversFinder, err := containers.NewResolversFinder(resolversContainer, args.shardCoordinator)
	if err != nil {
		return nil, err
	}

	rounder, err := round.NewRound(
		time.Unix(args.nodesConfig.StartTime, 0),
		args.syncer.CurrentTime(),
		time.Millisecond*time.Duration(args.nodesConfig.RoundDuration),
		args.syncer)
	if err != nil {
		return nil, err
	}

<<<<<<< HEAD
	blockTracker, err := track.NewBlockTrack(rounder)
	if err != nil {
		return nil, err
	}

	forkDetector, err := newForkDetector(rounder, args.shardCoordinator, blackListHandler, blockTracker)
=======
	forkDetector, err := newForkDetector(rounder, args.shardCoordinator, blackListHandler, args.nodesConfig.StartTime)
>>>>>>> 2702d950
	if err != nil {
		return nil, err
	}

	validatorStatisticsProcessor, err := newValidatorStatisticsProcessor(args)
	if err != nil {
		return nil, err
	}

	validatorStatsRootHash, err := validatorStatisticsProcessor.RootHash()
	if err != nil {
		return nil, err
	}

	log.Trace("Validator stats created", "validatorStatsRootHash", validatorStatsRootHash)

	genesisBlocks, err := generateGenesisHeadersAndApplyInitialBalances(
		args.core,
		args.state,
		args.data,
		args.shardCoordinator,
		args.nodesConfig,
		args.genesisConfig,
		args.economicsData,
	)
	if err != nil {
		return nil, err
	}

	err = prepareGenesisBlock(args, genesisBlocks)
	if err != nil {
		return nil, err
	}

	bootStr := args.data.Store.GetStorer(dataRetriever.BootstrapUnit)
	bootStorer, err := bootstrapStorage.NewBootstrapStorer(args.core.Marshalizer, bootStr)
	if err != nil {
		return nil, err
	}

	blockProcessor, err := newBlockProcessor(
		args,
		resolversFinder,
		forkDetector,
		genesisBlocks,
		rounder,
		bootStorer,
<<<<<<< HEAD
		blockTracker,
=======
		validatorStatisticsProcessor,
>>>>>>> 2702d950
	)
	if err != nil {
		return nil, err
	}

	return &Process{
		InterceptorsContainer: interceptorsContainer,
		ResolversFinder:       resolversFinder,
		Rounder:               rounder,
		ForkDetector:          forkDetector,
		BlockProcessor:        blockProcessor,
		BlackListHandler:      blackListHandler,
		BootStorer:            bootStorer,
	}, nil
}

func prepareGenesisBlock(args *processComponentsFactoryArgs, genesisBlocks map[uint32]data.HeaderHandler) error {
	genesisBlock, ok := genesisBlocks[args.shardCoordinator.SelfId()]
	if !ok {
		return errors.New("genesis block does not exists")
	}

	genesisBlockHash, err := core.CalculateHash(args.core.Marshalizer, args.core.Hasher, genesisBlock)
	if err != nil {
		return err
	}

	err = args.data.Blkc.SetGenesisHeader(genesisBlock)
	if err != nil {
		return err
	}

	args.data.Blkc.SetGenesisHeaderHash(genesisBlockHash)

	marshalizedBlock, err := args.core.Marshalizer.Marshal(genesisBlock)
	if err != nil {
		return err
	}

	if args.shardCoordinator.SelfId() == sharding.MetachainShardId {
		errNotCritical := args.data.Store.Put(dataRetriever.MetaBlockUnit, genesisBlockHash, marshalizedBlock)
		if errNotCritical != nil {
			log.Error("error storing genesis metablock", "error", errNotCritical.Error())
		}
	} else {
		errNotCritical := args.data.Store.Put(dataRetriever.BlockHeaderUnit, genesisBlockHash, marshalizedBlock)
		if errNotCritical != nil {
			log.Error("error storing genesis shardblock", "error", errNotCritical.Error())
		}
	}

	return nil
}

type seedRandReader struct {
	index int
	seed  []byte
}

// NewSeedRandReader will return a new instance of a seed-based reader
func NewSeedRandReader(seed []byte) *seedRandReader {
	return &seedRandReader{seed: seed, index: 0}
}

func (srr *seedRandReader) Read(p []byte) (n int, err error) {
	if srr.seed == nil {
		return 0, errors.New("nil seed")
	}
	if len(srr.seed) == 0 {
		return 0, errors.New("empty seed")
	}
	if p == nil {
		return 0, errors.New("nil buffer")
	}
	if len(p) == 0 {
		return 0, errors.New("empty buffer")
	}

	for i := 0; i < len(p); i++ {
		p[i] = srr.seed[srr.index]

		srr.index++
		srr.index = srr.index % len(srr.seed)
	}

	return len(p), nil
}

// CreateStatusHandlerPresenter will return an instance of PresenterStatusHandler
func CreateStatusHandlerPresenter() view.Presenter {
	presenterStatusHandlerFactory := factoryViews.NewPresenterFactory()

	return presenterStatusHandlerFactory.Create()
}

// CreateViews will start an termui console  and will return an object if cannot create and start termuiConsole
func CreateViews(presenter view.Presenter) ([]factoryViews.Viewer, error) {
	viewsFactory, err := factoryViews.NewViewsFactory(presenter)
	if err != nil {
		return nil, err
	}

	views, err := viewsFactory.Create()
	if err != nil {
		return nil, err
	}

	for _, v := range views {
		err = v.Start()
		if err != nil {
			return nil, err
		}
	}

	return views, nil
}

// CreateSoftwareVersionChecker will create a new software version checker and will start check if a new software version
// is available
func CreateSoftwareVersionChecker(statusHandler core.AppStatusHandler) (*softwareVersion.SoftwareVersionChecker, error) {
	softwareVersionCheckerFactory, err := factorySoftawareVersion.NewSoftwareVersionFactory(statusHandler)
	if err != nil {
		return nil, err
	}

	softwareVersionChecker, err := softwareVersionCheckerFactory.Create()
	if err != nil {
		return nil, err
	}

	return softwareVersionChecker, nil
}

func getHasherFromConfig(cfg *config.Config) (hashing.Hasher, error) {
	switch cfg.Hasher.Type {
	case "sha256":
		return sha256.Sha256{}, nil
	case "blake2b":
		return blake2b.Blake2b{}, nil
	}

	return nil, errors.New("no hasher provided in config file")
}

func getMarshalizerFromConfig(cfg *config.Config) (marshal.Marshalizer, error) {
	switch cfg.Marshalizer.Type {
	case "json":
		return &marshal.JsonMarshalizer{}, nil
	}

	return nil, errors.New("no marshalizer provided in config file")
}

func getTrie(
	cfg config.StorageConfig,
	marshalizer marshal.Marshalizer,
	hasher hashing.Hasher,
	uniqueID string,
) (data.Trie, error) {

	accountsTrieStorage, err := storageUnit.NewStorageUnitFromConf(
		getCacherFromConfig(cfg.Cache),
		getDBFromConfig(cfg.DB, uniqueID),
		getBloomFromConfig(cfg.Bloom),
	)
	if err != nil {
		return nil, errors.New("error creating accountsTrieStorage: " + err.Error())
	}

	return trie.NewTrie(accountsTrieStorage, marshalizer, hasher)
}

func createBlockChainFromConfig(config *config.Config, coordinator sharding.Coordinator, ash core.AppStatusHandler) (data.ChainHandler, error) {
	badBlockCache, err := storageUnit.NewCache(
		storageUnit.CacheType(config.BadBlocksCache.Type),
		config.BadBlocksCache.Size,
		config.BadBlocksCache.Shards)
	if err != nil {
		return nil, err
	}

	if coordinator == nil {
		return nil, state.ErrNilShardCoordinator
	}

	if coordinator.SelfId() < coordinator.NumberOfShards() {
		blockChain, err := blockchain.NewBlockChain(badBlockCache)
		if err != nil {
			return nil, err
		}

		err = blockChain.SetAppStatusHandler(ash)
		if err != nil {
			return nil, err
		}

		return blockChain, nil
	}
	if coordinator.SelfId() == sharding.MetachainShardId {
		blockChain, err := blockchain.NewMetaChain(badBlockCache)
		if err != nil {
			return nil, err
		}

		err = blockChain.SetAppStatusHandler(ash)
		if err != nil {
			return nil, err
		}

		return blockChain, nil
	}
	return nil, errors.New("can not create blockchain")
}

func createDataStoreFromConfig(
	config *config.Config,
	shardCoordinator sharding.Coordinator,
	uniqueID string,
) (dataRetriever.StorageService, error) {
	if shardCoordinator.SelfId() < shardCoordinator.NumberOfShards() {
		return createShardDataStoreFromConfig(config, shardCoordinator, uniqueID)
	}
	if shardCoordinator.SelfId() == sharding.MetachainShardId {
		return createMetaChainDataStoreFromConfig(config, shardCoordinator, uniqueID)
	}
	return nil, errors.New("can not create data store")
}

func createShardDataStoreFromConfig(
	config *config.Config,
	shardCoordinator sharding.Coordinator,
	uniqueID string,
) (dataRetriever.StorageService, error) {

	var headerUnit *storageUnit.Unit
	var peerBlockUnit *storageUnit.Unit
	var miniBlockUnit *storageUnit.Unit
	var txUnit *storageUnit.Unit
	var metachainHeaderUnit *storageUnit.Unit
	var unsignedTxUnit *storageUnit.Unit
	var rewardTxUnit *storageUnit.Unit
	var metaHdrHashNonceUnit *storageUnit.Unit
	var shardHdrHashNonceUnit *storageUnit.Unit
	var bootstrapUnit *storageUnit.Unit
	var err error

	defer func() {
		// cleanup
		if err != nil {
			if headerUnit != nil {
				_ = headerUnit.DestroyUnit()
			}
			if peerBlockUnit != nil {
				_ = peerBlockUnit.DestroyUnit()
			}
			if miniBlockUnit != nil {
				_ = miniBlockUnit.DestroyUnit()
			}
			if txUnit != nil {
				_ = txUnit.DestroyUnit()
			}
			if unsignedTxUnit != nil {
				_ = unsignedTxUnit.DestroyUnit()
			}
			if rewardTxUnit != nil {
				_ = rewardTxUnit.DestroyUnit()
			}
			if metachainHeaderUnit != nil {
				_ = metachainHeaderUnit.DestroyUnit()
			}
			if metaHdrHashNonceUnit != nil {
				_ = metaHdrHashNonceUnit.DestroyUnit()
			}
			if shardHdrHashNonceUnit != nil {
				_ = shardHdrHashNonceUnit.DestroyUnit()
			}
			if bootstrapUnit != nil {
				_ = bootstrapUnit.DestroyUnit()
			}
		}
	}()

	txUnit, err = storageUnit.NewStorageUnitFromConf(
		getCacherFromConfig(config.TxStorage.Cache),
		getDBFromConfig(config.TxStorage.DB, uniqueID),
		getBloomFromConfig(config.TxStorage.Bloom))
	if err != nil {
		return nil, err
	}

	unsignedTxUnit, err = storageUnit.NewStorageUnitFromConf(
		getCacherFromConfig(config.UnsignedTransactionStorage.Cache),
		getDBFromConfig(config.UnsignedTransactionStorage.DB, uniqueID),
		getBloomFromConfig(config.UnsignedTransactionStorage.Bloom))
	if err != nil {
		return nil, err
	}

	rewardTxUnit, err = storageUnit.NewStorageUnitFromConf(
		getCacherFromConfig(config.RewardTxStorage.Cache),
		getDBFromConfig(config.RewardTxStorage.DB, uniqueID),
		getBloomFromConfig(config.RewardTxStorage.Bloom))
	if err != nil {
		return nil, err
	}

	miniBlockUnit, err = storageUnit.NewStorageUnitFromConf(
		getCacherFromConfig(config.MiniBlocksStorage.Cache),
		getDBFromConfig(config.MiniBlocksStorage.DB, uniqueID),
		getBloomFromConfig(config.MiniBlocksStorage.Bloom))
	if err != nil {
		return nil, err
	}

	peerBlockUnit, err = storageUnit.NewStorageUnitFromConf(
		getCacherFromConfig(config.PeerBlockBodyStorage.Cache),
		getDBFromConfig(config.PeerBlockBodyStorage.DB, uniqueID),
		getBloomFromConfig(config.PeerBlockBodyStorage.Bloom))
	if err != nil {
		return nil, err
	}

	headerUnit, err = storageUnit.NewStorageUnitFromConf(
		getCacherFromConfig(config.BlockHeaderStorage.Cache),
		getDBFromConfig(config.BlockHeaderStorage.DB, uniqueID),
		getBloomFromConfig(config.BlockHeaderStorage.Bloom))
	if err != nil {
		return nil, err
	}

	metachainHeaderUnit, err = storageUnit.NewStorageUnitFromConf(
		getCacherFromConfig(config.MetaBlockStorage.Cache),
		getDBFromConfig(config.MetaBlockStorage.DB, uniqueID),
		getBloomFromConfig(config.MetaBlockStorage.Bloom))
	if err != nil {
		return nil, err
	}

	metaHdrHashNonceUnit, err = storageUnit.NewStorageUnitFromConf(
		getCacherFromConfig(config.MetaHdrNonceHashStorage.Cache),
		getDBFromConfig(config.MetaHdrNonceHashStorage.DB, uniqueID),
		getBloomFromConfig(config.MetaHdrNonceHashStorage.Bloom),
	)
	if err != nil {
		return nil, err
	}

	shardHdrHashNonceUnit, err = storageUnit.NewShardedStorageUnitFromConf(
		getCacherFromConfig(config.ShardHdrNonceHashStorage.Cache),
		getDBFromConfig(config.ShardHdrNonceHashStorage.DB, uniqueID),
		getBloomFromConfig(config.ShardHdrNonceHashStorage.Bloom),
		shardCoordinator.SelfId(),
	)
	if err != nil {
		return nil, err
	}

	heartbeatStorageUnit, err := storageUnit.NewStorageUnitFromConf(
		getCacherFromConfig(config.Heartbeat.HeartbeatStorage.Cache),
		getDBFromConfig(config.Heartbeat.HeartbeatStorage.DB, uniqueID),
		getBloomFromConfig(config.Heartbeat.HeartbeatStorage.Bloom))
	if err != nil {
		return nil, err
	}

	bootstrapUnit, err = storageUnit.NewStorageUnitFromConf(
		getCacherFromConfig(config.BootstrapStorage.Cache),
		getDBFromConfig(config.BootstrapStorage.DB, uniqueID),
		getBloomFromConfig(config.BootstrapStorage.Bloom))
	if err != nil {
		return nil, err
	}

	store := dataRetriever.NewChainStorer()
	store.AddStorer(dataRetriever.TransactionUnit, txUnit)
	store.AddStorer(dataRetriever.MiniBlockUnit, miniBlockUnit)
	store.AddStorer(dataRetriever.PeerChangesUnit, peerBlockUnit)
	store.AddStorer(dataRetriever.BlockHeaderUnit, headerUnit)
	store.AddStorer(dataRetriever.MetaBlockUnit, metachainHeaderUnit)
	store.AddStorer(dataRetriever.UnsignedTransactionUnit, unsignedTxUnit)
	store.AddStorer(dataRetriever.RewardTransactionUnit, rewardTxUnit)
	store.AddStorer(dataRetriever.MetaHdrNonceHashDataUnit, metaHdrHashNonceUnit)
	hdrNonceHashDataUnit := dataRetriever.ShardHdrNonceHashDataUnit + dataRetriever.UnitType(shardCoordinator.SelfId())
	store.AddStorer(hdrNonceHashDataUnit, shardHdrHashNonceUnit)
	store.AddStorer(dataRetriever.HeartbeatUnit, heartbeatStorageUnit)
	store.AddStorer(dataRetriever.BootstrapUnit, bootstrapUnit)

	return store, err
}

func createMetaChainDataStoreFromConfig(
	config *config.Config,
	shardCoordinator sharding.Coordinator,
	uniqueID string,
) (dataRetriever.StorageService, error) {
	var peerDataUnit, shardDataUnit, metaBlockUnit, headerUnit, metaHdrHashNonceUnit *storageUnit.Unit
	var txUnit, miniBlockUnit, unsignedTxUnit *storageUnit.Unit
	var shardHdrHashNonceUnits []*storageUnit.Unit
	var bootstrapUnit *storageUnit.Unit
	var err error

	defer func() {
		// cleanup
		if err != nil {
			if peerDataUnit != nil {
				_ = peerDataUnit.DestroyUnit()
			}
			if shardDataUnit != nil {
				_ = shardDataUnit.DestroyUnit()
			}
			if metaBlockUnit != nil {
				_ = metaBlockUnit.DestroyUnit()
			}
			if headerUnit != nil {
				_ = headerUnit.DestroyUnit()
			}
			if metaHdrHashNonceUnit != nil {
				_ = metaHdrHashNonceUnit.DestroyUnit()
			}
			if shardHdrHashNonceUnits != nil {
				for i := uint32(0); i < shardCoordinator.NumberOfShards(); i++ {
					_ = shardHdrHashNonceUnits[i].DestroyUnit()
				}
			}
			if txUnit != nil {
				_ = txUnit.DestroyUnit()
			}
			if unsignedTxUnit != nil {
				_ = unsignedTxUnit.DestroyUnit()
			}
			if miniBlockUnit != nil {
				_ = miniBlockUnit.DestroyUnit()
			}
			if bootstrapUnit != nil {
				_ = bootstrapUnit.DestroyUnit()
			}
		}
	}()

	metaBlockUnit, err = storageUnit.NewStorageUnitFromConf(
		getCacherFromConfig(config.MetaBlockStorage.Cache),
		getDBFromConfig(config.MetaBlockStorage.DB, uniqueID),
		getBloomFromConfig(config.MetaBlockStorage.Bloom))
	if err != nil {
		return nil, err
	}

	shardDataUnit, err = storageUnit.NewStorageUnitFromConf(
		getCacherFromConfig(config.ShardDataStorage.Cache),
		getDBFromConfig(config.ShardDataStorage.DB, uniqueID),
		getBloomFromConfig(config.ShardDataStorage.Bloom))
	if err != nil {
		return nil, err
	}

	peerDataUnit, err = storageUnit.NewStorageUnitFromConf(
		getCacherFromConfig(config.PeerDataStorage.Cache),
		getDBFromConfig(config.PeerDataStorage.DB, uniqueID),
		getBloomFromConfig(config.PeerDataStorage.Bloom))
	if err != nil {
		return nil, err
	}

	headerUnit, err = storageUnit.NewStorageUnitFromConf(
		getCacherFromConfig(config.BlockHeaderStorage.Cache),
		getDBFromConfig(config.BlockHeaderStorage.DB, uniqueID),
		getBloomFromConfig(config.BlockHeaderStorage.Bloom))
	if err != nil {
		return nil, err
	}

	metaHdrHashNonceUnit, err = storageUnit.NewStorageUnitFromConf(
		getCacherFromConfig(config.MetaHdrNonceHashStorage.Cache),
		getDBFromConfig(config.MetaHdrNonceHashStorage.DB, uniqueID),
		getBloomFromConfig(config.MetaHdrNonceHashStorage.Bloom),
	)
	if err != nil {
		return nil, err
	}

	shardHdrHashNonceUnits = make([]*storageUnit.Unit, shardCoordinator.NumberOfShards())
	for i := uint32(0); i < shardCoordinator.NumberOfShards(); i++ {
		shardHdrHashNonceUnits[i], err = storageUnit.NewShardedStorageUnitFromConf(
			getCacherFromConfig(config.ShardHdrNonceHashStorage.Cache),
			getDBFromConfig(config.ShardHdrNonceHashStorage.DB, uniqueID),
			getBloomFromConfig(config.ShardHdrNonceHashStorage.Bloom),
			i,
		)
		if err != nil {
			return nil, err
		}
	}

	heartbeatStorageUnit, err := storageUnit.NewStorageUnitFromConf(
		getCacherFromConfig(config.Heartbeat.HeartbeatStorage.Cache),
		getDBFromConfig(config.Heartbeat.HeartbeatStorage.DB, uniqueID),
		getBloomFromConfig(config.Heartbeat.HeartbeatStorage.Bloom))
	if err != nil {
		return nil, err
	}

	txUnit, err = storageUnit.NewStorageUnitFromConf(
		getCacherFromConfig(config.TxStorage.Cache),
		getDBFromConfig(config.TxStorage.DB, uniqueID),
		getBloomFromConfig(config.TxStorage.Bloom))
	if err != nil {
		return nil, err
	}

	unsignedTxUnit, err = storageUnit.NewStorageUnitFromConf(
		getCacherFromConfig(config.UnsignedTransactionStorage.Cache),
		getDBFromConfig(config.UnsignedTransactionStorage.DB, uniqueID),
		getBloomFromConfig(config.UnsignedTransactionStorage.Bloom))
	if err != nil {
		return nil, err
	}

	miniBlockUnit, err = storageUnit.NewStorageUnitFromConf(
		getCacherFromConfig(config.MiniBlocksStorage.Cache),
		getDBFromConfig(config.MiniBlocksStorage.DB, uniqueID),
		getBloomFromConfig(config.MiniBlocksStorage.Bloom))
	if err != nil {
		return nil, err
	}

	bootstrapUnit, err = storageUnit.NewStorageUnitFromConf(
		getCacherFromConfig(config.BootstrapStorage.Cache),
		getDBFromConfig(config.BootstrapStorage.DB, uniqueID),
		getBloomFromConfig(config.BootstrapStorage.Bloom))
	if err != nil {
		return nil, err
	}

	store := dataRetriever.NewChainStorer()
	store.AddStorer(dataRetriever.MetaBlockUnit, metaBlockUnit)
	store.AddStorer(dataRetriever.MetaShardDataUnit, shardDataUnit)
	store.AddStorer(dataRetriever.MetaPeerDataUnit, peerDataUnit)
	store.AddStorer(dataRetriever.BlockHeaderUnit, headerUnit)
	store.AddStorer(dataRetriever.MetaHdrNonceHashDataUnit, metaHdrHashNonceUnit)
	store.AddStorer(dataRetriever.TransactionUnit, txUnit)
	store.AddStorer(dataRetriever.UnsignedTransactionUnit, unsignedTxUnit)
	store.AddStorer(dataRetriever.MiniBlockUnit, unsignedTxUnit)
	for i := uint32(0); i < shardCoordinator.NumberOfShards(); i++ {
		hdrNonceHashDataUnit := dataRetriever.ShardHdrNonceHashDataUnit + dataRetriever.UnitType(i)
		store.AddStorer(hdrNonceHashDataUnit, shardHdrHashNonceUnits[i])
	}
	store.AddStorer(dataRetriever.HeartbeatUnit, heartbeatStorageUnit)
	store.AddStorer(dataRetriever.BootstrapUnit, bootstrapUnit)

	return store, err
}

func createShardDataPoolFromConfig(
	config *config.Config,
	uint64ByteSliceConverter typeConverters.Uint64ByteSliceConverter,
) (dataRetriever.PoolsHolder, error) {

	log.Debug("creatingShardDataPool from config")

	txPool, err := shardedData.NewShardedData(getCacherFromConfig(config.TxDataPool))
	if err != nil {
		log.Error("error creating txpool")
		return nil, err
	}

	uTxPool, err := shardedData.NewShardedData(getCacherFromConfig(config.UnsignedTransactionDataPool))
	if err != nil {
		log.Error("error creating smart contract result pool")
		return nil, err
	}

	rewardTxPool, err := shardedData.NewShardedData(getCacherFromConfig(config.RewardTransactionDataPool))
	if err != nil {
		log.Error("error creating reward transaction pool")
		return nil, err
	}

	cacherCfg := getCacherFromConfig(config.BlockHeaderDataPool)
	hdrPool, err := storageUnit.NewCache(cacherCfg.Type, cacherCfg.Size, cacherCfg.Shards)
	if err != nil {
		log.Error("error creating hdrpool")
		return nil, err
	}

	cacherCfg = getCacherFromConfig(config.MetaBlockBodyDataPool)
	metaBlockBody, err := storageUnit.NewCache(cacherCfg.Type, cacherCfg.Size, cacherCfg.Shards)
	if err != nil {
		log.Error("error creating metaBlockBody")
		return nil, err
	}

	cacherCfg = getCacherFromConfig(config.BlockHeaderNoncesDataPool)
	hdrNoncesCacher, err := storageUnit.NewCache(cacherCfg.Type, cacherCfg.Size, cacherCfg.Shards)
	if err != nil {
		log.Error("error creating hdrNoncesCacher")
		return nil, err
	}
	hdrNonces, err := dataPool.NewNonceSyncMapCacher(hdrNoncesCacher, uint64ByteSliceConverter)
	if err != nil {
		log.Error("error creating hdrNonces")
		return nil, err
	}

	cacherCfg = getCacherFromConfig(config.TxBlockBodyDataPool)
	txBlockBody, err := storageUnit.NewCache(cacherCfg.Type, cacherCfg.Size, cacherCfg.Shards)
	if err != nil {
		log.Error("error creating txBlockBody")
		return nil, err
	}

	cacherCfg = getCacherFromConfig(config.PeerBlockBodyDataPool)
	peerChangeBlockBody, err := storageUnit.NewCache(cacherCfg.Type, cacherCfg.Size, cacherCfg.Shards)
	if err != nil {
		log.Error("error creating peerChangeBlockBody")
		return nil, err
	}

	currBlockTxs, err := dataPool.NewCurrentBlockPool()
	if err != nil {
		return nil, err
	}

	return dataPool.NewShardedDataPool(
		txPool,
		uTxPool,
		rewardTxPool,
		hdrPool,
		hdrNonces,
		txBlockBody,
		peerChangeBlockBody,
		metaBlockBody,
		currBlockTxs,
	)
}

func createMetaDataPoolFromConfig(
	config *config.Config,
	uint64ByteSliceConverter typeConverters.Uint64ByteSliceConverter,
) (dataRetriever.MetaPoolsHolder, error) {
	cacherCfg := getCacherFromConfig(config.MetaBlockBodyDataPool)
	metaBlockBody, err := storageUnit.NewCache(cacherCfg.Type, cacherCfg.Size, cacherCfg.Shards)
	if err != nil {
		log.Error("error creating metaBlockBody")
		return nil, err
	}

	cacherCfg = getCacherFromConfig(config.TxBlockBodyDataPool)
	txBlockBody, err := storageUnit.NewCache(cacherCfg.Type, cacherCfg.Size, cacherCfg.Shards)
	if err != nil {
		log.Error("error creating txBlockBody")
		return nil, err
	}

	cacherCfg = getCacherFromConfig(config.ShardHeadersDataPool)
	shardHeaders, err := storageUnit.NewCache(cacherCfg.Type, cacherCfg.Size, cacherCfg.Shards)
	if err != nil {
		log.Error("error creating shardHeaders")
		return nil, err
	}

	headersNoncesCacher, err := storageUnit.NewCache(cacherCfg.Type, cacherCfg.Size, cacherCfg.Shards)
	if err != nil {
		log.Error("error creating shard headers nonces pool")
		return nil, err
	}
	headersNonces, err := dataPool.NewNonceSyncMapCacher(headersNoncesCacher, uint64ByteSliceConverter)
	if err != nil {
		log.Error("error creating shard headers nonces pool")
		return nil, err
	}

	txPool, err := shardedData.NewShardedData(getCacherFromConfig(config.TxDataPool))
	if err != nil {
		log.Error("error creating txpool")
		return nil, err
	}

	uTxPool, err := shardedData.NewShardedData(getCacherFromConfig(config.UnsignedTransactionDataPool))
	if err != nil {
		log.Error("error creating smart contract result pool")
		return nil, err
	}

	currBlockTxs, err := dataPool.NewCurrentBlockPool()
	if err != nil {
		return nil, err
	}

	return dataPool.NewMetaDataPool(
		metaBlockBody,
		txBlockBody,
		shardHeaders,
		headersNonces,
		txPool,
		uTxPool,
		currBlockTxs,
	)
}

func createSingleSigner(config *config.Config) (crypto.SingleSigner, error) {
	switch config.Consensus.Type {
	case BlsConsensusType:
		return &singlesig.BlsSingleSigner{}, nil
	case BnConsensusType:
		return &singlesig.SchnorrSigner{}, nil
	}

	return nil, errors.New("no consensus type provided in config file")
}

func getMultisigHasherFromConfig(cfg *config.Config) (hashing.Hasher, error) {
	if cfg.Consensus.Type == BlsConsensusType && cfg.MultisigHasher.Type != "blake2b" {
		return nil, errors.New("wrong multisig hasher provided for bls consensus type")
	}

	switch cfg.MultisigHasher.Type {
	case "sha256":
		return sha256.Sha256{}, nil
	case "blake2b":
		if cfg.Consensus.Type == BlsConsensusType {
			return blake2b.Blake2b{HashSize: BlsHashSize}, nil
		}
		return blake2b.Blake2b{}, nil
	}

	return nil, errors.New("no multisig hasher provided in config file")
}

func createMultiSigner(
	config *config.Config,
	hasher hashing.Hasher,
	pubKeys []string,
	privateKey crypto.PrivateKey,
	keyGen crypto.KeyGenerator,
) (crypto.MultiSigner, error) {

	switch config.Consensus.Type {
	case BlsConsensusType:
		blsSigner := &blsMultiSig.KyberMultiSignerBLS{}
		return multisig.NewBLSMultisig(blsSigner, hasher, pubKeys, privateKey, keyGen, uint16(0))
	case BnConsensusType:
		return multisig.NewBelNevMultisig(hasher, pubKeys, privateKey, keyGen, uint16(0))
	}

	return nil, errors.New("no consensus type provided in config file")
}

func createNetMessenger(
	p2pConfig *config.P2PConfig,
	log logger.Logger,
	randReader io.Reader,
) (p2p.Messenger, error) {

	if p2pConfig.Node.Port < 0 {
		return nil, errors.New("cannot start node on port < 0")
	}

	pDiscoveryFactory := factoryP2P.NewPeerDiscovererCreator(*p2pConfig)
	pDiscoverer, err := pDiscoveryFactory.CreatePeerDiscoverer()

	if err != nil {
		return nil, err
	}

	log.Debug("peer discovery", "method", pDiscoverer.Name())

	prvKey, _ := ecdsa.GenerateKey(btcec.S256(), randReader)
	sk := (*libp2pCrypto.Secp256k1PrivateKey)(prvKey)

	nm, err := libp2p.NewNetworkMessenger(
		context.Background(),
		p2pConfig.Node.Port,
		sk,
		nil,
		loadBalancer.NewOutgoingChannelLoadBalancer(),
		pDiscoverer,
		libp2p.ListenAddrWithIp4AndTcp,
		p2pConfig.Node.TargetPeerCount,
	)
	if err != nil {
		return nil, err
	}

	return nm, nil
}

func newInterceptorAndResolverContainerFactory(
	shardCoordinator sharding.Coordinator,
	nodesCoordinator sharding.NodesCoordinator,
	data *Data,
	core *Core,
	crypto *Crypto,
	state *State,
	network *Network,
	economics *economics.EconomicsData,
) (process.InterceptorsContainerFactory, dataRetriever.ResolversContainerFactory, process.BlackListHandler, error) {

	if shardCoordinator.SelfId() < shardCoordinator.NumberOfShards() {
		return newShardInterceptorAndResolverContainerFactory(
			shardCoordinator,
			nodesCoordinator,
			data,
			core,
			crypto,
			state,
			network,
			economics,
		)
	}
	if shardCoordinator.SelfId() == sharding.MetachainShardId {
		return newMetaInterceptorAndResolverContainerFactory(
			shardCoordinator,
			nodesCoordinator,
			data,
			core,
			crypto,
			network,
			state,
			economics,
		)
	}

	return nil, nil, nil, errors.New("could not create interceptor and resolver container factory")
}

func newShardInterceptorAndResolverContainerFactory(
	shardCoordinator sharding.Coordinator,
	nodesCoordinator sharding.NodesCoordinator,
	data *Data,
	core *Core,
	crypto *Crypto,
	state *State,
	network *Network,
	economics *economics.EconomicsData,
) (process.InterceptorsContainerFactory, dataRetriever.ResolversContainerFactory, process.BlackListHandler, error) {

	headerBlackList := timecache.NewTimeCache(timeSpanForBadHeaders)
	interceptorContainerFactory, err := shard.NewInterceptorsContainerFactory(
		state.AccountsAdapter,
		shardCoordinator,
		nodesCoordinator,
		network.NetMessenger,
		data.Store,
		core.Marshalizer,
		core.Hasher,
		crypto.TxSignKeyGen,
		crypto.BlockSignKeyGen,
		crypto.TxSingleSigner,
		crypto.SingleSigner,
		crypto.MultiSigner,
		data.Datapool,
		state.AddressConverter,
		MaxTxNonceDeltaAllowed,
		economics,
		headerBlackList,
	)
	if err != nil {
		return nil, nil, nil, err
	}

	dataPacker, err := partitioning.NewSimpleDataPacker(core.Marshalizer)
	if err != nil {
		return nil, nil, nil, err
	}

	resolversContainerFactory, err := shardfactoryDataRetriever.NewResolversContainerFactory(
		shardCoordinator,
		network.NetMessenger,
		data.Store,
		core.Marshalizer,
		data.Datapool,
		core.Uint64ByteSliceConverter,
		dataPacker,
	)
	if err != nil {
		return nil, nil, nil, err
	}

	return interceptorContainerFactory, resolversContainerFactory, headerBlackList, nil
}

func newMetaInterceptorAndResolverContainerFactory(
	shardCoordinator sharding.Coordinator,
	nodesCoordinator sharding.NodesCoordinator,
	data *Data,
	core *Core,
	crypto *Crypto,
	network *Network,
	state *State,
	economics *economics.EconomicsData,
) (process.InterceptorsContainerFactory, dataRetriever.ResolversContainerFactory, process.BlackListHandler, error) {

	headerBlackList := timecache.NewTimeCache(timeSpanForBadHeaders)
	interceptorContainerFactory, err := metachain.NewInterceptorsContainerFactory(
		shardCoordinator,
		nodesCoordinator,
		network.NetMessenger,
		data.Store,
		core.Marshalizer,
		core.Hasher,
		crypto.MultiSigner,
		data.MetaDatapool,
		state.AccountsAdapter,
		state.AddressConverter,
		crypto.TxSingleSigner,
		crypto.SingleSigner,
		crypto.TxSignKeyGen,
		crypto.BlockSignKeyGen,
		MaxTxNonceDeltaAllowed,
		economics,
		headerBlackList,
	)
	if err != nil {
		return nil, nil, nil, err
	}

	dataPacker, err := partitioning.NewSimpleDataPacker(core.Marshalizer)
	if err != nil {
		return nil, nil, nil, err
	}

	resolversContainerFactory, err := metafactoryDataRetriever.NewResolversContainerFactory(
		shardCoordinator,
		network.NetMessenger,
		data.Store,
		core.Marshalizer,
		data.MetaDatapool,
		core.Uint64ByteSliceConverter,
		dataPacker,
	)
	if err != nil {
		return nil, nil, nil, err
	}
	return interceptorContainerFactory, resolversContainerFactory, headerBlackList, nil
}

func generateGenesisHeadersAndApplyInitialBalances(
	coreComponents *Core,
	stateComponents *State,
	dataComponents *Data,
	shardCoordinator sharding.Coordinator,
	nodesSetup *sharding.NodesSetup,
	genesisConfig *sharding.Genesis,
	economics *economics.EconomicsData,
) (map[uint32]data.HeaderHandler, error) {
	//TODO change this rudimentary startup for metachain nodes
	// Talk between Adrian, Robert and Iulian, did not want it to be discarded:
	// --------------------------------------------------------------------
	// Adrian: "This looks like a workaround as the metchain should not deal with individual accounts, but shards data.
	// What I was thinking was that the genesis on metachain (or pre-genesis block) is the nodes allocation to shards,
	// with 0 state root for every shard, as there is no balance yet.
	// Then the shards start operating as they get the initial node allocation, maybe we can do consensus on the
	// genesis as well, I think this would be actually good as then everything is signed and agreed upon.
	// The genesis shard blocks need to be then just the state root, I think we already have that in genesis,
	// so shard nodes can go ahead with individually creating the block, but then run consensus on this.
	// Then this block is sent to metachain who updates the state root of every shard and creates the metablock for
	// the genesis of each of the shards (this is actually the same thing that would happen at new epoch start)."

	genesisBlocks := make(map[uint32]data.HeaderHandler)

	validatorStatsRootHash, err := stateComponents.PeerAccounts.RootHash()
	if err != nil {
		return nil, err
	}

	for shardId := uint32(0); shardId < shardCoordinator.NumberOfShards(); shardId++ {
		isCurrentShard := shardId == shardCoordinator.SelfId()
		if isCurrentShard {
			continue
		}

		newShardCoordinator, account, err := createInMemoryShardCoordinatorAndAccount(
			coreComponents,
			shardCoordinator.NumberOfShards(),
			shardId,
		)
		if err != nil {
			return nil, err
		}

		genesisBlock, err := createGenesisBlockAndApplyInitialBalances(
			account,
			newShardCoordinator,
			stateComponents.AddressConverter,
			genesisConfig,
			uint64(nodesSetup.StartTime),
			validatorStatsRootHash,
		)
		if err != nil {
			return nil, err
		}

		genesisBlocks[shardId] = genesisBlock
	}

	if shardCoordinator.SelfId() < shardCoordinator.NumberOfShards() {
		genesisBlockForCurrentShard, err := createGenesisBlockAndApplyInitialBalances(
			stateComponents.AccountsAdapter,
			shardCoordinator,
			stateComponents.AddressConverter,
			genesisConfig,
			uint64(nodesSetup.StartTime),
			validatorStatsRootHash,
		)
		if err != nil {
			return nil, err
		}

		genesisBlocks[shardCoordinator.SelfId()] = genesisBlockForCurrentShard
	}

	argsMetaGenesis := genesis.ArgsMetaGenesisBlockCreator{
		GenesisTime:              uint64(nodesSetup.StartTime),
		Accounts:                 stateComponents.AccountsAdapter,
		AddrConv:                 stateComponents.AddressConverter,
		NodesSetup:               nodesSetup,
		ShardCoordinator:         shardCoordinator,
		Store:                    dataComponents.Store,
		Blkc:                     dataComponents.Blkc,
		Marshalizer:              coreComponents.Marshalizer,
		Hasher:                   coreComponents.Hasher,
		Uint64ByteSliceConverter: coreComponents.Uint64ByteSliceConverter,
		MetaDatapool:             dataComponents.MetaDatapool,
		Economics:                economics,
		ValidatorStatsRootHash:   validatorStatsRootHash,
	}

	if shardCoordinator.SelfId() != sharding.MetachainShardId {
		newShardCoordinator, newAccounts, err := createInMemoryShardCoordinatorAndAccount(
			coreComponents,
			shardCoordinator.NumberOfShards(),
			sharding.MetachainShardId,
		)
		if err != nil {
			return nil, err
		}

		newStore, newBlkc, newMetaDataPool, err := createInMemoryStoreBlkcAndMetaDataPool(newShardCoordinator)

		argsMetaGenesis.ShardCoordinator = newShardCoordinator
		argsMetaGenesis.Accounts = newAccounts
		argsMetaGenesis.Store = newStore
		argsMetaGenesis.Blkc = newBlkc
		argsMetaGenesis.MetaDatapool = newMetaDataPool
	}

	genesisBlock, err := genesis.CreateMetaGenesisBlock(
		argsMetaGenesis,
	)
	if err != nil {
		return nil, err
	}

	log.Debug("MetaGenesisBlock created",
		"roothash", genesisBlock.GetRootHash(),
		"validatorStatsRootHash", genesisBlock.GetValidatorStatsRootHash(),
	)

	genesisBlocks[sharding.MetachainShardId] = genesisBlock

	return genesisBlocks, nil
}

func createInMemoryStoreBlkcAndMetaDataPool(
	shardCoordinator sharding.Coordinator,
) (dataRetriever.StorageService, data.ChainHandler, dataRetriever.MetaPoolsHolder, error) {

	cache, _ := storageUnit.NewCache(storageUnit.LRUCache, 10, 1)
	blkc, err := blockchain.NewMetaChain(cache)
	if err != nil {
		return nil, nil, nil, err
	}

	metaDataPool, err := createMemMetaDataPool()
	if err != nil {
		return nil, nil, nil, err
	}

	store := dataRetriever.NewChainStorer()
	store.AddStorer(dataRetriever.MetaBlockUnit, createMemUnit())
	store.AddStorer(dataRetriever.MetaShardDataUnit, createMemUnit())
	store.AddStorer(dataRetriever.MetaPeerDataUnit, createMemUnit())
	store.AddStorer(dataRetriever.BlockHeaderUnit, createMemUnit())
	store.AddStorer(dataRetriever.MetaHdrNonceHashDataUnit, createMemUnit())
	store.AddStorer(dataRetriever.TransactionUnit, createMemUnit())
	store.AddStorer(dataRetriever.UnsignedTransactionUnit, createMemUnit())
	store.AddStorer(dataRetriever.MiniBlockUnit, createMemUnit())
	for i := uint32(0); i < shardCoordinator.NumberOfShards(); i++ {
		hdrNonceHashDataUnit := dataRetriever.ShardHdrNonceHashDataUnit + dataRetriever.UnitType(i)
		store.AddStorer(hdrNonceHashDataUnit, createMemUnit())
	}
	store.AddStorer(dataRetriever.HeartbeatUnit, createMemUnit())

	return store, blkc, metaDataPool, nil
}

func createGenesisBlockAndApplyInitialBalances(
	accounts state.AccountsAdapter,
	shardCoordinator sharding.Coordinator,
	addressConverter state.AddressConverter,
	genesisConfig *sharding.Genesis,
	startTime uint64,
	validatorStatsRootHash []byte,
) (data.HeaderHandler, error) {

	initialBalances, err := genesisConfig.InitialNodesBalances(shardCoordinator, addressConverter)
	if err != nil {
		return nil, err
	}

	return genesis.CreateShardGenesisBlockFromInitialBalances(
		accounts,
		shardCoordinator,
		addressConverter,
		initialBalances,
		startTime,
		validatorStatsRootHash,
	)
}

func createInMemoryShardCoordinatorAndAccount(
	coreComponents *Core,
	numOfShards uint32,
	shardId uint32,
) (sharding.Coordinator, state.AccountsAdapter, error) {

	newShardCoordinator, err := sharding.NewMultiShardCoordinator(numOfShards, shardId)
	if err != nil {
		return nil, nil, err
	}

	accountFactory, err := factoryState.NewAccountFactoryCreator(factoryState.UserAccount)
	if err != nil {
		return nil, nil, err
	}

	accounts, err := generateInMemoryAccountsAdapter(
		accountFactory,
		coreComponents.Hasher,
		coreComponents.Marshalizer,
	)
	if err != nil {
		return nil, nil, err
	}

	return newShardCoordinator, accounts, nil
}

func newForkDetector(
	rounder consensus.Rounder,
	shardCoordinator sharding.Coordinator,
	headerBlackList process.BlackListHandler,
<<<<<<< HEAD
	blockTracker process.BlockTracker,
) (process.ForkDetector, error) {
	if shardCoordinator.SelfId() < shardCoordinator.NumberOfShards() {
		return processSync.NewShardForkDetector(rounder, headerBlackList, blockTracker)
	}
	if shardCoordinator.SelfId() == sharding.MetachainShardId {
		return processSync.NewMetaForkDetector(rounder, headerBlackList, blockTracker)
=======
	genesisTime int64,
) (process.ForkDetector, error) {
	if shardCoordinator.SelfId() < shardCoordinator.NumberOfShards() {
		return processSync.NewShardForkDetector(rounder, headerBlackList, genesisTime)
	}
	if shardCoordinator.SelfId() == sharding.MetachainShardId {
		return processSync.NewMetaForkDetector(rounder, headerBlackList, genesisTime)
>>>>>>> 2702d950
	}

	return nil, ErrCreateForkDetector
}

func newBlockProcessor(
	processArgs *processComponentsFactoryArgs,
	resolversFinder dataRetriever.ResolversFinder,
	forkDetector process.ForkDetector,
	genesisBlocks map[uint32]data.HeaderHandler,
	rounder consensus.Rounder,
	bootStorer process.BootStorer,
<<<<<<< HEAD
	blockTracker process.BlockTracker,
=======
	validatorStatisticsProcessor process.ValidatorStatisticsProcessor,
>>>>>>> 2702d950
) (process.BlockProcessor, error) {

	shardCoordinator := processArgs.shardCoordinator
	nodesCoordinator := processArgs.nodesCoordinator

	communityAddr := processArgs.economicsData.CommunityAddress()
	burnAddr := processArgs.economicsData.BurnAddress()
	if communityAddr == "" || burnAddr == "" {
		return nil, errors.New("rewards configuration missing")
	}

	communityAddress, err := hex.DecodeString(communityAddr)
	if err != nil {
		return nil, err
	}

	burnAddress, err := hex.DecodeString(burnAddr)
	if err != nil {
		return nil, err
	}

	specialAddressHolder, err := address.NewSpecialAddressHolder(
		communityAddress,
		burnAddress,
		processArgs.state.AddressConverter,
		shardCoordinator,
		nodesCoordinator,
	)
	if err != nil {
		return nil, err
	}

	if shardCoordinator.SelfId() < shardCoordinator.NumberOfShards() {
		return newShardBlockProcessor(
			resolversFinder,
			processArgs.shardCoordinator,
			processArgs.nodesCoordinator,
			specialAddressHolder,
			processArgs.data,
			processArgs.core,
			processArgs.state,
			forkDetector,
			genesisBlocks,
			processArgs.coreServiceContainer,
			processArgs.economicsData,
			rounder,
			validatorStatisticsProcessor,
			bootStorer,
			processArgs.gasSchedule,
			processArgs.requestedItemsHandler,
			blockTracker,
		)
	}
	if shardCoordinator.SelfId() == sharding.MetachainShardId {

		return newMetaBlockProcessor(
			resolversFinder,
			processArgs.shardCoordinator,
			processArgs.nodesCoordinator,
			specialAddressHolder,
			processArgs.data,
			processArgs.core,
			processArgs.state,
			forkDetector,
			genesisBlocks,
			processArgs.coreServiceContainer,
			processArgs.economicsData,
			validatorStatisticsProcessor,
			rounder,
			bootStorer,
			processArgs.requestedItemsHandler,
			blockTracker,
		)
	}

	return nil, errors.New("could not create block processor and tracker")
}

func newShardBlockProcessor(
	resolversFinder dataRetriever.ResolversFinder,
	shardCoordinator sharding.Coordinator,
	nodesCoordinator sharding.NodesCoordinator,
	specialAddressHandler process.SpecialAddressHandler,
	data *Data,
	core *Core,
	state *State,
	forkDetector process.ForkDetector,
	genesisBlocks map[uint32]data.HeaderHandler,
	coreServiceContainer serviceContainer.Core,
	economics *economics.EconomicsData,
	rounder consensus.Rounder,
	statisticsProcessor process.ValidatorStatisticsProcessor,
	bootStorer process.BootStorer,
	gasSchedule map[string]map[string]uint64,
	requestedItemsHandler dataRetriever.RequestedItemsHandler,
	blockTracker process.BlockTracker,
) (process.BlockProcessor, error) {
	argsParser, err := smartContract.NewAtArgumentParser()
	if err != nil {
		return nil, err
	}

	argsHook := hooks.ArgBlockChainHook{
		Accounts:         state.AccountsAdapter,
		AddrConv:         state.AddressConverter,
		StorageService:   data.Store,
		BlockChain:       data.Blkc,
		ShardCoordinator: shardCoordinator,
		Marshalizer:      core.Marshalizer,
		Uint64Converter:  core.Uint64ByteSliceConverter,
	}
	vmFactory, err := shard.NewVMContainerFactory(economics.MaxGasLimitPerBlock(), gasSchedule, argsHook)
	if err != nil {
		return nil, err
	}

	vmContainer, err := vmFactory.Create()
	if err != nil {
		return nil, err
	}

	interimProcFactory, err := shard.NewIntermediateProcessorsContainerFactory(
		shardCoordinator,
		core.Marshalizer,
		core.Hasher,
		state.AddressConverter,
		specialAddressHandler,
		data.Store,
		data.Datapool,
		economics,
	)
	if err != nil {
		return nil, err
	}

	interimProcContainer, err := interimProcFactory.Create()
	if err != nil {
		return nil, err
	}

	scForwarder, err := interimProcContainer.Get(dataBlock.SmartContractResultBlock)
	if err != nil {
		return nil, err
	}

	rewardsTxInterim, err := interimProcContainer.Get(dataBlock.RewardsBlock)
	if err != nil {
		return nil, err
	}

	rewardsTxHandler, ok := rewardsTxInterim.(process.TransactionFeeHandler)
	if !ok {
		return nil, process.ErrWrongTypeAssertion
	}

	internalTransactionProducer, ok := rewardsTxInterim.(process.InternalTransactionProducer)
	if !ok {
		return nil, process.ErrWrongTypeAssertion
	}

	txTypeHandler, err := coordinator.NewTxTypeHandler(state.AddressConverter, shardCoordinator, state.AccountsAdapter)
	if err != nil {
		return nil, err
	}

	gasHandler, err := preprocess.NewGasComputation(economics)
	if err != nil {
		return nil, err
	}

	scProcessor, err := smartContract.NewSmartContractProcessor(
		vmContainer,
		argsParser,
		core.Hasher,
		core.Marshalizer,
		state.AccountsAdapter,
		vmFactory.BlockChainHookImpl(),
		state.AddressConverter,
		shardCoordinator,
		scForwarder,
		rewardsTxHandler,
		economics,
		txTypeHandler,
		gasHandler,
	)
	if err != nil {
		return nil, err
	}

	requestHandler, err := requestHandlers.NewShardResolverRequestHandler(
		resolversFinder,
		requestedItemsHandler,
		factory.TransactionTopic,
		factory.UnsignedTransactionTopic,
		factory.RewardsTransactionTopic,
		factory.MiniBlocksTopic,
		factory.HeadersTopic,
		factory.MetachainBlocksTopic,
		MaxTxsToRequest,
	)
	if err != nil {
		return nil, err
	}

	rewardsTxProcessor, err := rewardTransaction.NewRewardTxProcessor(
		state.AccountsAdapter,
		state.AddressConverter,
		shardCoordinator,
		rewardsTxInterim,
	)
	if err != nil {
		return nil, err
	}

	transactionProcessor, err := transaction.NewTxProcessor(
		state.AccountsAdapter,
		core.Hasher,
		state.AddressConverter,
		core.Marshalizer,
		shardCoordinator,
		scProcessor,
		rewardsTxHandler,
		txTypeHandler,
		economics,
	)
	if err != nil {
		return nil, errors.New("could not create transaction statisticsProcessor: " + err.Error())
	}

	miniBlocksCompacter, err := preprocess.NewMiniBlocksCompaction(economics, shardCoordinator, gasHandler)
	if err != nil {
		return nil, err
	}

	preProcFactory, err := shard.NewPreProcessorsContainerFactory(
		shardCoordinator,
		data.Store,
		core.Marshalizer,
		core.Hasher,
		data.Datapool,
		state.AddressConverter,
		state.AccountsAdapter,
		requestHandler,
		transactionProcessor,
		scProcessor,
		scProcessor,
		rewardsTxProcessor,
		internalTransactionProducer,
		economics,
		miniBlocksCompacter,
		gasHandler,
	)
	if err != nil {
		return nil, err
	}

	preProcContainer, err := preProcFactory.Create()
	if err != nil {
		return nil, err
	}

	txCoordinator, err := coordinator.NewTransactionCoordinator(
		shardCoordinator,
		state.AccountsAdapter,
		data.Datapool.MiniBlocks(),
		requestHandler,
		preProcContainer,
		interimProcContainer,
		gasHandler,
	)
	if err != nil {
		return nil, err
	}

	txPoolsCleaner, err := poolsCleaner.NewTxsPoolsCleaner(
		state.AccountsAdapter,
		shardCoordinator,
		data.Datapool,
		state.AddressConverter,
	)
	if err != nil {
		return nil, err
	}

	headerPoolsCleaner, err := poolsCleaner.NewHeaderPoolsCleaner(
		shardCoordinator,
		data.Datapool.HeadersNonces(),
		data.Datapool.Headers(),
		data.Datapool.MetaBlocks(),
	)
	if err != nil {
		return nil, err
	}

	argumentsBaseProcessor := block.ArgBaseProcessor{
		Accounts:                     state.AccountsAdapter,
		ForkDetector:                 forkDetector,
		Hasher:                       core.Hasher,
		Marshalizer:                  core.Marshalizer,
		Store:                        data.Store,
		ShardCoordinator:             shardCoordinator,
		NodesCoordinator:             nodesCoordinator,
		SpecialAddressHandler:        specialAddressHandler,
		Uint64Converter:              core.Uint64ByteSliceConverter,
		StartHeaders:                 genesisBlocks,
		RequestHandler:               requestHandler,
		Core:                         coreServiceContainer,
		BlockChainHook:               vmFactory.BlockChainHookImpl(),
		TxCoordinator:                txCoordinator,
		Rounder:                      rounder,
		ValidatorStatisticsProcessor: statisticsProcessor,
		BootStorer:                   bootStorer,
		BlockTracker:                 blockTracker,
		HeaderPoolsCleaner:           headerPoolsCleaner,
	}
	arguments := block.ArgShardProcessor{
		ArgBaseProcessor: argumentsBaseProcessor,
		DataPool:         data.Datapool,
		TxsPoolsCleaner:  txPoolsCleaner,
	}

	blockProcessor, err := block.NewShardProcessor(arguments)
	if err != nil {
		return nil, errors.New("could not create block statisticsProcessor: " + err.Error())
	}

	err = blockProcessor.SetAppStatusHandler(core.StatusHandler)
	if err != nil {
		return nil, err
	}

	return blockProcessor, nil
}

func newMetaBlockProcessor(
	resolversFinder dataRetriever.ResolversFinder,
	shardCoordinator sharding.Coordinator,
	nodesCoordinator sharding.NodesCoordinator,
	specialAddressHandler process.SpecialAddressHandler,
	data *Data,
	core *Core,
	state *State,
	forkDetector process.ForkDetector,
	genesisBlocks map[uint32]data.HeaderHandler,
	coreServiceContainer serviceContainer.Core,
	economics *economics.EconomicsData,
	validatorStatisticsProcessor process.ValidatorStatisticsProcessor,
	rounder consensus.Rounder,
	bootStorer process.BootStorer,
	requestedItemsHandler dataRetriever.RequestedItemsHandler,
	blockTracker process.BlockTracker,
) (process.BlockProcessor, error) {

	argsHook := hooks.ArgBlockChainHook{
		Accounts:         state.AccountsAdapter,
		AddrConv:         state.AddressConverter,
		StorageService:   data.Store,
		BlockChain:       data.Blkc,
		ShardCoordinator: shardCoordinator,
		Marshalizer:      core.Marshalizer,
		Uint64Converter:  core.Uint64ByteSliceConverter,
	}
	vmFactory, err := metachain.NewVMContainerFactory(argsHook, economics)
	if err != nil {
		return nil, err
	}

	argsParser, err := smartContract.NewAtArgumentParser()
	if err != nil {
		return nil, err
	}

	vmContainer, err := vmFactory.Create()
	if err != nil {
		return nil, err
	}

	interimProcFactory, err := metachain.NewIntermediateProcessorsContainerFactory(
		shardCoordinator,
		core.Marshalizer,
		core.Hasher,
		state.AddressConverter,
		data.Store,
		data.MetaDatapool,
	)
	if err != nil {
		return nil, err
	}

	interimProcContainer, err := interimProcFactory.Create()
	if err != nil {
		return nil, err
	}

	scForwarder, err := interimProcContainer.Get(dataBlock.SmartContractResultBlock)
	if err != nil {
		return nil, err
	}

	txTypeHandler, err := coordinator.NewTxTypeHandler(state.AddressConverter, shardCoordinator, state.AccountsAdapter)
	if err != nil {
		return nil, err
	}

	gasHandler, err := preprocess.NewGasComputation(economics)
	if err != nil {
		return nil, err
	}

	scProcessor, err := smartContract.NewSmartContractProcessor(
		vmContainer,
		argsParser,
		core.Hasher,
		core.Marshalizer,
		state.AccountsAdapter,
		vmFactory.BlockChainHookImpl(),
		state.AddressConverter,
		shardCoordinator,
		scForwarder,
		&metachain.TransactionFeeHandler{},
		economics,
		txTypeHandler,
		gasHandler,
	)
	if err != nil {
		return nil, err
	}

	requestHandler, err := requestHandlers.NewMetaResolverRequestHandler(
		resolversFinder,
		requestedItemsHandler,
		factory.ShardHeadersForMetachainTopic,
		factory.MetachainBlocksTopic,
		factory.TransactionTopic,
		factory.UnsignedTransactionTopic,
		factory.MiniBlocksTopic,
		MaxTxsToRequest,
	)
	if err != nil {
		return nil, err
	}

	transactionProcessor, err := transaction.NewMetaTxProcessor(
		state.AccountsAdapter,
		state.AddressConverter,
		shardCoordinator,
		scProcessor,
		txTypeHandler,
	)
	if err != nil {
		return nil, errors.New("could not create transaction processor: " + err.Error())
	}

	miniBlocksCompacter, err := preprocess.NewMiniBlocksCompaction(economics, shardCoordinator, gasHandler)
	if err != nil {
		return nil, err
	}

	preProcFactory, err := metachain.NewPreProcessorsContainerFactory(
		shardCoordinator,
		data.Store,
		core.Marshalizer,
		core.Hasher,
		data.MetaDatapool,
		state.AccountsAdapter,
		requestHandler,
		transactionProcessor,
		scProcessor,
		economics,
		miniBlocksCompacter,
		gasHandler,
	)
	if err != nil {
		return nil, err
	}

	preProcContainer, err := preProcFactory.Create()
	if err != nil {
		return nil, err
	}

	txCoordinator, err := coordinator.NewTransactionCoordinator(
		shardCoordinator,
		state.AccountsAdapter,
		data.MetaDatapool.MiniBlocks(),
		requestHandler,
		preProcContainer,
		interimProcContainer,
		gasHandler,
	)
	if err != nil {
		return nil, err
	}

	scDataGetter, err := smartContract.NewSCQueryService(vmContainer, economics.MaxGasLimitPerBlock())
	if err != nil {
		return nil, err
	}

	argsStaking := scToProtocol.ArgStakingToPeer{
		AdrConv:     state.AddressConverter,
		Hasher:      core.Hasher,
		Marshalizer: core.Marshalizer,
		PeerState:   state.PeerAccounts,
		BaseState:   state.AccountsAdapter,
		ArgParser:   argsParser,
		CurrTxs:     data.MetaDatapool.CurrentBlockTxs(),
		ScQuery:     scDataGetter,
	}
	smartContractToProtocol, err := scToProtocol.NewStakingToPeer(argsStaking)
	if err != nil {
		return nil, err
	}

	headerPoolsCleaner, err := poolsCleaner.NewHeaderPoolsCleaner(
		shardCoordinator,
		data.MetaDatapool.HeadersNonces(),
		data.MetaDatapool.MetaBlocks(),
		data.MetaDatapool.ShardHeaders(),
	)
	if err != nil {
		return nil, err
	}

	argumentsBaseProcessor := block.ArgBaseProcessor{
		Accounts:                     state.AccountsAdapter,
		ForkDetector:                 forkDetector,
		Hasher:                       core.Hasher,
		Marshalizer:                  core.Marshalizer,
		Store:                        data.Store,
		ShardCoordinator:             shardCoordinator,
		NodesCoordinator:             nodesCoordinator,
		SpecialAddressHandler:        specialAddressHandler,
		Uint64Converter:              core.Uint64ByteSliceConverter,
		StartHeaders:                 genesisBlocks,
		RequestHandler:               requestHandler,
		Core:                         coreServiceContainer,
		BlockChainHook:               vmFactory.BlockChainHookImpl(),
		TxCoordinator:                txCoordinator,
		ValidatorStatisticsProcessor: validatorStatisticsProcessor,
		Rounder:                      rounder,
		BootStorer:                   bootStorer,
		BlockTracker:                 blockTracker,
		HeaderPoolsCleaner:           headerPoolsCleaner,
	}
	arguments := block.ArgMetaProcessor{
		ArgBaseProcessor:   argumentsBaseProcessor,
		DataPool:           data.MetaDatapool,
		SCDataGetter:       scDataGetter,
		SCToProtocol:       smartContractToProtocol,
		PeerChangesHandler: smartContractToProtocol,
	}

	metaProcessor, err := block.NewMetaProcessor(arguments)
	if err != nil {
		return nil, errors.New("could not create block processor: " + err.Error())
	}

	err = metaProcessor.SetAppStatusHandler(core.StatusHandler)
	if err != nil {
		return nil, err
	}

	return metaProcessor, nil
}

func newValidatorStatisticsProcessor(
	processComponents *processComponentsFactoryArgs,
) (process.ValidatorStatisticsProcessor, error) {

	initialNodes := processComponents.nodesConfig.InitialNodes
	storageService := processComponents.data.Store

	var peerDataPool peer.DataPool = processComponents.data.MetaDatapool
	if processComponents.shardCoordinator.SelfId() < processComponents.shardCoordinator.NumberOfShards() {
		peerDataPool = processComponents.data.Datapool
	}

	arguments := peer.ArgValidatorStatisticsProcessor{
		InitialNodes:     initialNodes,
		PeerAdapter:      processComponents.state.PeerAccounts,
		AdrConv:          processComponents.state.AddressConverter,
		NodesCoordinator: processComponents.nodesCoordinator,
		ShardCoordinator: processComponents.shardCoordinator,
		DataPool:         peerDataPool,
		StorageService:   storageService,
		Marshalizer:      processComponents.core.Marshalizer,
		Economics:        processComponents.economicsData,
	}

	validatorStatisticsProcessor, err := peer.NewValidatorStatisticsProcessor(arguments)
	if err != nil {
		return nil, err
	}

	return validatorStatisticsProcessor, nil
}

func getCacherFromConfig(cfg config.CacheConfig) storageUnit.CacheConfig {
	return storageUnit.CacheConfig{
		Size:   cfg.Size,
		Type:   storageUnit.CacheType(cfg.Type),
		Shards: cfg.Shards,
	}
}

func getDBFromConfig(cfg config.DBConfig, uniquePath string) storageUnit.DBConfig {
	return storageUnit.DBConfig{
		FilePath:          filepath.Join(uniquePath, cfg.FilePath),
		Type:              storageUnit.DBType(cfg.Type),
		MaxBatchSize:      cfg.MaxBatchSize,
		BatchDelaySeconds: cfg.BatchDelaySeconds,
		MaxOpenFiles:      cfg.MaxOpenFiles,
	}
}

func getBloomFromConfig(cfg config.BloomFilterConfig) storageUnit.BloomConfig {
	var hashFuncs []storageUnit.HasherType
	if cfg.HashFunc != nil {
		hashFuncs = make([]storageUnit.HasherType, 0)
		for _, hf := range cfg.HashFunc {
			hashFuncs = append(hashFuncs, storageUnit.HasherType(hf))
		}
	}

	return storageUnit.BloomConfig{
		Size:     cfg.Size,
		HashFunc: hashFuncs,
	}
}

func generateInMemoryAccountsAdapter(
	accountFactory state.AccountFactory,
	hasher hashing.Hasher,
	marshalizer marshal.Marshalizer,
) (state.AccountsAdapter, error) {

	tr, err := trie.NewTrie(createMemUnit(), marshalizer, hasher)
	if err != nil {
		return nil, err
	}

	adb, err := state.NewAccountsDB(tr, hasher, marshalizer, accountFactory)
	if err != nil {
		return nil, err
	}

	return adb, nil
}

func createMemUnit() storage.Storer {
	cache, err := storageUnit.NewCache(storageUnit.LRUCache, 10, 1)
	if err != nil {
		log.Error("error creating cache for mem unit " + err.Error())
		return nil
	}

	persist, err := memorydb.New()
	if err != nil {
		log.Error("error creating persister for mem unit " + err.Error())
		return nil
	}

	unit, err := storageUnit.NewStorageUnit(cache, persist)
	if err != nil {
		log.Error("error creating unit " + err.Error())
		return nil
	}

	return unit
}

func createMemMetaDataPool() (dataRetriever.MetaPoolsHolder, error) {
	cacherCfg := storageUnit.CacheConfig{Size: 10, Type: storageUnit.LRUCache}
	metaBlocks, err := storageUnit.NewCache(cacherCfg.Type, cacherCfg.Size, cacherCfg.Shards)
	if err != nil {
		return nil, err
	}

	cacherCfg = storageUnit.CacheConfig{Size: 10, Type: storageUnit.LRUCache, Shards: 1}
	txBlockBody, err := storageUnit.NewCache(cacherCfg.Type, cacherCfg.Size, cacherCfg.Shards)
	if err != nil {
		return nil, err
	}

	cacherCfg = storageUnit.CacheConfig{Size: 10, Type: storageUnit.LRUCache}
	shardHeaders, err := storageUnit.NewCache(cacherCfg.Type, cacherCfg.Size, cacherCfg.Shards)
	if err != nil {
		return nil, err
	}

	shardHeadersNoncesCacher, err := storageUnit.NewCache(cacherCfg.Type, cacherCfg.Size, cacherCfg.Shards)
	if err != nil {
		return nil, err
	}

	shardHeadersNonces, err := dataPool.NewNonceSyncMapCacher(shardHeadersNoncesCacher, uint64ByteSlice.NewBigEndianConverter())
	if err != nil {
		return nil, err
	}

	txPool, err := shardedData.NewShardedData(storageUnit.CacheConfig{Size: 1000, Type: storageUnit.LRUCache, Shards: 1})
	if err != nil {
		return nil, err
	}

	uTxPool, err := shardedData.NewShardedData(storageUnit.CacheConfig{Size: 1000, Type: storageUnit.LRUCache, Shards: 1})
	if err != nil {
		return nil, err
	}

	currTxs, err := dataPool.NewCurrentBlockPool()
	if err != nil {
		return nil, err
	}

	dPool, err := dataPool.NewMetaDataPool(
		metaBlocks,
		txBlockBody,
		shardHeaders,
		shardHeadersNonces,
		txPool,
		uTxPool,
		currTxs,
	)
	if err != nil {
		return nil, err
	}

	return dPool, nil
}

// GetSigningParams returns a key generator, a private key, and a public key
func GetSigningParams(
	ctx *cli.Context,
	skName string,
	skIndexName string,
	skPemFileName string,
	suite crypto.Suite,
) (keyGen crypto.KeyGenerator, privKey crypto.PrivateKey, pubKey crypto.PublicKey, err error) {

	sk, err := getSk(ctx, skName, skIndexName, skPemFileName)
	if err != nil {
		return nil, nil, nil, err
	}

	keyGen = signing.NewKeyGenerator(suite)

	privKey, err = keyGen.PrivateKeyFromByteArray(sk)
	if err != nil {
		return nil, nil, nil, err
	}

	pubKey = privKey.GeneratePublic()

	return keyGen, privKey, pubKey, err
}

// GetPkEncoded returns the encoded public key
func GetPkEncoded(pubKey crypto.PublicKey) string {
	pk, err := pubKey.ToByteArray()
	if err != nil {
		return err.Error()
	}

	return encodeAddress(pk)
}

func encodeAddress(address []byte) string {
	return hex.EncodeToString(address)
}

func decodeAddress(address string) ([]byte, error) {
	return hex.DecodeString(address)
}

func getSk(
	ctx *cli.Context,
	skName string,
	skIndexName string,
	skPemFileName string,
) ([]byte, error) {

	//if flag is defined, it shall overwrite what was read from pem file
	if ctx.GlobalIsSet(skName) {
		encodedSk := []byte(ctx.GlobalString(skName))
		return decodeAddress(string(encodedSk))
	}

	skIndex := ctx.GlobalInt(skIndexName)
	encodedSk, err := core.LoadSkFromPemFile(skPemFileName, skIndex)
	if err != nil {
		return nil, err
	}

	return decodeAddress(string(encodedSk))
}<|MERGE_RESOLUTION|>--- conflicted
+++ resolved
@@ -546,16 +546,12 @@
 		return nil, err
 	}
 
-<<<<<<< HEAD
 	blockTracker, err := track.NewBlockTrack(rounder)
 	if err != nil {
 		return nil, err
 	}
 
-	forkDetector, err := newForkDetector(rounder, args.shardCoordinator, blackListHandler, blockTracker)
-=======
-	forkDetector, err := newForkDetector(rounder, args.shardCoordinator, blackListHandler, args.nodesConfig.StartTime)
->>>>>>> 2702d950
+	forkDetector, err := newForkDetector(rounder, args.shardCoordinator, blackListHandler, blockTracker, args.nodesConfig.StartTime)
 	if err != nil {
 		return nil, err
 	}
@@ -603,11 +599,8 @@
 		genesisBlocks,
 		rounder,
 		bootStorer,
-<<<<<<< HEAD
+		validatorStatisticsProcessor,
 		blockTracker,
-=======
-		validatorStatisticsProcessor,
->>>>>>> 2702d950
 	)
 	if err != nil {
 		return nil, err
@@ -1760,23 +1753,14 @@
 	rounder consensus.Rounder,
 	shardCoordinator sharding.Coordinator,
 	headerBlackList process.BlackListHandler,
-<<<<<<< HEAD
+	genesisTime int64,
 	blockTracker process.BlockTracker,
 ) (process.ForkDetector, error) {
 	if shardCoordinator.SelfId() < shardCoordinator.NumberOfShards() {
-		return processSync.NewShardForkDetector(rounder, headerBlackList, blockTracker)
+		return processSync.NewShardForkDetector(rounder, headerBlackList, blockTracker, genesisTime)
 	}
 	if shardCoordinator.SelfId() == sharding.MetachainShardId {
-		return processSync.NewMetaForkDetector(rounder, headerBlackList, blockTracker)
-=======
-	genesisTime int64,
-) (process.ForkDetector, error) {
-	if shardCoordinator.SelfId() < shardCoordinator.NumberOfShards() {
-		return processSync.NewShardForkDetector(rounder, headerBlackList, genesisTime)
-	}
-	if shardCoordinator.SelfId() == sharding.MetachainShardId {
-		return processSync.NewMetaForkDetector(rounder, headerBlackList, genesisTime)
->>>>>>> 2702d950
+		return processSync.NewMetaForkDetector(rounder, headerBlackList, blockTracker, genesisTime)
 	}
 
 	return nil, ErrCreateForkDetector
@@ -1789,11 +1773,8 @@
 	genesisBlocks map[uint32]data.HeaderHandler,
 	rounder consensus.Rounder,
 	bootStorer process.BootStorer,
-<<<<<<< HEAD
+	validatorStatisticsProcessor process.ValidatorStatisticsProcessor,
 	blockTracker process.BlockTracker,
-=======
-	validatorStatisticsProcessor process.ValidatorStatisticsProcessor,
->>>>>>> 2702d950
 ) (process.BlockProcessor, error) {
 
 	shardCoordinator := processArgs.shardCoordinator
