--- conflicted
+++ resolved
@@ -1017,42 +1017,14 @@
 		return nil, err
 	}
 
-<<<<<<< HEAD
-	cacherCfg := getCacherFromConfig(config.BlockHeaderDataPool)
-	hdrPool, err := headersCache.NewHeadersCacher(1000, 500)
-=======
 	cacherCfg := storageFactory.GetCacherFromConfig(config.BlockHeaderDataPool)
 	hdrPool, err := storageUnit.NewCache(cacherCfg.Type, cacherCfg.Size, cacherCfg.Shards)
->>>>>>> 442b7211
 	if err != nil {
 		log.Error("error creating hdrpool")
 		return nil, err
 	}
 
-<<<<<<< HEAD
-	cacherCfg = getCacherFromConfig(config.TxBlockBodyDataPool)
-=======
-	cacherCfg = storageFactory.GetCacherFromConfig(config.MetaBlockBodyDataPool)
-	metaBlockBody, err := storageUnit.NewCache(cacherCfg.Type, cacherCfg.Size, cacherCfg.Shards)
-	if err != nil {
-		log.Error("error creating metaBlockBody")
-		return nil, err
-	}
-
-	cacherCfg = storageFactory.GetCacherFromConfig(config.BlockHeaderNoncesDataPool)
-	hdrNoncesCacher, err := storageUnit.NewCache(cacherCfg.Type, cacherCfg.Size, cacherCfg.Shards)
-	if err != nil {
-		log.Error("error creating hdrNoncesCacher")
-		return nil, err
-	}
-	hdrNonces, err := dataPool.NewNonceSyncMapCacher(hdrNoncesCacher, uint64ByteSliceConverter)
-	if err != nil {
-		log.Error("error creating hdrNonces")
-		return nil, err
-	}
-
 	cacherCfg = storageFactory.GetCacherFromConfig(config.TxBlockBodyDataPool)
->>>>>>> 442b7211
 	txBlockBody, err := storageUnit.NewCache(cacherCfg.Type, cacherCfg.Size, cacherCfg.Shards)
 	if err != nil {
 		log.Error("error creating txBlockBody")
@@ -1087,9 +1059,6 @@
 func createMetaDataPoolFromConfig(
 	config *config.Config,
 ) (dataRetriever.MetaPoolsHolder, error) {
-<<<<<<< HEAD
-	cacherCfg := getCacherFromConfig(config.TxBlockBodyDataPool)
-=======
 	cacherCfg := storageFactory.GetCacherFromConfig(config.MetaBlockBodyDataPool)
 	metaBlockBody, err := storageUnit.NewCache(cacherCfg.Type, cacherCfg.Size, cacherCfg.Shards)
 	if err != nil {
@@ -1098,41 +1067,35 @@
 	}
 
 	cacherCfg = storageFactory.GetCacherFromConfig(config.TxBlockBodyDataPool)
->>>>>>> 442b7211
+	cacherCfg := getCacherFromConfig(config.TxBlockBodyDataPool)
 	txBlockBody, err := storageUnit.NewCache(cacherCfg.Type, cacherCfg.Size, cacherCfg.Shards)
 	if err != nil {
 		log.Error("error creating txBlockBody")
 		return nil, err
 	}
 
-<<<<<<< HEAD
+	cacherCfg = storageFactory.GetCacherFromConfig(config.ShardHeadersDataPool)
+	shardHeaders, err := storageUnit.NewCache(cacherCfg.Type, cacherCfg.Size, cacherCfg.Shards)
 	cacherCfg = getCacherFromConfig(config.ShardHeadersDataPool)
 	shardHeaders, err := headersCache.NewHeadersCacher(1000, 500)
-=======
-	cacherCfg = storageFactory.GetCacherFromConfig(config.ShardHeadersDataPool)
-	shardHeaders, err := storageUnit.NewCache(cacherCfg.Type, cacherCfg.Size, cacherCfg.Shards)
->>>>>>> 442b7211
 	if err != nil {
 		log.Error("error creating shardHeaders")
 		return nil, err
 	}
 
-<<<<<<< HEAD
+	headersNoncesCacher, err := storageUnit.NewCache(cacherCfg.Type, cacherCfg.Size, cacherCfg.Shards)
+	if err != nil {
+		log.Error("error creating shard headers nonces pool")
+		return nil, err
+	}
+	headersNonces, err := dataPool.NewNonceSyncMapCacher(headersNoncesCacher, uint64ByteSliceConverter)
+	if err != nil {
+		log.Error("error creating shard headers nonces pool")
+		return nil, err
+	}
+
+	txPool, err := shardedData.NewShardedData(storageFactory.GetCacherFromConfig(config.TxDataPool))
 	txPool, err := shardedData.NewShardedData(getCacherFromConfig(config.TxDataPool))
-=======
-	headersNoncesCacher, err := storageUnit.NewCache(cacherCfg.Type, cacherCfg.Size, cacherCfg.Shards)
-	if err != nil {
-		log.Error("error creating shard headers nonces pool")
-		return nil, err
-	}
-	headersNonces, err := dataPool.NewNonceSyncMapCacher(headersNoncesCacher, uint64ByteSliceConverter)
-	if err != nil {
-		log.Error("error creating shard headers nonces pool")
-		return nil, err
-	}
-
-	txPool, err := shardedData.NewShardedData(storageFactory.GetCacherFromConfig(config.TxDataPool))
->>>>>>> 442b7211
 	if err != nil {
 		log.Error("error creating txpool")
 		return nil, err
