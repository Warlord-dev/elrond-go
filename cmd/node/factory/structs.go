--- conflicted
+++ resolved
@@ -2175,30 +2175,6 @@
 		return nil, err
 	}
 
-<<<<<<< HEAD
-=======
-	miniBlockHeaderStore := data.Store.GetStorer(dataRetriever.MiniBlockHeaderUnit)
-	if check.IfNil(miniBlockHeaderStore) {
-		return nil, errors.New("could not create pending miniblocks handler because of empty miniblock header store")
-	}
-
-	metaBlocksStore := data.Store.GetStorer(dataRetriever.MetaBlockUnit)
-	if check.IfNil(metaBlocksStore) {
-		return nil, errors.New("could not create pending miniblocks handler because of empty metablock store")
-	}
-
-	argsPendingMiniBlocks := &metachainEpochStart.ArgsPendingMiniBlocks{
-		Marshalizer:      core.Marshalizer,
-		Storage:          miniBlockHeaderStore,
-		MetaBlockPool:    data.Datapool.Headers(),
-		MetaBlockStorage: metaBlocksStore,
-	}
-	pendingMiniBlocks, err := metachainEpochStart.NewPendingMiniBlocks(argsPendingMiniBlocks)
-	if err != nil {
-		return nil, err
-	}
-
->>>>>>> c644a61d
 	argumentsBaseProcessor := block.ArgBaseProcessor{
 		Accounts:                     state.AccountsAdapter,
 		ForkDetector:                 forkDetector,
