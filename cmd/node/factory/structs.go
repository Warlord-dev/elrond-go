--- conflicted
+++ resolved
@@ -1443,6 +1443,7 @@
 ) (process.BlockProcessor, process.BlocksTracker, error) {
 
 	shardCoordinator := processArgs.shardCoordinator
+	nodesCoordinator := processArgs.nodesCoordinator
 	peerProcessor, err := newPeerProcessor(processArgs)
 	if err != nil {
 		return nil, nil, err
@@ -1466,15 +1467,10 @@
 	specialAddressHolder, err := address.NewSpecialAddressHolder(
 		communityAddress,
 		burnAddress,
-<<<<<<< HEAD
 		processArgs.state.AddressConverter,
-		shardCoordinator)
-=======
-		state.AddressConverter,
 		shardCoordinator,
 		nodesCoordinator,
 	)
->>>>>>> ac8bf5a8
 	if err != nil {
 		return nil, nil, err
 	}
@@ -1687,20 +1683,8 @@
 	txPoolsCleaner, err := poolsCleaner.NewTxsPoolsCleaner(
 		state.AccountsAdapter,
 		shardCoordinator,
-<<<<<<< HEAD
-		nodesCoordinator,
-		specialAddressHandler,
-		forkDetector,
-		blockTracker,
-		peerProcessor,
-		shardsGenesisBlocks,
-		requestHandler,
-		txCoordinator,
-		core.Uint64ByteSliceConverter,
-=======
 		data.Datapool,
 		state.AddressConverter,
->>>>>>> ac8bf5a8
 	)
 	if err != nil {
 		return nil, nil, err
