--- conflicted
+++ resolved
@@ -2208,21 +2208,14 @@
 
 	arguments := peer.ArgValidatorStatisticsProcessor{
 		InitialNodes:     initialNodes,
-<<<<<<< HEAD
-		PeerAdapter:      peerAdapter,
-=======
 		PeerAdapter:      processComponents.state.PeerAccounts,
->>>>>>> fcc08c87
 		AdrConv:          processComponents.state.AddressConverter,
 		NodesCoordinator: processComponents.nodesCoordinator,
 		ShardCoordinator: processComponents.shardCoordinator,
 		DataPool:         processComponents.data.MetaDatapool,
 		StorageService:   storageService,
 		Marshalizer:      processComponents.core.Marshalizer,
-<<<<<<< HEAD
-=======
 		Economics:        processComponents.economicsData,
->>>>>>> fcc08c87
 	}
 
 	validatorStatisticsProcessor, err := peer.NewValidatorStatisticsProcessor(arguments)
