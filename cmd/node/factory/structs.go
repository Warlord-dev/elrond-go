package factory

import (
	"context"
	"crypto/ecdsa"
	"crypto/rand"
	"encoding/hex"
	"errors"
	"fmt"
	"io"
	"math/big"
	"time"

	"github.com/ElrondNetwork/elrond-go/config"
	"github.com/ElrondNetwork/elrond-go/consensus"
	"github.com/ElrondNetwork/elrond-go/consensus/round"
	"github.com/ElrondNetwork/elrond-go/core"
	"github.com/ElrondNetwork/elrond-go/core/check"
	"github.com/ElrondNetwork/elrond-go/core/partitioning"
	"github.com/ElrondNetwork/elrond-go/core/serviceContainer"
	"github.com/ElrondNetwork/elrond-go/core/statistics/softwareVersion"
	factorySoftwareVersion "github.com/ElrondNetwork/elrond-go/core/statistics/softwareVersion/factory"
	"github.com/ElrondNetwork/elrond-go/crypto"
	"github.com/ElrondNetwork/elrond-go/crypto/signing"
	"github.com/ElrondNetwork/elrond-go/crypto/signing/kyber"
	blsMultiSig "github.com/ElrondNetwork/elrond-go/crypto/signing/kyber/multisig"
	"github.com/ElrondNetwork/elrond-go/crypto/signing/kyber/singlesig"
	"github.com/ElrondNetwork/elrond-go/crypto/signing/multisig"
	"github.com/ElrondNetwork/elrond-go/data"
	dataBlock "github.com/ElrondNetwork/elrond-go/data/block"
	"github.com/ElrondNetwork/elrond-go/data/blockchain"
	"github.com/ElrondNetwork/elrond-go/data/state"
	"github.com/ElrondNetwork/elrond-go/data/state/addressConverters"
	factoryState "github.com/ElrondNetwork/elrond-go/data/state/factory"
	"github.com/ElrondNetwork/elrond-go/data/trie"
	"github.com/ElrondNetwork/elrond-go/data/trie/factory"
	"github.com/ElrondNetwork/elrond-go/data/typeConverters"
	"github.com/ElrondNetwork/elrond-go/data/typeConverters/uint64ByteSlice"
	"github.com/ElrondNetwork/elrond-go/dataRetriever"
	"github.com/ElrondNetwork/elrond-go/dataRetriever/dataPool"
	"github.com/ElrondNetwork/elrond-go/dataRetriever/dataPool/headersCache"
	"github.com/ElrondNetwork/elrond-go/dataRetriever/factory/containers"
	"github.com/ElrondNetwork/elrond-go/dataRetriever/factory/resolverscontainer"
	txpoolFactory "github.com/ElrondNetwork/elrond-go/dataRetriever/factory/txpool"
	"github.com/ElrondNetwork/elrond-go/dataRetriever/requestHandlers"
	"github.com/ElrondNetwork/elrond-go/dataRetriever/shardedData"
	"github.com/ElrondNetwork/elrond-go/dataRetriever/txpool"
	"github.com/ElrondNetwork/elrond-go/epochStart"
	"github.com/ElrondNetwork/elrond-go/epochStart/genesis"
	metachainEpochStart "github.com/ElrondNetwork/elrond-go/epochStart/metachain"
	"github.com/ElrondNetwork/elrond-go/epochStart/shardchain"
	"github.com/ElrondNetwork/elrond-go/hashing"
	"github.com/ElrondNetwork/elrond-go/hashing/blake2b"
	"github.com/ElrondNetwork/elrond-go/hashing/sha256"
	"github.com/ElrondNetwork/elrond-go/logger"
	"github.com/ElrondNetwork/elrond-go/marshal"
	factoryMarshalizer "github.com/ElrondNetwork/elrond-go/marshal/factory"
	"github.com/ElrondNetwork/elrond-go/ntp"
	"github.com/ElrondNetwork/elrond-go/p2p"
	"github.com/ElrondNetwork/elrond-go/p2p/libp2p"
	factoryP2P "github.com/ElrondNetwork/elrond-go/p2p/libp2p/factory"
	"github.com/ElrondNetwork/elrond-go/p2p/loadBalancer"
	"github.com/ElrondNetwork/elrond-go/process"
	"github.com/ElrondNetwork/elrond-go/process/block"
	"github.com/ElrondNetwork/elrond-go/process/block/bootstrapStorage"
	"github.com/ElrondNetwork/elrond-go/process/block/poolsCleaner"
	"github.com/ElrondNetwork/elrond-go/process/block/postprocess"
	"github.com/ElrondNetwork/elrond-go/process/block/preprocess"
	"github.com/ElrondNetwork/elrond-go/process/coordinator"
	"github.com/ElrondNetwork/elrond-go/process/economics"
	"github.com/ElrondNetwork/elrond-go/process/factory/interceptorscontainer"
	"github.com/ElrondNetwork/elrond-go/process/factory/metachain"
	"github.com/ElrondNetwork/elrond-go/process/factory/shard"
	"github.com/ElrondNetwork/elrond-go/process/headerCheck"
	"github.com/ElrondNetwork/elrond-go/process/peer"
	"github.com/ElrondNetwork/elrond-go/process/rewardTransaction"
	"github.com/ElrondNetwork/elrond-go/process/scToProtocol"
	"github.com/ElrondNetwork/elrond-go/process/smartContract"
	"github.com/ElrondNetwork/elrond-go/process/smartContract/hooks"
	processSync "github.com/ElrondNetwork/elrond-go/process/sync"
	"github.com/ElrondNetwork/elrond-go/process/track"
	"github.com/ElrondNetwork/elrond-go/process/transaction"
	"github.com/ElrondNetwork/elrond-go/sharding"
	"github.com/ElrondNetwork/elrond-go/statusHandler"
	"github.com/ElrondNetwork/elrond-go/storage"
	storageFactory "github.com/ElrondNetwork/elrond-go/storage/factory"
	"github.com/ElrondNetwork/elrond-go/storage/memorydb"
	"github.com/ElrondNetwork/elrond-go/storage/storageUnit"
	"github.com/ElrondNetwork/elrond-go/storage/timecache"
	"github.com/ElrondNetwork/elrond-go/vm"
	systemVM "github.com/ElrondNetwork/elrond-go/vm/process"
	vmcommon "github.com/ElrondNetwork/elrond-vm-common"
	"github.com/btcsuite/btcd/btcec"
	libp2pCrypto "github.com/libp2p/go-libp2p-core/crypto"
	"github.com/urfave/cli"
)

const (
	// BlsConsensusType specifies te signature scheme used in the consensus
	BlsConsensusType = "bls"

	// MaxTxsToRequest specifies the maximum number of txs to request
	MaxTxsToRequest = 100
)

//TODO remove this
var log = logger.GetOrCreate("main")

// ErrCreateForkDetector signals that a fork detector could not be created
//TODO: Extract all others error messages from this file in some defined errors
var ErrCreateForkDetector = errors.New("could not create fork detector")

// timeSpanForBadHeaders is the expiry time for an added block header hash
var timeSpanForBadHeaders = time.Minute * 2

// EpochStartNotifier defines which actions should be done for handling new epoch's events
type EpochStartNotifier interface {
	RegisterHandler(handler epochStart.EpochStartHandler)
	UnregisterHandler(handler epochStart.EpochStartHandler)
	NotifyAll(hdr data.HeaderHandler)
	NotifyAllPrepare(metaHdr data.HeaderHandler)
	IsInterfaceNil() bool
}

// Network struct holds the network components of the Elrond protocol
type Network struct {
	NetMessenger p2p.Messenger
}

// Core struct holds the core components of the Elrond protocol
type Core struct {
	Hasher                   hashing.Hasher
	InternalMarshalizer      marshal.Marshalizer
	VmMarshalizer            marshal.Marshalizer
	TxSignMarshalizer        marshal.Marshalizer
	TriesContainer           state.TriesHolder
	Uint64ByteSliceConverter typeConverters.Uint64ByteSliceConverter
	StatusHandler            core.AppStatusHandler
	ChainID                  []byte
}

// State struct holds the state components of the Elrond protocol
type State struct {
	AddressConverter    state.AddressConverter
	BLSAddressConverter state.AddressConverter
	PeerAccounts        state.AccountsAdapter
	AccountsAdapter     state.AccountsAdapter
	InBalanceForShard   map[string]*big.Int
}

// Data struct holds the data components of the Elrond protocol
type Data struct {
	Blkc     data.ChainHandler
	Store    dataRetriever.StorageService
	Datapool dataRetriever.PoolsHolder
}

// Crypto struct holds the crypto components of the Elrond protocol
type Crypto struct {
	TxSingleSigner      crypto.SingleSigner
	SingleSigner        crypto.SingleSigner
	MultiSigner         crypto.MultiSigner
	BlockSignKeyGen     crypto.KeyGenerator
	TxSignKeyGen        crypto.KeyGenerator
	InitialPubKeys      map[uint32][]string
	MessageSignVerifier vm.MessageSignVerifier
}

// Process struct holds the process components of the Elrond protocol
type Process struct {
	InterceptorsContainer    process.InterceptorsContainer
	ResolversFinder          dataRetriever.ResolversFinder
	Rounder                  consensus.Rounder
	EpochStartTrigger        epochStart.TriggerHandler
	ForkDetector             process.ForkDetector
	BlockProcessor           process.BlockProcessor
	BlackListHandler         process.BlackListHandler
	BootStorer               process.BootStorer
	HeaderSigVerifier        HeaderSigVerifierHandler
	ValidatorsStatistics     process.ValidatorStatisticsProcessor
	BlockTracker             process.BlockTracker
	PendingMiniBlocksHandler process.PendingMiniBlocksHandler
	RequestHandler           process.RequestHandler
}

type coreComponentsFactoryArgs struct {
	config      *config.Config
	pathManager storage.PathManagerHandler
	shardId     string
	chainID     []byte
}

// NewCoreComponentsFactoryArgs initializes the arguments necessary for creating the core components
func NewCoreComponentsFactoryArgs(config *config.Config, pathManager storage.PathManagerHandler, shardId string, chainID []byte) *coreComponentsFactoryArgs {
	return &coreComponentsFactoryArgs{
		config:      config,
		pathManager: pathManager,
		shardId:     shardId,
		chainID:     chainID,
	}
}

// CoreComponentsFactory creates the core components
func CoreComponentsFactory(args *coreComponentsFactoryArgs) (*Core, error) {
	hasher, err := getHasherFromConfig(args.config)
	if err != nil {
		return nil, errors.New("could not create hasher: " + err.Error())
	}

	internalMarshalizer, err := factoryMarshalizer.NewMarshalizer(args.config.Marshalizer.Type)
	if err != nil {
		return nil, fmt.Errorf("%w for internalMarshalizer", err)
	}

	vmMarshalizer, err := factoryMarshalizer.NewMarshalizer(args.config.VmMarshalizer.Type)
	if err != nil {
		return nil, fmt.Errorf("%w for vmMarshalizer", err)
	}

	txSignMarshalizer, err := factoryMarshalizer.NewMarshalizer(args.config.TxSignMarshalizer.Type)
	if err != nil {
		return nil, fmt.Errorf("%w for txSignMarshalizer", err)
	}

	uint64ByteSliceConverter := uint64ByteSlice.NewBigEndianConverter()

	trieContainer, err := createTries(args, internalMarshalizer, hasher)

	if err != nil {
		return nil, err
	}

	return &Core{
		Hasher:                   hasher,
		InternalMarshalizer:      internalMarshalizer,
		VmMarshalizer:            vmMarshalizer,
		TxSignMarshalizer:        txSignMarshalizer,
		TriesContainer:           trieContainer,
		Uint64ByteSliceConverter: uint64ByteSliceConverter,
		StatusHandler:            statusHandler.NewNilStatusHandler(),
		ChainID:                  args.chainID,
	}, nil
}

func createTries(
	args *coreComponentsFactoryArgs,
	marshalizer marshal.Marshalizer,
	hasher hashing.Hasher,
) (state.TriesHolder, error) {

	trieContainer := state.NewDataTriesHolder()

	trieFactoryArgs := factory.TrieFactoryArgs{
		EvictionWaitingListCfg: args.config.EvictionWaitingList,
		SnapshotDbCfg:          args.config.TrieSnapshotDB,
		Marshalizer:            marshalizer,
		Hasher:                 hasher,
		PathManager:            args.pathManager,
		ShardId:                args.shardId,
	}
	trieFactory, err := factory.NewTrieFactory(trieFactoryArgs)
	if err != nil {
		return nil, err
	}

	merkleTrie, err := trieFactory.Create(args.config.AccountsTrieStorage, args.config.StateTriesConfig.AccountsStatePruningEnabled)
	if err != nil {
		return nil, err
	}

	trieContainer.Put([]byte(factory.UserAccountTrie), merkleTrie)

	peerAccountsTrie, err := trieFactory.Create(args.config.PeerAccountsTrieStorage, args.config.StateTriesConfig.PeerStatePruningEnabled)
	if err != nil {
		return nil, err
	}

	trieContainer.Put([]byte(factory.PeerAccountTrie), peerAccountsTrie)

	return trieContainer, nil
}

type stateComponentsFactoryArgs struct {
	config           *config.Config
	genesisConfig    *sharding.Genesis
	shardCoordinator sharding.Coordinator
	core             *Core
	pathManager      storage.PathManagerHandler
}

// NewStateComponentsFactoryArgs initializes the arguments necessary for creating the state components
func NewStateComponentsFactoryArgs(
	config *config.Config,
	genesisConfig *sharding.Genesis,
	shardCoordinator sharding.Coordinator,
	core *Core,
	pathManager storage.PathManagerHandler,
) *stateComponentsFactoryArgs {
	return &stateComponentsFactoryArgs{
		config:           config,
		genesisConfig:    genesisConfig,
		shardCoordinator: shardCoordinator,
		core:             core,
		pathManager:      pathManager,
	}
}

// StateComponentsFactory creates the state components
func StateComponentsFactory(args *stateComponentsFactoryArgs) (*State, error) {
	addressConverter, err := addressConverters.NewPlainAddressConverter(
		args.config.Address.Length,
		args.config.Address.Prefix,
	)
	if err != nil {
		return nil, errors.New("could not create address converter: " + err.Error())
	}

	blsAddressConverter, err := addressConverters.NewPlainAddressConverter(
		args.config.BLSPublicKey.Length,
		args.config.BLSPublicKey.Prefix,
	)
	if err != nil {
		return nil, errors.New("could not create bls address converter: " + err.Error())
	}

	accountFactory, err := factoryState.NewAccountFactoryCreator(factoryState.UserAccount)
	if err != nil {
		return nil, errors.New("could not create account factory: " + err.Error())
	}

	merkleTrie := args.core.TriesContainer.Get([]byte(factory.UserAccountTrie))
	accountsAdapter, err := state.NewAccountsDB(merkleTrie, args.core.Hasher, args.core.InternalMarshalizer, accountFactory)
	if err != nil {
		return nil, errors.New("could not create accounts adapter: " + err.Error())
	}

	inBalanceForShard, err := args.genesisConfig.InitialNodesBalances(args.shardCoordinator, addressConverter)
	if err != nil {
		return nil, errors.New("initial balances could not be processed " + err.Error())
	}

	accountFactory, err = factoryState.NewAccountFactoryCreator(factoryState.ValidatorAccount)
	if err != nil {
		return nil, errors.New("could not create peer account factory: " + err.Error())
	}

	merkleTrie = args.core.TriesContainer.Get([]byte(factory.PeerAccountTrie))
	peerAdapter, err := state.NewPeerAccountsDB(merkleTrie, args.core.Hasher, args.core.InternalMarshalizer, accountFactory)
	if err != nil {
		return nil, err
	}

	return &State{
		PeerAccounts:        peerAdapter,
		AddressConverter:    addressConverter,
		BLSAddressConverter: blsAddressConverter,
		AccountsAdapter:     accountsAdapter,
		InBalanceForShard:   inBalanceForShard,
	}, nil
}

type dataComponentsFactoryArgs struct {
	config             *config.Config
	economicsData      *economics.EconomicsData
	shardCoordinator   sharding.Coordinator
	core               *Core
	pathManager        storage.PathManagerHandler
	epochStartNotifier EpochStartNotifier
	currentEpoch       uint32
}

// NewDataComponentsFactoryArgs initializes the arguments necessary for creating the data components
func NewDataComponentsFactoryArgs(
	config *config.Config,
	economicsData *economics.EconomicsData,
	shardCoordinator sharding.Coordinator,
	core *Core,
	pathManager storage.PathManagerHandler,
	epochStartNotifier EpochStartNotifier,
	currentEpoch uint32,
) *dataComponentsFactoryArgs {
	return &dataComponentsFactoryArgs{
		config:             config,
		economicsData:      economicsData,
		shardCoordinator:   shardCoordinator,
		core:               core,
		pathManager:        pathManager,
		epochStartNotifier: epochStartNotifier,
		currentEpoch:       currentEpoch,
	}
}

// DataComponentsFactory creates the data components
func DataComponentsFactory(args *dataComponentsFactoryArgs) (*Data, error) {
	var datapool dataRetriever.PoolsHolder
	blkc, err := createBlockChainFromConfig(args.config, args.shardCoordinator, args.core.StatusHandler)
	if err != nil {
		return nil, errors.New("could not create block chain: " + err.Error())
	}

	store, err := createDataStoreFromConfig(
		args.config,
		args.shardCoordinator,
		args.pathManager,
		args.epochStartNotifier,
		args.currentEpoch,
	)
	if err != nil {
		return nil, errors.New("could not create local data store: " + err.Error())
	}

	datapool, err = createDataPoolFromConfig(args)
	if err != nil {
		return nil, errors.New("could not create data pools: ")
	}

	return &Data{
		Blkc:     blkc,
		Store:    store,
		Datapool: datapool,
	}, nil
}

type cryptoComponentsFactoryArgs struct {
	ctx              *cli.Context
	config           *config.Config
	nodesConfig      *sharding.NodesSetup
	shardCoordinator sharding.Coordinator
	keyGen           crypto.KeyGenerator
	privKey          crypto.PrivateKey
	log              logger.Logger
}

// NewCryptoComponentsFactoryArgs initializes the arguments necessary for creating the crypto components
func NewCryptoComponentsFactoryArgs(
	ctx *cli.Context,
	config *config.Config,
	nodesConfig *sharding.NodesSetup,
	shardCoordinator sharding.Coordinator,
	keyGen crypto.KeyGenerator,
	privKey crypto.PrivateKey,
	log logger.Logger,
) *cryptoComponentsFactoryArgs {
	return &cryptoComponentsFactoryArgs{
		ctx:              ctx,
		config:           config,
		nodesConfig:      nodesConfig,
		shardCoordinator: shardCoordinator,
		keyGen:           keyGen,
		privKey:          privKey,
		log:              log,
	}
}

// CryptoComponentsFactory creates the crypto components
func CryptoComponentsFactory(args *cryptoComponentsFactoryArgs) (*Crypto, error) {
	initialPubKeys := args.nodesConfig.InitialNodesPubKeys()
	txSingleSigner := &singlesig.SchnorrSigner{}
	singleSigner, err := createSingleSigner(args.config)
	if err != nil {
		return nil, errors.New("could not create singleSigner: " + err.Error())
	}

	multisigHasher, err := getMultisigHasherFromConfig(args.config)
	if err != nil {
		return nil, errors.New("could not create multisig hasher: " + err.Error())
	}

	currentShardNodesPubKeys, err := args.nodesConfig.InitialEligibleNodesPubKeysForShard(args.shardCoordinator.SelfId())
	if err != nil {
		return nil, errors.New("could not start creation of multiSigner: " + err.Error())
	}

	multiSigner, err := createMultiSigner(args.config, multisigHasher, currentShardNodesPubKeys, args.privKey, args.keyGen)
	if err != nil {
		return nil, err
	}

	txSignKeyGen := signing.NewKeyGenerator(kyber.NewBlakeSHA256Ed25519())

	messageSignVerifier, err := systemVM.NewMessageSigVerifier(args.keyGen, singleSigner)
	if err != nil {
		return nil, err
	}

	return &Crypto{
		TxSingleSigner:      txSingleSigner,
		SingleSigner:        singleSigner,
		MultiSigner:         multiSigner,
		BlockSignKeyGen:     args.keyGen,
		TxSignKeyGen:        txSignKeyGen,
		InitialPubKeys:      initialPubKeys,
		MessageSignVerifier: messageSignVerifier,
	}, nil
}

// NetworkComponentsFactory creates the network components
func NetworkComponentsFactory(p2pConfig *config.P2PConfig, log logger.Logger, core *Core) (*Network, error) {
	var randReader io.Reader
	if p2pConfig.Node.Seed != "" {
		randReader = NewSeedRandReader(core.Hasher.Compute(p2pConfig.Node.Seed))
	} else {
		randReader = rand.Reader
	}

	netMessenger, err := createNetMessenger(p2pConfig, log, randReader)
	if err != nil {
		return nil, err
	}

	return &Network{
		NetMessenger: netMessenger,
	}, nil
}

type processComponentsFactoryArgs struct {
	coreComponents         *coreComponentsFactoryArgs
	genesisConfig          *sharding.Genesis
	economicsData          *economics.EconomicsData
	nodesConfig            *sharding.NodesSetup
	gasSchedule            map[string]map[string]uint64
	syncer                 ntp.SyncTimer
	shardCoordinator       sharding.Coordinator
	nodesCoordinator       sharding.NodesCoordinator
	data                   *Data
	coreData               *Core
	crypto                 *Crypto
	state                  *State
	network                *Network
	coreServiceContainer   serviceContainer.Core
	requestedItemsHandler  dataRetriever.RequestedItemsHandler
	epochStartNotifier     EpochStartNotifier
	epochStart             *config.EpochStartConfig
	rater                  sharding.RaterHandler
	startEpochNum          uint32
	sizeCheckDelta         uint32
	stateCheckpointModulus uint
	maxComputableRounds    uint64
}

// NewProcessComponentsFactoryArgs initializes the arguments necessary for creating the process components
func NewProcessComponentsFactoryArgs(
	coreComponents *coreComponentsFactoryArgs,
	genesisConfig *sharding.Genesis,
	economicsData *economics.EconomicsData,
	nodesConfig *sharding.NodesSetup,
	gasSchedule map[string]map[string]uint64,
	syncer ntp.SyncTimer,
	shardCoordinator sharding.Coordinator,
	nodesCoordinator sharding.NodesCoordinator,
	data *Data,
	coreData *Core,
	crypto *Crypto,
	state *State,
	network *Network,
	coreServiceContainer serviceContainer.Core,
	requestedItemsHandler dataRetriever.RequestedItemsHandler,
	epochStartNotifier EpochStartNotifier,
	epochStart *config.EpochStartConfig,
	startEpochNum uint32,
	rater sharding.RaterHandler,
	sizeCheckDelta uint32,
	stateCheckpointModulus uint,
	maxComputableRounds uint64,
) *processComponentsFactoryArgs {
	return &processComponentsFactoryArgs{
		coreComponents:         coreComponents,
		genesisConfig:          genesisConfig,
		economicsData:          economicsData,
		nodesConfig:            nodesConfig,
		gasSchedule:            gasSchedule,
		syncer:                 syncer,
		shardCoordinator:       shardCoordinator,
		nodesCoordinator:       nodesCoordinator,
		data:                   data,
		coreData:               coreData,
		crypto:                 crypto,
		state:                  state,
		network:                network,
		coreServiceContainer:   coreServiceContainer,
		requestedItemsHandler:  requestedItemsHandler,
		epochStartNotifier:     epochStartNotifier,
		epochStart:             epochStart,
		startEpochNum:          startEpochNum,
		rater:                  rater,
		sizeCheckDelta:         sizeCheckDelta,
		stateCheckpointModulus: stateCheckpointModulus,
		maxComputableRounds:    maxComputableRounds,
	}
}

// ProcessComponentsFactory creates the process components
func ProcessComponentsFactory(args *processComponentsFactoryArgs) (*Process, error) {
	argsHeaderSig := &headerCheck.ArgsHeaderSigVerifier{
		Marshalizer:       args.coreData.InternalMarshalizer,
		Hasher:            args.coreData.Hasher,
		NodesCoordinator:  args.nodesCoordinator,
		MultiSigVerifier:  args.crypto.MultiSigner,
		SingleSigVerifier: args.crypto.SingleSigner,
		KeyGen:            args.crypto.BlockSignKeyGen,
	}
	headerSigVerifier, err := headerCheck.NewHeaderSigVerifier(argsHeaderSig)
	if err != nil {
		return nil, err
	}

	rounder, err := round.NewRound(
		time.Unix(args.nodesConfig.StartTime, 0),
		args.syncer.CurrentTime(),
		time.Millisecond*time.Duration(args.nodesConfig.RoundDuration),
		args.syncer)
	if err != nil {
		return nil, err
	}

	resolversContainerFactory, err := newResolverContainerFactory(
		args.shardCoordinator,
		args.data,
		args.coreData,
		args.network,
		args.sizeCheckDelta,
	)
	if err != nil {
		return nil, err
	}

	resolversContainer, err := resolversContainerFactory.Create()
	if err != nil {
		return nil, err
	}

	resolversFinder, err := containers.NewResolversFinder(resolversContainer, args.shardCoordinator)
	if err != nil {
		return nil, err
	}

	requestHandler, err := newRequestHandler(resolversFinder, args.shardCoordinator, args.requestedItemsHandler)
	if err != nil {
		return nil, err
	}

	epochStartTrigger, err := newEpochStartTrigger(args, requestHandler)
	if err != nil {
		return nil, err
	}

	requestHandler.SetEpoch(epochStartTrigger.Epoch())

	err = dataRetriever.SetEpochHandlerToHdrResolver(resolversContainer, epochStartTrigger)
	if err != nil {
		return nil, err
	}

	validatorStatisticsProcessor, err := newValidatorStatisticsProcessor(args)
	if err != nil {
		return nil, err
	}

	validatorStatsRootHash, err := validatorStatisticsProcessor.RootHash()
	if err != nil {
		return nil, err
	}

	log.Trace("Validator stats created", "validatorStatsRootHash", validatorStatsRootHash)

	genesisBlocks, err := generateGenesisHeadersAndApplyInitialBalances(args)
	if err != nil {
		return nil, err
	}

	err = prepareGenesisBlock(args, genesisBlocks)
	if err != nil {
		return nil, err
	}

	bootStr := args.data.Store.GetStorer(dataRetriever.BootstrapUnit)
	bootStorer, err := bootstrapStorage.NewBootstrapStorer(args.coreData.InternalMarshalizer, bootStr)
	if err != nil {
		return nil, err
	}

	argsHeaderValidator := block.ArgsHeaderValidator{
		Hasher:      args.coreData.Hasher,
		Marshalizer: args.coreData.InternalMarshalizer,
	}
	headerValidator, err := block.NewHeaderValidator(argsHeaderValidator)
	if err != nil {
		return nil, err
	}

	blockTracker, err := newBlockTracker(
		args,
		headerValidator,
		requestHandler,
		rounder,
		genesisBlocks,
	)
	if err != nil {
		return nil, err
	}

	interceptorContainerFactory, blackListHandler, err := newInterceptorContainerFactory(
		args.shardCoordinator,
		args.nodesCoordinator,
		args.data,
		args.coreData,
		args.crypto,
		args.state,
		args.network,
		args.economicsData,
		headerSigVerifier,
		args.sizeCheckDelta,
		blockTracker,
		epochStartTrigger,
	)
	if err != nil {
		return nil, err
	}

	//TODO refactor all these factory calls
	interceptorsContainer, err := interceptorContainerFactory.Create()
	if err != nil {
		return nil, err
	}

	var pendingMiniBlocksHandler process.PendingMiniBlocksHandler
	if args.shardCoordinator.SelfId() == core.MetachainShardId {
		pendingMiniBlocksHandler, err = newPendingMiniBlocks(
			args.data.Store,
			args.coreData.InternalMarshalizer,
			args.data.Datapool,
		)
		if err != nil {
			return nil, err
		}
	}

	forkDetector, err := newForkDetector(
		rounder,
		args.shardCoordinator,
		blackListHandler,
		blockTracker,
		args.nodesConfig.StartTime,
	)
	if err != nil {
		return nil, err
	}

	blockProcessor, err := newBlockProcessor(
		args,
		requestHandler,
		forkDetector,
		rounder,
		epochStartTrigger,
		bootStorer,
		validatorStatisticsProcessor,
		headerValidator,
		blockTracker,
		pendingMiniBlocksHandler,
	)
	if err != nil {
		return nil, err
	}

	return &Process{
		InterceptorsContainer:    interceptorsContainer,
		ResolversFinder:          resolversFinder,
		Rounder:                  rounder,
		ForkDetector:             forkDetector,
		BlockProcessor:           blockProcessor,
		EpochStartTrigger:        epochStartTrigger,
		BlackListHandler:         blackListHandler,
		BootStorer:               bootStorer,
		HeaderSigVerifier:        headerSigVerifier,
		ValidatorsStatistics:     validatorStatisticsProcessor,
		BlockTracker:             blockTracker,
		PendingMiniBlocksHandler: pendingMiniBlocksHandler,
		RequestHandler:           requestHandler,
	}, nil
}

func prepareGenesisBlock(args *processComponentsFactoryArgs, genesisBlocks map[uint32]data.HeaderHandler) error {
	genesisBlock, ok := genesisBlocks[args.shardCoordinator.SelfId()]
	if !ok {
		return errors.New("genesis block does not exists")
	}

	genesisBlockHash, err := core.CalculateHash(args.coreData.InternalMarshalizer, args.coreData.Hasher, genesisBlock)
	if err != nil {
		return err
	}

	err = args.data.Blkc.SetGenesisHeader(genesisBlock)
	if err != nil {
		return err
	}

	args.data.Blkc.SetGenesisHeaderHash(genesisBlockHash)

	marshalizedBlock, err := args.coreData.InternalMarshalizer.Marshal(genesisBlock)
	if err != nil {
		return err
	}

	if args.shardCoordinator.SelfId() == core.MetachainShardId {
		errNotCritical := args.data.Store.Put(dataRetriever.MetaBlockUnit, genesisBlockHash, marshalizedBlock)
		if errNotCritical != nil {
			log.Error("error storing genesis metablock", "error", errNotCritical.Error())
		}
	} else {
		errNotCritical := args.data.Store.Put(dataRetriever.BlockHeaderUnit, genesisBlockHash, marshalizedBlock)
		if errNotCritical != nil {
			log.Error("error storing genesis shardblock", "error", errNotCritical.Error())
		}
	}

	return nil
}

func newRequestHandler(
	resolversFinder dataRetriever.ResolversFinder,
	shardCoordinator sharding.Coordinator,
	requestedItemsHandler dataRetriever.RequestedItemsHandler,
) (process.RequestHandler, error) {
	if shardCoordinator.SelfId() < shardCoordinator.NumberOfShards() {
		requestHandler, err := requestHandlers.NewShardResolverRequestHandler(
			resolversFinder,
			requestedItemsHandler,
			MaxTxsToRequest,
			shardCoordinator.SelfId(),
		)
		if err != nil {
			return nil, err
		}

		return requestHandler, nil
	}

	if shardCoordinator.SelfId() == core.MetachainShardId {
		requestHandler, err := requestHandlers.NewMetaResolverRequestHandler(
			resolversFinder,
			requestedItemsHandler,
			MaxTxsToRequest,
		)
		if err != nil {
			return nil, err
		}

		return requestHandler, nil
	}

	return nil, errors.New("could not create new request handler because of wrong shard id")
}

func newEpochStartTrigger(
	args *processComponentsFactoryArgs,
	requestHandler epochStart.RequestHandler,
) (epochStart.TriggerHandler, error) {
	if args.shardCoordinator.SelfId() < args.shardCoordinator.NumberOfShards() {
		argsHeaderValidator := block.ArgsHeaderValidator{
			Hasher:      args.coreData.Hasher,
			Marshalizer: args.coreData.InternalMarshalizer,
		}
		headerValidator, err := block.NewHeaderValidator(argsHeaderValidator)
		if err != nil {
			return nil, err
		}

		argEpochStart := &shardchain.ArgsShardEpochStartTrigger{
			Marshalizer:        args.coreData.InternalMarshalizer,
			Hasher:             args.coreData.Hasher,
			HeaderValidator:    headerValidator,
			Uint64Converter:    args.coreData.Uint64ByteSliceConverter,
			DataPool:           args.data.Datapool,
			Storage:            args.data.Store,
			RequestHandler:     requestHandler,
			Epoch:              args.startEpochNum,
			EpochStartNotifier: args.epochStartNotifier,
			Validity:           process.MetaBlockValidity,
			Finality:           process.BlockFinality,
		}
		epochStartTrigger, err := shardchain.NewEpochStartTrigger(argEpochStart)
		if err != nil {
			return nil, errors.New("error creating new start of epoch trigger" + err.Error())
		}

		return epochStartTrigger, nil
	}

	if args.shardCoordinator.SelfId() == core.MetachainShardId {
		argEpochStart := &metachainEpochStart.ArgsNewMetaEpochStartTrigger{
			GenesisTime:        time.Unix(args.nodesConfig.StartTime, 0),
			Settings:           args.epochStart,
			Epoch:              args.startEpochNum,
			EpochStartNotifier: args.epochStartNotifier,
			Storage:            args.data.Store,
<<<<<<< HEAD
			Marshalizer:        args.coreData.InternalMarshalizer,
=======
			Marshalizer:        args.coreData.ProtoMarshalizer,
			Hasher:             args.coreData.Hasher,
>>>>>>> 60634254
		}
		epochStartTrigger, err := metachainEpochStart.NewEpochStartTrigger(argEpochStart)
		if err != nil {
			return nil, errors.New("error creating new start of epoch trigger" + err.Error())
		}

		return epochStartTrigger, nil
	}

	return nil, errors.New("error creating new start of epoch trigger because of invalid shard id")
}

type seedRandReader struct {
	index int
	seed  []byte
}

// NewSeedRandReader will return a new instance of a seed-based reader
func NewSeedRandReader(seed []byte) *seedRandReader {
	return &seedRandReader{seed: seed, index: 0}
}

func (srr *seedRandReader) Read(p []byte) (n int, err error) {
	if srr.seed == nil {
		return 0, errors.New("nil seed")
	}
	if len(srr.seed) == 0 {
		return 0, errors.New("empty seed")
	}
	if p == nil {
		return 0, errors.New("nil buffer")
	}
	if len(p) == 0 {
		return 0, errors.New("empty buffer")
	}

	for i := 0; i < len(p); i++ {
		p[i] = srr.seed[srr.index]

		srr.index++
		srr.index %= len(srr.seed)
	}

	return len(p), nil
}

// CreateSoftwareVersionChecker will create a new software version checker and will start check if a new software version
// is available
func CreateSoftwareVersionChecker(statusHandler core.AppStatusHandler) (*softwareVersion.SoftwareVersionChecker, error) {
	softwareVersionCheckerFactory, err := factorySoftwareVersion.NewSoftwareVersionFactory(statusHandler)
	if err != nil {
		return nil, err
	}

	softwareVersionChecker, err := softwareVersionCheckerFactory.Create()
	if err != nil {
		return nil, err
	}

	return softwareVersionChecker, nil
}

func getHasherFromConfig(cfg *config.Config) (hashing.Hasher, error) {
	switch cfg.Hasher.Type {
	case "sha256":
		return sha256.Sha256{}, nil
	case "blake2b":
		return &blake2b.Blake2b{}, nil
	}

	return nil, errors.New("no hasher provided in config file")
}

func createBlockChainFromConfig(config *config.Config, coordinator sharding.Coordinator, ash core.AppStatusHandler) (data.ChainHandler, error) {
	badBlockCache, err := storageUnit.NewCache(
		storageUnit.CacheType(config.BadBlocksCache.Type),
		config.BadBlocksCache.Size,
		config.BadBlocksCache.Shards)
	if err != nil {
		return nil, err
	}

	if coordinator == nil {
		return nil, state.ErrNilShardCoordinator
	}

	if coordinator.SelfId() < coordinator.NumberOfShards() {
		var blockChain *blockchain.BlockChain
		blockChain, err = blockchain.NewBlockChain(badBlockCache)
		if err != nil {
			return nil, err
		}

		err = blockChain.SetAppStatusHandler(ash)
		if err != nil {
			return nil, err
		}

		return blockChain, nil
	}
	if coordinator.SelfId() == core.MetachainShardId {
		var blockChain *blockchain.MetaChain
		blockChain, err = blockchain.NewMetaChain(badBlockCache)
		if err != nil {
			return nil, err
		}

		err = blockChain.SetAppStatusHandler(ash)
		if err != nil {
			return nil, err
		}

		return blockChain, nil
	}
	return nil, errors.New("can not create blockchain")
}

func createDataStoreFromConfig(
	config *config.Config,
	shardCoordinator sharding.Coordinator,
	pathManager storage.PathManagerHandler,
	epochStartNotifier EpochStartNotifier,
	currentEpoch uint32,
) (dataRetriever.StorageService, error) {
	storageServiceFactory, err := storageFactory.NewStorageServiceFactory(
		config,
		shardCoordinator,
		pathManager,
		epochStartNotifier,
		currentEpoch,
	)
	if err != nil {
		return nil, err
	}
	if shardCoordinator.SelfId() < shardCoordinator.NumberOfShards() {
		return storageServiceFactory.CreateForShard()
	}
	if shardCoordinator.SelfId() == core.MetachainShardId {
		return storageServiceFactory.CreateForMeta()
	}
	return nil, errors.New("can not create data store")
}

func createDataPoolFromConfig(args *dataComponentsFactoryArgs) (dataRetriever.PoolsHolder, error) {
	log.Debug("creatingDataPool from config")

	configs := args.config

	txPool, err := txpoolFactory.CreateTxPool(txpool.ArgShardedTxPool{
		Config:         storageFactory.GetCacherFromConfig(configs.TxDataPool),
		MinGasPrice:    args.economicsData.MinGasPrice(),
		NumberOfShards: args.shardCoordinator.NumberOfShards(),
	})
	if err != nil {
		log.Error("error creating txpool")
		return nil, err
	}

	uTxPool, err := shardedData.NewShardedData(storageFactory.GetCacherFromConfig(configs.UnsignedTransactionDataPool))
	if err != nil {
		log.Error("error creating smart contract result pool")
		return nil, err
	}

	rewardTxPool, err := shardedData.NewShardedData(storageFactory.GetCacherFromConfig(configs.RewardTransactionDataPool))
	if err != nil {
		log.Error("error creating reward transaction pool")
		return nil, err
	}

	hdrPool, err := headersCache.NewHeadersPool(configs.HeadersPoolConfig)
	if err != nil {
		log.Error("error creating headers pool")
		return nil, err
	}

	cacherCfg := storageFactory.GetCacherFromConfig(configs.TxBlockBodyDataPool)
	txBlockBody, err := storageUnit.NewCache(cacherCfg.Type, cacherCfg.Size, cacherCfg.Shards)
	if err != nil {
		log.Error("error creating txBlockBody")
		return nil, err
	}

	cacherCfg = storageFactory.GetCacherFromConfig(configs.PeerBlockBodyDataPool)
	peerChangeBlockBody, err := storageUnit.NewCache(cacherCfg.Type, cacherCfg.Size, cacherCfg.Shards)
	if err != nil {
		log.Error("error creating peerChangeBlockBody")
		return nil, err
	}

	cacherCfg = storageFactory.GetCacherFromConfig(configs.TrieNodesDataPool)
	trieNodes, err := storageUnit.NewCache(cacherCfg.Type, cacherCfg.Size, cacherCfg.Shards)
	if err != nil {
		log.Info("error creating trieNodes")
		return nil, err
	}

	currBlockTxs, err := dataPool.NewCurrentBlockPool()
	if err != nil {
		return nil, err
	}

	return dataPool.NewDataPool(
		txPool,
		uTxPool,
		rewardTxPool,
		hdrPool,
		txBlockBody,
		peerChangeBlockBody,
		trieNodes,
		currBlockTxs,
	)
}

func createSingleSigner(config *config.Config) (crypto.SingleSigner, error) {
	switch config.Consensus.Type {
	case BlsConsensusType:
		return &singlesig.BlsSingleSigner{}, nil
	default:
		return nil, errors.New("no consensus type provided in config file")
	}
}

func getMultisigHasherFromConfig(cfg *config.Config) (hashing.Hasher, error) {
	if cfg.Consensus.Type == BlsConsensusType && cfg.MultisigHasher.Type != "blake2b" {
		return nil, errors.New("wrong multisig hasher provided for bls consensus type")
	}

	switch cfg.MultisigHasher.Type {
	case "sha256":
		return sha256.Sha256{}, nil
	case "blake2b":
		if cfg.Consensus.Type == BlsConsensusType {
			return &blake2b.Blake2b{HashSize: hashing.BlsHashSize}, nil
		}
		return &blake2b.Blake2b{}, nil
	}

	return nil, errors.New("no multisig hasher provided in config file")
}

func createMultiSigner(
	config *config.Config,
	hasher hashing.Hasher,
	pubKeys []string,
	privateKey crypto.PrivateKey,
	keyGen crypto.KeyGenerator,
) (crypto.MultiSigner, error) {

	switch config.Consensus.Type {
	case BlsConsensusType:
		blsSigner := &blsMultiSig.KyberMultiSignerBLS{}
		return multisig.NewBLSMultisig(blsSigner, hasher, pubKeys, privateKey, keyGen, uint16(0))
	default:
		return nil, errors.New("no consensus type provided in config file")
	}
}

func createNetMessenger(
	p2pConfig *config.P2PConfig,
	log logger.Logger,
	randReader io.Reader,
) (p2p.Messenger, error) {

	if p2pConfig.Node.Port < 0 {
		return nil, errors.New("cannot start node on port < 0")
	}

	pDiscoveryFactory := factoryP2P.NewPeerDiscovererFactory(*p2pConfig)
	pDiscoverer, err := pDiscoveryFactory.CreatePeerDiscoverer()

	if err != nil {
		return nil, err
	}

	log.Debug("peer discovery", "method", pDiscoverer.Name())

	prvKey, _ := ecdsa.GenerateKey(btcec.S256(), randReader)
	sk := (*libp2pCrypto.Secp256k1PrivateKey)(prvKey)

	nm, err := libp2p.NewNetworkMessenger(
		context.Background(),
		p2pConfig.Node.Port,
		sk,
		nil,
		loadBalancer.NewOutgoingChannelLoadBalancer(),
		pDiscoverer,
		libp2p.ListenAddrWithIp4AndTcp,
		p2pConfig.Node.TargetPeerCount,
	)
	if err != nil {
		return nil, err
	}

	return nm, nil
}

func newInterceptorContainerFactory(
	shardCoordinator sharding.Coordinator,
	nodesCoordinator sharding.NodesCoordinator,
	data *Data,
	coreData *Core,
	crypto *Crypto,
	state *State,
	network *Network,
	economics *economics.EconomicsData,
	headerSigVerifier HeaderSigVerifierHandler,
	sizeCheckDelta uint32,
	validityAttester process.ValidityAttester,
	epochStartTrigger process.EpochStartTriggerHandler,
) (process.InterceptorsContainerFactory, process.BlackListHandler, error) {

	if shardCoordinator.SelfId() < shardCoordinator.NumberOfShards() {
		return newShardInterceptorContainerFactory(
			shardCoordinator,
			nodesCoordinator,
			data,
			coreData,
			crypto,
			state,
			network,
			economics,
			headerSigVerifier,
			sizeCheckDelta,
			validityAttester,
			epochStartTrigger,
		)
	}
	if shardCoordinator.SelfId() == core.MetachainShardId {
		return newMetaInterceptorContainerFactory(
			shardCoordinator,
			nodesCoordinator,
			data,
			coreData,
			crypto,
			network,
			state,
			economics,
			headerSigVerifier,
			sizeCheckDelta,
			validityAttester,
			epochStartTrigger,
		)
	}

	return nil, nil, errors.New("could not create interceptor container factory")
}

func newResolverContainerFactory(
	shardCoordinator sharding.Coordinator,
	data *Data,
	coreData *Core,
	network *Network,
	sizeCheckDelta uint32,
) (dataRetriever.ResolversContainerFactory, error) {

	if shardCoordinator.SelfId() < shardCoordinator.NumberOfShards() {
		return newShardResolverContainerFactory(
			shardCoordinator,
			data,
			coreData,
			network,
			sizeCheckDelta,
		)
	}
	if shardCoordinator.SelfId() == core.MetachainShardId {
		return newMetaResolverContainerFactory(
			shardCoordinator,
			data,
			coreData,
			network,
			sizeCheckDelta,
		)
	}

	return nil, errors.New("could not create interceptor and resolver container factory")
}

func newShardInterceptorContainerFactory(
	shardCoordinator sharding.Coordinator,
	nodesCoordinator sharding.NodesCoordinator,
	data *Data,
	dataCore *Core,
	crypto *Crypto,
	state *State,
	network *Network,
	economics *economics.EconomicsData,
	headerSigVerifier HeaderSigVerifierHandler,
	sizeCheckDelta uint32,
	validityAttester process.ValidityAttester,
	epochStartTrigger process.EpochStartTriggerHandler,
) (process.InterceptorsContainerFactory, process.BlackListHandler, error) {

	headerBlackList := timecache.NewTimeCache(timeSpanForBadHeaders)
	shardInterceptorsContainerFactoryArgs := interceptorscontainer.ShardInterceptorsContainerFactoryArgs{
		Accounts:               state.AccountsAdapter,
		ShardCoordinator:       shardCoordinator,
		NodesCoordinator:       nodesCoordinator,
		Messenger:              network.NetMessenger,
		Store:                  data.Store,
		ProtoMarshalizer:       dataCore.InternalMarshalizer,
		TxSignMarshalizer:      dataCore.TxSignMarshalizer,
		Hasher:                 dataCore.Hasher,
		KeyGen:                 crypto.TxSignKeyGen,
		BlockSignKeyGen:        crypto.BlockSignKeyGen,
		SingleSigner:           crypto.TxSingleSigner,
		BlockSingleSigner:      crypto.SingleSigner,
		MultiSigner:            crypto.MultiSigner,
		DataPool:               data.Datapool,
		AddrConverter:          state.AddressConverter,
		MaxTxNonceDeltaAllowed: core.MaxTxNonceDeltaAllowed,
		TxFeeHandler:           economics,
		BlackList:              headerBlackList,
		HeaderSigVerifier:      headerSigVerifier,
		ChainID:                dataCore.ChainID,
		SizeCheckDelta:         sizeCheckDelta,
		ValidityAttester:       validityAttester,
		EpochStartTrigger:      epochStartTrigger,
	}
	interceptorContainerFactory, err := interceptorscontainer.NewShardInterceptorsContainerFactory(shardInterceptorsContainerFactoryArgs)
	if err != nil {
		return nil, nil, err
	}

	return interceptorContainerFactory, headerBlackList, nil
}

func newMetaInterceptorContainerFactory(
	shardCoordinator sharding.Coordinator,
	nodesCoordinator sharding.NodesCoordinator,
	data *Data,
	dataCore *Core,
	crypto *Crypto,
	network *Network,
	state *State,
	economics *economics.EconomicsData,
	headerSigVerifier HeaderSigVerifierHandler,
	sizeCheckDelta uint32,
	validityAttester process.ValidityAttester,
	epochStartTrigger process.EpochStartTriggerHandler,
) (process.InterceptorsContainerFactory, process.BlackListHandler, error) {
	headerBlackList := timecache.NewTimeCache(timeSpanForBadHeaders)
	metaInterceptorsContainerFactoryArgs := interceptorscontainer.MetaInterceptorsContainerFactoryArgs{
		ShardCoordinator:       shardCoordinator,
		NodesCoordinator:       nodesCoordinator,
		Messenger:              network.NetMessenger,
		Store:                  data.Store,
		ProtoMarshalizer:       dataCore.InternalMarshalizer,
		TxSignMarshalizer:      dataCore.TxSignMarshalizer,
		Hasher:                 dataCore.Hasher,
		MultiSigner:            crypto.MultiSigner,
		DataPool:               data.Datapool,
		Accounts:               state.AccountsAdapter,
		AddrConverter:          state.AddressConverter,
		SingleSigner:           crypto.TxSingleSigner,
		BlockSingleSigner:      crypto.SingleSigner,
		KeyGen:                 crypto.TxSignKeyGen,
		BlockKeyGen:            crypto.BlockSignKeyGen,
		MaxTxNonceDeltaAllowed: core.MaxTxNonceDeltaAllowed,
		TxFeeHandler:           economics,
		BlackList:              headerBlackList,
		HeaderSigVerifier:      headerSigVerifier,
		ChainID:                dataCore.ChainID,
		SizeCheckDelta:         sizeCheckDelta,
		ValidityAttester:       validityAttester,
		EpochStartTrigger:      epochStartTrigger,
	}
	interceptorContainerFactory, err := interceptorscontainer.NewMetaInterceptorsContainerFactory(metaInterceptorsContainerFactoryArgs)
	if err != nil {
		return nil, nil, err
	}

	return interceptorContainerFactory, headerBlackList, nil
}

func newShardResolverContainerFactory(
	shardCoordinator sharding.Coordinator,
	data *Data,
	core *Core,
	network *Network,
	sizeCheckDelta uint32,
) (dataRetriever.ResolversContainerFactory, error) {

	dataPacker, err := partitioning.NewSimpleDataPacker(core.InternalMarshalizer)
	if err != nil {
		return nil, err
	}

	resolversContainerFactoryArgs := resolverscontainer.FactoryArgs{
		ShardCoordinator:         shardCoordinator,
		Messenger:                network.NetMessenger,
		Store:                    data.Store,
		Marshalizer:              core.InternalMarshalizer,
		DataPools:                data.Datapool,
		Uint64ByteSliceConverter: core.Uint64ByteSliceConverter,
		DataPacker:               dataPacker,
		TriesContainer:           core.TriesContainer,
		SizeCheckDelta:           sizeCheckDelta,
	}
	resolversContainerFactory, err := resolverscontainer.NewShardResolversContainerFactory(resolversContainerFactoryArgs)
	if err != nil {
		return nil, err
	}

	return resolversContainerFactory, nil
}

func newMetaResolverContainerFactory(
	shardCoordinator sharding.Coordinator,
	data *Data,
	core *Core,
	network *Network,
	sizeCheckDelta uint32,
) (dataRetriever.ResolversContainerFactory, error) {
	dataPacker, err := partitioning.NewSimpleDataPacker(core.InternalMarshalizer)
	if err != nil {
		return nil, err
	}

	resolversContainerFactoryArgs := resolverscontainer.FactoryArgs{
		ShardCoordinator:         shardCoordinator,
		Messenger:                network.NetMessenger,
		Store:                    data.Store,
		Marshalizer:              core.InternalMarshalizer,
		DataPools:                data.Datapool,
		Uint64ByteSliceConverter: core.Uint64ByteSliceConverter,
		DataPacker:               dataPacker,
		TriesContainer:           core.TriesContainer,
		SizeCheckDelta:           sizeCheckDelta,
	}
	resolversContainerFactory, err := resolverscontainer.NewMetaResolversContainerFactory(resolversContainerFactoryArgs)
	if err != nil {
		return nil, err
	}
	return resolversContainerFactory, nil
}

func generateGenesisHeadersAndApplyInitialBalances(args *processComponentsFactoryArgs) (map[uint32]data.HeaderHandler, error) {
	//TODO change this rudimentary startup for metachain nodes
	// Talk between Adrian, Robert and Iulian, did not want it to be discarded:
	// --------------------------------------------------------------------
	// Adrian: "This looks like a workaround as the metchain should not deal with individual accounts, but shards data.
	// What I was thinking was that the genesis on metachain (or pre-genesis block) is the nodes allocation to shards,
	// with 0 state root for every shard, as there is no balance yet.
	// Then the shards start operating as they get the initial node allocation, maybe we can do consensus on the
	// genesis as well, I think this would be actually good as then everything is signed and agreed upon.
	// The genesis shard blocks need to be then just the state root, I think we already have that in genesis,
	// so shard nodes can go ahead with individually creating the block, but then run consensus on this.
	// Then this block is sent to metachain who updates the state root of every shard and creates the metablock for
	// the genesis of each of the shards (this is actually the same thing that would happen at new epoch start)."

	coreComponents := args.coreData
	stateComponents := args.state
	dataComponents := args.data
	shardCoordinator := args.shardCoordinator
	nodesSetup := args.nodesConfig
	genesisConfig := args.genesisConfig
	economicsData := args.economicsData

	genesisBlocks := make(map[uint32]data.HeaderHandler)

	validatorStatsRootHash, err := stateComponents.PeerAccounts.RootHash()
	if err != nil {
		return nil, err
	}

	for shardId := uint32(0); shardId < shardCoordinator.NumberOfShards(); shardId++ {
		isCurrentShard := shardId == shardCoordinator.SelfId()
		if isCurrentShard {
			continue
		}

		var newShardCoordinator sharding.Coordinator
		var accountsAdapter state.AccountsAdapter
		newShardCoordinator, accountsAdapter, err = createInMemoryShardCoordinatorAndAccount(
			coreComponents,
			shardCoordinator.NumberOfShards(),
			shardId,
		)
		if err != nil {
			return nil, err
		}

		var genesisBlock data.HeaderHandler
		genesisBlock, err = createGenesisBlockAndApplyInitialBalances(
			accountsAdapter,
			newShardCoordinator,
			stateComponents.AddressConverter,
			genesisConfig,
			uint64(nodesSetup.StartTime),
			validatorStatsRootHash,
		)
		if err != nil {
			return nil, err
		}

		genesisBlocks[shardId] = genesisBlock
	}

	if shardCoordinator.SelfId() < shardCoordinator.NumberOfShards() {
		var genesisBlockForCurrentShard data.HeaderHandler
		genesisBlockForCurrentShard, err = createGenesisBlockAndApplyInitialBalances(
			stateComponents.AccountsAdapter,
			shardCoordinator,
			stateComponents.AddressConverter,
			genesisConfig,
			uint64(nodesSetup.StartTime),
			validatorStatsRootHash,
		)
		if err != nil {
			return nil, err
		}

		genesisBlocks[shardCoordinator.SelfId()] = genesisBlockForCurrentShard
	}

	argsMetaGenesis := genesis.ArgsMetaGenesisBlockCreator{
		GenesisTime:              uint64(nodesSetup.StartTime),
		Accounts:                 stateComponents.AccountsAdapter,
		AddrConv:                 stateComponents.AddressConverter,
		NodesSetup:               nodesSetup,
		ShardCoordinator:         shardCoordinator,
		Store:                    dataComponents.Store,
		Blkc:                     dataComponents.Blkc,
		Marshalizer:              coreComponents.InternalMarshalizer,
		Hasher:                   coreComponents.Hasher,
		Uint64ByteSliceConverter: coreComponents.Uint64ByteSliceConverter,
		DataPool:                 dataComponents.Datapool,
		Economics:                economicsData,
		ValidatorStatsRootHash:   validatorStatsRootHash,
		GasMap:                   args.gasSchedule,
	}

	if shardCoordinator.SelfId() != core.MetachainShardId {
		var newShardCoordinator sharding.Coordinator
		var newAccounts state.AccountsAdapter
		newShardCoordinator, newAccounts, err = createInMemoryShardCoordinatorAndAccount(
			coreComponents,
			shardCoordinator.NumberOfShards(),
			core.MetachainShardId,
		)
		if err != nil {
			return nil, err
		}

		newStore, newBlkc, errPoolCreation := createInMemoryStoreBlkc(newShardCoordinator)
		if errPoolCreation != nil {
			return nil, errPoolCreation
		}

		argsMetaGenesis.ShardCoordinator = newShardCoordinator
		argsMetaGenesis.Accounts = newAccounts
		argsMetaGenesis.Store = newStore
		argsMetaGenesis.Blkc = newBlkc
	}

	genesisBlock, err := genesis.CreateMetaGenesisBlock(
		argsMetaGenesis,
	)
	if err != nil {
		return nil, err
	}

	log.Debug("MetaGenesisBlock created",
		"roothash", genesisBlock.GetRootHash(),
		"validatorStatsRootHash", genesisBlock.GetValidatorStatsRootHash(),
	)

	genesisBlocks[core.MetachainShardId] = genesisBlock

	return genesisBlocks, nil
}

func createInMemoryStoreBlkc(
	shardCoordinator sharding.Coordinator,
) (dataRetriever.StorageService, data.ChainHandler, error) {

	cache, _ := storageUnit.NewCache(storageUnit.LRUCache, 10, 1)
	blkc, err := blockchain.NewMetaChain(cache)
	if err != nil {
		return nil, nil, err
	}

	store := dataRetriever.NewChainStorer()
	store.AddStorer(dataRetriever.MetaBlockUnit, createMemUnit())
	store.AddStorer(dataRetriever.BlockHeaderUnit, createMemUnit())
	store.AddStorer(dataRetriever.MetaHdrNonceHashDataUnit, createMemUnit())
	store.AddStorer(dataRetriever.TransactionUnit, createMemUnit())
	store.AddStorer(dataRetriever.RewardTransactionUnit, createMemUnit())
	store.AddStorer(dataRetriever.UnsignedTransactionUnit, createMemUnit())
	store.AddStorer(dataRetriever.MiniBlockUnit, createMemUnit())
	for i := uint32(0); i < shardCoordinator.NumberOfShards(); i++ {
		hdrNonceHashDataUnit := dataRetriever.ShardHdrNonceHashDataUnit + dataRetriever.UnitType(i)
		store.AddStorer(hdrNonceHashDataUnit, createMemUnit())
	}
	store.AddStorer(dataRetriever.HeartbeatUnit, createMemUnit())

	return store, blkc, nil
}

func createGenesisBlockAndApplyInitialBalances(
	accounts state.AccountsAdapter,
	shardCoordinator sharding.Coordinator,
	addressConverter state.AddressConverter,
	genesisConfig *sharding.Genesis,
	startTime uint64,
	validatorStatsRootHash []byte,
) (data.HeaderHandler, error) {

	initialBalances, err := genesisConfig.InitialNodesBalances(shardCoordinator, addressConverter)
	if err != nil {
		return nil, err
	}

	return genesis.CreateShardGenesisBlockFromInitialBalances(
		accounts,
		shardCoordinator,
		addressConverter,
		initialBalances,
		startTime,
		validatorStatsRootHash,
	)
}

func createInMemoryShardCoordinatorAndAccount(
	coreComponents *Core,
	numOfShards uint32,
	shardId uint32,
) (sharding.Coordinator, state.AccountsAdapter, error) {

	newShardCoordinator, err := sharding.NewMultiShardCoordinator(numOfShards, shardId)
	if err != nil {
		return nil, nil, err
	}

	accountFactory, err := factoryState.NewAccountFactoryCreator(factoryState.UserAccount)
	if err != nil {
		return nil, nil, err
	}

	accounts, err := generateInMemoryAccountsAdapter(
		accountFactory,
		coreComponents.Hasher,
		coreComponents.InternalMarshalizer,
	)
	if err != nil {
		return nil, nil, err
	}

	return newShardCoordinator, accounts, nil
}

func newBlockTracker(
	processArgs *processComponentsFactoryArgs,
	headerValidator process.HeaderConstructionValidator,
	requestHandler process.RequestHandler,
	rounder process.Rounder,
	genesisBlocks map[uint32]data.HeaderHandler,
) (process.BlockTracker, error) {

	argBaseTracker := track.ArgBaseTracker{
		Hasher:           processArgs.coreData.Hasher,
		HeaderValidator:  headerValidator,
		Marshalizer:      processArgs.coreData.InternalMarshalizer,
		RequestHandler:   requestHandler,
		Rounder:          rounder,
		ShardCoordinator: processArgs.shardCoordinator,
		Store:            processArgs.data.Store,
		StartHeaders:     genesisBlocks,
	}

	if processArgs.shardCoordinator.SelfId() < processArgs.shardCoordinator.NumberOfShards() {
		arguments := track.ArgShardTracker{
			ArgBaseTracker: argBaseTracker,
			PoolsHolder:    processArgs.data.Datapool,
		}

		return track.NewShardBlockTrack(arguments)
	}

	if processArgs.shardCoordinator.SelfId() == core.MetachainShardId {
		arguments := track.ArgMetaTracker{
			ArgBaseTracker: argBaseTracker,
			PoolsHolder:    processArgs.data.Datapool,
		}

		return track.NewMetaBlockTrack(arguments)
	}

	return nil, errors.New("could not create block tracker")
}

func newPendingMiniBlocks(
	store dataRetriever.StorageService,
	marshalizer marshal.Marshalizer,
	dataPool dataRetriever.PoolsHolder,
) (process.PendingMiniBlocksHandler, error) {

	miniBlockHeaderStore := store.GetStorer(dataRetriever.MiniBlockHeaderUnit)
	if check.IfNil(miniBlockHeaderStore) {
		return nil, errors.New("could not create pending miniblocks handler because of empty miniblock header store")
	}

	metaBlocksStore := store.GetStorer(dataRetriever.MetaBlockUnit)
	if check.IfNil(metaBlocksStore) {
		return nil, errors.New("could not create pending miniblocks handler because of empty metablock store")
	}

	argsPendingMiniBlocks := &metachainEpochStart.ArgsPendingMiniBlocks{
		Marshalizer:      marshalizer,
		Storage:          miniBlockHeaderStore,
		MetaBlockPool:    dataPool.Headers(),
		MetaBlockStorage: metaBlocksStore,
	}
	pendingMiniBlocks, err := metachainEpochStart.NewPendingMiniBlocks(argsPendingMiniBlocks)
	if err != nil {
		return nil, err
	}

	return pendingMiniBlocks, nil
}

func newForkDetector(
	rounder consensus.Rounder,
	shardCoordinator sharding.Coordinator,
	headerBlackList process.BlackListHandler,
	blockTracker process.BlockTracker,
	genesisTime int64,
) (process.ForkDetector, error) {
	if shardCoordinator.SelfId() < shardCoordinator.NumberOfShards() {
		return processSync.NewShardForkDetector(rounder, headerBlackList, blockTracker, genesisTime)
	}
	if shardCoordinator.SelfId() == core.MetachainShardId {
		return processSync.NewMetaForkDetector(rounder, headerBlackList, blockTracker, genesisTime)
	}

	return nil, ErrCreateForkDetector
}

func newBlockProcessor(
	processArgs *processComponentsFactoryArgs,
	requestHandler process.RequestHandler,
	forkDetector process.ForkDetector,
	rounder consensus.Rounder,
	epochStartTrigger epochStart.TriggerHandler,
	bootStorer process.BootStorer,
	validatorStatisticsProcessor process.ValidatorStatisticsProcessor,
	headerValidator process.HeaderConstructionValidator,
	blockTracker process.BlockTracker,
	pendingMiniBlocksHandler process.PendingMiniBlocksHandler,
) (process.BlockProcessor, error) {

	shardCoordinator := processArgs.shardCoordinator

	if shardCoordinator.SelfId() < shardCoordinator.NumberOfShards() {
		return newShardBlockProcessor(
			requestHandler,
			processArgs.shardCoordinator,
			processArgs.nodesCoordinator,
			processArgs.data,
			processArgs.coreData,
			processArgs.state,
			forkDetector,
			processArgs.coreServiceContainer,
			processArgs.economicsData,
			rounder,
			epochStartTrigger,
			bootStorer,
			processArgs.gasSchedule,
			processArgs.stateCheckpointModulus,
			headerValidator,
			blockTracker,
		)
	}
	if shardCoordinator.SelfId() == core.MetachainShardId {
		return newMetaBlockProcessor(
			requestHandler,
			processArgs.shardCoordinator,
			processArgs.nodesCoordinator,
			processArgs.data,
			processArgs.coreData,
			processArgs.state,
			forkDetector,
			processArgs.coreServiceContainer,
			processArgs.economicsData,
			validatorStatisticsProcessor,
			rounder,
			epochStartTrigger,
			bootStorer,
			headerValidator,
			blockTracker,
			pendingMiniBlocksHandler,
			processArgs.stateCheckpointModulus,
			processArgs.crypto.MessageSignVerifier,
			processArgs.gasSchedule,
		)
	}

	return nil, errors.New("could not create block processor")
}

func newShardBlockProcessor(
	requestHandler process.RequestHandler,
	shardCoordinator sharding.Coordinator,
	nodesCoordinator sharding.NodesCoordinator,
	data *Data,
	core *Core,
	stateComponents *State,
	forkDetector process.ForkDetector,
	coreServiceContainer serviceContainer.Core,
	economics *economics.EconomicsData,
	rounder consensus.Rounder,
	epochStartTrigger epochStart.TriggerHandler,
	bootStorer process.BootStorer,
	gasSchedule map[string]map[string]uint64,
	stateCheckpointModulus uint,
	headerValidator process.HeaderConstructionValidator,
	blockTracker process.BlockTracker,
) (process.BlockProcessor, error) {
	argsParser := vmcommon.NewAtArgumentParser()

	argsHook := hooks.ArgBlockChainHook{
		Accounts:         stateComponents.AccountsAdapter,
		AddrConv:         stateComponents.AddressConverter,
		StorageService:   data.Store,
		BlockChain:       data.Blkc,
		ShardCoordinator: shardCoordinator,
		Marshalizer:      core.InternalMarshalizer,
		Uint64Converter:  core.Uint64ByteSliceConverter,
	}
	vmFactory, err := shard.NewVMContainerFactory(economics.MaxGasLimitPerBlock(), gasSchedule, argsHook)
	if err != nil {
		return nil, err
	}

	vmContainer, err := vmFactory.Create()
	if err != nil {
		return nil, err
	}

	interimProcFactory, err := shard.NewIntermediateProcessorsContainerFactory(
		shardCoordinator,
		core.InternalMarshalizer,
		core.Hasher,
		stateComponents.AddressConverter,
		data.Store,
		data.Datapool,
		economics,
	)
	if err != nil {
		return nil, err
	}

	interimProcContainer, err := interimProcFactory.Create()
	if err != nil {
		return nil, err
	}

	scForwarder, err := interimProcContainer.Get(dataBlock.SmartContractResultBlock)
	if err != nil {
		return nil, err
	}

	receiptTxInterim, err := interimProcContainer.Get(dataBlock.ReceiptBlock)
	if err != nil {
		return nil, err
	}

	badTxInterim, err := interimProcContainer.Get(dataBlock.InvalidBlock)
	if err != nil {
		return nil, err
	}

	txTypeHandler, err := coordinator.NewTxTypeHandler(stateComponents.AddressConverter, shardCoordinator, stateComponents.AccountsAdapter)
	if err != nil {
		return nil, err
	}

	gasHandler, err := preprocess.NewGasComputation(economics)
	if err != nil {
		return nil, err
	}

	txFeeHandler, err := postprocess.NewFeeAccumulator()
	if err != nil {
		return nil, err
	}

	argsNewScProcessor := smartContract.ArgsNewSmartContractProcessor{
		VmContainer:   vmContainer,
		ArgsParser:    argsParser,
		Hasher:        core.Hasher,
		Marshalizer:   core.InternalMarshalizer,
		AccountsDB:    stateComponents.AccountsAdapter,
		TempAccounts:  vmFactory.BlockChainHookImpl(),
		AdrConv:       stateComponents.AddressConverter,
		Coordinator:   shardCoordinator,
		ScrForwarder:  scForwarder,
		TxFeeHandler:  txFeeHandler,
		EconomicsFee:  economics,
		TxTypeHandler: txTypeHandler,
		GasHandler:    gasHandler,
		GasMap:        gasSchedule,
	}
	scProcessor, err := smartContract.NewSmartContractProcessor(argsNewScProcessor)
	if err != nil {
		return nil, err
	}

	rewardsTxProcessor, err := rewardTransaction.NewRewardTxProcessor(
		stateComponents.AccountsAdapter,
		stateComponents.AddressConverter,
		shardCoordinator,
	)
	if err != nil {
		return nil, err
	}

	transactionProcessor, err := transaction.NewTxProcessor(
		stateComponents.AccountsAdapter,
		core.Hasher,
		stateComponents.AddressConverter,
		core.InternalMarshalizer,
		shardCoordinator,
		scProcessor,
		txFeeHandler,
		txTypeHandler,
		economics,
		receiptTxInterim,
		badTxInterim,
	)
	if err != nil {
		return nil, errors.New("could not create transaction statisticsProcessor: " + err.Error())
	}

	miniBlocksCompacter, err := preprocess.NewMiniBlocksCompaction(economics, shardCoordinator, gasHandler)
	if err != nil {
		return nil, err
	}

	preProcFactory, err := shard.NewPreProcessorsContainerFactory(
		shardCoordinator,
		data.Store,
		core.InternalMarshalizer,
		core.Hasher,
		data.Datapool,
		stateComponents.AddressConverter,
		stateComponents.AccountsAdapter,
		requestHandler,
		transactionProcessor,
		scProcessor,
		scProcessor,
		rewardsTxProcessor,
		economics,
		miniBlocksCompacter,
		gasHandler,
		blockTracker,
	)
	if err != nil {
		return nil, err
	}

	preProcContainer, err := preProcFactory.Create()
	if err != nil {
		return nil, err
	}

	txCoordinator, err := coordinator.NewTransactionCoordinator(
		core.Hasher,
		core.InternalMarshalizer,
		shardCoordinator,
		stateComponents.AccountsAdapter,
		data.Datapool.MiniBlocks(),
		requestHandler,
		preProcContainer,
		interimProcContainer,
		gasHandler,
	)
	if err != nil {
		return nil, err
	}

	txPoolsCleaner, err := poolsCleaner.NewTxsPoolsCleaner(
		stateComponents.AccountsAdapter,
		shardCoordinator,
		data.Datapool,
		stateComponents.AddressConverter,
		economics,
	)
	if err != nil {
		return nil, err
	}

	accountsDb := make(map[state.AccountsDbIdentifier]state.AccountsAdapter)
	accountsDb[state.UserAccountsState] = stateComponents.AccountsAdapter

	argumentsBaseProcessor := block.ArgBaseProcessor{
		AccountsDB:             accountsDb,
		ForkDetector:           forkDetector,
		Hasher:                 core.Hasher,
		Marshalizer:            core.InternalMarshalizer,
		Store:                  data.Store,
		ShardCoordinator:       shardCoordinator,
		NodesCoordinator:       nodesCoordinator,
		Uint64Converter:        core.Uint64ByteSliceConverter,
		RequestHandler:         requestHandler,
		Core:                   coreServiceContainer,
		BlockChainHook:         vmFactory.BlockChainHookImpl(),
		TxCoordinator:          txCoordinator,
		Rounder:                rounder,
		EpochStartTrigger:      epochStartTrigger,
		HeaderValidator:        headerValidator,
		BootStorer:             bootStorer,
		BlockTracker:           blockTracker,
		DataPool:               data.Datapool,
		FeeHandler:             txFeeHandler,
		BlockChain:             data.Blkc,
		StateCheckpointModulus: stateCheckpointModulus,
	}
	arguments := block.ArgShardProcessor{
		ArgBaseProcessor: argumentsBaseProcessor,
		TxsPoolsCleaner:  txPoolsCleaner,
	}

	blockProcessor, err := block.NewShardProcessor(arguments)
	if err != nil {
		return nil, errors.New("could not create block statisticsProcessor: " + err.Error())
	}

	err = blockProcessor.SetAppStatusHandler(core.StatusHandler)
	if err != nil {
		return nil, err
	}

	return blockProcessor, nil
}

func newMetaBlockProcessor(
	requestHandler process.RequestHandler,
	shardCoordinator sharding.Coordinator,
	nodesCoordinator sharding.NodesCoordinator,
	data *Data,
	core *Core,
	stateComponents *State,
	forkDetector process.ForkDetector,
	coreServiceContainer serviceContainer.Core,
	economicsData *economics.EconomicsData,
	validatorStatisticsProcessor process.ValidatorStatisticsProcessor,
	rounder consensus.Rounder,
	epochStartTrigger epochStart.TriggerHandler,
	bootStorer process.BootStorer,
	headerValidator process.HeaderConstructionValidator,
	blockTracker process.BlockTracker,
	pendingMiniBlocksHandler process.PendingMiniBlocksHandler,
	stateCheckpointModulus uint,
	messageSignVerifier vm.MessageSignVerifier,
	gasSchedule map[string]map[string]uint64,
) (process.BlockProcessor, error) {

	argsHook := hooks.ArgBlockChainHook{
		Accounts:         stateComponents.AccountsAdapter,
		AddrConv:         stateComponents.AddressConverter,
		StorageService:   data.Store,
		BlockChain:       data.Blkc,
		ShardCoordinator: shardCoordinator,
		Marshalizer:      core.InternalMarshalizer,
		Uint64Converter:  core.Uint64ByteSliceConverter,
	}
	vmFactory, err := metachain.NewVMContainerFactory(argsHook, economicsData, messageSignVerifier, gasSchedule)
	if err != nil {
		return nil, err
	}

	argsParser := vmcommon.NewAtArgumentParser()

	vmContainer, err := vmFactory.Create()
	if err != nil {
		return nil, err
	}

	interimProcFactory, err := metachain.NewIntermediateProcessorsContainerFactory(
		shardCoordinator,
		core.InternalMarshalizer,
		core.Hasher,
		stateComponents.AddressConverter,
		data.Store,
		data.Datapool,
	)
	if err != nil {
		return nil, err
	}

	interimProcContainer, err := interimProcFactory.Create()
	if err != nil {
		return nil, err
	}

	scForwarder, err := interimProcContainer.Get(dataBlock.SmartContractResultBlock)
	if err != nil {
		return nil, err
	}

	txTypeHandler, err := coordinator.NewTxTypeHandler(stateComponents.AddressConverter, shardCoordinator, stateComponents.AccountsAdapter)
	if err != nil {
		return nil, err
	}

	gasHandler, err := preprocess.NewGasComputation(economicsData)
	if err != nil {
		return nil, err
	}

	txFeeHandler, err := postprocess.NewFeeAccumulator()
	if err != nil {
		return nil, err
	}

	argsNewScProcessor := smartContract.ArgsNewSmartContractProcessor{
		VmContainer:   vmContainer,
		ArgsParser:    argsParser,
		Hasher:        core.Hasher,
		Marshalizer:   core.InternalMarshalizer,
		AccountsDB:    stateComponents.AccountsAdapter,
		TempAccounts:  vmFactory.BlockChainHookImpl(),
		AdrConv:       stateComponents.AddressConverter,
		Coordinator:   shardCoordinator,
		ScrForwarder:  scForwarder,
		TxFeeHandler:  txFeeHandler,
		EconomicsFee:  economicsData,
		TxTypeHandler: txTypeHandler,
		GasHandler:    gasHandler,
		GasMap:        gasSchedule,
	}
	scProcessor, err := smartContract.NewSmartContractProcessor(argsNewScProcessor)
	if err != nil {
		return nil, err
	}

	transactionProcessor, err := transaction.NewMetaTxProcessor(
		stateComponents.AccountsAdapter,
		stateComponents.AddressConverter,
		shardCoordinator,
		scProcessor,
		txTypeHandler,
		economicsData,
	)
	if err != nil {
		return nil, errors.New("could not create transaction processor: " + err.Error())
	}

	miniBlocksCompacter, err := preprocess.NewMiniBlocksCompaction(economicsData, shardCoordinator, gasHandler)
	if err != nil {
		return nil, err
	}

	preProcFactory, err := metachain.NewPreProcessorsContainerFactory(
		shardCoordinator,
		data.Store,
		core.InternalMarshalizer,
		core.Hasher,
		data.Datapool,
		stateComponents.AccountsAdapter,
		requestHandler,
		transactionProcessor,
		scProcessor,
		economicsData,
		miniBlocksCompacter,
		gasHandler,
		blockTracker,
	)
	if err != nil {
		return nil, err
	}

	preProcContainer, err := preProcFactory.Create()
	if err != nil {
		return nil, err
	}

	txCoordinator, err := coordinator.NewTransactionCoordinator(
		core.Hasher,
		core.InternalMarshalizer,
		shardCoordinator,
		stateComponents.AccountsAdapter,
		data.Datapool.MiniBlocks(),
		requestHandler,
		preProcContainer,
		interimProcContainer,
		gasHandler,
	)
	if err != nil {
		return nil, err
	}

	scDataGetter, err := smartContract.NewSCQueryService(vmContainer, economicsData.MaxGasLimitPerBlock())
	if err != nil {
		return nil, err
	}

	argsStaking := scToProtocol.ArgStakingToPeer{
		AdrConv:          stateComponents.BLSAddressConverter,
		Hasher:           core.Hasher,
		ProtoMarshalizer: core.InternalMarshalizer,
		VmMarshalizer:    core.VmMarshalizer,
		PeerState:        stateComponents.PeerAccounts,
		BaseState:        stateComponents.AccountsAdapter,
		ArgParser:        argsParser,
		CurrTxs:          data.Datapool.CurrentBlockTxs(),
		ScQuery:          scDataGetter,
	}
	smartContractToProtocol, err := scToProtocol.NewStakingToPeer(argsStaking)
	if err != nil {
		return nil, err
	}

	argsEpochStartData := metachainEpochStart.ArgsNewEpochStartData{
		Marshalizer:       core.InternalMarshalizer,
		Hasher:            core.Hasher,
		Store:             data.Store,
		DataPool:          data.Datapool,
		BlockTracker:      blockTracker,
		ShardCoordinator:  shardCoordinator,
		EpochStartTrigger: epochStartTrigger,
	}
	epochStartDataCreator, err := metachainEpochStart.NewEpochStartData(argsEpochStartData)
	if err != nil {
		return nil, err
	}

	argsEpochEconomics := metachainEpochStart.ArgsNewEpochEconomics{
		Marshalizer:      core.InternalMarshalizer,
		Store:            data.Store,
		ShardCoordinator: shardCoordinator,
		NodesCoordinator: nodesCoordinator,
		RewardsHandler:   economicsData,
		RoundTime:        rounder,
	}
	epochEconomics, err := metachainEpochStart.NewEndOfEpochEconomicsDataCreator(argsEpochEconomics)
	if err != nil {
		return nil, err
	}

	rewardsStorage := data.Store.GetStorer(dataRetriever.RewardTransactionUnit)
	miniBlockStorage := data.Store.GetStorer(dataRetriever.MiniBlockUnit)
	argsEpochRewards := metachainEpochStart.ArgsNewRewardsCreator{
		ShardCoordinator: shardCoordinator,
		AddrConverter:    stateComponents.AddressConverter,
		RewardsStorage:   rewardsStorage,
		MiniBlockStorage: miniBlockStorage,
		Hasher:           core.Hasher,
		Marshalizer:      core.InternalMarshalizer,
	}
	epochRewards, err := metachainEpochStart.NewEpochStartRewardsCreator(argsEpochRewards)
	if err != nil {
		return nil, err
	}

	accountsDb := make(map[state.AccountsDbIdentifier]state.AccountsAdapter)
	accountsDb[state.UserAccountsState] = stateComponents.AccountsAdapter
	accountsDb[state.PeerAccountsState] = stateComponents.PeerAccounts

	argumentsBaseProcessor := block.ArgBaseProcessor{
		AccountsDB:                   accountsDb,
		ForkDetector:                 forkDetector,
		Hasher:                       core.Hasher,
		Marshalizer:                  core.InternalMarshalizer,
		Store:                        data.Store,
		ShardCoordinator:             shardCoordinator,
		NodesCoordinator:             nodesCoordinator,
		Uint64Converter:              core.Uint64ByteSliceConverter,
		RequestHandler:               requestHandler,
		Core:                         coreServiceContainer,
		BlockChainHook:               vmFactory.BlockChainHookImpl(),
		TxCoordinator:                txCoordinator,
		ValidatorStatisticsProcessor: validatorStatisticsProcessor,
		EpochStartTrigger:            epochStartTrigger,
		Rounder:                      rounder,
		HeaderValidator:              headerValidator,
		BootStorer:                   bootStorer,
		BlockTracker:                 blockTracker,
		DataPool:                     data.Datapool,
		FeeHandler:                   txFeeHandler,
		BlockChain:                   data.Blkc,
		StateCheckpointModulus:       stateCheckpointModulus,
	}
	arguments := block.ArgMetaProcessor{
		ArgBaseProcessor:         argumentsBaseProcessor,
		SCDataGetter:             scDataGetter,
		SCToProtocol:             smartContractToProtocol,
		PendingMiniBlocksHandler: pendingMiniBlocksHandler,
		EpochStartDataCreator:    epochStartDataCreator,
		EpochEconomics:           epochEconomics,
		EpochRewardsCreator:      epochRewards,
	}

	metaProcessor, err := block.NewMetaProcessor(arguments)
	if err != nil {
		return nil, errors.New("could not create block processor: " + err.Error())
	}

	err = metaProcessor.SetAppStatusHandler(core.StatusHandler)
	if err != nil {
		return nil, err
	}

	return metaProcessor, nil
}

func newValidatorStatisticsProcessor(
	processComponents *processComponentsFactoryArgs,
) (process.ValidatorStatisticsProcessor, error) {

	storageService := processComponents.data.Store

	var peerDataPool peer.DataPool = processComponents.data.Datapool
	if processComponents.shardCoordinator.SelfId() < processComponents.shardCoordinator.NumberOfShards() {
		peerDataPool = processComponents.data.Datapool
	}

	arguments := peer.ArgValidatorStatisticsProcessor{
		PeerAdapter:         processComponents.state.PeerAccounts,
		AdrConv:             processComponents.state.BLSAddressConverter,
		NodesCoordinator:    processComponents.nodesCoordinator,
		ShardCoordinator:    processComponents.shardCoordinator,
		DataPool:            peerDataPool,
		StorageService:      storageService,
		Marshalizer:         processComponents.coreData.InternalMarshalizer,
		StakeValue:          processComponents.economicsData.GenesisNodePrice(),
		Rater:               processComponents.rater,
		MaxComputableRounds: processComponents.maxComputableRounds,
		RewardsHandler:      processComponents.economicsData,
		StartEpoch:          processComponents.startEpochNum,
	}

	validatorStatisticsProcessor, err := peer.NewValidatorStatisticsProcessor(arguments)
	if err != nil {
		return nil, err
	}

	return validatorStatisticsProcessor, nil
}

func generateInMemoryAccountsAdapter(
	accountFactory state.AccountFactory,
	hasher hashing.Hasher,
	marshalizer marshal.Marshalizer,
) (state.AccountsAdapter, error) {
	trieStorage, err := trie.NewTrieStorageManagerWithoutPruning(createMemUnit())
	if err != nil {
		return nil, err
	}

	tr, err := trie.NewTrie(trieStorage, marshalizer, hasher)
	if err != nil {
		return nil, err
	}

	adb, err := state.NewAccountsDB(tr, hasher, marshalizer, accountFactory)
	if err != nil {
		return nil, err
	}

	return adb, nil
}

func createMemUnit() storage.Storer {
	cache, err := storageUnit.NewCache(storageUnit.LRUCache, 10, 1)
	if err != nil {
		log.Error("error creating cache for mem unit " + err.Error())
		return nil
	}

	unit, err := storageUnit.NewStorageUnit(cache, memorydb.New())
	if err != nil {
		log.Error("error creating unit " + err.Error())
		return nil
	}

	return unit
}

// GetSigningParams returns a key generator, a private key, and a public key
func GetSigningParams(
	ctx *cli.Context,
	skName string,
	skIndexName string,
	skPemFileName string,
	suite crypto.Suite,
) (keyGen crypto.KeyGenerator, privKey crypto.PrivateKey, pubKey crypto.PublicKey, err error) {

	sk, err := getSk(ctx, skName, skIndexName, skPemFileName)
	if err != nil {
		return nil, nil, nil, err
	}

	keyGen = signing.NewKeyGenerator(suite)

	privKey, err = keyGen.PrivateKeyFromByteArray(sk)
	if err != nil {
		return nil, nil, nil, err
	}

	pubKey = privKey.GeneratePublic()

	return keyGen, privKey, pubKey, err
}

// GetPkEncoded returns the encoded public key
func GetPkEncoded(pubKey crypto.PublicKey) string {
	pk, err := pubKey.ToByteArray()
	if err != nil {
		return err.Error()
	}

	return encodeAddress(pk)
}

func encodeAddress(address []byte) string {
	return hex.EncodeToString(address)
}

func decodeAddress(address string) ([]byte, error) {
	return hex.DecodeString(address)
}

func getSk(
	ctx *cli.Context,
	skName string,
	skIndexName string,
	skPemFileName string,
) ([]byte, error) {

	//if flag is defined, it shall overwrite what was read from pem file
	if ctx.GlobalIsSet(skName) {
		encodedSk := []byte(ctx.GlobalString(skName))
		return decodeAddress(string(encodedSk))
	}

	skIndex := ctx.GlobalInt(skIndexName)
	encodedSk, err := core.LoadSkFromPemFile(skPemFileName, skIndex)
	if err != nil {
		return nil, err
	}

	return decodeAddress(string(encodedSk))
}<|MERGE_RESOLUTION|>--- conflicted
+++ resolved
@@ -894,12 +894,8 @@
 			Epoch:              args.startEpochNum,
 			EpochStartNotifier: args.epochStartNotifier,
 			Storage:            args.data.Store,
-<<<<<<< HEAD
 			Marshalizer:        args.coreData.InternalMarshalizer,
-=======
-			Marshalizer:        args.coreData.ProtoMarshalizer,
 			Hasher:             args.coreData.Hasher,
->>>>>>> 60634254
 		}
 		epochStartTrigger, err := metachainEpochStart.NewEpochStartTrigger(argEpochStart)
 		if err != nil {
