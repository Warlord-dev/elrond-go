package factory

import (
	logger "github.com/ElrondNetwork/elrond-go-logger"
)

//TODO remove this
<<<<<<< HEAD
var log = logger.GetOrCreate("main")

// timeSpanForBadHeaders is the expiry time for an added block header hash
var timeSpanForBadHeaders = time.Minute * 2

// EpochStartNotifier defines which actions should be done for handling new epoch's events
type EpochStartNotifier interface {
	RegisterHandler(handler epochStart.ActionHandler)
	UnregisterHandler(handler epochStart.ActionHandler)
	NotifyAll(hdr data.HeaderHandler)
	NotifyAllPrepare(metaHdr data.HeaderHandler, body data.BodyHandler)
	RegisterForEpochChangeConfirmed(handler func(epoch uint32))
	NotifyEpochChangeConfirmed(epoch uint32)
	IsInterfaceNil() bool
}

// Process struct holds the process components
type Process struct {
	InterceptorsContainer    process.InterceptorsContainer
	ResolversFinder          dataRetriever.ResolversFinder
	Rounder                  consensus.Rounder
	EpochStartTrigger        epochStart.TriggerHandler
	ForkDetector             process.ForkDetector
	BlockProcessor           process.BlockProcessor
	BlackListHandler         process.TimeCacher
	BootStorer               process.BootStorer
	HeaderSigVerifier        HeaderSigVerifierHandler
	HeaderIntegrityVerifier  HeaderIntegrityVerifierHandler
	ValidatorsStatistics     process.ValidatorStatisticsProcessor
	ValidatorsProvider       process.ValidatorsProvider
	BlockTracker             process.BlockTracker
	PendingMiniBlocksHandler process.PendingMiniBlocksHandler
	RequestHandler           process.RequestHandler
	TxLogsProcessor          process.TransactionLogProcessorDatabase
	HeaderValidator          epochStart.HeaderValidator
}

type processComponentsFactoryArgs struct {
	coreComponents            *mainFactory.CoreComponentsFactoryArgs
	accountsParser            genesis.AccountsParser
	smartContractParser       genesis.InitialSmartContractParser
	economicsData             *economics.EconomicsData
	nodesConfig               *sharding.NodesSetup
	gasSchedule               map[string]map[string]uint64
	rounder                   consensus.Rounder
	shardCoordinator          sharding.Coordinator
	nodesCoordinator          sharding.NodesCoordinator
	data                      *mainFactory.DataComponents
	coreData                  *mainFactory.CoreComponents
	crypto                    *mainFactory.CryptoComponents
	state                     *mainFactory.StateComponents
	network                   *mainFactory.NetworkComponents
	tries                     *mainFactory.TriesComponents
	requestedItemsHandler     dataRetriever.RequestedItemsHandler
	whiteListHandler          process.WhiteListHandler
	whiteListerVerifiedTxs    process.WhiteListHandler
	epochStartNotifier        EpochStartNotifier
	mainConfig                config.Config
	epochStart                *config.EpochStartConfig
	rater                     sharding.PeerAccountListAndRatingHandler
	ratingsData               process.RatingsInfoHandler
	startEpochNum             uint32
	sizeCheckDelta            uint32
	stateCheckpointModulus    uint
	maxComputableRounds       uint64
	numConcurrentResolverJobs int32
	minSizeInBytes            uint32
	maxSizeInBytes            uint32
	maxRating                 uint32
	validatorPubkeyConverter  core.PubkeyConverter
	systemSCConfig            *config.SystemSmartContractsConfig
	txLogsProcessor           process.TransactionLogProcessor
	version                   string
	importStartHandler        update.ImportStartHandler
	workingDir                string
	indexer                   indexer.Indexer
	uint64Converter           typeConverters.Uint64ByteSliceConverter
	tpsBenchmark              statistics.TPSBenchmark
	historyRepo               dblookupext.HistoryRepository
	epochNotifier             process.EpochNotifier
	txSimulatorProcessorArgs  *txsimulator.ArgsTxSimulator
	storageReolverImportPath  string
	chanGracefullyClose       chan endProcess.ArgEndProcess
	fallbackHeaderValidator   process.FallbackHeaderValidator
}

// NewProcessComponentsFactoryArgs initializes the arguments necessary for creating the process components
func NewProcessComponentsFactoryArgs(
	coreComponents *mainFactory.CoreComponentsFactoryArgs,
	accountsParser genesis.AccountsParser,
	smartContractParser genesis.InitialSmartContractParser,
	economicsData *economics.EconomicsData,
	nodesConfig *sharding.NodesSetup,
	gasSchedule map[string]map[string]uint64,
	rounder consensus.Rounder,
	shardCoordinator sharding.Coordinator,
	nodesCoordinator sharding.NodesCoordinator,
	data *mainFactory.DataComponents,
	coreData *mainFactory.CoreComponents,
	crypto *mainFactory.CryptoComponents,
	state *mainFactory.StateComponents,
	network *mainFactory.NetworkComponents,
	tries *mainFactory.TriesComponents,
	requestedItemsHandler dataRetriever.RequestedItemsHandler,
	whiteListHandler process.WhiteListHandler,
	whiteListerVerifiedTxs process.WhiteListHandler,
	epochStartNotifier EpochStartNotifier,
	mainConfig config.Config,
	startEpochNum uint32,
	rater sharding.PeerAccountListAndRatingHandler,
	sizeCheckDelta uint32,
	stateCheckpointModulus uint,
	maxComputableRounds uint64,
	numConcurrentResolverJobs int32,
	minSizeInBytes uint32,
	maxSizeInBytes uint32,
	maxRating uint32,
	validatorPubkeyConverter core.PubkeyConverter,
	ratingsData process.RatingsInfoHandler,
	systemSCConfig *config.SystemSmartContractsConfig,
	version string,
	importStartHandler update.ImportStartHandler,
	uint64Converter typeConverters.Uint64ByteSliceConverter,
	workingDir string,
	indexer indexer.Indexer,
	tpsBenchmark statistics.TPSBenchmark,
	historyRepo dblookupext.HistoryRepository,
	epochNotifier process.EpochNotifier,
	txSimulatorProcessorArgs *txsimulator.ArgsTxSimulator,
	storageReolverImportPath string,
	chanGracefullyClose chan endProcess.ArgEndProcess,
	fallbackHeaderValidator process.FallbackHeaderValidator,
) *processComponentsFactoryArgs {
	return &processComponentsFactoryArgs{
		coreComponents:            coreComponents,
		accountsParser:            accountsParser,
		smartContractParser:       smartContractParser,
		economicsData:             economicsData,
		nodesConfig:               nodesConfig,
		gasSchedule:               gasSchedule,
		rounder:                   rounder,
		shardCoordinator:          shardCoordinator,
		nodesCoordinator:          nodesCoordinator,
		data:                      data,
		coreData:                  coreData,
		crypto:                    crypto,
		state:                     state,
		network:                   network,
		tries:                     tries,
		requestedItemsHandler:     requestedItemsHandler,
		whiteListHandler:          whiteListHandler,
		whiteListerVerifiedTxs:    whiteListerVerifiedTxs,
		epochStartNotifier:        epochStartNotifier,
		mainConfig:                mainConfig,
		epochStart:                &mainConfig.EpochStartConfig,
		startEpochNum:             startEpochNum,
		rater:                     rater,
		ratingsData:               ratingsData,
		sizeCheckDelta:            sizeCheckDelta,
		stateCheckpointModulus:    stateCheckpointModulus,
		maxComputableRounds:       maxComputableRounds,
		numConcurrentResolverJobs: numConcurrentResolverJobs,
		minSizeInBytes:            minSizeInBytes,
		maxSizeInBytes:            maxSizeInBytes,
		maxRating:                 maxRating,
		validatorPubkeyConverter:  validatorPubkeyConverter,
		systemSCConfig:            systemSCConfig,
		version:                   version,
		importStartHandler:        importStartHandler,
		uint64Converter:           uint64Converter,
		workingDir:                workingDir,
		indexer:                   indexer,
		tpsBenchmark:              tpsBenchmark,
		historyRepo:               historyRepo,
		epochNotifier:             epochNotifier,
		txSimulatorProcessorArgs:  txSimulatorProcessorArgs,
		storageReolverImportPath:  storageReolverImportPath,
		chanGracefullyClose:       chanGracefullyClose,
		fallbackHeaderValidator:   fallbackHeaderValidator,
	}
}

// ProcessComponentsFactory creates the process components
func ProcessComponentsFactory(args *processComponentsFactoryArgs) (*Process, error) {
	argsHeaderSig := &headerCheck.ArgsHeaderSigVerifier{
		Marshalizer:             args.coreData.InternalMarshalizer,
		Hasher:                  args.coreData.Hasher,
		NodesCoordinator:        args.nodesCoordinator,
		MultiSigVerifier:        args.crypto.MultiSigner,
		SingleSigVerifier:       args.crypto.SingleSigner,
		KeyGen:                  args.crypto.BlockSignKeyGen,
		FallbackHeaderValidator: args.fallbackHeaderValidator,
	}
	headerSigVerifier, err := headerCheck.NewHeaderSigVerifier(argsHeaderSig)
	if err != nil {
		return nil, err
	}

	versionsCache, err := createCache(args.mainConfig.Versions.Cache)
	if err != nil {
		return nil, err
	}
	headerIntegrityVerifier, err := headerCheck.NewHeaderIntegrityVerifier(
		[]byte(args.nodesConfig.ChainID),
		args.mainConfig.Versions.VersionsByEpochs,
		args.mainConfig.Versions.DefaultVersion,
		versionsCache,
	)
	if err != nil {
		return nil, err
	}

	resolversContainerFactory, err := newResolverContainerFactory(
		args.shardCoordinator,
		args.data,
		args.coreData,
		args.network,
		args.tries,
		args.sizeCheckDelta,
		args.numConcurrentResolverJobs,
		args.storageReolverImportPath,
		&args.mainConfig,
		args.startEpochNum,
		args.chanGracefullyClose,
	)
	if err != nil {
		return nil, err
	}

	resolversContainer, err := resolversContainerFactory.Create()
	if err != nil {
		return nil, err
	}

	resolversFinder, err := containers.NewResolversFinder(resolversContainer, args.shardCoordinator)
	if err != nil {
		return nil, err
	}

	requestHandler, err := requestHandlers.NewResolverRequestHandler(
		resolversFinder,
		args.requestedItemsHandler,
		args.whiteListHandler,
		maxTxsToRequest,
		args.shardCoordinator.SelfId(),
		time.Second,
	)
	if err != nil {
		return nil, err
	}

	txLogsStorage := args.data.Store.GetStorer(dataRetriever.TxLogsUnit)
	txLogsProcessor, err := transactionLog.NewTxLogProcessor(transactionLog.ArgTxLogProcessor{
		Storer:      txLogsStorage,
		Marshalizer: args.coreData.InternalMarshalizer,
	})
	if err != nil {
		return nil, err
	}

	args.txLogsProcessor = txLogsProcessor
	genesisBlocks, err := generateGenesisHeadersAndApplyInitialBalances(args, args.workingDir)
	if err != nil {
		return nil, err
	}

	if args.startEpochNum == 0 {
		err = indexGenesisBlocks(args, genesisBlocks)
		if err != nil {
			return nil, err
		}
	}

	err = setGenesisHeader(args, genesisBlocks)
	if err != nil {
		return nil, err
	}

	validatorStatisticsProcessor, err := newValidatorStatisticsProcessor(args)
	if err != nil {
		return nil, err
	}

	cacheRefreshDuration := time.Duration(args.mainConfig.ValidatorStatistics.CacheRefreshIntervalInSec) * time.Second
	argVSP := peer.ArgValidatorsProvider{
		NodesCoordinator:                  args.nodesCoordinator,
		StartEpoch:                        args.startEpochNum,
		EpochStartEventNotifier:           args.epochStartNotifier,
		CacheRefreshIntervalDurationInSec: cacheRefreshDuration,
		ValidatorStatistics:               validatorStatisticsProcessor,
		MaxRating:                         args.maxRating,
		PubKeyConverter:                   args.validatorPubkeyConverter,
	}

	validatorsProvider, err := peer.NewValidatorsProvider(argVSP)
	if err != nil {
		return nil, err
	}

	epochStartTrigger, err := newEpochStartTrigger(args, requestHandler)
	if err != nil {
		return nil, err
	}

	requestHandler.SetEpoch(epochStartTrigger.Epoch())

	err = dataRetriever.SetEpochHandlerToHdrResolver(resolversContainer, epochStartTrigger)
	if err != nil {
		return nil, err
	}

	validatorStatsRootHash, err := validatorStatisticsProcessor.RootHash()
	if err != nil {
		return nil, err
	}

	log.Debug("Validator stats created", "validatorStatsRootHash", validatorStatsRootHash)

	genesisMetaBlock, ok := genesisBlocks[core.MetachainShardId]
	if !ok {
		return nil, errors.New("genesis meta block does not exist")
	}

	genesisMetaBlock.SetValidatorStatsRootHash(validatorStatsRootHash)
	err = prepareGenesisBlock(args, genesisBlocks)
	if err != nil {
		return nil, err
	}

	bootStr := args.data.Store.GetStorer(dataRetriever.BootstrapUnit)
	bootStorer, err := bootstrapStorage.NewBootstrapStorer(args.coreData.InternalMarshalizer, bootStr)
	if err != nil {
		return nil, err
	}

	argsHeaderValidator := block.ArgsHeaderValidator{
		Hasher:      args.coreData.Hasher,
		Marshalizer: args.coreData.InternalMarshalizer,
	}
	headerValidator, err := block.NewHeaderValidator(argsHeaderValidator)
	if err != nil {
		return nil, err
	}

	blockTracker, err := newBlockTracker(
		args,
		headerValidator,
		requestHandler,
		args.rounder,
		genesisBlocks,
	)
	if err != nil {
		return nil, err
	}

	mbsPoolsCleaner, err := poolsCleaner.NewMiniBlocksPoolsCleaner(
		args.data.Datapool.MiniBlocks(),
		args.rounder,
		args.shardCoordinator,
	)
	if err != nil {
		return nil, err
	}

	mbsPoolsCleaner.StartCleaning()

	txsPoolsCleaner, err := poolsCleaner.NewTxsPoolsCleaner(
		args.state.AddressPubkeyConverter,
		args.data.Datapool,
		args.rounder,
		args.shardCoordinator,
	)
	if err != nil {
		return nil, err
	}

	txsPoolsCleaner.StartCleaning()

	_, err = track.NewMiniBlockTrack(args.data.Datapool, args.shardCoordinator, args.whiteListHandler)
	if err != nil {
		return nil, err
	}

	interceptorContainerFactory, blackListHandler, err := newInterceptorContainerFactory(
		args.shardCoordinator,
		args.nodesCoordinator,
		args.data,
		args.coreData,
		args.crypto,
		args.state,
		args.network,
		args.economicsData,
		headerSigVerifier,
		headerIntegrityVerifier,
		args.sizeCheckDelta,
		blockTracker,
		epochStartTrigger,
		args.whiteListHandler,
		args.whiteListerVerifiedTxs,
	)
	if err != nil {
		return nil, err
	}

	//TODO refactor all these factory calls
	interceptorsContainer, err := interceptorContainerFactory.Create()
	if err != nil {
		return nil, err
	}

	var pendingMiniBlocksHandler process.PendingMiniBlocksHandler
	if args.shardCoordinator.SelfId() == core.MetachainShardId {
		pendingMiniBlocksHandler, err = pendingMb.NewPendingMiniBlocks()
		if err != nil {
			return nil, err
		}
	}

	forkDetector, err := newForkDetector(
		args.rounder,
		args.shardCoordinator,
		blackListHandler,
		blockTracker,
		args.nodesConfig.StartTime,
	)
	if err != nil {
		return nil, err
	}

	blockProcessor, err := newBlockProcessor(
		args,
		requestHandler,
		forkDetector,
		epochStartTrigger,
		bootStorer,
		validatorStatisticsProcessor,
		headerValidator,
		blockTracker,
		pendingMiniBlocksHandler,
		args.txSimulatorProcessorArgs,
		headerIntegrityVerifier,
	)
	if err != nil {
		return nil, err
	}

	conversionBase := 10
	genesisNodePrice, ok := big.NewInt(0).SetString(args.systemSCConfig.StakingSystemSCConfig.GenesisNodePrice, conversionBase)
	if !ok {
		return nil, errors.New("invalid genesis node price")
	}

	nodesSetupChecker, err := checking.NewNodesSetupChecker(
		args.accountsParser,
		genesisNodePrice,
		args.validatorPubkeyConverter,
		args.crypto.BlockSignKeyGen,
	)
	if err != nil {
		return nil, err
	}

	err = nodesSetupChecker.Check(args.nodesConfig.AllInitialNodes())
	if err != nil {
		return nil, err
	}

	return &Process{
		InterceptorsContainer:    interceptorsContainer,
		ResolversFinder:          resolversFinder,
		Rounder:                  args.rounder,
		ForkDetector:             forkDetector,
		BlockProcessor:           blockProcessor,
		EpochStartTrigger:        epochStartTrigger,
		BlackListHandler:         blackListHandler,
		BootStorer:               bootStorer,
		HeaderSigVerifier:        headerSigVerifier,
		HeaderIntegrityVerifier:  headerIntegrityVerifier,
		ValidatorsStatistics:     validatorStatisticsProcessor,
		ValidatorsProvider:       validatorsProvider,
		BlockTracker:             blockTracker,
		PendingMiniBlocksHandler: pendingMiniBlocksHandler,
		RequestHandler:           requestHandler,
		TxLogsProcessor:          txLogsProcessor,
		HeaderValidator:          headerValidator,
	}, nil
}

func setGenesisHeader(args *processComponentsFactoryArgs, genesisBlocks map[uint32]data.HeaderHandler) error {
	genesisBlock, ok := genesisBlocks[args.shardCoordinator.SelfId()]
	if !ok {
		return errors.New("genesis block does not exist")
	}

	err := args.data.Blkc.SetGenesisHeader(genesisBlock)
	if err != nil {
		return err
	}

	return nil
}

func prepareGenesisBlock(args *processComponentsFactoryArgs, genesisBlocks map[uint32]data.HeaderHandler) error {
	genesisBlock, ok := genesisBlocks[args.shardCoordinator.SelfId()]
	if !ok {
		return errors.New("genesis block does not exist")
	}

	genesisBlockHash, err := core.CalculateHash(args.coreData.InternalMarshalizer, args.coreData.Hasher, genesisBlock)
	if err != nil {
		return err
	}

	err = args.data.Blkc.SetGenesisHeader(genesisBlock)
	if err != nil {
		return err
	}

	args.data.Blkc.SetGenesisHeaderHash(genesisBlockHash)

	marshalizedBlock, err := args.coreData.InternalMarshalizer.Marshal(genesisBlock)
	if err != nil {
		return err
	}

	if args.shardCoordinator.SelfId() == core.MetachainShardId {
		errNotCritical := args.data.Store.Put(dataRetriever.MetaBlockUnit, genesisBlockHash, marshalizedBlock)
		if errNotCritical != nil {
			log.Error("error storing genesis metablock", "error", errNotCritical.Error())
		}

		nonceToByteSlice := args.uint64Converter.ToByteSlice(genesisBlock.GetNonce())
		errNotCritical = args.data.Store.Put(dataRetriever.MetaHdrNonceHashDataUnit, nonceToByteSlice, genesisBlockHash)
		if errNotCritical != nil {
			log.Error("error storing genesis metablock (nonce-hash)", "error", errNotCritical.Error())
		}
	} else {
		errNotCritical := args.data.Store.Put(dataRetriever.BlockHeaderUnit, genesisBlockHash, marshalizedBlock)
		if errNotCritical != nil {
			log.Error("error storing genesis shardblock", "error", errNotCritical.Error())
		}
	}

	return nil
}

func indexGenesisBlocks(args *processComponentsFactoryArgs, genesisBlocks map[uint32]data.HeaderHandler) error {
	// In Elastic Indexer, only index the metachain block
	genesisBlockHeader := genesisBlocks[core.MetachainShardId]
	genesisBlockHash, err := core.CalculateHash(args.coreData.InternalMarshalizer, args.coreData.Hasher, genesisBlockHeader)
	if err != nil {
		return err
	}

	log.Info("indexGenesisBlocks(): indexer.SaveBlock", "hash", genesisBlockHash)
	args.indexer.SaveBlock(&dataBlock.Body{}, genesisBlockHeader, nil, nil, nil)

	// In "dblookupext" index, record both the metachain and the shardID blocks
	var shardID uint32
	for shardID, genesisBlockHeader = range genesisBlocks {
		if args.shardCoordinator.SelfId() != shardID {
			continue
		}

		genesisBlockHash, err = core.CalculateHash(args.coreData.InternalMarshalizer, args.coreData.Hasher, genesisBlockHeader)
		if err != nil {
			return err
		}

		log.Info("indexGenesisBlocks(): historyRepo.RecordBlock", "shardID", shardID, "hash", genesisBlockHash)
		err = args.historyRepo.RecordBlock(genesisBlockHash, genesisBlockHeader, &dataBlock.Body{})
		if err != nil {
			return err
		}

		nonceByHashDataUnit := dataRetriever.GetHdrNonceHashDataUnit(shardID)
		nonceAsBytes := args.coreData.Uint64ByteSliceConverter.ToByteSlice(genesisBlockHeader.GetNonce())
		err = args.data.Store.Put(nonceByHashDataUnit, nonceAsBytes, genesisBlockHash)
		if err != nil {
			return err
		}
	}

	return nil
}

func newEpochStartTrigger(
	args *processComponentsFactoryArgs,
	requestHandler process.RequestHandler,
) (epochStart.TriggerHandler, error) {
	if args.shardCoordinator.SelfId() < args.shardCoordinator.NumberOfShards() {
		argsHeaderValidator := block.ArgsHeaderValidator{
			Hasher:      args.coreData.Hasher,
			Marshalizer: args.coreData.InternalMarshalizer,
		}
		headerValidator, err := block.NewHeaderValidator(argsHeaderValidator)
		if err != nil {
			return nil, err
		}

		argsPeerMiniBlockSyncer := shardchain.ArgPeerMiniBlockSyncer{
			MiniBlocksPool: args.data.Datapool.MiniBlocks(),
			Requesthandler: requestHandler,
		}

		peerMiniBlockSyncer, err := shardchain.NewPeerMiniBlockSyncer(argsPeerMiniBlockSyncer)
		if err != nil {
			return nil, err
		}

		argEpochStart := &shardchain.ArgsShardEpochStartTrigger{
			Marshalizer:          args.coreData.InternalMarshalizer,
			Hasher:               args.coreData.Hasher,
			HeaderValidator:      headerValidator,
			Uint64Converter:      args.coreData.Uint64ByteSliceConverter,
			DataPool:             args.data.Datapool,
			Storage:              args.data.Store,
			RequestHandler:       requestHandler,
			Epoch:                args.startEpochNum,
			EpochStartNotifier:   args.epochStartNotifier,
			Validity:             process.MetaBlockValidity,
			Finality:             process.BlockFinality,
			PeerMiniBlocksSyncer: peerMiniBlockSyncer,
			Rounder:              args.rounder,
		}
		epochStartTrigger, err := shardchain.NewEpochStartTrigger(argEpochStart)
		if err != nil {
			return nil, errors.New("error creating new start of epoch trigger" + err.Error())
		}
		err = epochStartTrigger.SetAppStatusHandler(args.coreData.StatusHandler)
		if err != nil {
			return nil, err
		}

		return epochStartTrigger, nil
	}

	if args.shardCoordinator.SelfId() == core.MetachainShardId {
		argEpochStart := &metachainEpochStart.ArgsNewMetaEpochStartTrigger{
			GenesisTime:        time.Unix(args.nodesConfig.StartTime, 0),
			Settings:           args.epochStart,
			Epoch:              args.startEpochNum,
			EpochStartRound:    args.data.Blkc.GetGenesisHeader().GetRound(),
			EpochStartNotifier: args.epochStartNotifier,
			Storage:            args.data.Store,
			Marshalizer:        args.coreData.InternalMarshalizer,
			Hasher:             args.coreData.Hasher,
		}
		epochStartTrigger, err := metachainEpochStart.NewEpochStartTrigger(argEpochStart)
		if err != nil {
			return nil, errors.New("error creating new start of epoch trigger" + err.Error())
		}
		err = epochStartTrigger.SetAppStatusHandler(args.coreData.StatusHandler)
		if err != nil {
			return nil, err
		}

		return epochStartTrigger, nil
	}

	return nil, errors.New("error creating new start of epoch trigger because of invalid shard id")
}

// CreateSoftwareVersionChecker will create a new software version checker and will start check if a new software version
// is available
func CreateSoftwareVersionChecker(
	statusHandler core.AppStatusHandler,
	config config.SoftwareVersionConfig,
) (*softwareVersion.SoftwareVersionChecker, error) {
	softwareVersionCheckerFactory, err := factorySoftwareVersion.NewSoftwareVersionFactory(statusHandler, config)
	if err != nil {
		return nil, err
	}

	softwareVersionChecker, err := softwareVersionCheckerFactory.Create()
	if err != nil {
		return nil, err
	}

	return softwareVersionChecker, nil
}

func newInterceptorContainerFactory(
	shardCoordinator sharding.Coordinator,
	nodesCoordinator sharding.NodesCoordinator,
	data *mainFactory.DataComponents,
	coreData *mainFactory.CoreComponents,
	crypto *mainFactory.CryptoComponents,
	state *mainFactory.StateComponents,
	network *mainFactory.NetworkComponents,
	economics *economics.EconomicsData,
	headerSigVerifier HeaderSigVerifierHandler,
	headerIntegrityVerifier HeaderIntegrityVerifierHandler,
	sizeCheckDelta uint32,
	validityAttester process.ValidityAttester,
	epochStartTrigger process.EpochStartTriggerHandler,
	whiteListHandler process.WhiteListHandler,
	whiteListerVerifiedTxs process.WhiteListHandler,
) (process.InterceptorsContainerFactory, process.TimeCacher, error) {
	if shardCoordinator.SelfId() < shardCoordinator.NumberOfShards() {
		return newShardInterceptorContainerFactory(
			shardCoordinator,
			nodesCoordinator,
			data,
			coreData,
			crypto,
			state,
			network,
			economics,
			headerSigVerifier,
			headerIntegrityVerifier,
			sizeCheckDelta,
			validityAttester,
			epochStartTrigger,
			whiteListHandler,
			whiteListerVerifiedTxs,
		)
	}
	if shardCoordinator.SelfId() == core.MetachainShardId {
		return newMetaInterceptorContainerFactory(
			shardCoordinator,
			nodesCoordinator,
			data,
			coreData,
			crypto,
			network,
			state,
			economics,
			headerSigVerifier,
			headerIntegrityVerifier,
			sizeCheckDelta,
			validityAttester,
			epochStartTrigger,
			whiteListHandler,
			whiteListerVerifiedTxs,
		)
	}

	return nil, nil, errors.New("could not create interceptor container factory")
}

func newResolverContainerFactory(
	shardCoordinator sharding.Coordinator,
	data *mainFactory.DataComponents,
	coreData *mainFactory.CoreComponents,
	network *mainFactory.NetworkComponents,
	tries *mainFactory.TriesComponents,
	sizeCheckDelta uint32,
	numConcurrentResolverJobs int32,
	storageResolverImportPath string,
	config *config.Config,
	currentEpoch uint32,
	chanGracefullyClose chan endProcess.ArgEndProcess,
) (dataRetriever.ResolversContainerFactory, error) {

	if len(storageResolverImportPath) > 0 {
		log.Debug("starting with storage resolvers", "path", storageResolverImportPath)
		return newStorageResolver(
			shardCoordinator,
			coreData,
			network,
			storageResolverImportPath,
			config,
			currentEpoch,
			chanGracefullyClose,
		)
	}

	if shardCoordinator.SelfId() < shardCoordinator.NumberOfShards() {
		return newShardResolverContainerFactory(
			shardCoordinator,
			data,
			coreData,
			network,
			tries,
			sizeCheckDelta,
			numConcurrentResolverJobs,
		)
	}
	if shardCoordinator.SelfId() == core.MetachainShardId {
		return newMetaResolverContainerFactory(
			shardCoordinator,
			data,
			coreData,
			network,
			tries,
			sizeCheckDelta,
			numConcurrentResolverJobs,
		)
	}

	return nil, errors.New("could not create interceptor and resolver container factory")
}

func newStorageResolver(
	shardCoordinator sharding.Coordinator,
	coreData *mainFactory.CoreComponents,
	network *mainFactory.NetworkComponents,
	storageResolverImportPath string,
	config *config.Config,
	currentEpoch uint32,
	chanGracefullyClose chan endProcess.ArgEndProcess,
) (dataRetriever.ResolversContainerFactory, error) {
	pathManager, err := createPathManager(storageResolverImportPath, string(coreData.ChainID))
	if err != nil {
		return nil, err
	}

	manualEpochStartNotifier := notifier.NewManualEpochStartNotifier()
	storageServiceCreator, err := storageFactory.NewStorageServiceFactory(
		config,
		shardCoordinator,
		pathManager,
		manualEpochStartNotifier,
		currentEpoch,
		false,
	)
	if err != nil {
		return nil, err
	}

	if shardCoordinator.SelfId() == core.MetachainShardId {
		store, errStore := storageServiceCreator.CreateForMeta()
		if errStore != nil {
			return nil, errStore
		}

		manualEpochStartNotifier.NewEpoch(currentEpoch + 1)

		return createStorageResolversForMeta(
			shardCoordinator,
			coreData,
			network,
			store,
			manualEpochStartNotifier,
			chanGracefullyClose,
		)
	}

	store, err := storageServiceCreator.CreateForShard()
	if err != nil {
		return nil, err
	}

	manualEpochStartNotifier.NewEpoch(currentEpoch + 1)

	return createStorageResolversForShard(
		shardCoordinator,
		coreData,
		network,
		store,
		manualEpochStartNotifier,
		chanGracefullyClose,
	)
}

func createPathManager(
	storageResolverImportPath string,
	chainID string,
) (storage.PathManagerHandler, error) {
	pathTemplateForPruningStorer := filepath.Join(
		storageResolverImportPath,
		DefaultDBPath,
		chainID,
		fmt.Sprintf("%s_%s", DefaultEpochString, core.PathEpochPlaceholder),
		fmt.Sprintf("%s_%s", DefaultShardString, core.PathShardPlaceholder),
		core.PathIdentifierPlaceholder)

	pathTemplateForStaticStorer := filepath.Join(
		storageResolverImportPath,
		DefaultDBPath,
		chainID,
		DefaultStaticDbString,
		fmt.Sprintf("%s_%s", DefaultShardString, core.PathShardPlaceholder),
		core.PathIdentifierPlaceholder)

	return pathmanager.NewPathManager(pathTemplateForPruningStorer, pathTemplateForStaticStorer)
}

func createStorageResolversForMeta(
	shardCoordinator sharding.Coordinator,
	coreData *mainFactory.CoreComponents,
	network *mainFactory.NetworkComponents,
	store dataRetriever.StorageService,
	manualEpochStartNotifier dataRetriever.ManualEpochStartNotifier,
	chanGracefullyClose chan endProcess.ArgEndProcess,
) (dataRetriever.ResolversContainerFactory, error) {
	dataPacker, err := partitioning.NewSimpleDataPacker(coreData.InternalMarshalizer)
	if err != nil {
		return nil, err
	}

	resolversContainerFactoryArgs := storageResolversContainers.FactoryArgs{
		ShardCoordinator:         shardCoordinator,
		Messenger:                network.NetMessenger,
		Store:                    store,
		Marshalizer:              coreData.InternalMarshalizer,
		Uint64ByteSliceConverter: coreData.Uint64ByteSliceConverter,
		DataPacker:               dataPacker,
		ManualEpochStartNotifier: manualEpochStartNotifier,
		ChanGracefullyClose:      chanGracefullyClose,
	}
	resolversContainerFactory, err := storageResolversContainers.NewMetaResolversContainerFactory(resolversContainerFactoryArgs)
	if err != nil {
		return nil, err
	}

	return resolversContainerFactory, nil
}

func createStorageResolversForShard(
	shardCoordinator sharding.Coordinator,
	coreData *mainFactory.CoreComponents,
	network *mainFactory.NetworkComponents,
	store dataRetriever.StorageService,
	manualEpochStartNotifier dataRetriever.ManualEpochStartNotifier,
	chanGracefullyClose chan endProcess.ArgEndProcess,
) (dataRetriever.ResolversContainerFactory, error) {
	dataPacker, err := partitioning.NewSimpleDataPacker(coreData.InternalMarshalizer)
	if err != nil {
		return nil, err
	}

	resolversContainerFactoryArgs := storageResolversContainers.FactoryArgs{
		ShardCoordinator:         shardCoordinator,
		Messenger:                network.NetMessenger,
		Store:                    store,
		Marshalizer:              coreData.InternalMarshalizer,
		Uint64ByteSliceConverter: coreData.Uint64ByteSliceConverter,
		DataPacker:               dataPacker,
		ManualEpochStartNotifier: manualEpochStartNotifier,
		ChanGracefullyClose:      chanGracefullyClose,
	}
	resolversContainerFactory, err := storageResolversContainers.NewShardResolversContainerFactory(resolversContainerFactoryArgs)
	if err != nil {
		return nil, err
	}

	return resolversContainerFactory, nil
}

func newShardInterceptorContainerFactory(
	shardCoordinator sharding.Coordinator,
	nodesCoordinator sharding.NodesCoordinator,
	data *mainFactory.DataComponents,
	dataCore *mainFactory.CoreComponents,
	crypto *mainFactory.CryptoComponents,
	state *mainFactory.StateComponents,
	network *mainFactory.NetworkComponents,
	economics *economics.EconomicsData,
	headerSigVerifier HeaderSigVerifierHandler,
	headerIntegrityVerifier HeaderIntegrityVerifierHandler,
	sizeCheckDelta uint32,
	validityAttester process.ValidityAttester,
	epochStartTrigger process.EpochStartTriggerHandler,
	whiteListHandler process.WhiteListHandler,
	whiteListerVerifiedTxs process.WhiteListHandler,
) (process.InterceptorsContainerFactory, process.TimeCacher, error) {
	headerBlackList := timecache.NewTimeCache(timeSpanForBadHeaders)
	shardInterceptorsContainerFactoryArgs := interceptorscontainer.ShardInterceptorsContainerFactoryArgs{
		Accounts:                state.AccountsAdapter,
		ShardCoordinator:        shardCoordinator,
		NodesCoordinator:        nodesCoordinator,
		Messenger:               network.NetMessenger,
		Store:                   data.Store,
		ProtoMarshalizer:        dataCore.InternalMarshalizer,
		TxSignMarshalizer:       dataCore.TxSignMarshalizer,
		Hasher:                  dataCore.Hasher,
		KeyGen:                  crypto.TxSignKeyGen,
		BlockSignKeyGen:         crypto.BlockSignKeyGen,
		SingleSigner:            crypto.TxSingleSigner,
		BlockSingleSigner:       crypto.SingleSigner,
		MultiSigner:             crypto.MultiSigner,
		DataPool:                data.Datapool,
		AddressPubkeyConverter:  state.AddressPubkeyConverter,
		MaxTxNonceDeltaAllowed:  core.MaxTxNonceDeltaAllowed,
		TxFeeHandler:            economics,
		BlockBlackList:          headerBlackList,
		HeaderSigVerifier:       headerSigVerifier,
		HeaderIntegrityVerifier: headerIntegrityVerifier,
		SizeCheckDelta:          sizeCheckDelta,
		ValidityAttester:        validityAttester,
		EpochStartTrigger:       epochStartTrigger,
		WhiteListHandler:        whiteListHandler,
		WhiteListerVerifiedTxs:  whiteListerVerifiedTxs,
		AntifloodHandler:        network.InputAntifloodHandler,
		ArgumentsParser:         smartContract.NewArgumentParser(),
		ChainID:                 dataCore.ChainID,
		MinTransactionVersion:   dataCore.MinTransactionVersion,
	}
	interceptorContainerFactory, err := interceptorscontainer.NewShardInterceptorsContainerFactory(shardInterceptorsContainerFactoryArgs)
	if err != nil {
		return nil, nil, err
	}

	return interceptorContainerFactory, headerBlackList, nil
}

func newMetaInterceptorContainerFactory(
	shardCoordinator sharding.Coordinator,
	nodesCoordinator sharding.NodesCoordinator,
	data *mainFactory.DataComponents,
	dataCore *mainFactory.CoreComponents,
	crypto *mainFactory.CryptoComponents,
	network *mainFactory.NetworkComponents,
	state *mainFactory.StateComponents,
	economics *economics.EconomicsData,
	headerSigVerifier HeaderSigVerifierHandler,
	headerIntegrityVerifier HeaderIntegrityVerifierHandler,
	sizeCheckDelta uint32,
	validityAttester process.ValidityAttester,
	epochStartTrigger process.EpochStartTriggerHandler,
	whiteListHandler process.WhiteListHandler,
	whiteListerVerifiedTxs process.WhiteListHandler,
) (process.InterceptorsContainerFactory, process.TimeCacher, error) {
	headerBlackList := timecache.NewTimeCache(timeSpanForBadHeaders)
	metaInterceptorsContainerFactoryArgs := interceptorscontainer.MetaInterceptorsContainerFactoryArgs{
		ShardCoordinator:        shardCoordinator,
		NodesCoordinator:        nodesCoordinator,
		Messenger:               network.NetMessenger,
		Store:                   data.Store,
		ProtoMarshalizer:        dataCore.InternalMarshalizer,
		TxSignMarshalizer:       dataCore.TxSignMarshalizer,
		Hasher:                  dataCore.Hasher,
		MultiSigner:             crypto.MultiSigner,
		DataPool:                data.Datapool,
		Accounts:                state.AccountsAdapter,
		AddressPubkeyConverter:  state.AddressPubkeyConverter,
		SingleSigner:            crypto.TxSingleSigner,
		BlockSingleSigner:       crypto.SingleSigner,
		KeyGen:                  crypto.TxSignKeyGen,
		BlockKeyGen:             crypto.BlockSignKeyGen,
		MaxTxNonceDeltaAllowed:  core.MaxTxNonceDeltaAllowed,
		TxFeeHandler:            economics,
		BlackList:               headerBlackList,
		HeaderSigVerifier:       headerSigVerifier,
		HeaderIntegrityVerifier: headerIntegrityVerifier,
		SizeCheckDelta:          sizeCheckDelta,
		ValidityAttester:        validityAttester,
		EpochStartTrigger:       epochStartTrigger,
		WhiteListHandler:        whiteListHandler,
		WhiteListerVerifiedTxs:  whiteListerVerifiedTxs,
		AntifloodHandler:        network.InputAntifloodHandler,
		ArgumentsParser:         smartContract.NewArgumentParser(),
		ChainID:                 dataCore.ChainID,
		MinTransactionVersion:   dataCore.MinTransactionVersion,
	}
	interceptorContainerFactory, err := interceptorscontainer.NewMetaInterceptorsContainerFactory(metaInterceptorsContainerFactoryArgs)
	if err != nil {
		return nil, nil, err
	}

	return interceptorContainerFactory, headerBlackList, nil
}

func newShardResolverContainerFactory(
	shardCoordinator sharding.Coordinator,
	data *mainFactory.DataComponents,
	core *mainFactory.CoreComponents,
	network *mainFactory.NetworkComponents,
	tries *mainFactory.TriesComponents,
	sizeCheckDelta uint32,
	numConcurrentResolverJobs int32,
) (dataRetriever.ResolversContainerFactory, error) {

	dataPacker, err := partitioning.NewSimpleDataPacker(core.InternalMarshalizer)
	if err != nil {
		return nil, err
	}

	resolversContainerFactoryArgs := resolverscontainer.FactoryArgs{
		ShardCoordinator:           shardCoordinator,
		Messenger:                  network.NetMessenger,
		Store:                      data.Store,
		Marshalizer:                core.InternalMarshalizer,
		DataPools:                  data.Datapool,
		Uint64ByteSliceConverter:   core.Uint64ByteSliceConverter,
		DataPacker:                 dataPacker,
		TriesContainer:             tries.TriesContainer,
		SizeCheckDelta:             sizeCheckDelta,
		InputAntifloodHandler:      network.InputAntifloodHandler,
		OutputAntifloodHandler:     network.OutputAntifloodHandler,
		NumConcurrentResolvingJobs: numConcurrentResolverJobs,
	}
	resolversContainerFactory, err := resolverscontainer.NewShardResolversContainerFactory(resolversContainerFactoryArgs)
	if err != nil {
		return nil, err
	}

	return resolversContainerFactory, nil
}

func newMetaResolverContainerFactory(
	shardCoordinator sharding.Coordinator,
	data *mainFactory.DataComponents,
	core *mainFactory.CoreComponents,
	network *mainFactory.NetworkComponents,
	tries *mainFactory.TriesComponents,
	sizeCheckDelta uint32,
	numConcurrentResolverJobs int32,
) (dataRetriever.ResolversContainerFactory, error) {
	dataPacker, err := partitioning.NewSimpleDataPacker(core.InternalMarshalizer)
	if err != nil {
		return nil, err
	}

	resolversContainerFactoryArgs := resolverscontainer.FactoryArgs{
		ShardCoordinator:           shardCoordinator,
		Messenger:                  network.NetMessenger,
		Store:                      data.Store,
		Marshalizer:                core.InternalMarshalizer,
		DataPools:                  data.Datapool,
		Uint64ByteSliceConverter:   core.Uint64ByteSliceConverter,
		DataPacker:                 dataPacker,
		TriesContainer:             tries.TriesContainer,
		SizeCheckDelta:             sizeCheckDelta,
		InputAntifloodHandler:      network.InputAntifloodHandler,
		OutputAntifloodHandler:     network.OutputAntifloodHandler,
		NumConcurrentResolvingJobs: numConcurrentResolverJobs,
	}
	resolversContainerFactory, err := resolverscontainer.NewMetaResolversContainerFactory(resolversContainerFactoryArgs)
	if err != nil {
		return nil, err
	}
	return resolversContainerFactory, nil
}

func generateGenesisHeadersAndApplyInitialBalances(args *processComponentsFactoryArgs, workingDir string) (map[uint32]data.HeaderHandler, error) {
	coreComponents := args.coreData
	stateComponents := args.state
	dataComponents := args.data
	shardCoordinator := args.shardCoordinator
	nodesSetup := args.nodesConfig
	accountsParser := args.accountsParser
	smartContractParser := args.smartContractParser
	economicsData := args.economicsData

	genesisVmConfig := args.mainConfig.VirtualMachineConfig
	genesisVmConfig.OutOfProcessConfig.MaxLoopTime = 5000 // 5 seconds

	arg := genesisProcess.ArgsGenesisBlockCreator{
		GenesisTime:              uint64(nodesSetup.StartTime),
		StartEpochNum:            args.startEpochNum,
		Accounts:                 stateComponents.AccountsAdapter,
		PubkeyConv:               stateComponents.AddressPubkeyConverter,
		InitialNodesSetup:        nodesSetup,
		Economics:                economicsData,
		ShardCoordinator:         shardCoordinator,
		Store:                    dataComponents.Store,
		Blkc:                     dataComponents.Blkc,
		Marshalizer:              coreComponents.InternalMarshalizer,
		SignMarshalizer:          coreComponents.TxSignMarshalizer,
		Hasher:                   coreComponents.Hasher,
		Uint64ByteSliceConverter: coreComponents.Uint64ByteSliceConverter,
		DataPool:                 dataComponents.Datapool,
		AccountsParser:           accountsParser,
		SmartContractParser:      smartContractParser,
		ValidatorAccounts:        stateComponents.PeerAccounts,
		GasMap:                   args.gasSchedule,
		VirtualMachineConfig:     genesisVmConfig,
		TxLogsProcessor:          args.txLogsProcessor,
		HardForkConfig:           args.mainConfig.Hardfork,
		TrieStorageManagers:      args.tries.TrieStorageManagers,
		ChainID:                  string(args.coreComponents.ChainID),
		SystemSCConfig:           *args.systemSCConfig,
		BlockSignKeyGen:          args.crypto.BlockSignKeyGen,
		ImportStartHandler:       args.importStartHandler,
		WorkingDir:               workingDir,
		GenesisString:            args.mainConfig.GeneralSettings.GenesisString,
		GeneralConfig:            &args.mainConfig.GeneralSettings,
	}

	gbc, err := genesisProcess.NewGenesisBlockCreator(arg)
	if err != nil {
		return nil, err
	}

	return gbc.CreateGenesisBlocks()
}

func newBlockTracker(
	processArgs *processComponentsFactoryArgs,
	headerValidator process.HeaderConstructionValidator,
	requestHandler process.RequestHandler,
	rounder process.Rounder,
	genesisBlocks map[uint32]data.HeaderHandler,
) (process.BlockTracker, error) {

	argBaseTracker := track.ArgBaseTracker{
		Hasher:           processArgs.coreData.Hasher,
		HeaderValidator:  headerValidator,
		Marshalizer:      processArgs.coreData.InternalMarshalizer,
		RequestHandler:   requestHandler,
		Rounder:          rounder,
		ShardCoordinator: processArgs.shardCoordinator,
		Store:            processArgs.data.Store,
		StartHeaders:     genesisBlocks,
		PoolsHolder:      processArgs.data.Datapool,
		WhitelistHandler: processArgs.whiteListHandler,
	}

	if processArgs.shardCoordinator.SelfId() < processArgs.shardCoordinator.NumberOfShards() {
		arguments := track.ArgShardTracker{
			ArgBaseTracker: argBaseTracker,
		}

		return track.NewShardBlockTrack(arguments)
	}

	if processArgs.shardCoordinator.SelfId() == core.MetachainShardId {
		arguments := track.ArgMetaTracker{
			ArgBaseTracker: argBaseTracker,
		}

		return track.NewMetaBlockTrack(arguments)
	}

	return nil, errors.New("could not create block tracker")
}

func newForkDetector(
	rounder consensus.Rounder,
	shardCoordinator sharding.Coordinator,
	headerBlackList process.TimeCacher,
	blockTracker process.BlockTracker,
	genesisTime int64,
) (process.ForkDetector, error) {
	if shardCoordinator.SelfId() < shardCoordinator.NumberOfShards() {
		return processSync.NewShardForkDetector(rounder, headerBlackList, blockTracker, genesisTime)
	}
	if shardCoordinator.SelfId() == core.MetachainShardId {
		return processSync.NewMetaForkDetector(rounder, headerBlackList, blockTracker, genesisTime)
	}

	return nil, errors.New("could not create fork detector")
}

func newBlockProcessor(
	processArgs *processComponentsFactoryArgs,
	requestHandler process.RequestHandler,
	forkDetector process.ForkDetector,
	epochStartTrigger epochStart.TriggerHandler,
	bootStorer process.BootStorer,
	validatorStatisticsProcessor process.ValidatorStatisticsProcessor,
	headerValidator process.HeaderConstructionValidator,
	blockTracker process.BlockTracker,
	pendingMiniBlocksHandler process.PendingMiniBlocksHandler,
	txSimulatorProcessorArgs *txsimulator.ArgsTxSimulator,
	headerIntegrityVerifier HeaderIntegrityVerifierHandler,
) (process.BlockProcessor, error) {

	shardCoordinator := processArgs.shardCoordinator

	if shardCoordinator.SelfId() < shardCoordinator.NumberOfShards() {
		return newShardBlockProcessor(
			&processArgs.coreComponents.Config,
			requestHandler,
			processArgs.shardCoordinator,
			processArgs.nodesCoordinator,
			processArgs.data,
			processArgs.coreData,
			processArgs.state,
			forkDetector,
			processArgs.economicsData,
			processArgs.rounder,
			epochStartTrigger,
			bootStorer,
			processArgs.gasSchedule,
			processArgs.stateCheckpointModulus,
			headerValidator,
			blockTracker,
			processArgs.minSizeInBytes,
			processArgs.maxSizeInBytes,
			processArgs.txLogsProcessor,
			processArgs.smartContractParser,
			processArgs.indexer,
			processArgs.tpsBenchmark,
			headerIntegrityVerifier,
			processArgs.historyRepo,
			processArgs.epochNotifier,
			txSimulatorProcessorArgs,
		)
	}
	if shardCoordinator.SelfId() == core.MetachainShardId {
		return newMetaBlockProcessor(
			requestHandler,
			processArgs.shardCoordinator,
			processArgs.nodesCoordinator,
			processArgs.data,
			processArgs.coreData,
			processArgs.state,
			forkDetector,
			processArgs.economicsData,
			validatorStatisticsProcessor,
			processArgs.rounder,
			epochStartTrigger,
			bootStorer,
			headerValidator,
			blockTracker,
			pendingMiniBlocksHandler,
			processArgs.stateCheckpointModulus,
			processArgs.crypto.MessageSignVerifier,
			processArgs.gasSchedule,
			processArgs.minSizeInBytes,
			processArgs.maxSizeInBytes,
			processArgs.ratingsData,
			processArgs.nodesConfig,
			processArgs.txLogsProcessor,
			processArgs.systemSCConfig,
			processArgs.indexer,
			processArgs.tpsBenchmark,
			headerIntegrityVerifier,
			processArgs.historyRepo,
			processArgs.epochNotifier,
			txSimulatorProcessorArgs,
			processArgs.mainConfig.GeneralSettings,
			processArgs.rater,
		)
	}

	return nil, errors.New("could not create block processor")
}

func newShardBlockProcessor(
	config *config.Config,
	requestHandler process.RequestHandler,
	shardCoordinator sharding.Coordinator,
	nodesCoordinator sharding.NodesCoordinator,
	data *mainFactory.DataComponents,
	core *mainFactory.CoreComponents,
	stateComponents *mainFactory.StateComponents,
	forkDetector process.ForkDetector,
	economics *economics.EconomicsData,
	rounder consensus.Rounder,
	epochStartTrigger epochStart.TriggerHandler,
	bootStorer process.BootStorer,
	gasSchedule map[string]map[string]uint64,
	stateCheckpointModulus uint,
	headerValidator process.HeaderConstructionValidator,
	blockTracker process.BlockTracker,
	minSizeInBytes uint32,
	maxSizeInBytes uint32,
	txLogsProcessor process.TransactionLogProcessor,
	smartContractParser genesis.InitialSmartContractParser,
	indexer indexer.Indexer,
	tpsBenchmark statistics.TPSBenchmark,
	headerIntegrityVerifier HeaderIntegrityVerifierHandler,
	historyRepository dblookupext.HistoryRepository,
	epochNotifier process.EpochNotifier,
	txSimulatorProcessorArgs *txsimulator.ArgsTxSimulator,
) (process.BlockProcessor, error) {
	argsParser := smartContract.NewArgumentParser()

	mapDNSAddresses, err := smartContractParser.GetDeployedSCAddresses(genesis.DNSType)
	if err != nil {
		return nil, err
	}

	argsBuiltIn := builtInFunctions.ArgsCreateBuiltInFunctionContainer{
		GasMap:          gasSchedule,
		MapDNSAddresses: mapDNSAddresses,
		Marshalizer:     core.InternalMarshalizer,
		Accounts:        stateComponents.AccountsAdapter,
	}
	builtInFuncs, err := builtInFunctions.CreateBuiltInFunctionContainer(argsBuiltIn)
	if err != nil {
		return nil, err
	}

	argsHook := hooks.ArgBlockChainHook{
		Accounts:         stateComponents.AccountsAdapter,
		PubkeyConv:       stateComponents.AddressPubkeyConverter,
		StorageService:   data.Store,
		BlockChain:       data.Blkc,
		ShardCoordinator: shardCoordinator,
		Marshalizer:      core.InternalMarshalizer,
		Uint64Converter:  core.Uint64ByteSliceConverter,
		BuiltInFunctions: builtInFuncs,
	}
	vmFactory, err := shard.NewVMContainerFactory(
		config.VirtualMachineConfig,
		economics.MaxGasLimitPerBlock(shardCoordinator.SelfId()),
		gasSchedule,
		argsHook,
		config.GeneralSettings.SCDeployEnableEpoch,
	)
	if err != nil {
		return nil, err
	}

	vmContainer, err := vmFactory.Create()
	if err != nil {
		return nil, err
	}

	err = builtInFunctions.SetPayableHandler(builtInFuncs, vmFactory.BlockChainHookImpl())
	if err != nil {
		return nil, err
	}

	interimProcFactory, err := shard.NewIntermediateProcessorsContainerFactory(
		shardCoordinator,
		core.InternalMarshalizer,
		core.Hasher,
		stateComponents.AddressPubkeyConverter,
		data.Store,
		data.Datapool,
	)
	if err != nil {
		return nil, err
	}

	interimProcContainer, err := interimProcFactory.Create()
	if err != nil {
		return nil, err
	}

	scForwarder, err := interimProcContainer.Get(dataBlock.SmartContractResultBlock)
	if err != nil {
		return nil, err
	}

	receiptTxInterim, err := interimProcContainer.Get(dataBlock.ReceiptBlock)
	if err != nil {
		return nil, err
	}

	badTxInterim, err := interimProcContainer.Get(dataBlock.InvalidBlock)
	if err != nil {
		return nil, err
	}

	argsTxTypeHandler := coordinator.ArgNewTxTypeHandler{
		PubkeyConverter:  stateComponents.AddressPubkeyConverter,
		ShardCoordinator: shardCoordinator,
		BuiltInFuncNames: builtInFuncs.Keys(),
		ArgumentParser:   parsers.NewCallArgsParser(),
	}
	txTypeHandler, err := coordinator.NewTxTypeHandler(argsTxTypeHandler)
	if err != nil {
		return nil, err
	}

	gasHandler, err := preprocess.NewGasComputation(economics, txTypeHandler)
	if err != nil {
		return nil, err
	}

	txFeeHandler, err := postprocess.NewFeeAccumulator()
	if err != nil {
		return nil, err
	}

	argsNewScProcessor := smartContract.ArgsNewSmartContractProcessor{
		VmContainer:                    vmContainer,
		ArgsParser:                     argsParser,
		Hasher:                         core.Hasher,
		Marshalizer:                    core.InternalMarshalizer,
		AccountsDB:                     stateComponents.AccountsAdapter,
		BlockChainHook:                 vmFactory.BlockChainHookImpl(),
		PubkeyConv:                     stateComponents.AddressPubkeyConverter,
		Coordinator:                    shardCoordinator,
		ScrForwarder:                   scForwarder,
		TxFeeHandler:                   txFeeHandler,
		EconomicsFee:                   economics,
		GasHandler:                     gasHandler,
		GasSchedule:                    gasSchedule,
		BuiltInFunctions:               vmFactory.BlockChainHookImpl().GetBuiltInFunctions(),
		TxLogsProcessor:                txLogsProcessor,
		TxTypeHandler:                  txTypeHandler,
		DeployEnableEpoch:              config.GeneralSettings.SCDeployEnableEpoch,
		BuiltinEnableEpoch:             config.GeneralSettings.BuiltInFunctionsEnableEpoch,
		PenalizedTooMuchGasEnableEpoch: config.GeneralSettings.PenalizedTooMuchGasEnableEpoch,
		BadTxForwarder:                 badTxInterim,
		EpochNotifier:                  epochNotifier,
	}
	scProcessor, err := smartContract.NewSmartContractProcessor(argsNewScProcessor)
	if err != nil {
		return nil, err
	}

	rewardsTxProcessor, err := rewardTransaction.NewRewardTxProcessor(
		stateComponents.AccountsAdapter,
		stateComponents.AddressPubkeyConverter,
		shardCoordinator,
	)
	if err != nil {
		return nil, err
	}

	argsNewTxProcessor := transaction.ArgsNewTxProcessor{
		Accounts:                       stateComponents.AccountsAdapter,
		Hasher:                         core.Hasher,
		PubkeyConv:                     stateComponents.AddressPubkeyConverter,
		Marshalizer:                    core.InternalMarshalizer,
		SignMarshalizer:                core.TxSignMarshalizer,
		ShardCoordinator:               shardCoordinator,
		ScProcessor:                    scProcessor,
		TxFeeHandler:                   txFeeHandler,
		TxTypeHandler:                  txTypeHandler,
		EconomicsFee:                   economics,
		ReceiptForwarder:               receiptTxInterim,
		BadTxForwarder:                 badTxInterim,
		ArgsParser:                     argsParser,
		ScrForwarder:                   scForwarder,
		RelayedTxEnableEpoch:           config.GeneralSettings.RelayedTransactionsEnableEpoch,
		PenalizedTooMuchGasEnableEpoch: config.GeneralSettings.PenalizedTooMuchGasEnableEpoch,
		EpochNotifier:                  epochNotifier,
	}
	transactionProcessor, err := transaction.NewTxProcessor(argsNewTxProcessor)
	if err != nil {
		return nil, errors.New("could not create transaction statisticsProcessor: " + err.Error())
	}

	err = createShardTxSimulatorProcessor(argsNewScProcessor, argsNewTxProcessor, shardCoordinator, data, core, stateComponents, txSimulatorProcessorArgs)
	if err != nil {
		return nil, err
	}

	blockSizeThrottler, err := throttle.NewBlockSizeThrottle(minSizeInBytes, maxSizeInBytes)
	if err != nil {
		return nil, err
	}

	blockSizeComputationHandler, err := preprocess.NewBlockSizeComputation(core.InternalMarshalizer, blockSizeThrottler, maxSizeInBytes)
	if err != nil {
		return nil, err
	}

	balanceComputationHandler, err := preprocess.NewBalanceComputation()
	if err != nil {
		return nil, err
	}

	preProcFactory, err := shard.NewPreProcessorsContainerFactory(
		shardCoordinator,
		data.Store,
		core.InternalMarshalizer,
		core.Hasher,
		data.Datapool,
		stateComponents.AddressPubkeyConverter,
		stateComponents.AccountsAdapter,
		requestHandler,
		transactionProcessor,
		scProcessor,
		scProcessor,
		rewardsTxProcessor,
		economics,
		gasHandler,
		blockTracker,
		blockSizeComputationHandler,
		balanceComputationHandler,
	)
	if err != nil {
		return nil, err
	}

	preProcContainer, err := preProcFactory.Create()
	if err != nil {
		return nil, err
	}

	txCoordinator, err := coordinator.NewTransactionCoordinator(
		core.Hasher,
		core.InternalMarshalizer,
		shardCoordinator,
		stateComponents.AccountsAdapter,
		data.Datapool.MiniBlocks(),
		requestHandler,
		preProcContainer,
		interimProcContainer,
		gasHandler,
		txFeeHandler,
		blockSizeComputationHandler,
		balanceComputationHandler,
	)
	if err != nil {
		return nil, err
	}

	accountsDb := make(map[state.AccountsDbIdentifier]state.AccountsAdapter)
	accountsDb[state.UserAccountsState] = stateComponents.AccountsAdapter

	argumentsBaseProcessor := block.ArgBaseProcessor{
		AccountsDB:              accountsDb,
		ForkDetector:            forkDetector,
		Hasher:                  core.Hasher,
		Marshalizer:             core.InternalMarshalizer,
		Store:                   data.Store,
		ShardCoordinator:        shardCoordinator,
		NodesCoordinator:        nodesCoordinator,
		Uint64Converter:         core.Uint64ByteSliceConverter,
		RequestHandler:          requestHandler,
		BlockChainHook:          vmFactory.BlockChainHookImpl(),
		TxCoordinator:           txCoordinator,
		Rounder:                 rounder,
		EpochStartTrigger:       epochStartTrigger,
		HeaderValidator:         headerValidator,
		BootStorer:              bootStorer,
		BlockTracker:            blockTracker,
		DataPool:                data.Datapool,
		FeeHandler:              txFeeHandler,
		BlockChain:              data.Blkc,
		StateCheckpointModulus:  stateCheckpointModulus,
		BlockSizeThrottler:      blockSizeThrottler,
		Indexer:                 indexer,
		TpsBenchmark:            tpsBenchmark,
		HistoryRepository:       historyRepository,
		EpochNotifier:           epochNotifier,
		HeaderIntegrityVerifier: headerIntegrityVerifier,
	}
	arguments := block.ArgShardProcessor{
		ArgBaseProcessor: argumentsBaseProcessor,
	}

	blockProcessor, err := block.NewShardProcessor(arguments)
	if err != nil {
		return nil, errors.New("could not create block statisticsProcessor: " + err.Error())
	}

	err = blockProcessor.SetAppStatusHandler(core.StatusHandler)
	if err != nil {
		return nil, err
	}

	return blockProcessor, nil
}

func newMetaBlockProcessor(
	requestHandler process.RequestHandler,
	shardCoordinator sharding.Coordinator,
	nodesCoordinator sharding.NodesCoordinator,
	data *mainFactory.DataComponents,
	core *mainFactory.CoreComponents,
	stateComponents *mainFactory.StateComponents,
	forkDetector process.ForkDetector,
	economicsData *economics.EconomicsData,
	validatorStatisticsProcessor process.ValidatorStatisticsProcessor,
	rounder consensus.Rounder,
	epochStartTrigger epochStart.TriggerHandler,
	bootStorer process.BootStorer,
	headerValidator process.HeaderConstructionValidator,
	blockTracker process.BlockTracker,
	pendingMiniBlocksHandler process.PendingMiniBlocksHandler,
	stateCheckpointModulus uint,
	messageSignVerifier vm.MessageSignVerifier,
	gasSchedule map[string]map[string]uint64,
	minSizeInBytes uint32,
	maxSizeInBytes uint32,
	ratingsData process.RatingsInfoHandler,
	nodesSetup sharding.GenesisNodesSetupHandler,
	txLogsProcessor process.TransactionLogProcessor,
	systemSCConfig *config.SystemSmartContractsConfig,
	indexer indexer.Indexer,
	tpsBenchmark statistics.TPSBenchmark,
	headerIntegrityVerifier HeaderIntegrityVerifierHandler,
	historyRepository dblookupext.HistoryRepository,
	epochNotifier process.EpochNotifier,
	txSimulatorProcessorArgs *txsimulator.ArgsTxSimulator,
	generalSettingsConfig config.GeneralSettingsConfig,
	rater sharding.PeerAccountListAndRatingHandler,
) (process.BlockProcessor, error) {

	builtInFuncs := builtInFunctions.NewBuiltInFunctionContainer()
	argsHook := hooks.ArgBlockChainHook{
		Accounts:         stateComponents.AccountsAdapter,
		PubkeyConv:       stateComponents.AddressPubkeyConverter,
		StorageService:   data.Store,
		BlockChain:       data.Blkc,
		ShardCoordinator: shardCoordinator,
		Marshalizer:      core.InternalMarshalizer,
		Uint64Converter:  core.Uint64ByteSliceConverter,
		BuiltInFunctions: builtInFuncs, // no built-in functions for meta.
	}
	vmFactory, err := metachain.NewVMContainerFactory(
		argsHook,
		economicsData,
		messageSignVerifier,
		gasSchedule,
		nodesSetup,
		core.Hasher,
		core.InternalMarshalizer,
		systemSCConfig,
		stateComponents.PeerAccounts,
		rater,
		epochNotifier,
	)
	if err != nil {
		return nil, err
	}

	argsParser := smartContract.NewArgumentParser()

	vmContainer, err := vmFactory.Create()
	if err != nil {
		return nil, err
	}

	interimProcFactory, err := metachain.NewIntermediateProcessorsContainerFactory(
		shardCoordinator,
		core.InternalMarshalizer,
		core.Hasher,
		stateComponents.AddressPubkeyConverter,
		data.Store,
		data.Datapool,
	)
	if err != nil {
		return nil, err
	}

	interimProcContainer, err := interimProcFactory.Create()
	if err != nil {
		return nil, err
	}

	scForwarder, err := interimProcContainer.Get(dataBlock.SmartContractResultBlock)
	if err != nil {
		return nil, err
	}

	badTxForwarder, err := interimProcContainer.Get(dataBlock.InvalidBlock)
	if err != nil {
		return nil, err
	}

	argsTxTypeHandler := coordinator.ArgNewTxTypeHandler{
		PubkeyConverter:  stateComponents.AddressPubkeyConverter,
		ShardCoordinator: shardCoordinator,
		BuiltInFuncNames: builtInFuncs.Keys(),
		ArgumentParser:   parsers.NewCallArgsParser(),
	}
	txTypeHandler, err := coordinator.NewTxTypeHandler(argsTxTypeHandler)
	if err != nil {
		return nil, err
	}

	gasHandler, err := preprocess.NewGasComputation(economicsData, txTypeHandler)
	if err != nil {
		return nil, err
	}

	txFeeHandler, err := postprocess.NewFeeAccumulator()
	if err != nil {
		return nil, err
	}

	argsNewScProcessor := smartContract.ArgsNewSmartContractProcessor{
		VmContainer:                    vmContainer,
		ArgsParser:                     argsParser,
		Hasher:                         core.Hasher,
		Marshalizer:                    core.InternalMarshalizer,
		AccountsDB:                     stateComponents.AccountsAdapter,
		BlockChainHook:                 vmFactory.BlockChainHookImpl(),
		PubkeyConv:                     stateComponents.AddressPubkeyConverter,
		Coordinator:                    shardCoordinator,
		ScrForwarder:                   scForwarder,
		TxFeeHandler:                   txFeeHandler,
		EconomicsFee:                   economicsData,
		TxTypeHandler:                  txTypeHandler,
		GasHandler:                     gasHandler,
		GasSchedule:                    gasSchedule,
		BuiltInFunctions:               vmFactory.BlockChainHookImpl().GetBuiltInFunctions(),
		TxLogsProcessor:                txLogsProcessor,
		DeployEnableEpoch:              generalSettingsConfig.SCDeployEnableEpoch,
		BuiltinEnableEpoch:             generalSettingsConfig.BuiltInFunctionsEnableEpoch,
		PenalizedTooMuchGasEnableEpoch: generalSettingsConfig.PenalizedTooMuchGasEnableEpoch,
		BadTxForwarder:                 badTxForwarder,
		EpochNotifier:                  epochNotifier,
	}
	scProcessor, err := smartContract.NewSmartContractProcessor(argsNewScProcessor)
	if err != nil {
		return nil, err
	}

	transactionProcessor, err := transaction.NewMetaTxProcessor(
		core.Hasher,
		core.InternalMarshalizer,
		stateComponents.AccountsAdapter,
		stateComponents.AddressPubkeyConverter,
		shardCoordinator,
		scProcessor,
		txTypeHandler,
		economicsData,
	)
	if err != nil {
		return nil, errors.New("could not create transaction processor: " + err.Error())
	}

	err = createMetaTxSimulatorProcessor(argsNewScProcessor, shardCoordinator, data, core, stateComponents, txTypeHandler, txSimulatorProcessorArgs)
	if err != nil {
		return nil, err
	}

	blockSizeThrottler, err := throttle.NewBlockSizeThrottle(minSizeInBytes, maxSizeInBytes)
	if err != nil {
		return nil, err
	}

	blockSizeComputationHandler, err := preprocess.NewBlockSizeComputation(core.InternalMarshalizer, blockSizeThrottler, maxSizeInBytes)
	if err != nil {
		return nil, err
	}

	balanceComputationHandler, err := preprocess.NewBalanceComputation()
	if err != nil {
		return nil, err
	}

	preProcFactory, err := metachain.NewPreProcessorsContainerFactory(
		shardCoordinator,
		data.Store,
		core.InternalMarshalizer,
		core.Hasher,
		data.Datapool,
		stateComponents.AccountsAdapter,
		requestHandler,
		transactionProcessor,
		scProcessor,
		economicsData,
		gasHandler,
		blockTracker,
		stateComponents.AddressPubkeyConverter,
		blockSizeComputationHandler,
		balanceComputationHandler,
	)
	if err != nil {
		return nil, err
	}

	preProcContainer, err := preProcFactory.Create()
	if err != nil {
		return nil, err
	}

	txCoordinator, err := coordinator.NewTransactionCoordinator(
		core.Hasher,
		core.InternalMarshalizer,
		shardCoordinator,
		stateComponents.AccountsAdapter,
		data.Datapool.MiniBlocks(),
		requestHandler,
		preProcContainer,
		interimProcContainer,
		gasHandler,
		txFeeHandler,
		blockSizeComputationHandler,
		balanceComputationHandler,
	)
	if err != nil {
		return nil, err
	}

	argsStaking := scToProtocol.ArgStakingToPeer{
		PubkeyConv:       stateComponents.ValidatorPubkeyConverter,
		Hasher:           core.Hasher,
		Marshalizer:      core.InternalMarshalizer,
		PeerState:        stateComponents.PeerAccounts,
		BaseState:        stateComponents.AccountsAdapter,
		ArgParser:        argsParser,
		CurrTxs:          data.Datapool.CurrentBlockTxs(),
		RatingsData:      ratingsData,
		EpochNotifier:    epochNotifier,
		StakeEnableEpoch: systemSCConfig.StakingSystemSCConfig.StakeEnableEpoch,
	}
	smartContractToProtocol, err := scToProtocol.NewStakingToPeer(argsStaking)
	if err != nil {
		return nil, err
	}

	genesisHdr := data.Blkc.GetGenesisHeader()
	argsEpochStartData := metachainEpochStart.ArgsNewEpochStartData{
		Marshalizer:       core.InternalMarshalizer,
		Hasher:            core.Hasher,
		Store:             data.Store,
		DataPool:          data.Datapool,
		BlockTracker:      blockTracker,
		ShardCoordinator:  shardCoordinator,
		EpochStartTrigger: epochStartTrigger,
		RequestHandler:    requestHandler,
		GenesisEpoch:      genesisHdr.GetEpoch(),
	}
	epochStartDataCreator, err := metachainEpochStart.NewEpochStartData(argsEpochStartData)
	if err != nil {
		return nil, err
	}

	argsEpochEconomics := metachainEpochStart.ArgsNewEpochEconomics{
		Marshalizer:        core.InternalMarshalizer,
		Hasher:             core.Hasher,
		Store:              data.Store,
		ShardCoordinator:   shardCoordinator,
		RewardsHandler:     economicsData,
		RoundTime:          rounder,
		GenesisNonce:       genesisHdr.GetNonce(),
		GenesisEpoch:       genesisHdr.GetEpoch(),
		GenesisTotalSupply: economicsData.GenesisTotalSupply(),
	}
	epochEconomics, err := metachainEpochStart.NewEndOfEpochEconomicsDataCreator(argsEpochEconomics)
	if err != nil {
		return nil, err
	}

	rewardsStorage := data.Store.GetStorer(dataRetriever.RewardTransactionUnit)
	miniBlockStorage := data.Store.GetStorer(dataRetriever.MiniBlockUnit)
	argsEpochRewards := metachainEpochStart.ArgsNewRewardsCreator{
		ShardCoordinator:              shardCoordinator,
		PubkeyConverter:               stateComponents.AddressPubkeyConverter,
		RewardsStorage:                rewardsStorage,
		MiniBlockStorage:              miniBlockStorage,
		Hasher:                        core.Hasher,
		Marshalizer:                   core.InternalMarshalizer,
		DataPool:                      data.Datapool,
		ProtocolSustainabilityAddress: economicsData.ProtocolSustainabilityAddress(),
		NodesConfigProvider:           nodesCoordinator,
	}
	epochRewards, err := metachainEpochStart.NewEpochStartRewardsCreator(argsEpochRewards)
	if err != nil {
		return nil, err
	}

	argsEpochValidatorInfo := metachainEpochStart.ArgsNewValidatorInfoCreator{
		ShardCoordinator: shardCoordinator,
		MiniBlockStorage: miniBlockStorage,
		Hasher:           core.Hasher,
		Marshalizer:      core.InternalMarshalizer,
		DataPool:         data.Datapool,
	}
	validatorInfoCreator, err := metachainEpochStart.NewValidatorInfoCreator(argsEpochValidatorInfo)
	if err != nil {
		return nil, err
	}

	accountsDb := make(map[state.AccountsDbIdentifier]state.AccountsAdapter)
	accountsDb[state.UserAccountsState] = stateComponents.AccountsAdapter
	accountsDb[state.PeerAccountsState] = stateComponents.PeerAccounts

	argumentsBaseProcessor := block.ArgBaseProcessor{
		HeaderIntegrityVerifier: headerIntegrityVerifier,
		AccountsDB:              accountsDb,
		ForkDetector:            forkDetector,
		Hasher:                  core.Hasher,
		Marshalizer:             core.InternalMarshalizer,
		Store:                   data.Store,
		ShardCoordinator:        shardCoordinator,
		NodesCoordinator:        nodesCoordinator,
		Uint64Converter:         core.Uint64ByteSliceConverter,
		RequestHandler:          requestHandler,
		BlockChainHook:          vmFactory.BlockChainHookImpl(),
		TxCoordinator:           txCoordinator,
		EpochStartTrigger:       epochStartTrigger,
		Rounder:                 rounder,
		HeaderValidator:         headerValidator,
		BootStorer:              bootStorer,
		BlockTracker:            blockTracker,
		DataPool:                data.Datapool,
		FeeHandler:              txFeeHandler,
		BlockChain:              data.Blkc,
		StateCheckpointModulus:  stateCheckpointModulus,
		BlockSizeThrottler:      blockSizeThrottler,
		Indexer:                 indexer,
		TpsBenchmark:            tpsBenchmark,
		HistoryRepository:       historyRepository,
		EpochNotifier:           epochNotifier,
	}

	systemVM, err := vmContainer.Get(factory.SystemVirtualMachine)
	if err != nil {
		return nil, err
	}
	argsEpochSystemSC := metachainEpochStart.ArgsNewEpochStartSystemSCProcessing{
		SystemVM:                               systemVM,
		UserAccountsDB:                         stateComponents.AccountsAdapter,
		PeerAccountsDB:                         stateComponents.PeerAccounts,
		Marshalizer:                            core.InternalMarshalizer,
		StartRating:                            ratingsData.StartRating(),
		ValidatorInfoCreator:                   validatorStatisticsProcessor,
		EndOfEpochCallerAddress:                vm.EndOfEpochAddress,
		StakingSCAddress:                       vm.StakingSCAddress,
		ChanceComputer:                         nodesCoordinator,
		EpochNotifier:                          epochNotifier,
		SwitchJailWaitingEnableEpoch:           generalSettingsConfig.SwitchJailWaitingEnableEpoch,
		SwitchHysteresisForMinNodesEnableEpoch: generalSettingsConfig.SwitchHysteresisForMinNodesEnableEpoch,
		GenesisNodesConfig:                     nodesSetup,
	}
	epochStartSystemSCProcessor, err := metachainEpochStart.NewSystemSCProcessor(argsEpochSystemSC)
	if err != nil {
		return nil, err
	}

	arguments := block.ArgMetaProcessor{
		ArgBaseProcessor:             argumentsBaseProcessor,
		SCToProtocol:                 smartContractToProtocol,
		PendingMiniBlocksHandler:     pendingMiniBlocksHandler,
		EpochStartDataCreator:        epochStartDataCreator,
		EpochEconomics:               epochEconomics,
		EpochRewardsCreator:          epochRewards,
		EpochValidatorInfoCreator:    validatorInfoCreator,
		ValidatorStatisticsProcessor: validatorStatisticsProcessor,
		EpochSystemSCProcessor:       epochStartSystemSCProcessor,
	}

	metaProcessor, err := block.NewMetaProcessor(arguments)
	if err != nil {
		return nil, errors.New("could not create block processor: " + err.Error())
	}

	err = metaProcessor.SetAppStatusHandler(core.StatusHandler)
	if err != nil {
		return nil, err
	}

	return metaProcessor, nil
}

func createShardTxSimulatorProcessor(
	scProcArgs smartContract.ArgsNewSmartContractProcessor,
	txProcArgs transaction.ArgsNewTxProcessor,
	shardCoordinator sharding.Coordinator,
	data *mainFactory.DataComponents,
	core *mainFactory.CoreComponents,
	stateComponents *mainFactory.StateComponents,
	txSimulatorProcessorArgs *txsimulator.ArgsTxSimulator,
) error {
	readOnlyAccountsDB, err := txsimulator.NewReadOnlyAccountsDB(stateComponents.AccountsAdapter)
	if err != nil {
		return err
	}

	interimProcFactory, err := shard.NewIntermediateProcessorsContainerFactory(
		shardCoordinator,
		core.InternalMarshalizer,
		core.Hasher,
		stateComponents.AddressPubkeyConverter,
		disabled.NewChainStorer(),
		data.Datapool,
	)
	if err != nil {
		return err
	}

	interimProcContainer, err := interimProcFactory.Create()
	if err != nil {
		return err
	}

	scForwarder, err := interimProcContainer.Get(dataBlock.SmartContractResultBlock)
	if err != nil {
		return err
	}
	scProcArgs.ScrForwarder = scForwarder

	receiptTxInterim, err := interimProcContainer.Get(dataBlock.ReceiptBlock)
	if err != nil {
		return err
	}
	txProcArgs.ReceiptForwarder = receiptTxInterim

	badTxInterim, err := interimProcContainer.Get(dataBlock.InvalidBlock)
	if err != nil {
		return err
	}
	scProcArgs.BadTxForwarder = badTxInterim
	txProcArgs.BadTxForwarder = badTxInterim

	scProcArgs.TxFeeHandler = &processDisabled.FeeHandler{}
	txProcArgs.TxFeeHandler = &processDisabled.FeeHandler{}

	scProcArgs.AccountsDB = readOnlyAccountsDB

	scProcessor, err := smartContract.NewSmartContractProcessor(scProcArgs)
	if err != nil {
		return err
	}
	txProcArgs.ScProcessor = scProcessor

	txProcArgs.Accounts = readOnlyAccountsDB

	txSimulatorProcessorArgs.TransactionProcessor, err = transaction.NewTxProcessor(txProcArgs)
	if err != nil {
		return err
	}

	txSimulatorProcessorArgs.IntermmediateProcContainer = interimProcContainer

	return nil
}

func createMetaTxSimulatorProcessor(
	scProcArgs smartContract.ArgsNewSmartContractProcessor,
	shardCoordinator sharding.Coordinator,
	data *mainFactory.DataComponents,
	core *mainFactory.CoreComponents,
	stateComponents *mainFactory.StateComponents,
	txTypeHandler process.TxTypeHandler,
	txSimulatorProcessorArgs *txsimulator.ArgsTxSimulator,
) error {
	interimProcFactory, err := shard.NewIntermediateProcessorsContainerFactory(
		shardCoordinator,
		core.InternalMarshalizer,
		core.Hasher,
		stateComponents.AddressPubkeyConverter,
		disabled.NewChainStorer(),
		data.Datapool,
	)
	if err != nil {
		return err
	}

	interimProcContainer, err := interimProcFactory.Create()
	if err != nil {
		return err
	}

	scForwarder, err := interimProcContainer.Get(dataBlock.SmartContractResultBlock)
	if err != nil {
		return err
	}
	scProcArgs.ScrForwarder = scForwarder

	badTxInterim, err := interimProcContainer.Get(dataBlock.InvalidBlock)
	if err != nil {
		return err
	}
	scProcArgs.BadTxForwarder = badTxInterim

	scProcArgs.TxFeeHandler = &processDisabled.FeeHandler{}

	scProcessor, err := smartContract.NewSmartContractProcessor(scProcArgs)
	if err != nil {
		return err
	}

	accountsWrapper, err := txsimulator.NewReadOnlyAccountsDB(stateComponents.AccountsAdapter)
	if err != nil {
		return err
	}

	txSimulatorProcessorArgs.TransactionProcessor, err = transaction.NewMetaTxProcessor(
		core.Hasher,
		core.InternalMarshalizer,
		accountsWrapper,
		stateComponents.AddressPubkeyConverter,
		shardCoordinator,
		scProcessor,
		txTypeHandler,
		&processDisabled.FeeHandler{},
	)
	if err != nil {
		return err
	}

	txSimulatorProcessorArgs.IntermmediateProcContainer = interimProcContainer

	return nil
}

func newValidatorStatisticsProcessor(
	processComponents *processComponentsFactoryArgs,
) (process.ValidatorStatisticsProcessor, error) {

	storageService := processComponents.data.Store

	var peerDataPool peer.DataPool = processComponents.data.Datapool
	if processComponents.shardCoordinator.SelfId() < processComponents.shardCoordinator.NumberOfShards() {
		peerDataPool = processComponents.data.Datapool
	}

	hardForkConfig := processComponents.mainConfig.Hardfork
	ratingEnabledEpoch := uint32(0)

	if hardForkConfig.AfterHardFork {
		ratingEnabledEpoch = hardForkConfig.StartEpoch + hardForkConfig.ValidatorGracePeriodInEpochs
	}
	arguments := peer.ArgValidatorStatisticsProcessor{
		PeerAdapter:                     processComponents.state.PeerAccounts,
		PubkeyConv:                      processComponents.state.ValidatorPubkeyConverter,
		NodesCoordinator:                processComponents.nodesCoordinator,
		ShardCoordinator:                processComponents.shardCoordinator,
		DataPool:                        peerDataPool,
		StorageService:                  storageService,
		Marshalizer:                     processComponents.coreData.InternalMarshalizer,
		Rater:                           processComponents.rater,
		MaxComputableRounds:             processComponents.maxComputableRounds,
		RewardsHandler:                  processComponents.economicsData,
		NodesSetup:                      processComponents.nodesConfig,
		RatingEnableEpoch:               ratingEnabledEpoch,
		GenesisNonce:                    processComponents.data.Blkc.GetGenesisHeader().GetNonce(),
		EpochNotifier:                   processComponents.epochNotifier,
		SwitchJailWaitingEnableEpoch:    processComponents.mainConfig.GeneralSettings.SwitchJailWaitingEnableEpoch,
		BelowSignedThresholdEnableEpoch: processComponents.mainConfig.GeneralSettings.BelowSignedThresholdEnableEpoch,
	}

	validatorStatisticsProcessor, err := peer.NewValidatorStatisticsProcessor(arguments)
	if err != nil {
		return nil, err
	}

	return validatorStatisticsProcessor, nil
}

// PrepareOpenTopics will set to the anti flood handler the topics for which
// the node can receive messages from others than validators
func PrepareOpenTopics(
	antiflood mainFactory.P2PAntifloodHandler,
	shardCoordinator sharding.Coordinator,
) {
	selfID := shardCoordinator.SelfId()
	if selfID == core.MetachainShardId {
		antiflood.SetTopicsForAll(core.HeartbeatTopic)
		return
	}

	selfShardTxTopic := factory.TransactionTopic + core.CommunicationIdentifierBetweenShards(selfID, selfID)
	antiflood.SetTopicsForAll(core.HeartbeatTopic, selfShardTxTopic)
}

// PrepareNetworkShardingCollector will create the network sharding collector and apply it to
// the network messenger and antiflood handler
func PrepareNetworkShardingCollector(
	network *mainFactory.NetworkComponents,
	config *config.Config,
	nodesCoordinator sharding.NodesCoordinator,
	coordinator sharding.Coordinator,
	epochStartRegistrationHandler epochStart.RegistrationHandler,
	epochStart uint32,
) (*networksharding.PeerShardMapper, error) {

	networkShardingCollector, err := createNetworkShardingCollector(config, nodesCoordinator, epochStartRegistrationHandler, epochStart)
	if err != nil {
		return nil, err
	}

	localID := network.NetMessenger.ID()
	networkShardingCollector.UpdatePeerIdShardId(localID, coordinator.SelfId())

	err = network.NetMessenger.SetPeerShardResolver(networkShardingCollector)
	if err != nil {
		return nil, err
	}

	err = network.InputAntifloodHandler.SetPeerValidatorMapper(networkShardingCollector)
	if err != nil {
		return nil, err
	}

	return networkShardingCollector, nil
}

func createNetworkShardingCollector(
	config *config.Config,
	nodesCoordinator sharding.NodesCoordinator,
	epochStartRegistrationHandler epochStart.RegistrationHandler,
	epochStart uint32,
) (*networksharding.PeerShardMapper, error) {

	cacheConfig := config.PublicKeyPeerId
	cachePkPid, err := createCache(cacheConfig)
	if err != nil {
		return nil, err
	}

	cacheConfig = config.PublicKeyShardId
	cachePkShardID, err := createCache(cacheConfig)
	if err != nil {
		return nil, err
	}

	cacheConfig = config.PeerIdShardId
	cachePidShardID, err := createCache(cacheConfig)
	if err != nil {
		return nil, err
	}

	psm, err := networksharding.NewPeerShardMapper(
		cachePkPid,
		cachePkShardID,
		cachePidShardID,
		nodesCoordinator,
		epochStart,
	)
	if err != nil {
		return nil, err
	}

	epochStartRegistrationHandler.RegisterHandler(psm)

	return psm, nil
}

func createCache(cacheConfig config.CacheConfig) (storage.Cacher, error) {
	return storageUnit.NewCache(storageFactory.GetCacherFromConfig(cacheConfig))
}

// CreateLatestStorageDataProvider will create a latest storage data provider handler
func CreateLatestStorageDataProvider(
	bootstrapDataProvider storageFactory.BootstrapDataProviderHandler,
	marshalizer marshal.Marshalizer,
	hasher hashing.Hasher,
	generalConfig config.Config,
	chainID string,
	workingDir string,
	defaultDBPath string,
	defaultEpochString string,
	defaultShardString string,
) (storage.LatestStorageDataProviderHandler, error) {
	directoryReader := storageFactory.NewDirectoryReader()

	latestStorageDataArgs := storageFactory.ArgsLatestDataProvider{
		GeneralConfig:         generalConfig,
		Marshalizer:           marshalizer,
		Hasher:                hasher,
		BootstrapDataProvider: bootstrapDataProvider,
		DirectoryReader:       directoryReader,
		WorkingDir:            workingDir,
		ChainID:               chainID,
		DefaultDBPath:         defaultDBPath,
		DefaultEpochString:    defaultEpochString,
		DefaultShardString:    defaultShardString,
	}
	return storageFactory.NewLatestDataProvider(latestStorageDataArgs)
}

// CreateUnitOpener will create a new unit opener handler
func CreateUnitOpener(
	bootstrapDataProvider storageFactory.BootstrapDataProviderHandler,
	latestDataFromStorageProvider storage.LatestStorageDataProviderHandler,
	internalMarshalizer marshal.Marshalizer,
	generalConfig config.Config,
	chainID string,
	workingDir string,
	defaultDBPath string,
	defaultEpochString string,
	defaultShardString string,
) (storage.UnitOpenerHandler, error) {
	argsStorageUnitOpener := storageFactory.ArgsNewOpenStorageUnits{
		GeneralConfig:             generalConfig,
		Marshalizer:               internalMarshalizer,
		BootstrapDataProvider:     bootstrapDataProvider,
		LatestStorageDataProvider: latestDataFromStorageProvider,
		WorkingDir:                workingDir,
		ChainID:                   chainID,
		DefaultDBPath:             defaultDBPath,
		DefaultEpochString:        defaultEpochString,
		DefaultShardString:        defaultShardString,
	}

	return storageFactory.NewStorageUnitOpenHandler(argsStorageUnitOpener)
}
=======
var log = logger.GetOrCreate("main")
>>>>>>> 283a9620
<|MERGE_RESOLUTION|>--- conflicted
+++ resolved
@@ -5,2355 +5,4 @@
 )
 
 //TODO remove this
-<<<<<<< HEAD
-var log = logger.GetOrCreate("main")
-
-// timeSpanForBadHeaders is the expiry time for an added block header hash
-var timeSpanForBadHeaders = time.Minute * 2
-
-// EpochStartNotifier defines which actions should be done for handling new epoch's events
-type EpochStartNotifier interface {
-	RegisterHandler(handler epochStart.ActionHandler)
-	UnregisterHandler(handler epochStart.ActionHandler)
-	NotifyAll(hdr data.HeaderHandler)
-	NotifyAllPrepare(metaHdr data.HeaderHandler, body data.BodyHandler)
-	RegisterForEpochChangeConfirmed(handler func(epoch uint32))
-	NotifyEpochChangeConfirmed(epoch uint32)
-	IsInterfaceNil() bool
-}
-
-// Process struct holds the process components
-type Process struct {
-	InterceptorsContainer    process.InterceptorsContainer
-	ResolversFinder          dataRetriever.ResolversFinder
-	Rounder                  consensus.Rounder
-	EpochStartTrigger        epochStart.TriggerHandler
-	ForkDetector             process.ForkDetector
-	BlockProcessor           process.BlockProcessor
-	BlackListHandler         process.TimeCacher
-	BootStorer               process.BootStorer
-	HeaderSigVerifier        HeaderSigVerifierHandler
-	HeaderIntegrityVerifier  HeaderIntegrityVerifierHandler
-	ValidatorsStatistics     process.ValidatorStatisticsProcessor
-	ValidatorsProvider       process.ValidatorsProvider
-	BlockTracker             process.BlockTracker
-	PendingMiniBlocksHandler process.PendingMiniBlocksHandler
-	RequestHandler           process.RequestHandler
-	TxLogsProcessor          process.TransactionLogProcessorDatabase
-	HeaderValidator          epochStart.HeaderValidator
-}
-
-type processComponentsFactoryArgs struct {
-	coreComponents            *mainFactory.CoreComponentsFactoryArgs
-	accountsParser            genesis.AccountsParser
-	smartContractParser       genesis.InitialSmartContractParser
-	economicsData             *economics.EconomicsData
-	nodesConfig               *sharding.NodesSetup
-	gasSchedule               map[string]map[string]uint64
-	rounder                   consensus.Rounder
-	shardCoordinator          sharding.Coordinator
-	nodesCoordinator          sharding.NodesCoordinator
-	data                      *mainFactory.DataComponents
-	coreData                  *mainFactory.CoreComponents
-	crypto                    *mainFactory.CryptoComponents
-	state                     *mainFactory.StateComponents
-	network                   *mainFactory.NetworkComponents
-	tries                     *mainFactory.TriesComponents
-	requestedItemsHandler     dataRetriever.RequestedItemsHandler
-	whiteListHandler          process.WhiteListHandler
-	whiteListerVerifiedTxs    process.WhiteListHandler
-	epochStartNotifier        EpochStartNotifier
-	mainConfig                config.Config
-	epochStart                *config.EpochStartConfig
-	rater                     sharding.PeerAccountListAndRatingHandler
-	ratingsData               process.RatingsInfoHandler
-	startEpochNum             uint32
-	sizeCheckDelta            uint32
-	stateCheckpointModulus    uint
-	maxComputableRounds       uint64
-	numConcurrentResolverJobs int32
-	minSizeInBytes            uint32
-	maxSizeInBytes            uint32
-	maxRating                 uint32
-	validatorPubkeyConverter  core.PubkeyConverter
-	systemSCConfig            *config.SystemSmartContractsConfig
-	txLogsProcessor           process.TransactionLogProcessor
-	version                   string
-	importStartHandler        update.ImportStartHandler
-	workingDir                string
-	indexer                   indexer.Indexer
-	uint64Converter           typeConverters.Uint64ByteSliceConverter
-	tpsBenchmark              statistics.TPSBenchmark
-	historyRepo               dblookupext.HistoryRepository
-	epochNotifier             process.EpochNotifier
-	txSimulatorProcessorArgs  *txsimulator.ArgsTxSimulator
-	storageReolverImportPath  string
-	chanGracefullyClose       chan endProcess.ArgEndProcess
-	fallbackHeaderValidator   process.FallbackHeaderValidator
-}
-
-// NewProcessComponentsFactoryArgs initializes the arguments necessary for creating the process components
-func NewProcessComponentsFactoryArgs(
-	coreComponents *mainFactory.CoreComponentsFactoryArgs,
-	accountsParser genesis.AccountsParser,
-	smartContractParser genesis.InitialSmartContractParser,
-	economicsData *economics.EconomicsData,
-	nodesConfig *sharding.NodesSetup,
-	gasSchedule map[string]map[string]uint64,
-	rounder consensus.Rounder,
-	shardCoordinator sharding.Coordinator,
-	nodesCoordinator sharding.NodesCoordinator,
-	data *mainFactory.DataComponents,
-	coreData *mainFactory.CoreComponents,
-	crypto *mainFactory.CryptoComponents,
-	state *mainFactory.StateComponents,
-	network *mainFactory.NetworkComponents,
-	tries *mainFactory.TriesComponents,
-	requestedItemsHandler dataRetriever.RequestedItemsHandler,
-	whiteListHandler process.WhiteListHandler,
-	whiteListerVerifiedTxs process.WhiteListHandler,
-	epochStartNotifier EpochStartNotifier,
-	mainConfig config.Config,
-	startEpochNum uint32,
-	rater sharding.PeerAccountListAndRatingHandler,
-	sizeCheckDelta uint32,
-	stateCheckpointModulus uint,
-	maxComputableRounds uint64,
-	numConcurrentResolverJobs int32,
-	minSizeInBytes uint32,
-	maxSizeInBytes uint32,
-	maxRating uint32,
-	validatorPubkeyConverter core.PubkeyConverter,
-	ratingsData process.RatingsInfoHandler,
-	systemSCConfig *config.SystemSmartContractsConfig,
-	version string,
-	importStartHandler update.ImportStartHandler,
-	uint64Converter typeConverters.Uint64ByteSliceConverter,
-	workingDir string,
-	indexer indexer.Indexer,
-	tpsBenchmark statistics.TPSBenchmark,
-	historyRepo dblookupext.HistoryRepository,
-	epochNotifier process.EpochNotifier,
-	txSimulatorProcessorArgs *txsimulator.ArgsTxSimulator,
-	storageReolverImportPath string,
-	chanGracefullyClose chan endProcess.ArgEndProcess,
-	fallbackHeaderValidator process.FallbackHeaderValidator,
-) *processComponentsFactoryArgs {
-	return &processComponentsFactoryArgs{
-		coreComponents:            coreComponents,
-		accountsParser:            accountsParser,
-		smartContractParser:       smartContractParser,
-		economicsData:             economicsData,
-		nodesConfig:               nodesConfig,
-		gasSchedule:               gasSchedule,
-		rounder:                   rounder,
-		shardCoordinator:          shardCoordinator,
-		nodesCoordinator:          nodesCoordinator,
-		data:                      data,
-		coreData:                  coreData,
-		crypto:                    crypto,
-		state:                     state,
-		network:                   network,
-		tries:                     tries,
-		requestedItemsHandler:     requestedItemsHandler,
-		whiteListHandler:          whiteListHandler,
-		whiteListerVerifiedTxs:    whiteListerVerifiedTxs,
-		epochStartNotifier:        epochStartNotifier,
-		mainConfig:                mainConfig,
-		epochStart:                &mainConfig.EpochStartConfig,
-		startEpochNum:             startEpochNum,
-		rater:                     rater,
-		ratingsData:               ratingsData,
-		sizeCheckDelta:            sizeCheckDelta,
-		stateCheckpointModulus:    stateCheckpointModulus,
-		maxComputableRounds:       maxComputableRounds,
-		numConcurrentResolverJobs: numConcurrentResolverJobs,
-		minSizeInBytes:            minSizeInBytes,
-		maxSizeInBytes:            maxSizeInBytes,
-		maxRating:                 maxRating,
-		validatorPubkeyConverter:  validatorPubkeyConverter,
-		systemSCConfig:            systemSCConfig,
-		version:                   version,
-		importStartHandler:        importStartHandler,
-		uint64Converter:           uint64Converter,
-		workingDir:                workingDir,
-		indexer:                   indexer,
-		tpsBenchmark:              tpsBenchmark,
-		historyRepo:               historyRepo,
-		epochNotifier:             epochNotifier,
-		txSimulatorProcessorArgs:  txSimulatorProcessorArgs,
-		storageReolverImportPath:  storageReolverImportPath,
-		chanGracefullyClose:       chanGracefullyClose,
-		fallbackHeaderValidator:   fallbackHeaderValidator,
-	}
-}
-
-// ProcessComponentsFactory creates the process components
-func ProcessComponentsFactory(args *processComponentsFactoryArgs) (*Process, error) {
-	argsHeaderSig := &headerCheck.ArgsHeaderSigVerifier{
-		Marshalizer:             args.coreData.InternalMarshalizer,
-		Hasher:                  args.coreData.Hasher,
-		NodesCoordinator:        args.nodesCoordinator,
-		MultiSigVerifier:        args.crypto.MultiSigner,
-		SingleSigVerifier:       args.crypto.SingleSigner,
-		KeyGen:                  args.crypto.BlockSignKeyGen,
-		FallbackHeaderValidator: args.fallbackHeaderValidator,
-	}
-	headerSigVerifier, err := headerCheck.NewHeaderSigVerifier(argsHeaderSig)
-	if err != nil {
-		return nil, err
-	}
-
-	versionsCache, err := createCache(args.mainConfig.Versions.Cache)
-	if err != nil {
-		return nil, err
-	}
-	headerIntegrityVerifier, err := headerCheck.NewHeaderIntegrityVerifier(
-		[]byte(args.nodesConfig.ChainID),
-		args.mainConfig.Versions.VersionsByEpochs,
-		args.mainConfig.Versions.DefaultVersion,
-		versionsCache,
-	)
-	if err != nil {
-		return nil, err
-	}
-
-	resolversContainerFactory, err := newResolverContainerFactory(
-		args.shardCoordinator,
-		args.data,
-		args.coreData,
-		args.network,
-		args.tries,
-		args.sizeCheckDelta,
-		args.numConcurrentResolverJobs,
-		args.storageReolverImportPath,
-		&args.mainConfig,
-		args.startEpochNum,
-		args.chanGracefullyClose,
-	)
-	if err != nil {
-		return nil, err
-	}
-
-	resolversContainer, err := resolversContainerFactory.Create()
-	if err != nil {
-		return nil, err
-	}
-
-	resolversFinder, err := containers.NewResolversFinder(resolversContainer, args.shardCoordinator)
-	if err != nil {
-		return nil, err
-	}
-
-	requestHandler, err := requestHandlers.NewResolverRequestHandler(
-		resolversFinder,
-		args.requestedItemsHandler,
-		args.whiteListHandler,
-		maxTxsToRequest,
-		args.shardCoordinator.SelfId(),
-		time.Second,
-	)
-	if err != nil {
-		return nil, err
-	}
-
-	txLogsStorage := args.data.Store.GetStorer(dataRetriever.TxLogsUnit)
-	txLogsProcessor, err := transactionLog.NewTxLogProcessor(transactionLog.ArgTxLogProcessor{
-		Storer:      txLogsStorage,
-		Marshalizer: args.coreData.InternalMarshalizer,
-	})
-	if err != nil {
-		return nil, err
-	}
-
-	args.txLogsProcessor = txLogsProcessor
-	genesisBlocks, err := generateGenesisHeadersAndApplyInitialBalances(args, args.workingDir)
-	if err != nil {
-		return nil, err
-	}
-
-	if args.startEpochNum == 0 {
-		err = indexGenesisBlocks(args, genesisBlocks)
-		if err != nil {
-			return nil, err
-		}
-	}
-
-	err = setGenesisHeader(args, genesisBlocks)
-	if err != nil {
-		return nil, err
-	}
-
-	validatorStatisticsProcessor, err := newValidatorStatisticsProcessor(args)
-	if err != nil {
-		return nil, err
-	}
-
-	cacheRefreshDuration := time.Duration(args.mainConfig.ValidatorStatistics.CacheRefreshIntervalInSec) * time.Second
-	argVSP := peer.ArgValidatorsProvider{
-		NodesCoordinator:                  args.nodesCoordinator,
-		StartEpoch:                        args.startEpochNum,
-		EpochStartEventNotifier:           args.epochStartNotifier,
-		CacheRefreshIntervalDurationInSec: cacheRefreshDuration,
-		ValidatorStatistics:               validatorStatisticsProcessor,
-		MaxRating:                         args.maxRating,
-		PubKeyConverter:                   args.validatorPubkeyConverter,
-	}
-
-	validatorsProvider, err := peer.NewValidatorsProvider(argVSP)
-	if err != nil {
-		return nil, err
-	}
-
-	epochStartTrigger, err := newEpochStartTrigger(args, requestHandler)
-	if err != nil {
-		return nil, err
-	}
-
-	requestHandler.SetEpoch(epochStartTrigger.Epoch())
-
-	err = dataRetriever.SetEpochHandlerToHdrResolver(resolversContainer, epochStartTrigger)
-	if err != nil {
-		return nil, err
-	}
-
-	validatorStatsRootHash, err := validatorStatisticsProcessor.RootHash()
-	if err != nil {
-		return nil, err
-	}
-
-	log.Debug("Validator stats created", "validatorStatsRootHash", validatorStatsRootHash)
-
-	genesisMetaBlock, ok := genesisBlocks[core.MetachainShardId]
-	if !ok {
-		return nil, errors.New("genesis meta block does not exist")
-	}
-
-	genesisMetaBlock.SetValidatorStatsRootHash(validatorStatsRootHash)
-	err = prepareGenesisBlock(args, genesisBlocks)
-	if err != nil {
-		return nil, err
-	}
-
-	bootStr := args.data.Store.GetStorer(dataRetriever.BootstrapUnit)
-	bootStorer, err := bootstrapStorage.NewBootstrapStorer(args.coreData.InternalMarshalizer, bootStr)
-	if err != nil {
-		return nil, err
-	}
-
-	argsHeaderValidator := block.ArgsHeaderValidator{
-		Hasher:      args.coreData.Hasher,
-		Marshalizer: args.coreData.InternalMarshalizer,
-	}
-	headerValidator, err := block.NewHeaderValidator(argsHeaderValidator)
-	if err != nil {
-		return nil, err
-	}
-
-	blockTracker, err := newBlockTracker(
-		args,
-		headerValidator,
-		requestHandler,
-		args.rounder,
-		genesisBlocks,
-	)
-	if err != nil {
-		return nil, err
-	}
-
-	mbsPoolsCleaner, err := poolsCleaner.NewMiniBlocksPoolsCleaner(
-		args.data.Datapool.MiniBlocks(),
-		args.rounder,
-		args.shardCoordinator,
-	)
-	if err != nil {
-		return nil, err
-	}
-
-	mbsPoolsCleaner.StartCleaning()
-
-	txsPoolsCleaner, err := poolsCleaner.NewTxsPoolsCleaner(
-		args.state.AddressPubkeyConverter,
-		args.data.Datapool,
-		args.rounder,
-		args.shardCoordinator,
-	)
-	if err != nil {
-		return nil, err
-	}
-
-	txsPoolsCleaner.StartCleaning()
-
-	_, err = track.NewMiniBlockTrack(args.data.Datapool, args.shardCoordinator, args.whiteListHandler)
-	if err != nil {
-		return nil, err
-	}
-
-	interceptorContainerFactory, blackListHandler, err := newInterceptorContainerFactory(
-		args.shardCoordinator,
-		args.nodesCoordinator,
-		args.data,
-		args.coreData,
-		args.crypto,
-		args.state,
-		args.network,
-		args.economicsData,
-		headerSigVerifier,
-		headerIntegrityVerifier,
-		args.sizeCheckDelta,
-		blockTracker,
-		epochStartTrigger,
-		args.whiteListHandler,
-		args.whiteListerVerifiedTxs,
-	)
-	if err != nil {
-		return nil, err
-	}
-
-	//TODO refactor all these factory calls
-	interceptorsContainer, err := interceptorContainerFactory.Create()
-	if err != nil {
-		return nil, err
-	}
-
-	var pendingMiniBlocksHandler process.PendingMiniBlocksHandler
-	if args.shardCoordinator.SelfId() == core.MetachainShardId {
-		pendingMiniBlocksHandler, err = pendingMb.NewPendingMiniBlocks()
-		if err != nil {
-			return nil, err
-		}
-	}
-
-	forkDetector, err := newForkDetector(
-		args.rounder,
-		args.shardCoordinator,
-		blackListHandler,
-		blockTracker,
-		args.nodesConfig.StartTime,
-	)
-	if err != nil {
-		return nil, err
-	}
-
-	blockProcessor, err := newBlockProcessor(
-		args,
-		requestHandler,
-		forkDetector,
-		epochStartTrigger,
-		bootStorer,
-		validatorStatisticsProcessor,
-		headerValidator,
-		blockTracker,
-		pendingMiniBlocksHandler,
-		args.txSimulatorProcessorArgs,
-		headerIntegrityVerifier,
-	)
-	if err != nil {
-		return nil, err
-	}
-
-	conversionBase := 10
-	genesisNodePrice, ok := big.NewInt(0).SetString(args.systemSCConfig.StakingSystemSCConfig.GenesisNodePrice, conversionBase)
-	if !ok {
-		return nil, errors.New("invalid genesis node price")
-	}
-
-	nodesSetupChecker, err := checking.NewNodesSetupChecker(
-		args.accountsParser,
-		genesisNodePrice,
-		args.validatorPubkeyConverter,
-		args.crypto.BlockSignKeyGen,
-	)
-	if err != nil {
-		return nil, err
-	}
-
-	err = nodesSetupChecker.Check(args.nodesConfig.AllInitialNodes())
-	if err != nil {
-		return nil, err
-	}
-
-	return &Process{
-		InterceptorsContainer:    interceptorsContainer,
-		ResolversFinder:          resolversFinder,
-		Rounder:                  args.rounder,
-		ForkDetector:             forkDetector,
-		BlockProcessor:           blockProcessor,
-		EpochStartTrigger:        epochStartTrigger,
-		BlackListHandler:         blackListHandler,
-		BootStorer:               bootStorer,
-		HeaderSigVerifier:        headerSigVerifier,
-		HeaderIntegrityVerifier:  headerIntegrityVerifier,
-		ValidatorsStatistics:     validatorStatisticsProcessor,
-		ValidatorsProvider:       validatorsProvider,
-		BlockTracker:             blockTracker,
-		PendingMiniBlocksHandler: pendingMiniBlocksHandler,
-		RequestHandler:           requestHandler,
-		TxLogsProcessor:          txLogsProcessor,
-		HeaderValidator:          headerValidator,
-	}, nil
-}
-
-func setGenesisHeader(args *processComponentsFactoryArgs, genesisBlocks map[uint32]data.HeaderHandler) error {
-	genesisBlock, ok := genesisBlocks[args.shardCoordinator.SelfId()]
-	if !ok {
-		return errors.New("genesis block does not exist")
-	}
-
-	err := args.data.Blkc.SetGenesisHeader(genesisBlock)
-	if err != nil {
-		return err
-	}
-
-	return nil
-}
-
-func prepareGenesisBlock(args *processComponentsFactoryArgs, genesisBlocks map[uint32]data.HeaderHandler) error {
-	genesisBlock, ok := genesisBlocks[args.shardCoordinator.SelfId()]
-	if !ok {
-		return errors.New("genesis block does not exist")
-	}
-
-	genesisBlockHash, err := core.CalculateHash(args.coreData.InternalMarshalizer, args.coreData.Hasher, genesisBlock)
-	if err != nil {
-		return err
-	}
-
-	err = args.data.Blkc.SetGenesisHeader(genesisBlock)
-	if err != nil {
-		return err
-	}
-
-	args.data.Blkc.SetGenesisHeaderHash(genesisBlockHash)
-
-	marshalizedBlock, err := args.coreData.InternalMarshalizer.Marshal(genesisBlock)
-	if err != nil {
-		return err
-	}
-
-	if args.shardCoordinator.SelfId() == core.MetachainShardId {
-		errNotCritical := args.data.Store.Put(dataRetriever.MetaBlockUnit, genesisBlockHash, marshalizedBlock)
-		if errNotCritical != nil {
-			log.Error("error storing genesis metablock", "error", errNotCritical.Error())
-		}
-
-		nonceToByteSlice := args.uint64Converter.ToByteSlice(genesisBlock.GetNonce())
-		errNotCritical = args.data.Store.Put(dataRetriever.MetaHdrNonceHashDataUnit, nonceToByteSlice, genesisBlockHash)
-		if errNotCritical != nil {
-			log.Error("error storing genesis metablock (nonce-hash)", "error", errNotCritical.Error())
-		}
-	} else {
-		errNotCritical := args.data.Store.Put(dataRetriever.BlockHeaderUnit, genesisBlockHash, marshalizedBlock)
-		if errNotCritical != nil {
-			log.Error("error storing genesis shardblock", "error", errNotCritical.Error())
-		}
-	}
-
-	return nil
-}
-
-func indexGenesisBlocks(args *processComponentsFactoryArgs, genesisBlocks map[uint32]data.HeaderHandler) error {
-	// In Elastic Indexer, only index the metachain block
-	genesisBlockHeader := genesisBlocks[core.MetachainShardId]
-	genesisBlockHash, err := core.CalculateHash(args.coreData.InternalMarshalizer, args.coreData.Hasher, genesisBlockHeader)
-	if err != nil {
-		return err
-	}
-
-	log.Info("indexGenesisBlocks(): indexer.SaveBlock", "hash", genesisBlockHash)
-	args.indexer.SaveBlock(&dataBlock.Body{}, genesisBlockHeader, nil, nil, nil)
-
-	// In "dblookupext" index, record both the metachain and the shardID blocks
-	var shardID uint32
-	for shardID, genesisBlockHeader = range genesisBlocks {
-		if args.shardCoordinator.SelfId() != shardID {
-			continue
-		}
-
-		genesisBlockHash, err = core.CalculateHash(args.coreData.InternalMarshalizer, args.coreData.Hasher, genesisBlockHeader)
-		if err != nil {
-			return err
-		}
-
-		log.Info("indexGenesisBlocks(): historyRepo.RecordBlock", "shardID", shardID, "hash", genesisBlockHash)
-		err = args.historyRepo.RecordBlock(genesisBlockHash, genesisBlockHeader, &dataBlock.Body{})
-		if err != nil {
-			return err
-		}
-
-		nonceByHashDataUnit := dataRetriever.GetHdrNonceHashDataUnit(shardID)
-		nonceAsBytes := args.coreData.Uint64ByteSliceConverter.ToByteSlice(genesisBlockHeader.GetNonce())
-		err = args.data.Store.Put(nonceByHashDataUnit, nonceAsBytes, genesisBlockHash)
-		if err != nil {
-			return err
-		}
-	}
-
-	return nil
-}
-
-func newEpochStartTrigger(
-	args *processComponentsFactoryArgs,
-	requestHandler process.RequestHandler,
-) (epochStart.TriggerHandler, error) {
-	if args.shardCoordinator.SelfId() < args.shardCoordinator.NumberOfShards() {
-		argsHeaderValidator := block.ArgsHeaderValidator{
-			Hasher:      args.coreData.Hasher,
-			Marshalizer: args.coreData.InternalMarshalizer,
-		}
-		headerValidator, err := block.NewHeaderValidator(argsHeaderValidator)
-		if err != nil {
-			return nil, err
-		}
-
-		argsPeerMiniBlockSyncer := shardchain.ArgPeerMiniBlockSyncer{
-			MiniBlocksPool: args.data.Datapool.MiniBlocks(),
-			Requesthandler: requestHandler,
-		}
-
-		peerMiniBlockSyncer, err := shardchain.NewPeerMiniBlockSyncer(argsPeerMiniBlockSyncer)
-		if err != nil {
-			return nil, err
-		}
-
-		argEpochStart := &shardchain.ArgsShardEpochStartTrigger{
-			Marshalizer:          args.coreData.InternalMarshalizer,
-			Hasher:               args.coreData.Hasher,
-			HeaderValidator:      headerValidator,
-			Uint64Converter:      args.coreData.Uint64ByteSliceConverter,
-			DataPool:             args.data.Datapool,
-			Storage:              args.data.Store,
-			RequestHandler:       requestHandler,
-			Epoch:                args.startEpochNum,
-			EpochStartNotifier:   args.epochStartNotifier,
-			Validity:             process.MetaBlockValidity,
-			Finality:             process.BlockFinality,
-			PeerMiniBlocksSyncer: peerMiniBlockSyncer,
-			Rounder:              args.rounder,
-		}
-		epochStartTrigger, err := shardchain.NewEpochStartTrigger(argEpochStart)
-		if err != nil {
-			return nil, errors.New("error creating new start of epoch trigger" + err.Error())
-		}
-		err = epochStartTrigger.SetAppStatusHandler(args.coreData.StatusHandler)
-		if err != nil {
-			return nil, err
-		}
-
-		return epochStartTrigger, nil
-	}
-
-	if args.shardCoordinator.SelfId() == core.MetachainShardId {
-		argEpochStart := &metachainEpochStart.ArgsNewMetaEpochStartTrigger{
-			GenesisTime:        time.Unix(args.nodesConfig.StartTime, 0),
-			Settings:           args.epochStart,
-			Epoch:              args.startEpochNum,
-			EpochStartRound:    args.data.Blkc.GetGenesisHeader().GetRound(),
-			EpochStartNotifier: args.epochStartNotifier,
-			Storage:            args.data.Store,
-			Marshalizer:        args.coreData.InternalMarshalizer,
-			Hasher:             args.coreData.Hasher,
-		}
-		epochStartTrigger, err := metachainEpochStart.NewEpochStartTrigger(argEpochStart)
-		if err != nil {
-			return nil, errors.New("error creating new start of epoch trigger" + err.Error())
-		}
-		err = epochStartTrigger.SetAppStatusHandler(args.coreData.StatusHandler)
-		if err != nil {
-			return nil, err
-		}
-
-		return epochStartTrigger, nil
-	}
-
-	return nil, errors.New("error creating new start of epoch trigger because of invalid shard id")
-}
-
-// CreateSoftwareVersionChecker will create a new software version checker and will start check if a new software version
-// is available
-func CreateSoftwareVersionChecker(
-	statusHandler core.AppStatusHandler,
-	config config.SoftwareVersionConfig,
-) (*softwareVersion.SoftwareVersionChecker, error) {
-	softwareVersionCheckerFactory, err := factorySoftwareVersion.NewSoftwareVersionFactory(statusHandler, config)
-	if err != nil {
-		return nil, err
-	}
-
-	softwareVersionChecker, err := softwareVersionCheckerFactory.Create()
-	if err != nil {
-		return nil, err
-	}
-
-	return softwareVersionChecker, nil
-}
-
-func newInterceptorContainerFactory(
-	shardCoordinator sharding.Coordinator,
-	nodesCoordinator sharding.NodesCoordinator,
-	data *mainFactory.DataComponents,
-	coreData *mainFactory.CoreComponents,
-	crypto *mainFactory.CryptoComponents,
-	state *mainFactory.StateComponents,
-	network *mainFactory.NetworkComponents,
-	economics *economics.EconomicsData,
-	headerSigVerifier HeaderSigVerifierHandler,
-	headerIntegrityVerifier HeaderIntegrityVerifierHandler,
-	sizeCheckDelta uint32,
-	validityAttester process.ValidityAttester,
-	epochStartTrigger process.EpochStartTriggerHandler,
-	whiteListHandler process.WhiteListHandler,
-	whiteListerVerifiedTxs process.WhiteListHandler,
-) (process.InterceptorsContainerFactory, process.TimeCacher, error) {
-	if shardCoordinator.SelfId() < shardCoordinator.NumberOfShards() {
-		return newShardInterceptorContainerFactory(
-			shardCoordinator,
-			nodesCoordinator,
-			data,
-			coreData,
-			crypto,
-			state,
-			network,
-			economics,
-			headerSigVerifier,
-			headerIntegrityVerifier,
-			sizeCheckDelta,
-			validityAttester,
-			epochStartTrigger,
-			whiteListHandler,
-			whiteListerVerifiedTxs,
-		)
-	}
-	if shardCoordinator.SelfId() == core.MetachainShardId {
-		return newMetaInterceptorContainerFactory(
-			shardCoordinator,
-			nodesCoordinator,
-			data,
-			coreData,
-			crypto,
-			network,
-			state,
-			economics,
-			headerSigVerifier,
-			headerIntegrityVerifier,
-			sizeCheckDelta,
-			validityAttester,
-			epochStartTrigger,
-			whiteListHandler,
-			whiteListerVerifiedTxs,
-		)
-	}
-
-	return nil, nil, errors.New("could not create interceptor container factory")
-}
-
-func newResolverContainerFactory(
-	shardCoordinator sharding.Coordinator,
-	data *mainFactory.DataComponents,
-	coreData *mainFactory.CoreComponents,
-	network *mainFactory.NetworkComponents,
-	tries *mainFactory.TriesComponents,
-	sizeCheckDelta uint32,
-	numConcurrentResolverJobs int32,
-	storageResolverImportPath string,
-	config *config.Config,
-	currentEpoch uint32,
-	chanGracefullyClose chan endProcess.ArgEndProcess,
-) (dataRetriever.ResolversContainerFactory, error) {
-
-	if len(storageResolverImportPath) > 0 {
-		log.Debug("starting with storage resolvers", "path", storageResolverImportPath)
-		return newStorageResolver(
-			shardCoordinator,
-			coreData,
-			network,
-			storageResolverImportPath,
-			config,
-			currentEpoch,
-			chanGracefullyClose,
-		)
-	}
-
-	if shardCoordinator.SelfId() < shardCoordinator.NumberOfShards() {
-		return newShardResolverContainerFactory(
-			shardCoordinator,
-			data,
-			coreData,
-			network,
-			tries,
-			sizeCheckDelta,
-			numConcurrentResolverJobs,
-		)
-	}
-	if shardCoordinator.SelfId() == core.MetachainShardId {
-		return newMetaResolverContainerFactory(
-			shardCoordinator,
-			data,
-			coreData,
-			network,
-			tries,
-			sizeCheckDelta,
-			numConcurrentResolverJobs,
-		)
-	}
-
-	return nil, errors.New("could not create interceptor and resolver container factory")
-}
-
-func newStorageResolver(
-	shardCoordinator sharding.Coordinator,
-	coreData *mainFactory.CoreComponents,
-	network *mainFactory.NetworkComponents,
-	storageResolverImportPath string,
-	config *config.Config,
-	currentEpoch uint32,
-	chanGracefullyClose chan endProcess.ArgEndProcess,
-) (dataRetriever.ResolversContainerFactory, error) {
-	pathManager, err := createPathManager(storageResolverImportPath, string(coreData.ChainID))
-	if err != nil {
-		return nil, err
-	}
-
-	manualEpochStartNotifier := notifier.NewManualEpochStartNotifier()
-	storageServiceCreator, err := storageFactory.NewStorageServiceFactory(
-		config,
-		shardCoordinator,
-		pathManager,
-		manualEpochStartNotifier,
-		currentEpoch,
-		false,
-	)
-	if err != nil {
-		return nil, err
-	}
-
-	if shardCoordinator.SelfId() == core.MetachainShardId {
-		store, errStore := storageServiceCreator.CreateForMeta()
-		if errStore != nil {
-			return nil, errStore
-		}
-
-		manualEpochStartNotifier.NewEpoch(currentEpoch + 1)
-
-		return createStorageResolversForMeta(
-			shardCoordinator,
-			coreData,
-			network,
-			store,
-			manualEpochStartNotifier,
-			chanGracefullyClose,
-		)
-	}
-
-	store, err := storageServiceCreator.CreateForShard()
-	if err != nil {
-		return nil, err
-	}
-
-	manualEpochStartNotifier.NewEpoch(currentEpoch + 1)
-
-	return createStorageResolversForShard(
-		shardCoordinator,
-		coreData,
-		network,
-		store,
-		manualEpochStartNotifier,
-		chanGracefullyClose,
-	)
-}
-
-func createPathManager(
-	storageResolverImportPath string,
-	chainID string,
-) (storage.PathManagerHandler, error) {
-	pathTemplateForPruningStorer := filepath.Join(
-		storageResolverImportPath,
-		DefaultDBPath,
-		chainID,
-		fmt.Sprintf("%s_%s", DefaultEpochString, core.PathEpochPlaceholder),
-		fmt.Sprintf("%s_%s", DefaultShardString, core.PathShardPlaceholder),
-		core.PathIdentifierPlaceholder)
-
-	pathTemplateForStaticStorer := filepath.Join(
-		storageResolverImportPath,
-		DefaultDBPath,
-		chainID,
-		DefaultStaticDbString,
-		fmt.Sprintf("%s_%s", DefaultShardString, core.PathShardPlaceholder),
-		core.PathIdentifierPlaceholder)
-
-	return pathmanager.NewPathManager(pathTemplateForPruningStorer, pathTemplateForStaticStorer)
-}
-
-func createStorageResolversForMeta(
-	shardCoordinator sharding.Coordinator,
-	coreData *mainFactory.CoreComponents,
-	network *mainFactory.NetworkComponents,
-	store dataRetriever.StorageService,
-	manualEpochStartNotifier dataRetriever.ManualEpochStartNotifier,
-	chanGracefullyClose chan endProcess.ArgEndProcess,
-) (dataRetriever.ResolversContainerFactory, error) {
-	dataPacker, err := partitioning.NewSimpleDataPacker(coreData.InternalMarshalizer)
-	if err != nil {
-		return nil, err
-	}
-
-	resolversContainerFactoryArgs := storageResolversContainers.FactoryArgs{
-		ShardCoordinator:         shardCoordinator,
-		Messenger:                network.NetMessenger,
-		Store:                    store,
-		Marshalizer:              coreData.InternalMarshalizer,
-		Uint64ByteSliceConverter: coreData.Uint64ByteSliceConverter,
-		DataPacker:               dataPacker,
-		ManualEpochStartNotifier: manualEpochStartNotifier,
-		ChanGracefullyClose:      chanGracefullyClose,
-	}
-	resolversContainerFactory, err := storageResolversContainers.NewMetaResolversContainerFactory(resolversContainerFactoryArgs)
-	if err != nil {
-		return nil, err
-	}
-
-	return resolversContainerFactory, nil
-}
-
-func createStorageResolversForShard(
-	shardCoordinator sharding.Coordinator,
-	coreData *mainFactory.CoreComponents,
-	network *mainFactory.NetworkComponents,
-	store dataRetriever.StorageService,
-	manualEpochStartNotifier dataRetriever.ManualEpochStartNotifier,
-	chanGracefullyClose chan endProcess.ArgEndProcess,
-) (dataRetriever.ResolversContainerFactory, error) {
-	dataPacker, err := partitioning.NewSimpleDataPacker(coreData.InternalMarshalizer)
-	if err != nil {
-		return nil, err
-	}
-
-	resolversContainerFactoryArgs := storageResolversContainers.FactoryArgs{
-		ShardCoordinator:         shardCoordinator,
-		Messenger:                network.NetMessenger,
-		Store:                    store,
-		Marshalizer:              coreData.InternalMarshalizer,
-		Uint64ByteSliceConverter: coreData.Uint64ByteSliceConverter,
-		DataPacker:               dataPacker,
-		ManualEpochStartNotifier: manualEpochStartNotifier,
-		ChanGracefullyClose:      chanGracefullyClose,
-	}
-	resolversContainerFactory, err := storageResolversContainers.NewShardResolversContainerFactory(resolversContainerFactoryArgs)
-	if err != nil {
-		return nil, err
-	}
-
-	return resolversContainerFactory, nil
-}
-
-func newShardInterceptorContainerFactory(
-	shardCoordinator sharding.Coordinator,
-	nodesCoordinator sharding.NodesCoordinator,
-	data *mainFactory.DataComponents,
-	dataCore *mainFactory.CoreComponents,
-	crypto *mainFactory.CryptoComponents,
-	state *mainFactory.StateComponents,
-	network *mainFactory.NetworkComponents,
-	economics *economics.EconomicsData,
-	headerSigVerifier HeaderSigVerifierHandler,
-	headerIntegrityVerifier HeaderIntegrityVerifierHandler,
-	sizeCheckDelta uint32,
-	validityAttester process.ValidityAttester,
-	epochStartTrigger process.EpochStartTriggerHandler,
-	whiteListHandler process.WhiteListHandler,
-	whiteListerVerifiedTxs process.WhiteListHandler,
-) (process.InterceptorsContainerFactory, process.TimeCacher, error) {
-	headerBlackList := timecache.NewTimeCache(timeSpanForBadHeaders)
-	shardInterceptorsContainerFactoryArgs := interceptorscontainer.ShardInterceptorsContainerFactoryArgs{
-		Accounts:                state.AccountsAdapter,
-		ShardCoordinator:        shardCoordinator,
-		NodesCoordinator:        nodesCoordinator,
-		Messenger:               network.NetMessenger,
-		Store:                   data.Store,
-		ProtoMarshalizer:        dataCore.InternalMarshalizer,
-		TxSignMarshalizer:       dataCore.TxSignMarshalizer,
-		Hasher:                  dataCore.Hasher,
-		KeyGen:                  crypto.TxSignKeyGen,
-		BlockSignKeyGen:         crypto.BlockSignKeyGen,
-		SingleSigner:            crypto.TxSingleSigner,
-		BlockSingleSigner:       crypto.SingleSigner,
-		MultiSigner:             crypto.MultiSigner,
-		DataPool:                data.Datapool,
-		AddressPubkeyConverter:  state.AddressPubkeyConverter,
-		MaxTxNonceDeltaAllowed:  core.MaxTxNonceDeltaAllowed,
-		TxFeeHandler:            economics,
-		BlockBlackList:          headerBlackList,
-		HeaderSigVerifier:       headerSigVerifier,
-		HeaderIntegrityVerifier: headerIntegrityVerifier,
-		SizeCheckDelta:          sizeCheckDelta,
-		ValidityAttester:        validityAttester,
-		EpochStartTrigger:       epochStartTrigger,
-		WhiteListHandler:        whiteListHandler,
-		WhiteListerVerifiedTxs:  whiteListerVerifiedTxs,
-		AntifloodHandler:        network.InputAntifloodHandler,
-		ArgumentsParser:         smartContract.NewArgumentParser(),
-		ChainID:                 dataCore.ChainID,
-		MinTransactionVersion:   dataCore.MinTransactionVersion,
-	}
-	interceptorContainerFactory, err := interceptorscontainer.NewShardInterceptorsContainerFactory(shardInterceptorsContainerFactoryArgs)
-	if err != nil {
-		return nil, nil, err
-	}
-
-	return interceptorContainerFactory, headerBlackList, nil
-}
-
-func newMetaInterceptorContainerFactory(
-	shardCoordinator sharding.Coordinator,
-	nodesCoordinator sharding.NodesCoordinator,
-	data *mainFactory.DataComponents,
-	dataCore *mainFactory.CoreComponents,
-	crypto *mainFactory.CryptoComponents,
-	network *mainFactory.NetworkComponents,
-	state *mainFactory.StateComponents,
-	economics *economics.EconomicsData,
-	headerSigVerifier HeaderSigVerifierHandler,
-	headerIntegrityVerifier HeaderIntegrityVerifierHandler,
-	sizeCheckDelta uint32,
-	validityAttester process.ValidityAttester,
-	epochStartTrigger process.EpochStartTriggerHandler,
-	whiteListHandler process.WhiteListHandler,
-	whiteListerVerifiedTxs process.WhiteListHandler,
-) (process.InterceptorsContainerFactory, process.TimeCacher, error) {
-	headerBlackList := timecache.NewTimeCache(timeSpanForBadHeaders)
-	metaInterceptorsContainerFactoryArgs := interceptorscontainer.MetaInterceptorsContainerFactoryArgs{
-		ShardCoordinator:        shardCoordinator,
-		NodesCoordinator:        nodesCoordinator,
-		Messenger:               network.NetMessenger,
-		Store:                   data.Store,
-		ProtoMarshalizer:        dataCore.InternalMarshalizer,
-		TxSignMarshalizer:       dataCore.TxSignMarshalizer,
-		Hasher:                  dataCore.Hasher,
-		MultiSigner:             crypto.MultiSigner,
-		DataPool:                data.Datapool,
-		Accounts:                state.AccountsAdapter,
-		AddressPubkeyConverter:  state.AddressPubkeyConverter,
-		SingleSigner:            crypto.TxSingleSigner,
-		BlockSingleSigner:       crypto.SingleSigner,
-		KeyGen:                  crypto.TxSignKeyGen,
-		BlockKeyGen:             crypto.BlockSignKeyGen,
-		MaxTxNonceDeltaAllowed:  core.MaxTxNonceDeltaAllowed,
-		TxFeeHandler:            economics,
-		BlackList:               headerBlackList,
-		HeaderSigVerifier:       headerSigVerifier,
-		HeaderIntegrityVerifier: headerIntegrityVerifier,
-		SizeCheckDelta:          sizeCheckDelta,
-		ValidityAttester:        validityAttester,
-		EpochStartTrigger:       epochStartTrigger,
-		WhiteListHandler:        whiteListHandler,
-		WhiteListerVerifiedTxs:  whiteListerVerifiedTxs,
-		AntifloodHandler:        network.InputAntifloodHandler,
-		ArgumentsParser:         smartContract.NewArgumentParser(),
-		ChainID:                 dataCore.ChainID,
-		MinTransactionVersion:   dataCore.MinTransactionVersion,
-	}
-	interceptorContainerFactory, err := interceptorscontainer.NewMetaInterceptorsContainerFactory(metaInterceptorsContainerFactoryArgs)
-	if err != nil {
-		return nil, nil, err
-	}
-
-	return interceptorContainerFactory, headerBlackList, nil
-}
-
-func newShardResolverContainerFactory(
-	shardCoordinator sharding.Coordinator,
-	data *mainFactory.DataComponents,
-	core *mainFactory.CoreComponents,
-	network *mainFactory.NetworkComponents,
-	tries *mainFactory.TriesComponents,
-	sizeCheckDelta uint32,
-	numConcurrentResolverJobs int32,
-) (dataRetriever.ResolversContainerFactory, error) {
-
-	dataPacker, err := partitioning.NewSimpleDataPacker(core.InternalMarshalizer)
-	if err != nil {
-		return nil, err
-	}
-
-	resolversContainerFactoryArgs := resolverscontainer.FactoryArgs{
-		ShardCoordinator:           shardCoordinator,
-		Messenger:                  network.NetMessenger,
-		Store:                      data.Store,
-		Marshalizer:                core.InternalMarshalizer,
-		DataPools:                  data.Datapool,
-		Uint64ByteSliceConverter:   core.Uint64ByteSliceConverter,
-		DataPacker:                 dataPacker,
-		TriesContainer:             tries.TriesContainer,
-		SizeCheckDelta:             sizeCheckDelta,
-		InputAntifloodHandler:      network.InputAntifloodHandler,
-		OutputAntifloodHandler:     network.OutputAntifloodHandler,
-		NumConcurrentResolvingJobs: numConcurrentResolverJobs,
-	}
-	resolversContainerFactory, err := resolverscontainer.NewShardResolversContainerFactory(resolversContainerFactoryArgs)
-	if err != nil {
-		return nil, err
-	}
-
-	return resolversContainerFactory, nil
-}
-
-func newMetaResolverContainerFactory(
-	shardCoordinator sharding.Coordinator,
-	data *mainFactory.DataComponents,
-	core *mainFactory.CoreComponents,
-	network *mainFactory.NetworkComponents,
-	tries *mainFactory.TriesComponents,
-	sizeCheckDelta uint32,
-	numConcurrentResolverJobs int32,
-) (dataRetriever.ResolversContainerFactory, error) {
-	dataPacker, err := partitioning.NewSimpleDataPacker(core.InternalMarshalizer)
-	if err != nil {
-		return nil, err
-	}
-
-	resolversContainerFactoryArgs := resolverscontainer.FactoryArgs{
-		ShardCoordinator:           shardCoordinator,
-		Messenger:                  network.NetMessenger,
-		Store:                      data.Store,
-		Marshalizer:                core.InternalMarshalizer,
-		DataPools:                  data.Datapool,
-		Uint64ByteSliceConverter:   core.Uint64ByteSliceConverter,
-		DataPacker:                 dataPacker,
-		TriesContainer:             tries.TriesContainer,
-		SizeCheckDelta:             sizeCheckDelta,
-		InputAntifloodHandler:      network.InputAntifloodHandler,
-		OutputAntifloodHandler:     network.OutputAntifloodHandler,
-		NumConcurrentResolvingJobs: numConcurrentResolverJobs,
-	}
-	resolversContainerFactory, err := resolverscontainer.NewMetaResolversContainerFactory(resolversContainerFactoryArgs)
-	if err != nil {
-		return nil, err
-	}
-	return resolversContainerFactory, nil
-}
-
-func generateGenesisHeadersAndApplyInitialBalances(args *processComponentsFactoryArgs, workingDir string) (map[uint32]data.HeaderHandler, error) {
-	coreComponents := args.coreData
-	stateComponents := args.state
-	dataComponents := args.data
-	shardCoordinator := args.shardCoordinator
-	nodesSetup := args.nodesConfig
-	accountsParser := args.accountsParser
-	smartContractParser := args.smartContractParser
-	economicsData := args.economicsData
-
-	genesisVmConfig := args.mainConfig.VirtualMachineConfig
-	genesisVmConfig.OutOfProcessConfig.MaxLoopTime = 5000 // 5 seconds
-
-	arg := genesisProcess.ArgsGenesisBlockCreator{
-		GenesisTime:              uint64(nodesSetup.StartTime),
-		StartEpochNum:            args.startEpochNum,
-		Accounts:                 stateComponents.AccountsAdapter,
-		PubkeyConv:               stateComponents.AddressPubkeyConverter,
-		InitialNodesSetup:        nodesSetup,
-		Economics:                economicsData,
-		ShardCoordinator:         shardCoordinator,
-		Store:                    dataComponents.Store,
-		Blkc:                     dataComponents.Blkc,
-		Marshalizer:              coreComponents.InternalMarshalizer,
-		SignMarshalizer:          coreComponents.TxSignMarshalizer,
-		Hasher:                   coreComponents.Hasher,
-		Uint64ByteSliceConverter: coreComponents.Uint64ByteSliceConverter,
-		DataPool:                 dataComponents.Datapool,
-		AccountsParser:           accountsParser,
-		SmartContractParser:      smartContractParser,
-		ValidatorAccounts:        stateComponents.PeerAccounts,
-		GasMap:                   args.gasSchedule,
-		VirtualMachineConfig:     genesisVmConfig,
-		TxLogsProcessor:          args.txLogsProcessor,
-		HardForkConfig:           args.mainConfig.Hardfork,
-		TrieStorageManagers:      args.tries.TrieStorageManagers,
-		ChainID:                  string(args.coreComponents.ChainID),
-		SystemSCConfig:           *args.systemSCConfig,
-		BlockSignKeyGen:          args.crypto.BlockSignKeyGen,
-		ImportStartHandler:       args.importStartHandler,
-		WorkingDir:               workingDir,
-		GenesisString:            args.mainConfig.GeneralSettings.GenesisString,
-		GeneralConfig:            &args.mainConfig.GeneralSettings,
-	}
-
-	gbc, err := genesisProcess.NewGenesisBlockCreator(arg)
-	if err != nil {
-		return nil, err
-	}
-
-	return gbc.CreateGenesisBlocks()
-}
-
-func newBlockTracker(
-	processArgs *processComponentsFactoryArgs,
-	headerValidator process.HeaderConstructionValidator,
-	requestHandler process.RequestHandler,
-	rounder process.Rounder,
-	genesisBlocks map[uint32]data.HeaderHandler,
-) (process.BlockTracker, error) {
-
-	argBaseTracker := track.ArgBaseTracker{
-		Hasher:           processArgs.coreData.Hasher,
-		HeaderValidator:  headerValidator,
-		Marshalizer:      processArgs.coreData.InternalMarshalizer,
-		RequestHandler:   requestHandler,
-		Rounder:          rounder,
-		ShardCoordinator: processArgs.shardCoordinator,
-		Store:            processArgs.data.Store,
-		StartHeaders:     genesisBlocks,
-		PoolsHolder:      processArgs.data.Datapool,
-		WhitelistHandler: processArgs.whiteListHandler,
-	}
-
-	if processArgs.shardCoordinator.SelfId() < processArgs.shardCoordinator.NumberOfShards() {
-		arguments := track.ArgShardTracker{
-			ArgBaseTracker: argBaseTracker,
-		}
-
-		return track.NewShardBlockTrack(arguments)
-	}
-
-	if processArgs.shardCoordinator.SelfId() == core.MetachainShardId {
-		arguments := track.ArgMetaTracker{
-			ArgBaseTracker: argBaseTracker,
-		}
-
-		return track.NewMetaBlockTrack(arguments)
-	}
-
-	return nil, errors.New("could not create block tracker")
-}
-
-func newForkDetector(
-	rounder consensus.Rounder,
-	shardCoordinator sharding.Coordinator,
-	headerBlackList process.TimeCacher,
-	blockTracker process.BlockTracker,
-	genesisTime int64,
-) (process.ForkDetector, error) {
-	if shardCoordinator.SelfId() < shardCoordinator.NumberOfShards() {
-		return processSync.NewShardForkDetector(rounder, headerBlackList, blockTracker, genesisTime)
-	}
-	if shardCoordinator.SelfId() == core.MetachainShardId {
-		return processSync.NewMetaForkDetector(rounder, headerBlackList, blockTracker, genesisTime)
-	}
-
-	return nil, errors.New("could not create fork detector")
-}
-
-func newBlockProcessor(
-	processArgs *processComponentsFactoryArgs,
-	requestHandler process.RequestHandler,
-	forkDetector process.ForkDetector,
-	epochStartTrigger epochStart.TriggerHandler,
-	bootStorer process.BootStorer,
-	validatorStatisticsProcessor process.ValidatorStatisticsProcessor,
-	headerValidator process.HeaderConstructionValidator,
-	blockTracker process.BlockTracker,
-	pendingMiniBlocksHandler process.PendingMiniBlocksHandler,
-	txSimulatorProcessorArgs *txsimulator.ArgsTxSimulator,
-	headerIntegrityVerifier HeaderIntegrityVerifierHandler,
-) (process.BlockProcessor, error) {
-
-	shardCoordinator := processArgs.shardCoordinator
-
-	if shardCoordinator.SelfId() < shardCoordinator.NumberOfShards() {
-		return newShardBlockProcessor(
-			&processArgs.coreComponents.Config,
-			requestHandler,
-			processArgs.shardCoordinator,
-			processArgs.nodesCoordinator,
-			processArgs.data,
-			processArgs.coreData,
-			processArgs.state,
-			forkDetector,
-			processArgs.economicsData,
-			processArgs.rounder,
-			epochStartTrigger,
-			bootStorer,
-			processArgs.gasSchedule,
-			processArgs.stateCheckpointModulus,
-			headerValidator,
-			blockTracker,
-			processArgs.minSizeInBytes,
-			processArgs.maxSizeInBytes,
-			processArgs.txLogsProcessor,
-			processArgs.smartContractParser,
-			processArgs.indexer,
-			processArgs.tpsBenchmark,
-			headerIntegrityVerifier,
-			processArgs.historyRepo,
-			processArgs.epochNotifier,
-			txSimulatorProcessorArgs,
-		)
-	}
-	if shardCoordinator.SelfId() == core.MetachainShardId {
-		return newMetaBlockProcessor(
-			requestHandler,
-			processArgs.shardCoordinator,
-			processArgs.nodesCoordinator,
-			processArgs.data,
-			processArgs.coreData,
-			processArgs.state,
-			forkDetector,
-			processArgs.economicsData,
-			validatorStatisticsProcessor,
-			processArgs.rounder,
-			epochStartTrigger,
-			bootStorer,
-			headerValidator,
-			blockTracker,
-			pendingMiniBlocksHandler,
-			processArgs.stateCheckpointModulus,
-			processArgs.crypto.MessageSignVerifier,
-			processArgs.gasSchedule,
-			processArgs.minSizeInBytes,
-			processArgs.maxSizeInBytes,
-			processArgs.ratingsData,
-			processArgs.nodesConfig,
-			processArgs.txLogsProcessor,
-			processArgs.systemSCConfig,
-			processArgs.indexer,
-			processArgs.tpsBenchmark,
-			headerIntegrityVerifier,
-			processArgs.historyRepo,
-			processArgs.epochNotifier,
-			txSimulatorProcessorArgs,
-			processArgs.mainConfig.GeneralSettings,
-			processArgs.rater,
-		)
-	}
-
-	return nil, errors.New("could not create block processor")
-}
-
-func newShardBlockProcessor(
-	config *config.Config,
-	requestHandler process.RequestHandler,
-	shardCoordinator sharding.Coordinator,
-	nodesCoordinator sharding.NodesCoordinator,
-	data *mainFactory.DataComponents,
-	core *mainFactory.CoreComponents,
-	stateComponents *mainFactory.StateComponents,
-	forkDetector process.ForkDetector,
-	economics *economics.EconomicsData,
-	rounder consensus.Rounder,
-	epochStartTrigger epochStart.TriggerHandler,
-	bootStorer process.BootStorer,
-	gasSchedule map[string]map[string]uint64,
-	stateCheckpointModulus uint,
-	headerValidator process.HeaderConstructionValidator,
-	blockTracker process.BlockTracker,
-	minSizeInBytes uint32,
-	maxSizeInBytes uint32,
-	txLogsProcessor process.TransactionLogProcessor,
-	smartContractParser genesis.InitialSmartContractParser,
-	indexer indexer.Indexer,
-	tpsBenchmark statistics.TPSBenchmark,
-	headerIntegrityVerifier HeaderIntegrityVerifierHandler,
-	historyRepository dblookupext.HistoryRepository,
-	epochNotifier process.EpochNotifier,
-	txSimulatorProcessorArgs *txsimulator.ArgsTxSimulator,
-) (process.BlockProcessor, error) {
-	argsParser := smartContract.NewArgumentParser()
-
-	mapDNSAddresses, err := smartContractParser.GetDeployedSCAddresses(genesis.DNSType)
-	if err != nil {
-		return nil, err
-	}
-
-	argsBuiltIn := builtInFunctions.ArgsCreateBuiltInFunctionContainer{
-		GasMap:          gasSchedule,
-		MapDNSAddresses: mapDNSAddresses,
-		Marshalizer:     core.InternalMarshalizer,
-		Accounts:        stateComponents.AccountsAdapter,
-	}
-	builtInFuncs, err := builtInFunctions.CreateBuiltInFunctionContainer(argsBuiltIn)
-	if err != nil {
-		return nil, err
-	}
-
-	argsHook := hooks.ArgBlockChainHook{
-		Accounts:         stateComponents.AccountsAdapter,
-		PubkeyConv:       stateComponents.AddressPubkeyConverter,
-		StorageService:   data.Store,
-		BlockChain:       data.Blkc,
-		ShardCoordinator: shardCoordinator,
-		Marshalizer:      core.InternalMarshalizer,
-		Uint64Converter:  core.Uint64ByteSliceConverter,
-		BuiltInFunctions: builtInFuncs,
-	}
-	vmFactory, err := shard.NewVMContainerFactory(
-		config.VirtualMachineConfig,
-		economics.MaxGasLimitPerBlock(shardCoordinator.SelfId()),
-		gasSchedule,
-		argsHook,
-		config.GeneralSettings.SCDeployEnableEpoch,
-	)
-	if err != nil {
-		return nil, err
-	}
-
-	vmContainer, err := vmFactory.Create()
-	if err != nil {
-		return nil, err
-	}
-
-	err = builtInFunctions.SetPayableHandler(builtInFuncs, vmFactory.BlockChainHookImpl())
-	if err != nil {
-		return nil, err
-	}
-
-	interimProcFactory, err := shard.NewIntermediateProcessorsContainerFactory(
-		shardCoordinator,
-		core.InternalMarshalizer,
-		core.Hasher,
-		stateComponents.AddressPubkeyConverter,
-		data.Store,
-		data.Datapool,
-	)
-	if err != nil {
-		return nil, err
-	}
-
-	interimProcContainer, err := interimProcFactory.Create()
-	if err != nil {
-		return nil, err
-	}
-
-	scForwarder, err := interimProcContainer.Get(dataBlock.SmartContractResultBlock)
-	if err != nil {
-		return nil, err
-	}
-
-	receiptTxInterim, err := interimProcContainer.Get(dataBlock.ReceiptBlock)
-	if err != nil {
-		return nil, err
-	}
-
-	badTxInterim, err := interimProcContainer.Get(dataBlock.InvalidBlock)
-	if err != nil {
-		return nil, err
-	}
-
-	argsTxTypeHandler := coordinator.ArgNewTxTypeHandler{
-		PubkeyConverter:  stateComponents.AddressPubkeyConverter,
-		ShardCoordinator: shardCoordinator,
-		BuiltInFuncNames: builtInFuncs.Keys(),
-		ArgumentParser:   parsers.NewCallArgsParser(),
-	}
-	txTypeHandler, err := coordinator.NewTxTypeHandler(argsTxTypeHandler)
-	if err != nil {
-		return nil, err
-	}
-
-	gasHandler, err := preprocess.NewGasComputation(economics, txTypeHandler)
-	if err != nil {
-		return nil, err
-	}
-
-	txFeeHandler, err := postprocess.NewFeeAccumulator()
-	if err != nil {
-		return nil, err
-	}
-
-	argsNewScProcessor := smartContract.ArgsNewSmartContractProcessor{
-		VmContainer:                    vmContainer,
-		ArgsParser:                     argsParser,
-		Hasher:                         core.Hasher,
-		Marshalizer:                    core.InternalMarshalizer,
-		AccountsDB:                     stateComponents.AccountsAdapter,
-		BlockChainHook:                 vmFactory.BlockChainHookImpl(),
-		PubkeyConv:                     stateComponents.AddressPubkeyConverter,
-		Coordinator:                    shardCoordinator,
-		ScrForwarder:                   scForwarder,
-		TxFeeHandler:                   txFeeHandler,
-		EconomicsFee:                   economics,
-		GasHandler:                     gasHandler,
-		GasSchedule:                    gasSchedule,
-		BuiltInFunctions:               vmFactory.BlockChainHookImpl().GetBuiltInFunctions(),
-		TxLogsProcessor:                txLogsProcessor,
-		TxTypeHandler:                  txTypeHandler,
-		DeployEnableEpoch:              config.GeneralSettings.SCDeployEnableEpoch,
-		BuiltinEnableEpoch:             config.GeneralSettings.BuiltInFunctionsEnableEpoch,
-		PenalizedTooMuchGasEnableEpoch: config.GeneralSettings.PenalizedTooMuchGasEnableEpoch,
-		BadTxForwarder:                 badTxInterim,
-		EpochNotifier:                  epochNotifier,
-	}
-	scProcessor, err := smartContract.NewSmartContractProcessor(argsNewScProcessor)
-	if err != nil {
-		return nil, err
-	}
-
-	rewardsTxProcessor, err := rewardTransaction.NewRewardTxProcessor(
-		stateComponents.AccountsAdapter,
-		stateComponents.AddressPubkeyConverter,
-		shardCoordinator,
-	)
-	if err != nil {
-		return nil, err
-	}
-
-	argsNewTxProcessor := transaction.ArgsNewTxProcessor{
-		Accounts:                       stateComponents.AccountsAdapter,
-		Hasher:                         core.Hasher,
-		PubkeyConv:                     stateComponents.AddressPubkeyConverter,
-		Marshalizer:                    core.InternalMarshalizer,
-		SignMarshalizer:                core.TxSignMarshalizer,
-		ShardCoordinator:               shardCoordinator,
-		ScProcessor:                    scProcessor,
-		TxFeeHandler:                   txFeeHandler,
-		TxTypeHandler:                  txTypeHandler,
-		EconomicsFee:                   economics,
-		ReceiptForwarder:               receiptTxInterim,
-		BadTxForwarder:                 badTxInterim,
-		ArgsParser:                     argsParser,
-		ScrForwarder:                   scForwarder,
-		RelayedTxEnableEpoch:           config.GeneralSettings.RelayedTransactionsEnableEpoch,
-		PenalizedTooMuchGasEnableEpoch: config.GeneralSettings.PenalizedTooMuchGasEnableEpoch,
-		EpochNotifier:                  epochNotifier,
-	}
-	transactionProcessor, err := transaction.NewTxProcessor(argsNewTxProcessor)
-	if err != nil {
-		return nil, errors.New("could not create transaction statisticsProcessor: " + err.Error())
-	}
-
-	err = createShardTxSimulatorProcessor(argsNewScProcessor, argsNewTxProcessor, shardCoordinator, data, core, stateComponents, txSimulatorProcessorArgs)
-	if err != nil {
-		return nil, err
-	}
-
-	blockSizeThrottler, err := throttle.NewBlockSizeThrottle(minSizeInBytes, maxSizeInBytes)
-	if err != nil {
-		return nil, err
-	}
-
-	blockSizeComputationHandler, err := preprocess.NewBlockSizeComputation(core.InternalMarshalizer, blockSizeThrottler, maxSizeInBytes)
-	if err != nil {
-		return nil, err
-	}
-
-	balanceComputationHandler, err := preprocess.NewBalanceComputation()
-	if err != nil {
-		return nil, err
-	}
-
-	preProcFactory, err := shard.NewPreProcessorsContainerFactory(
-		shardCoordinator,
-		data.Store,
-		core.InternalMarshalizer,
-		core.Hasher,
-		data.Datapool,
-		stateComponents.AddressPubkeyConverter,
-		stateComponents.AccountsAdapter,
-		requestHandler,
-		transactionProcessor,
-		scProcessor,
-		scProcessor,
-		rewardsTxProcessor,
-		economics,
-		gasHandler,
-		blockTracker,
-		blockSizeComputationHandler,
-		balanceComputationHandler,
-	)
-	if err != nil {
-		return nil, err
-	}
-
-	preProcContainer, err := preProcFactory.Create()
-	if err != nil {
-		return nil, err
-	}
-
-	txCoordinator, err := coordinator.NewTransactionCoordinator(
-		core.Hasher,
-		core.InternalMarshalizer,
-		shardCoordinator,
-		stateComponents.AccountsAdapter,
-		data.Datapool.MiniBlocks(),
-		requestHandler,
-		preProcContainer,
-		interimProcContainer,
-		gasHandler,
-		txFeeHandler,
-		blockSizeComputationHandler,
-		balanceComputationHandler,
-	)
-	if err != nil {
-		return nil, err
-	}
-
-	accountsDb := make(map[state.AccountsDbIdentifier]state.AccountsAdapter)
-	accountsDb[state.UserAccountsState] = stateComponents.AccountsAdapter
-
-	argumentsBaseProcessor := block.ArgBaseProcessor{
-		AccountsDB:              accountsDb,
-		ForkDetector:            forkDetector,
-		Hasher:                  core.Hasher,
-		Marshalizer:             core.InternalMarshalizer,
-		Store:                   data.Store,
-		ShardCoordinator:        shardCoordinator,
-		NodesCoordinator:        nodesCoordinator,
-		Uint64Converter:         core.Uint64ByteSliceConverter,
-		RequestHandler:          requestHandler,
-		BlockChainHook:          vmFactory.BlockChainHookImpl(),
-		TxCoordinator:           txCoordinator,
-		Rounder:                 rounder,
-		EpochStartTrigger:       epochStartTrigger,
-		HeaderValidator:         headerValidator,
-		BootStorer:              bootStorer,
-		BlockTracker:            blockTracker,
-		DataPool:                data.Datapool,
-		FeeHandler:              txFeeHandler,
-		BlockChain:              data.Blkc,
-		StateCheckpointModulus:  stateCheckpointModulus,
-		BlockSizeThrottler:      blockSizeThrottler,
-		Indexer:                 indexer,
-		TpsBenchmark:            tpsBenchmark,
-		HistoryRepository:       historyRepository,
-		EpochNotifier:           epochNotifier,
-		HeaderIntegrityVerifier: headerIntegrityVerifier,
-	}
-	arguments := block.ArgShardProcessor{
-		ArgBaseProcessor: argumentsBaseProcessor,
-	}
-
-	blockProcessor, err := block.NewShardProcessor(arguments)
-	if err != nil {
-		return nil, errors.New("could not create block statisticsProcessor: " + err.Error())
-	}
-
-	err = blockProcessor.SetAppStatusHandler(core.StatusHandler)
-	if err != nil {
-		return nil, err
-	}
-
-	return blockProcessor, nil
-}
-
-func newMetaBlockProcessor(
-	requestHandler process.RequestHandler,
-	shardCoordinator sharding.Coordinator,
-	nodesCoordinator sharding.NodesCoordinator,
-	data *mainFactory.DataComponents,
-	core *mainFactory.CoreComponents,
-	stateComponents *mainFactory.StateComponents,
-	forkDetector process.ForkDetector,
-	economicsData *economics.EconomicsData,
-	validatorStatisticsProcessor process.ValidatorStatisticsProcessor,
-	rounder consensus.Rounder,
-	epochStartTrigger epochStart.TriggerHandler,
-	bootStorer process.BootStorer,
-	headerValidator process.HeaderConstructionValidator,
-	blockTracker process.BlockTracker,
-	pendingMiniBlocksHandler process.PendingMiniBlocksHandler,
-	stateCheckpointModulus uint,
-	messageSignVerifier vm.MessageSignVerifier,
-	gasSchedule map[string]map[string]uint64,
-	minSizeInBytes uint32,
-	maxSizeInBytes uint32,
-	ratingsData process.RatingsInfoHandler,
-	nodesSetup sharding.GenesisNodesSetupHandler,
-	txLogsProcessor process.TransactionLogProcessor,
-	systemSCConfig *config.SystemSmartContractsConfig,
-	indexer indexer.Indexer,
-	tpsBenchmark statistics.TPSBenchmark,
-	headerIntegrityVerifier HeaderIntegrityVerifierHandler,
-	historyRepository dblookupext.HistoryRepository,
-	epochNotifier process.EpochNotifier,
-	txSimulatorProcessorArgs *txsimulator.ArgsTxSimulator,
-	generalSettingsConfig config.GeneralSettingsConfig,
-	rater sharding.PeerAccountListAndRatingHandler,
-) (process.BlockProcessor, error) {
-
-	builtInFuncs := builtInFunctions.NewBuiltInFunctionContainer()
-	argsHook := hooks.ArgBlockChainHook{
-		Accounts:         stateComponents.AccountsAdapter,
-		PubkeyConv:       stateComponents.AddressPubkeyConverter,
-		StorageService:   data.Store,
-		BlockChain:       data.Blkc,
-		ShardCoordinator: shardCoordinator,
-		Marshalizer:      core.InternalMarshalizer,
-		Uint64Converter:  core.Uint64ByteSliceConverter,
-		BuiltInFunctions: builtInFuncs, // no built-in functions for meta.
-	}
-	vmFactory, err := metachain.NewVMContainerFactory(
-		argsHook,
-		economicsData,
-		messageSignVerifier,
-		gasSchedule,
-		nodesSetup,
-		core.Hasher,
-		core.InternalMarshalizer,
-		systemSCConfig,
-		stateComponents.PeerAccounts,
-		rater,
-		epochNotifier,
-	)
-	if err != nil {
-		return nil, err
-	}
-
-	argsParser := smartContract.NewArgumentParser()
-
-	vmContainer, err := vmFactory.Create()
-	if err != nil {
-		return nil, err
-	}
-
-	interimProcFactory, err := metachain.NewIntermediateProcessorsContainerFactory(
-		shardCoordinator,
-		core.InternalMarshalizer,
-		core.Hasher,
-		stateComponents.AddressPubkeyConverter,
-		data.Store,
-		data.Datapool,
-	)
-	if err != nil {
-		return nil, err
-	}
-
-	interimProcContainer, err := interimProcFactory.Create()
-	if err != nil {
-		return nil, err
-	}
-
-	scForwarder, err := interimProcContainer.Get(dataBlock.SmartContractResultBlock)
-	if err != nil {
-		return nil, err
-	}
-
-	badTxForwarder, err := interimProcContainer.Get(dataBlock.InvalidBlock)
-	if err != nil {
-		return nil, err
-	}
-
-	argsTxTypeHandler := coordinator.ArgNewTxTypeHandler{
-		PubkeyConverter:  stateComponents.AddressPubkeyConverter,
-		ShardCoordinator: shardCoordinator,
-		BuiltInFuncNames: builtInFuncs.Keys(),
-		ArgumentParser:   parsers.NewCallArgsParser(),
-	}
-	txTypeHandler, err := coordinator.NewTxTypeHandler(argsTxTypeHandler)
-	if err != nil {
-		return nil, err
-	}
-
-	gasHandler, err := preprocess.NewGasComputation(economicsData, txTypeHandler)
-	if err != nil {
-		return nil, err
-	}
-
-	txFeeHandler, err := postprocess.NewFeeAccumulator()
-	if err != nil {
-		return nil, err
-	}
-
-	argsNewScProcessor := smartContract.ArgsNewSmartContractProcessor{
-		VmContainer:                    vmContainer,
-		ArgsParser:                     argsParser,
-		Hasher:                         core.Hasher,
-		Marshalizer:                    core.InternalMarshalizer,
-		AccountsDB:                     stateComponents.AccountsAdapter,
-		BlockChainHook:                 vmFactory.BlockChainHookImpl(),
-		PubkeyConv:                     stateComponents.AddressPubkeyConverter,
-		Coordinator:                    shardCoordinator,
-		ScrForwarder:                   scForwarder,
-		TxFeeHandler:                   txFeeHandler,
-		EconomicsFee:                   economicsData,
-		TxTypeHandler:                  txTypeHandler,
-		GasHandler:                     gasHandler,
-		GasSchedule:                    gasSchedule,
-		BuiltInFunctions:               vmFactory.BlockChainHookImpl().GetBuiltInFunctions(),
-		TxLogsProcessor:                txLogsProcessor,
-		DeployEnableEpoch:              generalSettingsConfig.SCDeployEnableEpoch,
-		BuiltinEnableEpoch:             generalSettingsConfig.BuiltInFunctionsEnableEpoch,
-		PenalizedTooMuchGasEnableEpoch: generalSettingsConfig.PenalizedTooMuchGasEnableEpoch,
-		BadTxForwarder:                 badTxForwarder,
-		EpochNotifier:                  epochNotifier,
-	}
-	scProcessor, err := smartContract.NewSmartContractProcessor(argsNewScProcessor)
-	if err != nil {
-		return nil, err
-	}
-
-	transactionProcessor, err := transaction.NewMetaTxProcessor(
-		core.Hasher,
-		core.InternalMarshalizer,
-		stateComponents.AccountsAdapter,
-		stateComponents.AddressPubkeyConverter,
-		shardCoordinator,
-		scProcessor,
-		txTypeHandler,
-		economicsData,
-	)
-	if err != nil {
-		return nil, errors.New("could not create transaction processor: " + err.Error())
-	}
-
-	err = createMetaTxSimulatorProcessor(argsNewScProcessor, shardCoordinator, data, core, stateComponents, txTypeHandler, txSimulatorProcessorArgs)
-	if err != nil {
-		return nil, err
-	}
-
-	blockSizeThrottler, err := throttle.NewBlockSizeThrottle(minSizeInBytes, maxSizeInBytes)
-	if err != nil {
-		return nil, err
-	}
-
-	blockSizeComputationHandler, err := preprocess.NewBlockSizeComputation(core.InternalMarshalizer, blockSizeThrottler, maxSizeInBytes)
-	if err != nil {
-		return nil, err
-	}
-
-	balanceComputationHandler, err := preprocess.NewBalanceComputation()
-	if err != nil {
-		return nil, err
-	}
-
-	preProcFactory, err := metachain.NewPreProcessorsContainerFactory(
-		shardCoordinator,
-		data.Store,
-		core.InternalMarshalizer,
-		core.Hasher,
-		data.Datapool,
-		stateComponents.AccountsAdapter,
-		requestHandler,
-		transactionProcessor,
-		scProcessor,
-		economicsData,
-		gasHandler,
-		blockTracker,
-		stateComponents.AddressPubkeyConverter,
-		blockSizeComputationHandler,
-		balanceComputationHandler,
-	)
-	if err != nil {
-		return nil, err
-	}
-
-	preProcContainer, err := preProcFactory.Create()
-	if err != nil {
-		return nil, err
-	}
-
-	txCoordinator, err := coordinator.NewTransactionCoordinator(
-		core.Hasher,
-		core.InternalMarshalizer,
-		shardCoordinator,
-		stateComponents.AccountsAdapter,
-		data.Datapool.MiniBlocks(),
-		requestHandler,
-		preProcContainer,
-		interimProcContainer,
-		gasHandler,
-		txFeeHandler,
-		blockSizeComputationHandler,
-		balanceComputationHandler,
-	)
-	if err != nil {
-		return nil, err
-	}
-
-	argsStaking := scToProtocol.ArgStakingToPeer{
-		PubkeyConv:       stateComponents.ValidatorPubkeyConverter,
-		Hasher:           core.Hasher,
-		Marshalizer:      core.InternalMarshalizer,
-		PeerState:        stateComponents.PeerAccounts,
-		BaseState:        stateComponents.AccountsAdapter,
-		ArgParser:        argsParser,
-		CurrTxs:          data.Datapool.CurrentBlockTxs(),
-		RatingsData:      ratingsData,
-		EpochNotifier:    epochNotifier,
-		StakeEnableEpoch: systemSCConfig.StakingSystemSCConfig.StakeEnableEpoch,
-	}
-	smartContractToProtocol, err := scToProtocol.NewStakingToPeer(argsStaking)
-	if err != nil {
-		return nil, err
-	}
-
-	genesisHdr := data.Blkc.GetGenesisHeader()
-	argsEpochStartData := metachainEpochStart.ArgsNewEpochStartData{
-		Marshalizer:       core.InternalMarshalizer,
-		Hasher:            core.Hasher,
-		Store:             data.Store,
-		DataPool:          data.Datapool,
-		BlockTracker:      blockTracker,
-		ShardCoordinator:  shardCoordinator,
-		EpochStartTrigger: epochStartTrigger,
-		RequestHandler:    requestHandler,
-		GenesisEpoch:      genesisHdr.GetEpoch(),
-	}
-	epochStartDataCreator, err := metachainEpochStart.NewEpochStartData(argsEpochStartData)
-	if err != nil {
-		return nil, err
-	}
-
-	argsEpochEconomics := metachainEpochStart.ArgsNewEpochEconomics{
-		Marshalizer:        core.InternalMarshalizer,
-		Hasher:             core.Hasher,
-		Store:              data.Store,
-		ShardCoordinator:   shardCoordinator,
-		RewardsHandler:     economicsData,
-		RoundTime:          rounder,
-		GenesisNonce:       genesisHdr.GetNonce(),
-		GenesisEpoch:       genesisHdr.GetEpoch(),
-		GenesisTotalSupply: economicsData.GenesisTotalSupply(),
-	}
-	epochEconomics, err := metachainEpochStart.NewEndOfEpochEconomicsDataCreator(argsEpochEconomics)
-	if err != nil {
-		return nil, err
-	}
-
-	rewardsStorage := data.Store.GetStorer(dataRetriever.RewardTransactionUnit)
-	miniBlockStorage := data.Store.GetStorer(dataRetriever.MiniBlockUnit)
-	argsEpochRewards := metachainEpochStart.ArgsNewRewardsCreator{
-		ShardCoordinator:              shardCoordinator,
-		PubkeyConverter:               stateComponents.AddressPubkeyConverter,
-		RewardsStorage:                rewardsStorage,
-		MiniBlockStorage:              miniBlockStorage,
-		Hasher:                        core.Hasher,
-		Marshalizer:                   core.InternalMarshalizer,
-		DataPool:                      data.Datapool,
-		ProtocolSustainabilityAddress: economicsData.ProtocolSustainabilityAddress(),
-		NodesConfigProvider:           nodesCoordinator,
-	}
-	epochRewards, err := metachainEpochStart.NewEpochStartRewardsCreator(argsEpochRewards)
-	if err != nil {
-		return nil, err
-	}
-
-	argsEpochValidatorInfo := metachainEpochStart.ArgsNewValidatorInfoCreator{
-		ShardCoordinator: shardCoordinator,
-		MiniBlockStorage: miniBlockStorage,
-		Hasher:           core.Hasher,
-		Marshalizer:      core.InternalMarshalizer,
-		DataPool:         data.Datapool,
-	}
-	validatorInfoCreator, err := metachainEpochStart.NewValidatorInfoCreator(argsEpochValidatorInfo)
-	if err != nil {
-		return nil, err
-	}
-
-	accountsDb := make(map[state.AccountsDbIdentifier]state.AccountsAdapter)
-	accountsDb[state.UserAccountsState] = stateComponents.AccountsAdapter
-	accountsDb[state.PeerAccountsState] = stateComponents.PeerAccounts
-
-	argumentsBaseProcessor := block.ArgBaseProcessor{
-		HeaderIntegrityVerifier: headerIntegrityVerifier,
-		AccountsDB:              accountsDb,
-		ForkDetector:            forkDetector,
-		Hasher:                  core.Hasher,
-		Marshalizer:             core.InternalMarshalizer,
-		Store:                   data.Store,
-		ShardCoordinator:        shardCoordinator,
-		NodesCoordinator:        nodesCoordinator,
-		Uint64Converter:         core.Uint64ByteSliceConverter,
-		RequestHandler:          requestHandler,
-		BlockChainHook:          vmFactory.BlockChainHookImpl(),
-		TxCoordinator:           txCoordinator,
-		EpochStartTrigger:       epochStartTrigger,
-		Rounder:                 rounder,
-		HeaderValidator:         headerValidator,
-		BootStorer:              bootStorer,
-		BlockTracker:            blockTracker,
-		DataPool:                data.Datapool,
-		FeeHandler:              txFeeHandler,
-		BlockChain:              data.Blkc,
-		StateCheckpointModulus:  stateCheckpointModulus,
-		BlockSizeThrottler:      blockSizeThrottler,
-		Indexer:                 indexer,
-		TpsBenchmark:            tpsBenchmark,
-		HistoryRepository:       historyRepository,
-		EpochNotifier:           epochNotifier,
-	}
-
-	systemVM, err := vmContainer.Get(factory.SystemVirtualMachine)
-	if err != nil {
-		return nil, err
-	}
-	argsEpochSystemSC := metachainEpochStart.ArgsNewEpochStartSystemSCProcessing{
-		SystemVM:                               systemVM,
-		UserAccountsDB:                         stateComponents.AccountsAdapter,
-		PeerAccountsDB:                         stateComponents.PeerAccounts,
-		Marshalizer:                            core.InternalMarshalizer,
-		StartRating:                            ratingsData.StartRating(),
-		ValidatorInfoCreator:                   validatorStatisticsProcessor,
-		EndOfEpochCallerAddress:                vm.EndOfEpochAddress,
-		StakingSCAddress:                       vm.StakingSCAddress,
-		ChanceComputer:                         nodesCoordinator,
-		EpochNotifier:                          epochNotifier,
-		SwitchJailWaitingEnableEpoch:           generalSettingsConfig.SwitchJailWaitingEnableEpoch,
-		SwitchHysteresisForMinNodesEnableEpoch: generalSettingsConfig.SwitchHysteresisForMinNodesEnableEpoch,
-		GenesisNodesConfig:                     nodesSetup,
-	}
-	epochStartSystemSCProcessor, err := metachainEpochStart.NewSystemSCProcessor(argsEpochSystemSC)
-	if err != nil {
-		return nil, err
-	}
-
-	arguments := block.ArgMetaProcessor{
-		ArgBaseProcessor:             argumentsBaseProcessor,
-		SCToProtocol:                 smartContractToProtocol,
-		PendingMiniBlocksHandler:     pendingMiniBlocksHandler,
-		EpochStartDataCreator:        epochStartDataCreator,
-		EpochEconomics:               epochEconomics,
-		EpochRewardsCreator:          epochRewards,
-		EpochValidatorInfoCreator:    validatorInfoCreator,
-		ValidatorStatisticsProcessor: validatorStatisticsProcessor,
-		EpochSystemSCProcessor:       epochStartSystemSCProcessor,
-	}
-
-	metaProcessor, err := block.NewMetaProcessor(arguments)
-	if err != nil {
-		return nil, errors.New("could not create block processor: " + err.Error())
-	}
-
-	err = metaProcessor.SetAppStatusHandler(core.StatusHandler)
-	if err != nil {
-		return nil, err
-	}
-
-	return metaProcessor, nil
-}
-
-func createShardTxSimulatorProcessor(
-	scProcArgs smartContract.ArgsNewSmartContractProcessor,
-	txProcArgs transaction.ArgsNewTxProcessor,
-	shardCoordinator sharding.Coordinator,
-	data *mainFactory.DataComponents,
-	core *mainFactory.CoreComponents,
-	stateComponents *mainFactory.StateComponents,
-	txSimulatorProcessorArgs *txsimulator.ArgsTxSimulator,
-) error {
-	readOnlyAccountsDB, err := txsimulator.NewReadOnlyAccountsDB(stateComponents.AccountsAdapter)
-	if err != nil {
-		return err
-	}
-
-	interimProcFactory, err := shard.NewIntermediateProcessorsContainerFactory(
-		shardCoordinator,
-		core.InternalMarshalizer,
-		core.Hasher,
-		stateComponents.AddressPubkeyConverter,
-		disabled.NewChainStorer(),
-		data.Datapool,
-	)
-	if err != nil {
-		return err
-	}
-
-	interimProcContainer, err := interimProcFactory.Create()
-	if err != nil {
-		return err
-	}
-
-	scForwarder, err := interimProcContainer.Get(dataBlock.SmartContractResultBlock)
-	if err != nil {
-		return err
-	}
-	scProcArgs.ScrForwarder = scForwarder
-
-	receiptTxInterim, err := interimProcContainer.Get(dataBlock.ReceiptBlock)
-	if err != nil {
-		return err
-	}
-	txProcArgs.ReceiptForwarder = receiptTxInterim
-
-	badTxInterim, err := interimProcContainer.Get(dataBlock.InvalidBlock)
-	if err != nil {
-		return err
-	}
-	scProcArgs.BadTxForwarder = badTxInterim
-	txProcArgs.BadTxForwarder = badTxInterim
-
-	scProcArgs.TxFeeHandler = &processDisabled.FeeHandler{}
-	txProcArgs.TxFeeHandler = &processDisabled.FeeHandler{}
-
-	scProcArgs.AccountsDB = readOnlyAccountsDB
-
-	scProcessor, err := smartContract.NewSmartContractProcessor(scProcArgs)
-	if err != nil {
-		return err
-	}
-	txProcArgs.ScProcessor = scProcessor
-
-	txProcArgs.Accounts = readOnlyAccountsDB
-
-	txSimulatorProcessorArgs.TransactionProcessor, err = transaction.NewTxProcessor(txProcArgs)
-	if err != nil {
-		return err
-	}
-
-	txSimulatorProcessorArgs.IntermmediateProcContainer = interimProcContainer
-
-	return nil
-}
-
-func createMetaTxSimulatorProcessor(
-	scProcArgs smartContract.ArgsNewSmartContractProcessor,
-	shardCoordinator sharding.Coordinator,
-	data *mainFactory.DataComponents,
-	core *mainFactory.CoreComponents,
-	stateComponents *mainFactory.StateComponents,
-	txTypeHandler process.TxTypeHandler,
-	txSimulatorProcessorArgs *txsimulator.ArgsTxSimulator,
-) error {
-	interimProcFactory, err := shard.NewIntermediateProcessorsContainerFactory(
-		shardCoordinator,
-		core.InternalMarshalizer,
-		core.Hasher,
-		stateComponents.AddressPubkeyConverter,
-		disabled.NewChainStorer(),
-		data.Datapool,
-	)
-	if err != nil {
-		return err
-	}
-
-	interimProcContainer, err := interimProcFactory.Create()
-	if err != nil {
-		return err
-	}
-
-	scForwarder, err := interimProcContainer.Get(dataBlock.SmartContractResultBlock)
-	if err != nil {
-		return err
-	}
-	scProcArgs.ScrForwarder = scForwarder
-
-	badTxInterim, err := interimProcContainer.Get(dataBlock.InvalidBlock)
-	if err != nil {
-		return err
-	}
-	scProcArgs.BadTxForwarder = badTxInterim
-
-	scProcArgs.TxFeeHandler = &processDisabled.FeeHandler{}
-
-	scProcessor, err := smartContract.NewSmartContractProcessor(scProcArgs)
-	if err != nil {
-		return err
-	}
-
-	accountsWrapper, err := txsimulator.NewReadOnlyAccountsDB(stateComponents.AccountsAdapter)
-	if err != nil {
-		return err
-	}
-
-	txSimulatorProcessorArgs.TransactionProcessor, err = transaction.NewMetaTxProcessor(
-		core.Hasher,
-		core.InternalMarshalizer,
-		accountsWrapper,
-		stateComponents.AddressPubkeyConverter,
-		shardCoordinator,
-		scProcessor,
-		txTypeHandler,
-		&processDisabled.FeeHandler{},
-	)
-	if err != nil {
-		return err
-	}
-
-	txSimulatorProcessorArgs.IntermmediateProcContainer = interimProcContainer
-
-	return nil
-}
-
-func newValidatorStatisticsProcessor(
-	processComponents *processComponentsFactoryArgs,
-) (process.ValidatorStatisticsProcessor, error) {
-
-	storageService := processComponents.data.Store
-
-	var peerDataPool peer.DataPool = processComponents.data.Datapool
-	if processComponents.shardCoordinator.SelfId() < processComponents.shardCoordinator.NumberOfShards() {
-		peerDataPool = processComponents.data.Datapool
-	}
-
-	hardForkConfig := processComponents.mainConfig.Hardfork
-	ratingEnabledEpoch := uint32(0)
-
-	if hardForkConfig.AfterHardFork {
-		ratingEnabledEpoch = hardForkConfig.StartEpoch + hardForkConfig.ValidatorGracePeriodInEpochs
-	}
-	arguments := peer.ArgValidatorStatisticsProcessor{
-		PeerAdapter:                     processComponents.state.PeerAccounts,
-		PubkeyConv:                      processComponents.state.ValidatorPubkeyConverter,
-		NodesCoordinator:                processComponents.nodesCoordinator,
-		ShardCoordinator:                processComponents.shardCoordinator,
-		DataPool:                        peerDataPool,
-		StorageService:                  storageService,
-		Marshalizer:                     processComponents.coreData.InternalMarshalizer,
-		Rater:                           processComponents.rater,
-		MaxComputableRounds:             processComponents.maxComputableRounds,
-		RewardsHandler:                  processComponents.economicsData,
-		NodesSetup:                      processComponents.nodesConfig,
-		RatingEnableEpoch:               ratingEnabledEpoch,
-		GenesisNonce:                    processComponents.data.Blkc.GetGenesisHeader().GetNonce(),
-		EpochNotifier:                   processComponents.epochNotifier,
-		SwitchJailWaitingEnableEpoch:    processComponents.mainConfig.GeneralSettings.SwitchJailWaitingEnableEpoch,
-		BelowSignedThresholdEnableEpoch: processComponents.mainConfig.GeneralSettings.BelowSignedThresholdEnableEpoch,
-	}
-
-	validatorStatisticsProcessor, err := peer.NewValidatorStatisticsProcessor(arguments)
-	if err != nil {
-		return nil, err
-	}
-
-	return validatorStatisticsProcessor, nil
-}
-
-// PrepareOpenTopics will set to the anti flood handler the topics for which
-// the node can receive messages from others than validators
-func PrepareOpenTopics(
-	antiflood mainFactory.P2PAntifloodHandler,
-	shardCoordinator sharding.Coordinator,
-) {
-	selfID := shardCoordinator.SelfId()
-	if selfID == core.MetachainShardId {
-		antiflood.SetTopicsForAll(core.HeartbeatTopic)
-		return
-	}
-
-	selfShardTxTopic := factory.TransactionTopic + core.CommunicationIdentifierBetweenShards(selfID, selfID)
-	antiflood.SetTopicsForAll(core.HeartbeatTopic, selfShardTxTopic)
-}
-
-// PrepareNetworkShardingCollector will create the network sharding collector and apply it to
-// the network messenger and antiflood handler
-func PrepareNetworkShardingCollector(
-	network *mainFactory.NetworkComponents,
-	config *config.Config,
-	nodesCoordinator sharding.NodesCoordinator,
-	coordinator sharding.Coordinator,
-	epochStartRegistrationHandler epochStart.RegistrationHandler,
-	epochStart uint32,
-) (*networksharding.PeerShardMapper, error) {
-
-	networkShardingCollector, err := createNetworkShardingCollector(config, nodesCoordinator, epochStartRegistrationHandler, epochStart)
-	if err != nil {
-		return nil, err
-	}
-
-	localID := network.NetMessenger.ID()
-	networkShardingCollector.UpdatePeerIdShardId(localID, coordinator.SelfId())
-
-	err = network.NetMessenger.SetPeerShardResolver(networkShardingCollector)
-	if err != nil {
-		return nil, err
-	}
-
-	err = network.InputAntifloodHandler.SetPeerValidatorMapper(networkShardingCollector)
-	if err != nil {
-		return nil, err
-	}
-
-	return networkShardingCollector, nil
-}
-
-func createNetworkShardingCollector(
-	config *config.Config,
-	nodesCoordinator sharding.NodesCoordinator,
-	epochStartRegistrationHandler epochStart.RegistrationHandler,
-	epochStart uint32,
-) (*networksharding.PeerShardMapper, error) {
-
-	cacheConfig := config.PublicKeyPeerId
-	cachePkPid, err := createCache(cacheConfig)
-	if err != nil {
-		return nil, err
-	}
-
-	cacheConfig = config.PublicKeyShardId
-	cachePkShardID, err := createCache(cacheConfig)
-	if err != nil {
-		return nil, err
-	}
-
-	cacheConfig = config.PeerIdShardId
-	cachePidShardID, err := createCache(cacheConfig)
-	if err != nil {
-		return nil, err
-	}
-
-	psm, err := networksharding.NewPeerShardMapper(
-		cachePkPid,
-		cachePkShardID,
-		cachePidShardID,
-		nodesCoordinator,
-		epochStart,
-	)
-	if err != nil {
-		return nil, err
-	}
-
-	epochStartRegistrationHandler.RegisterHandler(psm)
-
-	return psm, nil
-}
-
-func createCache(cacheConfig config.CacheConfig) (storage.Cacher, error) {
-	return storageUnit.NewCache(storageFactory.GetCacherFromConfig(cacheConfig))
-}
-
-// CreateLatestStorageDataProvider will create a latest storage data provider handler
-func CreateLatestStorageDataProvider(
-	bootstrapDataProvider storageFactory.BootstrapDataProviderHandler,
-	marshalizer marshal.Marshalizer,
-	hasher hashing.Hasher,
-	generalConfig config.Config,
-	chainID string,
-	workingDir string,
-	defaultDBPath string,
-	defaultEpochString string,
-	defaultShardString string,
-) (storage.LatestStorageDataProviderHandler, error) {
-	directoryReader := storageFactory.NewDirectoryReader()
-
-	latestStorageDataArgs := storageFactory.ArgsLatestDataProvider{
-		GeneralConfig:         generalConfig,
-		Marshalizer:           marshalizer,
-		Hasher:                hasher,
-		BootstrapDataProvider: bootstrapDataProvider,
-		DirectoryReader:       directoryReader,
-		WorkingDir:            workingDir,
-		ChainID:               chainID,
-		DefaultDBPath:         defaultDBPath,
-		DefaultEpochString:    defaultEpochString,
-		DefaultShardString:    defaultShardString,
-	}
-	return storageFactory.NewLatestDataProvider(latestStorageDataArgs)
-}
-
-// CreateUnitOpener will create a new unit opener handler
-func CreateUnitOpener(
-	bootstrapDataProvider storageFactory.BootstrapDataProviderHandler,
-	latestDataFromStorageProvider storage.LatestStorageDataProviderHandler,
-	internalMarshalizer marshal.Marshalizer,
-	generalConfig config.Config,
-	chainID string,
-	workingDir string,
-	defaultDBPath string,
-	defaultEpochString string,
-	defaultShardString string,
-) (storage.UnitOpenerHandler, error) {
-	argsStorageUnitOpener := storageFactory.ArgsNewOpenStorageUnits{
-		GeneralConfig:             generalConfig,
-		Marshalizer:               internalMarshalizer,
-		BootstrapDataProvider:     bootstrapDataProvider,
-		LatestStorageDataProvider: latestDataFromStorageProvider,
-		WorkingDir:                workingDir,
-		ChainID:                   chainID,
-		DefaultDBPath:             defaultDBPath,
-		DefaultEpochString:        defaultEpochString,
-		DefaultShardString:        defaultShardString,
-	}
-
-	return storageFactory.NewStorageUnitOpenHandler(argsStorageUnitOpener)
-}
-=======
-var log = logger.GetOrCreate("main")
->>>>>>> 283a9620
+var log = logger.GetOrCreate("main")