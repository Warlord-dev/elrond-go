package main

import (
	"encoding/hex"
	"errors"
	"fmt"
	"math"
	"os"
	"os/signal"
	"runtime/debug"
	"strconv"
	"strings"
	"sync"
	"syscall"
	"time"

	"github.com/ElrondNetwork/elrond-go-sandbox/cmd/node/factory"
	"github.com/ElrondNetwork/elrond-go-sandbox/config"
	"github.com/ElrondNetwork/elrond-go-sandbox/core"
	"github.com/ElrondNetwork/elrond-go-sandbox/core/indexer"
	"github.com/ElrondNetwork/elrond-go-sandbox/core/logger"
	"github.com/ElrondNetwork/elrond-go-sandbox/core/serviceContainer"
	"github.com/ElrondNetwork/elrond-go-sandbox/core/statistics"
	"github.com/ElrondNetwork/elrond-go-sandbox/crypto"
	"github.com/ElrondNetwork/elrond-go-sandbox/crypto/signing/kyber"
	"github.com/ElrondNetwork/elrond-go-sandbox/facade"
	"github.com/ElrondNetwork/elrond-go-sandbox/hashing"
	"github.com/ElrondNetwork/elrond-go-sandbox/marshal"
	"github.com/ElrondNetwork/elrond-go-sandbox/node"
	"github.com/ElrondNetwork/elrond-go-sandbox/node/external"
	"github.com/ElrondNetwork/elrond-go-sandbox/ntp"
	"github.com/ElrondNetwork/elrond-go-sandbox/sharding"
	"github.com/google/gops/agent"
<<<<<<< HEAD
	libp2pCrypto "github.com/libp2p/go-libp2p-core/crypto"
=======
>>>>>>> f24fe01e
	"github.com/pkg/profile"
	"github.com/urfave/cli"
)

const (
	defaultLogPath     = "logs"
	defaultStatsPath   = "stats"
	metachainShardName = "metachain"
)

var (
	nodeHelpTemplate = `NAME:
   {{.Name}} - {{.Usage}}
USAGE:
   {{.HelpName}} {{if .VisibleFlags}}[global options]{{end}}
   {{if len .Authors}}
AUTHOR:
   {{range .Authors}}{{ . }}{{end}}
   {{end}}{{if .Commands}}
GLOBAL OPTIONS:
   {{range .VisibleFlags}}{{.}}
   {{end}}
VERSION:
   {{.Version}}
   {{end}}
`

	// genesisFile defines a flag for the path of the bootstrapping file.
	genesisFile = cli.StringFlag{
		Name:  "genesis-file",
		Usage: "The node will extract bootstrapping info from the genesis.json",
		Value: "genesis.json",
	}
	// nodesFile defines a flag for the path of the initial nodes file.
	nodesFile = cli.StringFlag{
		Name:  "nodesSetup-file",
		Usage: "The node will extract initial nodes info from the nodesSetup.json",
		Value: "nodesSetup.json",
	}
	// txSignSk defines a flag for the path of the single sign private key used when starting the node
	txSignSk = cli.StringFlag{
		Name:  "tx-sign-sk",
		Usage: "Private key that the node will load on startup and will sign transactions - temporary until we have a wallet that can do that",
		Value: "",
	}
	// sk defines a flag for the path of the multi sign private key used when starting the node
	sk = cli.StringFlag{
		Name:  "sk",
		Usage: "Private key that the node will load on startup and will sign blocks",
		Value: "",
	}
	// configurationFile defines a flag for the path to the main toml configuration file
	configurationFile = cli.StringFlag{
		Name:  "config",
		Usage: "The main configuration file to load",
		Value: "./config/config.toml",
	}
	// p2pConfigurationFile defines a flag for the path to the toml file containing P2P configuration
	p2pConfigurationFile = cli.StringFlag{
		Name:  "p2pconfig",
		Usage: "The configuration file for P2P",
		Value: "./config/p2p.toml",
	}
	// p2pConfigurationFile defines a flag for the path to the toml file containing P2P configuration
	serversConfigurationFile = cli.StringFlag{
		Name:  "serversconfig",
		Usage: "The configuration file for servers confidential data",
		Value: "./config/servers.toml",
	}
	// withUI defines a flag for choosing the option of starting with/without UI. If false, the node will start automatically
	withUI = cli.BoolTFlag{
		Name:  "with-ui",
		Usage: "If true, the application will be accompanied by a UI. The node will have to be manually started from the UI",
	}
	// port defines a flag for setting the port on which the node will listen for connections
	port = cli.IntFlag{
		Name:  "port",
		Usage: "Port number on which the application will start",
		Value: 0,
	}
	// profileMode defines a flag for profiling the binary
	profileMode = cli.StringFlag{
		Name:  "profile-mode",
		Usage: "Profiling mode. Available options: cpu, mem, mutex, block",
		Value: "",
	}
	// txSignSkIndex defines a flag that specifies the 0-th based index of the private key to be used from initialBalancesSk.pem file
	txSignSkIndex = cli.IntFlag{
		Name:  "tx-sign-sk-index",
		Usage: "Single sign private key index specifies the 0-th based index of the private key to be used from initialBalancesSk.pem file.",
		Value: 0,
	}
	// skIndex defines a flag that specifies the 0-th based index of the private key to be used from initialNodesSk.pem file
	skIndex = cli.IntFlag{
		Name:  "sk-index",
		Usage: "Private key index specifies the 0-th based index of the private key to be used from initialNodesSk.pem file.",
		Value: 0,
	}
	// gopsEn used to enable diagnosis of running go processes
	gopsEn = cli.BoolFlag{
		Name:  "gops-enable",
		Usage: "Enables gops over the process. Stack can be viewed by calling 'gops stack <pid>'",
	}
	// numOfNodes defines a flag that specifies the maximum number of nodes which will be used from the initialNodes
	numOfNodes = cli.Uint64Flag{
		Name:  "num-of-nodes",
		Usage: "Number of nodes specifies the maximum number of nodes which will be used from initialNodes list exposed in nodesSetup.json file",
		Value: math.MaxUint64,
	}
	// storageCleanup defines a flag for choosing the option of starting the node from scratch. If it is not set (false)
	// it starts from the last state stored on disk
	storageCleanup = cli.BoolFlag{
		Name:  "storage-cleanup",
		Usage: "If set the node will start from scratch, otherwise it starts from the last state stored on disk",
	}
	// initialBalancesSkPemFile defines a flag for the path to the ...
	initialBalancesSkPemFile = cli.StringFlag{
		Name:  "initialBalancesSkPemFile",
		Usage: "The file containing the secret keys which ...",
		Value: "./config/initialBalancesSk.pem",
	}
	// initialNodesSkPemFile defines a flag for the path to the ...
	initialNodesSkPemFile = cli.StringFlag{
		Name:  "initialNodesSkPemFile",
		Usage: "The file containing the secret keys which ...",
		Value: "./config/initialNodesSk.pem",
	}

	//TODO remove uniqueID
	uniqueID = ""

	rm *statistics.ResourceMonitor
)

// TODO - remove this mock and replace with a valid implementation
type mockProposerResolver struct {
}

// ResolveProposer computes a block proposer. For now, this is mocked.
func (mockProposerResolver) ResolveProposer(shardId uint32, roundIndex uint32, prevRandomSeed []byte) ([]byte, error) {
	return []byte("mocked proposer"), nil
}

// dbIndexer will hold the database indexer. Defined globally so it can be initialised only in
//  certain conditions. If those conditions will not be met, it will stay as nil
var dbIndexer indexer.Indexer

// coreServiceContainer is defined globally so it can be injected with appropriate
//  params depending on the type of node we are starting
var coreServiceContainer serviceContainer.Core

func main() {
	log := logger.DefaultLogger()
	log.SetLevel(logger.LogInfo)

	app := cli.NewApp()
	cli.AppHelpTemplate = nodeHelpTemplate
	app.Name = "Elrond Node CLI App"
	app.Version = "v0.0.1"
	app.Usage = "This is the entry point for starting a new Elrond node - the app will start after the genesis timestamp"
	app.Flags = []cli.Flag{
		genesisFile,
		nodesFile,
		port,
		configurationFile,
		p2pConfigurationFile,
		txSignSk,
		sk,
		profileMode,
		txSignSkIndex,
		skIndex,
		numOfNodes,
		storageCleanup,
		initialBalancesSkPemFile,
		initialNodesSkPemFile,
		gopsEn,
		serversConfigurationFile,
	}
	app.Authors = []cli.Author{
		{
			Name:  "The Elrond Team",
			Email: "contact@elrond.com",
		},
	}

	//TODO: The next line should be removed when the write in batches is done
	// set the maximum allowed OS threads (not go routines) which can run in the same time (the default is 10000)
	debug.SetMaxThreads(100000)

	app.Action = func(c *cli.Context) error {
		return startNode(c, log)
	}

	err := app.Run(os.Args)
	if err != nil {
		log.Error(err.Error())
		os.Exit(1)
	}
}

func getSuite(config *config.Config) (crypto.Suite, error) {
	switch config.Consensus.Type {
	case factory.BlsConsensusType:
		return kyber.NewSuitePairingBn256(), nil
	case factory.BnConsensusType:
		return kyber.NewBlakeSHA256Ed25519(), nil
	}

	return nil, errors.New("no consensus provided in config file")
}

func startNode(ctx *cli.Context, log *logger.Logger) error {
	profileMode := ctx.GlobalString(profileMode.Name)
	switch profileMode {
	case "cpu":
		p := profile.Start(profile.CPUProfile, profile.ProfilePath("."), profile.NoShutdownHook)
		defer p.Stop()
	case "mem":
		p := profile.Start(profile.MemProfile, profile.ProfilePath("."), profile.NoShutdownHook)
		defer p.Stop()
	case "mutex":
		p := profile.Start(profile.MutexProfile, profile.ProfilePath("."), profile.NoShutdownHook)
		defer p.Stop()
	case "block":
		p := profile.Start(profile.BlockProfile, profile.ProfilePath("."), profile.NoShutdownHook)
		defer p.Stop()
	}

	enableGopsIfNeeded(ctx, log)

	log.Info("Starting node...")

	stop := make(chan bool, 1)
	sigs := make(chan os.Signal, 1)
	signal.Notify(sigs, syscall.SIGINT, syscall.SIGTERM)

	configurationFileName := ctx.GlobalString(configurationFile.Name)
	generalConfig, err := loadMainConfig(configurationFileName, log)
	if err != nil {
		return err
	}
	log.Info(fmt.Sprintf("Initialized with config from: %s", configurationFileName))

	p2pConfigurationFileName := ctx.GlobalString(p2pConfigurationFile.Name)
	p2pConfig, err := core.LoadP2PConfig(p2pConfigurationFileName)
	if err != nil {
		return err
	}

	log.Info(fmt.Sprintf("Initialized with p2p config from: %s", p2pConfigurationFileName))
	if ctx.IsSet(port.Name) {
		p2pConfig.Node.Port = ctx.GlobalInt(port.Name)
	}

	genesisConfig, err := sharding.NewGenesisConfig(ctx.GlobalString(genesisFile.Name))
	if err != nil {
		return err
	}
	log.Info(fmt.Sprintf("Initialized with genesis config from: %s", ctx.GlobalString(genesisFile.Name)))

	nodesConfig, err := sharding.NewNodesSetup(ctx.GlobalString(nodesFile.Name), ctx.GlobalUint64(numOfNodes.Name))
	if err != nil {
		return err
	}
	log.Info(fmt.Sprintf("Initialized with nodes config from: %s", ctx.GlobalString(nodesFile.Name)))

	syncer := ntp.NewSyncTime(generalConfig.NTPConfig, time.Hour, nil)
	go syncer.StartSync()

	log.Info(fmt.Sprintf("NTP average clock offset: %s", syncer.ClockOffset()))

	//TODO: The next 5 lines should be deleted when we are done testing from a precalculated (not hard coded) timestamp
	if nodesConfig.StartTime == 0 {
		time.Sleep(1000 * time.Millisecond)
		ntpTime := syncer.CurrentTime()
		nodesConfig.StartTime = (ntpTime.Unix()/60 + 1) * 60
	}

	startTime := time.Unix(nodesConfig.StartTime, 0)

	log.Info(fmt.Sprintf("Start time formatted: %s", startTime.Format("Mon Jan 2 15:04:05 MST 2006")))
	log.Info(fmt.Sprintf("Start time in seconds: %d", startTime.Unix()))

	suite, err := getSuite(generalConfig)
	if err != nil {
		return err
	}

	initialNodesSkPemFileName := ctx.GlobalString(initialNodesSkPemFile.Name)
	keyGen, privKey, pubKey, err := factory.GetSigningParams(
		ctx,
		log,
		sk.Name,
		skIndex.Name,
		initialNodesSkPemFileName,
		suite)
	if err != nil {
		return err
	}
	log.Info("Starting with public key: " + factory.GetPkEncoded(pubKey))

	shardCoordinator, err := createShardCoordinator(nodesConfig, pubKey, generalConfig.GeneralSettings, log)
	if err != nil {
		return err
	}

	publicKey, err := pubKey.ToByteArray()
	if err != nil {
		return err
	}

	uniqueID = core.GetTrimmedPk(hex.EncodeToString(publicKey))

	storageCleanup := ctx.GlobalBool(storageCleanup.Name)
	if storageCleanup {
		err = os.RemoveAll(config.DefaultPath() + uniqueID)
		if err != nil {
			return err
		}
	}

	coreArgs := factory.NewCoreComponentsFactoryArgs(generalConfig, uniqueID)
	coreComponents, err := factory.CoreComponentsFactory(coreArgs)
	if err != nil {
		return err
	}

	stateArgs := factory.NewStateComponentsFactoryArgs(generalConfig, genesisConfig, shardCoordinator, coreComponents)
	stateComponents, err := factory.StateComponentsFactory(stateArgs)
	if err != nil {
		return err
	}

	err = initLogFileAndStatsMonitor(generalConfig, pubKey, log)
	if err != nil {
		return err
	}

	dataArgs := factory.NewDataComponentsFactoryArgs(generalConfig, shardCoordinator, coreComponents, uniqueID)
	dataComponents, err := factory.DataComponentsFactory(dataArgs)
	if err != nil {
		return err
	}

	cryptoArgs := factory.NewCryptoComponentsFactoryArgs(ctx, generalConfig, nodesConfig, shardCoordinator, keyGen,
		privKey, log, initialBalancesSkPemFile.Name, txSignSk.Name, txSignSkIndex.Name)
	cryptoComponents, err := factory.CryptoComponentsFactory(cryptoArgs)
	if err != nil {
		return err
	}

	networkComponents, err := factory.NetworkComponentsFactory(p2pConfig, log, coreComponents)
	if err != nil {
		return err
	}

	tpsBenchmark, err := statistics.NewTPSBenchmark(shardCoordinator.NumberOfShards(), nodesConfig.RoundDuration/1000)
	if err != nil {
		return err
	}

	if generalConfig.Explorer.Enabled {
		serversConfigurationFileName := ctx.GlobalString(serversConfigurationFile.Name)
		dbIndexer, err = CreateElasticIndexer(
			serversConfigurationFileName,
			generalConfig.Explorer.IndexerURL,
			shardCoordinator,
			coreComponents.Marshalizer,
			coreComponents.Hasher,
			log)
		if err != nil {
			return err
		}

		err = setServiceContainer(shardCoordinator, tpsBenchmark)
		if err != nil {
			return err
		}
	}

	processArgs := factory.NewProcessComponentsFactoryArgs(genesisConfig, nodesConfig, syncer, shardCoordinator,
		dataComponents, coreComponents, cryptoComponents, stateComponents, networkComponents, coreServiceContainer)
	processComponents, err := factory.ProcessComponentsFactory(processArgs)
	if err != nil {
		return err
	}

	currentNode, err := createNode(
		generalConfig,
		nodesConfig,
		syncer,
		keyGen,
		privKey,
		pubKey,
		shardCoordinator,
		coreComponents,
		stateComponents,
		dataComponents,
		cryptoComponents,
		processComponents,
		networkComponents,
	)
	if err != nil {
		return err
	}

	externalResolver, err := external.NewExternalResolver(
		shardCoordinator,
		dataComponents.Blkc,
		dataComponents.Store,
		coreComponents.Marshalizer,
		&mockProposerResolver{},
	)
	if err != nil {
		return err
	}

	ef := facade.NewElrondNodeFacade(currentNode, externalResolver)

	ef.SetLogger(log)
	ef.SetSyncer(syncer)
	ef.SetTpsBenchmark(tpsBenchmark)

	wg := sync.WaitGroup{}
	go ef.StartBackgroundServices(&wg)
	wg.Wait()

	if !ctx.Bool(withUI.Name) {
		log.Info("Bootstrapping node....")
		err = ef.StartNode()
		if err != nil {
			log.Error("starting node failed", err.Error())
			return err
		}
	}

	go func() {
		<-sigs
		log.Info("terminating at user's signal...")
		stop <- true
	}()

	log.Info("Application is now running...")
	<-stop

	if rm != nil {
		err = rm.Close()
		log.LogIfError(err)
	}
	return nil
}

func enableGopsIfNeeded(ctx *cli.Context, log *logger.Logger) {
	var gopsEnabled bool
	if ctx.IsSet(gopsEn.Name) {
		gopsEnabled = ctx.GlobalBool(gopsEn.Name)
	}

	if gopsEnabled {
		if err := agent.Listen(agent.Options{}); err != nil {
			log.Error(err.Error())
		}
	}
}

func loadMainConfig(filepath string, log *logger.Logger) (*config.Config, error) {
	cfg := &config.Config{}
	err := core.LoadTomlFile(cfg, filepath, log)
	if err != nil {
		return nil, err
	}
	return cfg, nil
}

func createShardCoordinator(
	nodesConfig *sharding.NodesSetup,
	pubKey crypto.PublicKey,
	settingsConfig config.GeneralSettingsConfig,
	log *logger.Logger,
) (shardCoordinator sharding.Coordinator,
	err error) {
	if pubKey == nil {
		return nil, errors.New("nil public key, could not create shard coordinator")
	}

	publicKey, err := pubKey.ToByteArray()
	if err != nil {
		return nil, err
	}

	selfShardId, err := nodesConfig.GetShardIDForPubKey(publicKey)
	if err == sharding.ErrNoValidPublicKey {
		log.Info("Starting as observer node...")
		selfShardId, err = processDestinationShardAsObserver(settingsConfig)
	}
	if err != nil {
		return nil, err
	}

	var shardName string
	if selfShardId == sharding.MetachainShardId {
		shardName = metachainShardName
	} else {
		shardName = fmt.Sprintf("%d", selfShardId)
	}
	log.Info(fmt.Sprintf("Starting in shard: %s", shardName))

	shardCoordinator, err = sharding.NewMultiShardCoordinator(nodesConfig.NumberOfShards(), selfShardId)
	if err != nil {
		return nil, err
	}

	return shardCoordinator, nil
}

func processDestinationShardAsObserver(settingsConfig config.GeneralSettingsConfig) (uint32, error) {
	destShard := strings.ToLower(settingsConfig.DestinationShardAsObserver)
	if len(destShard) == 0 {
		return 0, errors.New("option DestinationShardAsObserver is not set in config.toml")
	}
	if destShard == metachainShardName {
		return sharding.MetachainShardId, nil
	}

	val, err := strconv.ParseUint(destShard, 10, 32)
	if err != nil {
		return 0, errors.New("error parsing DestinationShardAsObserver option: " + err.Error())
	}

	return uint32(val), err
}

// CreateElasticIndexer creates a new elasticIndexer where the server listens on the url,
// authentication for the server is using the username and password
func CreateElasticIndexer(
	serversConfigurationFileName string,
	url string,
	coordinator sharding.Coordinator,
	marshalizer marshal.Marshalizer,
	hasher hashing.Hasher,
	log *logger.Logger,
) (indexer.Indexer, error) {
	serversConfig, err := core.LoadServersPConfig(serversConfigurationFileName)
	if err != nil {
		return nil, err
	}

	dbIndexer, err = indexer.NewElasticIndexer(
		url,
		serversConfig.ElasticSearch.Username,
		serversConfig.ElasticSearch.Password,
		coordinator,
		marshalizer,
		hasher, log)
	if err != nil {
		return nil, err
	}

	return dbIndexer, nil
}

func createNode(
	config *config.Config,
	nodesConfig *sharding.NodesSetup,
	syncer ntp.SyncTimer,
	keyGen crypto.KeyGenerator,
	privKey crypto.PrivateKey,
	pubKey crypto.PublicKey,
	shardCoordinator sharding.Coordinator,
	core *factory.Core,
	state *factory.State,
	data *factory.Data,
	crypto *factory.Crypto,
	process *factory.Process,
	network *factory.Network,
) (*node.Node, error) {
	nd, err := node.NewNode(
		node.WithMessenger(network.NetMessenger),
		node.WithHasher(core.Hasher),
		node.WithMarshalizer(core.Marshalizer),
		node.WithInitialNodesPubKeys(crypto.InitialPubKeys),
		node.WithAddressConverter(state.AddressConverter),
		node.WithAccountsAdapter(state.AccountsAdapter),
		node.WithBlockChain(data.Blkc),
		node.WithDataStore(data.Store),
		node.WithRoundDuration(nodesConfig.RoundDuration),
		node.WithConsensusGroupSize(int(nodesConfig.ConsensusGroupSize)),
		node.WithSyncer(syncer),
		node.WithBlockProcessor(process.BlockProcessor),
		node.WithBlockTracker(process.BlockTracker),
		node.WithGenesisTime(time.Unix(nodesConfig.StartTime, 0)),
		node.WithRounder(process.Rounder),
		node.WithShardCoordinator(shardCoordinator),
		node.WithUint64ByteSliceConverter(core.Uint64ByteSliceConverter),
		node.WithSingleSigner(crypto.SingleSigner),
		node.WithMultiSigner(crypto.MultiSigner),
		node.WithKeyGen(keyGen),
		node.WithTxSignPubKey(crypto.TxSignPubKey),
		node.WithTxSignPrivKey(crypto.TxSignPrivKey),
		node.WithPubKey(pubKey),
		node.WithPrivKey(privKey),
		node.WithForkDetector(process.ForkDetector),
		node.WithInterceptorsContainer(process.InterceptorsContainer),
		node.WithResolversFinder(process.ResolversFinder),
		node.WithConsensusType(config.Consensus.Type),
		node.WithTxSingleSigner(crypto.TxSingleSigner),
		node.WithTxStorageSize(config.TxStorage.Cache.Size),
	)
	if err != nil {
		return nil, errors.New("error creating node: " + err.Error())
	}

	if shardCoordinator.SelfId() < shardCoordinator.NumberOfShards() {
		err = nd.ApplyOptions(
			node.WithInitialNodesBalances(state.InBalanceForShard),
			node.WithDataPool(data.Datapool),
			node.WithActiveMetachain(nodesConfig.MetaChainActive))
		if err != nil {
			return nil, errors.New("error creating node: " + err.Error())
		}
		err = nd.CreateShardedStores()
		if err != nil {
			return nil, err
		}
		err = nd.StartHeartbeat(config.Heartbeat)
		if err != nil {
			return nil, err
		}
		err = nd.CreateShardGenesisBlock()
		if err != nil {
			return nil, err
		}
	}
	if shardCoordinator.SelfId() == sharding.MetachainShardId {
		err = nd.ApplyOptions(node.WithMetaDataPool(data.MetaDatapool))
		if err != nil {
			return nil, errors.New("error creating meta-node: " + err.Error())
		}
		err = nd.CreateMetaGenesisBlock()
		if err != nil {
			return nil, err
		}
	}
	return nd, nil
}

func initLogFileAndStatsMonitor(config *config.Config, pubKey crypto.PublicKey, log *logger.Logger) error {
	publicKey, err := pubKey.ToByteArray()
	if err != nil {
		return err
	}

	hexPublicKey := core.GetTrimmedPk(hex.EncodeToString(publicKey))
	logFile, err := core.CreateFile(hexPublicKey, defaultLogPath, "log")
	if err != nil {
		return err
	}

	err = log.ApplyOptions(logger.WithFile(logFile))
	if err != nil {
		return err
	}

	statsFile, err := core.CreateFile(hexPublicKey, defaultStatsPath, "txt")
	if err != nil {
		return err
	}
	err = startStatisticsMonitor(statsFile, config.ResourceStats, log)
	if err != nil {
		return err
	}
	return nil
}

func setServiceContainer(shardCoordinator sharding.Coordinator, tpsBenchmark *statistics.TpsBenchmark) error {
	var err error
	if shardCoordinator.SelfId() < shardCoordinator.NumberOfShards() {
		coreServiceContainer, err = serviceContainer.NewServiceContainer(serviceContainer.WithIndexer(dbIndexer))
		if err != nil {
			return err
		}
		return nil
	}
	if shardCoordinator.SelfId() == sharding.MetachainShardId {
		coreServiceContainer, err = serviceContainer.NewServiceContainer(
			serviceContainer.WithIndexer(dbIndexer),
			serviceContainer.WithTPSBenchmark(tpsBenchmark))
		if err != nil {
			return err
		}
		return nil
	}
	return errors.New("could not init core service container")
}

<<<<<<< HEAD
func getInterceptorAndResolverContainerFactory(
	shardCoordinator sharding.Coordinator,
	netMessenger p2p.Messenger,
	data *Data,
	core *Core,
	crypto *Crypto,
	state *State,
) (process.InterceptorsContainerFactory, dataRetriever.ResolversContainerFactory, error) {
	if shardCoordinator.SelfId() < shardCoordinator.NumberOfShards() {
		//TODO add a real chronology validator and remove null chronology validator
		interceptorContainerFactory, err := shard.NewInterceptorsContainerFactory(
			shardCoordinator,
			netMessenger,
			data.store,
			core.marshalizer,
			core.hasher,
			crypto.txSignKeyGen,
			crypto.txSingleSigner,
			crypto.multiSigner,
			data.datapool,
			state.addressConverter,
			&nullChronologyValidator{},
		)
		if err != nil {
			return nil, nil, err
		}

		dataPacker, err := partitioning.NewSizeDataPacker(core.marshalizer)
		if err != nil {
			return nil, nil, err
		}

		resolversContainerFactory, err := shardfactoryDataRetriever.NewResolversContainerFactory(
			shardCoordinator,
			netMessenger,
			data.store,
			core.marshalizer,
			data.datapool,
			core.uint64ByteSliceConverter,
			dataPacker,
		)
		if err != nil {
			return nil, nil, err
		}

		return interceptorContainerFactory, resolversContainerFactory, nil
	}
	if shardCoordinator.SelfId() == sharding.MetachainShardId {
		//TODO add a real chronology validator and remove null chronology validator
		interceptorContainerFactory, err := metachain.NewInterceptorsContainerFactory(
			shardCoordinator,
			netMessenger,
			data.store,
			core.marshalizer,
			core.hasher,
			crypto.multiSigner,
			data.metaDatapool,
			&nullChronologyValidator{},
		)
		if err != nil {
			return nil, nil, err
		}
		resolversContainerFactory, err := metafactoryDataRetriever.NewResolversContainerFactory(
			shardCoordinator,
			netMessenger,
			data.store,
			core.marshalizer,
			data.metaDatapool,
			core.uint64ByteSliceConverter,
		)
		if err != nil {
			return nil, nil, err
		}
		return interceptorContainerFactory, resolversContainerFactory, nil
	}
	return nil, nil, errors.New("could not create interceptor and resolver container factory")
}

func createNetMessenger(
	p2pConfig *config.P2PConfig,
	log *logger.Logger,
	randReader io.Reader,
) (p2p.Messenger, error) {

	if p2pConfig.Node.Port < 0 {
		return nil, errors.New("cannot start node on port < 0")
	}

	pDiscoveryFactory := factoryP2P.NewPeerDiscovererCreator(*p2pConfig)
	pDiscoverer, err := pDiscoveryFactory.CreatePeerDiscoverer()

	if err != nil {
		return nil, err
	}

	log.Info(fmt.Sprintf("Starting with peer discovery: %s", pDiscoverer.Name()))

	prvKey, _ := ecdsa.GenerateKey(btcec.S256(), randReader)
	sk := (*libp2pCrypto.Secp256k1PrivateKey)(prvKey)

	nm, err := libp2p.NewNetworkMessenger(
		context.Background(),
		p2pConfig.Node.Port,
		sk,
		nil,
		loadBalancer.NewOutgoingChannelLoadBalancer(),
		pDiscoverer,
		libp2p.ListenAddrWithIp4AndTcp,
	)

	if err != nil {
		return nil, err
	}
	return nm, nil
}

func getSk(ctx *cli.Context, log *logger.Logger, skName string, skIndexName string, skPemFileName string) ([]byte, error) {
	//if flag is defined, it shall overwrite what was read from pem file
	if ctx.GlobalIsSet(skName) {
		encodedSk := []byte(ctx.GlobalString(skName))
		return decodeAddress(string(encodedSk))
	}

	skIndex := ctx.GlobalInt(skIndexName)
	encodedSk, err := core.LoadSkFromPemFile(skPemFileName, log, skIndex)
	if err != nil {
		return nil, err
	}

	return decodeAddress(string(encodedSk))
}

func getSigningParams(
	ctx *cli.Context,
	log *logger.Logger,
	skName string,
	skIndexName string,
	skPemFileName string,
	suite crypto.Suite,
) (keyGen crypto.KeyGenerator, privKey crypto.PrivateKey, pubKey crypto.PublicKey, err error) {

	sk, err := getSk(ctx, log, skName, skIndexName, skPemFileName)
	if err != nil {
		return nil, nil, nil, err
	}

	keyGen = signing.NewKeyGenerator(suite)

	privKey, err = keyGen.PrivateKeyFromByteArray(sk)
	if err != nil {
		return nil, nil, nil, err
	}

	pubKey = privKey.GeneratePublic()

	return keyGen, privKey, pubKey, err
}

func getPkEncoded(pubKey crypto.PublicKey) string {
	pk, err := pubKey.ToByteArray()
	if err != nil {
		return err.Error()
	}

	return encodeAddress(pk)
}

func getCacherFromConfig(cfg config.CacheConfig) storageUnit.CacheConfig {
	return storageUnit.CacheConfig{
		Size:   cfg.Size,
		Type:   storageUnit.CacheType(cfg.Type),
		Shards: cfg.Shards,
	}
}

func getDBFromConfig(cfg config.DBConfig) storageUnit.DBConfig {
	return storageUnit.DBConfig{
		FilePath:          filepath.Join(config.DefaultPath()+uniqueID, cfg.FilePath),
		Type:              storageUnit.DBType(cfg.Type),
		MaxBatchSize:      cfg.MaxBatchSize,
		BatchDelaySeconds: cfg.BatchDelaySeconds,
	}
}

func getBloomFromConfig(cfg config.BloomFilterConfig) storageUnit.BloomConfig {
	var hashFuncs []storageUnit.HasherType
	if cfg.HashFunc != nil {
		hashFuncs = make([]storageUnit.HasherType, 0)
		for _, hf := range cfg.HashFunc {
			hashFuncs = append(hashFuncs, storageUnit.HasherType(hf))
		}
	}

	return storageUnit.BloomConfig{
		Size:     cfg.Size,
		HashFunc: hashFuncs,
	}
}

func decodeAddress(address string) ([]byte, error) {
	return hex.DecodeString(address)
}

func encodeAddress(address []byte) string {
	return hex.EncodeToString(address)
}

=======
>>>>>>> f24fe01e
func startStatisticsMonitor(file *os.File, config config.ResourceStatsConfig, log *logger.Logger) error {
	if !config.Enabled {
		return nil
	}

	if config.RefreshIntervalInSec < 1 {
		return errors.New("invalid RefreshIntervalInSec in section [ResourceStats]. Should be an integer higher than 1")
	}

	rm, err := statistics.NewResourceMonitor(file)
	if err != nil {
		return err
	}

	go func() {
		for {
			err = rm.SaveStatistics()
			log.LogIfError(err)
			time.Sleep(time.Second * time.Duration(config.RefreshIntervalInSec))
		}
	}()

	return nil
}<|MERGE_RESOLUTION|>--- conflicted
+++ resolved
@@ -31,10 +31,6 @@
 	"github.com/ElrondNetwork/elrond-go-sandbox/ntp"
 	"github.com/ElrondNetwork/elrond-go-sandbox/sharding"
 	"github.com/google/gops/agent"
-<<<<<<< HEAD
-	libp2pCrypto "github.com/libp2p/go-libp2p-core/crypto"
-=======
->>>>>>> f24fe01e
 	"github.com/pkg/profile"
 	"github.com/urfave/cli"
 )
@@ -730,216 +726,6 @@
 	return errors.New("could not init core service container")
 }
 
-<<<<<<< HEAD
-func getInterceptorAndResolverContainerFactory(
-	shardCoordinator sharding.Coordinator,
-	netMessenger p2p.Messenger,
-	data *Data,
-	core *Core,
-	crypto *Crypto,
-	state *State,
-) (process.InterceptorsContainerFactory, dataRetriever.ResolversContainerFactory, error) {
-	if shardCoordinator.SelfId() < shardCoordinator.NumberOfShards() {
-		//TODO add a real chronology validator and remove null chronology validator
-		interceptorContainerFactory, err := shard.NewInterceptorsContainerFactory(
-			shardCoordinator,
-			netMessenger,
-			data.store,
-			core.marshalizer,
-			core.hasher,
-			crypto.txSignKeyGen,
-			crypto.txSingleSigner,
-			crypto.multiSigner,
-			data.datapool,
-			state.addressConverter,
-			&nullChronologyValidator{},
-		)
-		if err != nil {
-			return nil, nil, err
-		}
-
-		dataPacker, err := partitioning.NewSizeDataPacker(core.marshalizer)
-		if err != nil {
-			return nil, nil, err
-		}
-
-		resolversContainerFactory, err := shardfactoryDataRetriever.NewResolversContainerFactory(
-			shardCoordinator,
-			netMessenger,
-			data.store,
-			core.marshalizer,
-			data.datapool,
-			core.uint64ByteSliceConverter,
-			dataPacker,
-		)
-		if err != nil {
-			return nil, nil, err
-		}
-
-		return interceptorContainerFactory, resolversContainerFactory, nil
-	}
-	if shardCoordinator.SelfId() == sharding.MetachainShardId {
-		//TODO add a real chronology validator and remove null chronology validator
-		interceptorContainerFactory, err := metachain.NewInterceptorsContainerFactory(
-			shardCoordinator,
-			netMessenger,
-			data.store,
-			core.marshalizer,
-			core.hasher,
-			crypto.multiSigner,
-			data.metaDatapool,
-			&nullChronologyValidator{},
-		)
-		if err != nil {
-			return nil, nil, err
-		}
-		resolversContainerFactory, err := metafactoryDataRetriever.NewResolversContainerFactory(
-			shardCoordinator,
-			netMessenger,
-			data.store,
-			core.marshalizer,
-			data.metaDatapool,
-			core.uint64ByteSliceConverter,
-		)
-		if err != nil {
-			return nil, nil, err
-		}
-		return interceptorContainerFactory, resolversContainerFactory, nil
-	}
-	return nil, nil, errors.New("could not create interceptor and resolver container factory")
-}
-
-func createNetMessenger(
-	p2pConfig *config.P2PConfig,
-	log *logger.Logger,
-	randReader io.Reader,
-) (p2p.Messenger, error) {
-
-	if p2pConfig.Node.Port < 0 {
-		return nil, errors.New("cannot start node on port < 0")
-	}
-
-	pDiscoveryFactory := factoryP2P.NewPeerDiscovererCreator(*p2pConfig)
-	pDiscoverer, err := pDiscoveryFactory.CreatePeerDiscoverer()
-
-	if err != nil {
-		return nil, err
-	}
-
-	log.Info(fmt.Sprintf("Starting with peer discovery: %s", pDiscoverer.Name()))
-
-	prvKey, _ := ecdsa.GenerateKey(btcec.S256(), randReader)
-	sk := (*libp2pCrypto.Secp256k1PrivateKey)(prvKey)
-
-	nm, err := libp2p.NewNetworkMessenger(
-		context.Background(),
-		p2pConfig.Node.Port,
-		sk,
-		nil,
-		loadBalancer.NewOutgoingChannelLoadBalancer(),
-		pDiscoverer,
-		libp2p.ListenAddrWithIp4AndTcp,
-	)
-
-	if err != nil {
-		return nil, err
-	}
-	return nm, nil
-}
-
-func getSk(ctx *cli.Context, log *logger.Logger, skName string, skIndexName string, skPemFileName string) ([]byte, error) {
-	//if flag is defined, it shall overwrite what was read from pem file
-	if ctx.GlobalIsSet(skName) {
-		encodedSk := []byte(ctx.GlobalString(skName))
-		return decodeAddress(string(encodedSk))
-	}
-
-	skIndex := ctx.GlobalInt(skIndexName)
-	encodedSk, err := core.LoadSkFromPemFile(skPemFileName, log, skIndex)
-	if err != nil {
-		return nil, err
-	}
-
-	return decodeAddress(string(encodedSk))
-}
-
-func getSigningParams(
-	ctx *cli.Context,
-	log *logger.Logger,
-	skName string,
-	skIndexName string,
-	skPemFileName string,
-	suite crypto.Suite,
-) (keyGen crypto.KeyGenerator, privKey crypto.PrivateKey, pubKey crypto.PublicKey, err error) {
-
-	sk, err := getSk(ctx, log, skName, skIndexName, skPemFileName)
-	if err != nil {
-		return nil, nil, nil, err
-	}
-
-	keyGen = signing.NewKeyGenerator(suite)
-
-	privKey, err = keyGen.PrivateKeyFromByteArray(sk)
-	if err != nil {
-		return nil, nil, nil, err
-	}
-
-	pubKey = privKey.GeneratePublic()
-
-	return keyGen, privKey, pubKey, err
-}
-
-func getPkEncoded(pubKey crypto.PublicKey) string {
-	pk, err := pubKey.ToByteArray()
-	if err != nil {
-		return err.Error()
-	}
-
-	return encodeAddress(pk)
-}
-
-func getCacherFromConfig(cfg config.CacheConfig) storageUnit.CacheConfig {
-	return storageUnit.CacheConfig{
-		Size:   cfg.Size,
-		Type:   storageUnit.CacheType(cfg.Type),
-		Shards: cfg.Shards,
-	}
-}
-
-func getDBFromConfig(cfg config.DBConfig) storageUnit.DBConfig {
-	return storageUnit.DBConfig{
-		FilePath:          filepath.Join(config.DefaultPath()+uniqueID, cfg.FilePath),
-		Type:              storageUnit.DBType(cfg.Type),
-		MaxBatchSize:      cfg.MaxBatchSize,
-		BatchDelaySeconds: cfg.BatchDelaySeconds,
-	}
-}
-
-func getBloomFromConfig(cfg config.BloomFilterConfig) storageUnit.BloomConfig {
-	var hashFuncs []storageUnit.HasherType
-	if cfg.HashFunc != nil {
-		hashFuncs = make([]storageUnit.HasherType, 0)
-		for _, hf := range cfg.HashFunc {
-			hashFuncs = append(hashFuncs, storageUnit.HasherType(hf))
-		}
-	}
-
-	return storageUnit.BloomConfig{
-		Size:     cfg.Size,
-		HashFunc: hashFuncs,
-	}
-}
-
-func decodeAddress(address string) ([]byte, error) {
-	return hex.DecodeString(address)
-}
-
-func encodeAddress(address []byte) string {
-	return hex.EncodeToString(address)
-}
-
-=======
->>>>>>> f24fe01e
 func startStatisticsMonitor(file *os.File, config config.ResourceStatsConfig, log *logger.Logger) error {
 	if !config.Enabled {
 		return nil
