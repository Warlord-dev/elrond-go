--- conflicted
+++ resolved
@@ -209,14 +209,9 @@
 	// nodeDisplayName defines the friendly name used by a node in the public monitoring tools. If set, will override
 	// the NodeDisplayName from prefs.toml
 	nodeDisplayName = cli.StringFlag{
-<<<<<<< HEAD
 		Name: "display-name",
 		Usage: "The user-friendly name for the node, appearing in the public monitoring tools. Will override the " +
 			"name set in the preferences TOML file.",
-=======
-		Name:  "display-name",
-		Usage: "This will represent the friendly name in the public monitoring tools. Will override the prefs.toml one",
->>>>>>> 2e6b8933
 		Value: "",
 	}
 
