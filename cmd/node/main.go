package main

import (
	"encoding/hex"
	"errors"
	"fmt"
	"io/ioutil"
	"math"
	"os"
	"os/signal"
	"path/filepath"
	"regexp"
	"runtime"
	"sort"
	"strconv"
	"strings"
	"syscall"
	"time"

	"github.com/ElrondNetwork/elrond-go/cmd/node/factory"
	"github.com/ElrondNetwork/elrond-go/cmd/node/metrics"
	"github.com/ElrondNetwork/elrond-go/config"
	"github.com/ElrondNetwork/elrond-go/core"
	"github.com/ElrondNetwork/elrond-go/core/indexer"
	"github.com/ElrondNetwork/elrond-go/core/serviceContainer"
	"github.com/ElrondNetwork/elrond-go/core/statistics"
	"github.com/ElrondNetwork/elrond-go/crypto"
	"github.com/ElrondNetwork/elrond-go/crypto/signing/kyber"
	"github.com/ElrondNetwork/elrond-go/data"
	"github.com/ElrondNetwork/elrond-go/data/state"
	"github.com/ElrondNetwork/elrond-go/data/typeConverters"
	"github.com/ElrondNetwork/elrond-go/dataRetriever"
	"github.com/ElrondNetwork/elrond-go/display"
	"github.com/ElrondNetwork/elrond-go/epochStart"
	"github.com/ElrondNetwork/elrond-go/epochStart/notifier"
	"github.com/ElrondNetwork/elrond-go/facade"
	"github.com/ElrondNetwork/elrond-go/hashing"
	"github.com/ElrondNetwork/elrond-go/logger"
	"github.com/ElrondNetwork/elrond-go/marshal"
	"github.com/ElrondNetwork/elrond-go/node"
	"github.com/ElrondNetwork/elrond-go/node/external"
	"github.com/ElrondNetwork/elrond-go/ntp"
	"github.com/ElrondNetwork/elrond-go/process"
	"github.com/ElrondNetwork/elrond-go/process/economics"
	"github.com/ElrondNetwork/elrond-go/process/factory/metachain"
	"github.com/ElrondNetwork/elrond-go/process/factory/shard"
	"github.com/ElrondNetwork/elrond-go/process/rating"
	"github.com/ElrondNetwork/elrond-go/process/smartContract"
	"github.com/ElrondNetwork/elrond-go/process/smartContract/hooks"
	"github.com/ElrondNetwork/elrond-go/sharding"
	"github.com/ElrondNetwork/elrond-go/storage"
	"github.com/ElrondNetwork/elrond-go/storage/pathmanager"
	"github.com/ElrondNetwork/elrond-go/storage/timecache"
	"github.com/google/gops/agent"
	"github.com/urfave/cli"
)

const (
	defaultStatsPath      = "stats"
	defaultDBPath         = "db"
	defaultEpochString    = "Epoch"
	defaultStaticDbString = "Static"
	defaultShardString    = "Shard"
	metachainShardName    = "metachain"
)

var (
	nodeHelpTemplate = `NAME:
   {{.Name}} - {{.Usage}}
USAGE:
   {{.HelpName}} {{if .VisibleFlags}}[global options]{{end}}
   {{if len .Authors}}
AUTHOR:
   {{range .Authors}}{{ . }}{{end}}
   {{end}}{{if .Commands}}
GLOBAL OPTIONS:
   {{range .VisibleFlags}}{{.}}
   {{end}}
VERSION:
   {{.Version}}
   {{end}}
`

	// genesisFile defines a flag for the path of the bootstrapping file.
	genesisFile = cli.StringFlag{
		Name:  "genesis-file",
		Usage: "The node will extract bootstrapping info from the genesis.json",
		Value: "./config/genesis.json",
	}
	// nodesFile defines a flag for the path of the initial nodes file.
	nodesFile = cli.StringFlag{
		Name:  "nodesSetup-file",
		Usage: "The node will extract initial nodes info from the nodesSetup.json",
		Value: "./config/nodesSetup.json",
	}
	// txSignSk defines a flag for the path of the single sign private key used when starting the node
	txSignSk = cli.StringFlag{
		Name:  "tx-sign-sk",
		Usage: "Private key that the node will load on startup and will sign transactions - temporary until we have a wallet that can do that",
		Value: "",
	}
	// sk defines a flag for the path of the multi sign private key used when starting the node
	sk = cli.StringFlag{
		Name:  "sk",
		Usage: "Private key that the node will load on startup and will sign blocks",
		Value: "",
	}
	// configurationFile defines a flag for the path to the main toml configuration file
	configurationFile = cli.StringFlag{
		Name:  "config",
		Usage: "The main configuration file to load",
		Value: "./config/config.toml",
	}
	// configurationEconomicsFile defines a flag for the path to the economics toml configuration file
	configurationEconomicsFile = cli.StringFlag{
		Name:  "configEconomics",
		Usage: "The economics configuration file to load",
		Value: "./config/economics.toml",
	}
	// configurationPreferencesFile defines a flag for the path to the preferences toml configuration file
	configurationPreferencesFile = cli.StringFlag{
		Name:  "configPreferences",
		Usage: "The preferences configuration file to load",
		Value: "./config/prefs.toml",
	}
	// p2pConfigurationFile defines a flag for the path to the toml file containing P2P configuration
	p2pConfigurationFile = cli.StringFlag{
		Name:  "p2pconfig",
		Usage: "The configuration file for P2P",
		Value: "./config/p2p.toml",
	}
	// p2pConfigurationFile defines a flag for the path to the toml file containing P2P configuration
	serversConfigurationFile = cli.StringFlag{
		Name:  "serversconfig",
		Usage: "The configuration file for servers confidential data",
		Value: "./config/server.toml",
	}
	// gasScheduleConfigurationFile defines a flag for the path to the toml file containing the gas costs used in SmartContract execution
	gasScheduleConfigurationFile = cli.StringFlag{
		Name:  "gasCostsConfig",
		Usage: "The configuration file for gas costs used in SmartContract execution",
		Value: "./config/gasSchedule.toml",
	}
	// port defines a flag for setting the port on which the node will listen for connections
	port = cli.IntFlag{
		Name:  "port",
		Usage: "Port number on which the application will start",
		Value: 0,
	}
	// profileMode defines a flag for profiling the binary
	// If enabled, it will open the pprof routes over the default gin rest webserver.
	// There are several routes that will be available for profiling (profiling can be analyzed with: go tool pprof):
	//  /debug/pprof/ (can be accessed in the browser, will list the available options)
	//  /debug/pprof/goroutine
	//  /debug/pprof/heap
	//  /debug/pprof/threadcreate
	//  /debug/pprof/block
	//  /debug/pprof/mutex
	//  /debug/pprof/profile (CPU profile)
	//  /debug/pprof/trace?seconds=5 (CPU trace) -> being a trace, can be analyzed with: go tool trace
	// Usage: go tool pprof http(s)://ip.of.the.server/debug/pprof/xxxxx
	profileMode = cli.BoolFlag{
		Name:  "profile-mode",
		Usage: "Boolean profiling mode option. If set to true, the /debug/pprof routes will be available on the node for profiling the application.",
	}
	// txSignSkIndex defines a flag that specifies the 0-th based index of the private key to be used from initialBalancesSk.pem file
	txSignSkIndex = cli.IntFlag{
		Name:  "tx-sign-sk-index",
		Usage: "Single sign private key index specifies the 0-th based index of the private key to be used from initialBalancesSk.pem file.",
		Value: 0,
	}
	// skIndex defines a flag that specifies the 0-th based index of the private key to be used from initialNodesSk.pem file
	skIndex = cli.IntFlag{
		Name:  "sk-index",
		Usage: "Private key index specifies the 0-th based index of the private key to be used from initialNodesSk.pem file.",
		Value: 0,
	}
	// gopsEn used to enable diagnosis of running go processes
	gopsEn = cli.BoolFlag{
		Name:  "gops-enable",
		Usage: "Enables gops over the process. Stack can be viewed by calling 'gops stack <pid>'",
	}
	// numOfNodes defines a flag that specifies the maximum number of nodes which will be used from the initialNodes
	numOfNodes = cli.Uint64Flag{
		Name:  "num-of-nodes",
		Usage: "Number of nodes specifies the maximum number of nodes which will be used from initialNodes list exposed in nodesSetup.json file",
		Value: math.MaxUint64,
	}
	// storageCleanup defines a flag for choosing the option of starting the node from scratch. If it is not set (false)
	// it starts from the last state stored on disk
	storageCleanup = cli.BoolFlag{
		Name:  "storage-cleanup",
		Usage: "If set the node will start from scratch, otherwise it starts from the last state stored on disk",
	}

	// restApiInterface defines a flag for the interface on which the rest API will try to bind with
	restApiInterface = cli.StringFlag{
		Name: "rest-api-interface",
		Usage: "The interface address and port to which the REST API will attempt to bind. " +
			"To bind to all available interfaces, set this flag to :8080",
		Value: facade.DefaultRestInterface,
	}

	// restApiDebug defines a flag for starting the rest API engine in debug mode
	restApiDebug = cli.BoolFlag{
		Name:  "rest-api-debug",
		Usage: "Start the rest API engine in debug mode",
	}

	// nodeDisplayName defines the friendly name used by a node in the public monitoring tools. If set, will override
	// the NodeDisplayName from config.toml
	nodeDisplayName = cli.StringFlag{
		Name:  "display-name",
		Usage: "This will represent the friendly name in the public monitoring tools. Will override the config.toml one",
		Value: "",
	}

	//useLogView is used when termui interface is not needed.
	useLogView = cli.BoolFlag{
		Name:  "use-log-view",
		Usage: "will not enable the user-friendly terminal view of the node",
	}

	// initialBalancesSkPemFile defines a flag for the path to the ...
	initialBalancesSkPemFile = cli.StringFlag{
		Name:  "initialBalancesSkPemFile",
		Usage: "The file containing the secret keys which ...",
		Value: "./config/initialBalancesSk.pem",
	}

	// initialNodesSkPemFile defines a flag for the path to the ...
	initialNodesSkPemFile = cli.StringFlag{
		Name:  "initialNodesSkPemFile",
		Usage: "The file containing the secret keys which ...",
		Value: "./config/initialNodesSk.pem",
	}
	// logLevel defines the logger level
	logLevel = cli.StringFlag{
		Name:  "logLevel",
		Usage: "This flag specifies the logger level",
		Value: "*:" + logger.LogInfo.String(),
	}
	// disableAnsiColor defines if the logger subsystem should prevent displaying ANSI colors
	disableAnsiColor = cli.BoolFlag{
		Name:  "disable-ansi-color",
		Usage: "This flag specifies that the log output should not use ANSI colors",
	}
	// bootstrapRoundIndex defines a flag that specifies the round index from which node should bootstrap from storage
	bootstrapRoundIndex = cli.Uint64Flag{
		Name:  "bootstrap-round-index",
		Usage: "Bootstrap round index specifies the round index from which node should bootstrap from storage",
		Value: math.MaxUint64,
	}
	// enableTxIndexing enables transaction indexing. There can be cases when it's too expensive to index all transactions
	//  so we provide the command line option to disable this behaviour
	enableTxIndexing = cli.BoolTFlag{
		Name:  "tx-indexing",
		Usage: "Enables transaction indexing. There can be cases when it's too expensive to index all transactions so we provide the command line option to disable this behaviour",
	}

	// workingDirectory defines a flag for the path for the working directory.
	workingDirectory = cli.StringFlag{
		Name:  "working-directory",
		Usage: "The node will store here DB, Logs and Stats",
		Value: "",
	}

	// destinationShardAsObserver defines a flag for the prefered shard to be assigned to as an observer.
	destinationShardAsObserver = cli.StringFlag{
		Name:  "destination-shard-as-observer",
		Usage: "The preferred shard as an observer",
		Value: "",
	}

	isNodefullArchive = cli.BoolFlag{
		Name:  "full-archive",
		Usage: "If set, the node won't remove any DB",
	}

	numEpochsToSave = cli.Uint64Flag{
		Name:  "num-epochs-to-keep",
		Usage: "This represents the number of epochs which kept in the databases",
		Value: uint64(2),
	}

	numActivePersisters = cli.Uint64Flag{
		Name:  "num-active-persisters",
		Usage: "This represents the number of persisters which are kept open at a moment",
		Value: uint64(2),
	}

	rm *statistics.ResourceMonitor
)

// dbIndexer will hold the database indexer. Defined globally so it can be initialised only in
//  certain conditions. If those conditions will not be met, it will stay as nil
var dbIndexer indexer.Indexer

// coreServiceContainer is defined globally so it can be injected with appropriate
//  params depending on the type of node we are starting
var coreServiceContainer serviceContainer.Core

// TODO: this will be calculated from storage or fetched from network
var currentEpoch = uint32(0)

// appVersion should be populated at build time using ldflags
// Usage examples:
// linux/mac:
//            go build -i -v -ldflags="-X main.appVersion=$(git describe --tags --long --dirty)"
// windows:
//            for /f %i in ('git describe --tags --long --dirty') do set VERS=%i
//            go build -i -v -ldflags="-X main.appVersion=%VERS%"
var appVersion = core.UnVersionedAppString

func main() {
	_ = display.SetDisplayByteSlice(display.ToHexShort)
	log := logger.GetOrCreate("main")

	app := cli.NewApp()
	cli.AppHelpTemplate = nodeHelpTemplate
	app.Name = "Elrond Node CLI App"
	app.Version = fmt.Sprintf("%s/%s/%s-%s", appVersion, runtime.Version(), runtime.GOOS, runtime.GOARCH)
	app.Usage = "This is the entry point for starting a new Elrond node - the app will start after the genesis timestamp"
	app.Flags = []cli.Flag{
		genesisFile,
		nodesFile,
		port,
		configurationFile,
		configurationEconomicsFile,
		configurationPreferencesFile,
		p2pConfigurationFile,
		gasScheduleConfigurationFile,
		txSignSk,
		sk,
		profileMode,
		txSignSkIndex,
		skIndex,
		numOfNodes,
		storageCleanup,
		initialBalancesSkPemFile,
		initialNodesSkPemFile,
		gopsEn,
		serversConfigurationFile,
		nodeDisplayName,
		restApiInterface,
		restApiDebug,
		disableAnsiColor,
		logLevel,
		useLogView,
		bootstrapRoundIndex,
		enableTxIndexing,
		workingDirectory,
		destinationShardAsObserver,
		isNodefullArchive,
		numEpochsToSave,
		numActivePersisters,
	}
	app.Authors = []cli.Author{
		{
			Name:  "The Elrond Team",
			Email: "contact@elrond.com",
		},
	}

	app.Action = func(c *cli.Context) error {
		return startNode(c, log, app.Version)
	}

	err := app.Run(os.Args)
	if err != nil {
		log.Error(err.Error())
		os.Exit(1)
	}
}

func getSuite(config *config.Config) (crypto.Suite, error) {
	switch config.Consensus.Type {
	case factory.BlsConsensusType:
		return kyber.NewSuitePairingBn256(), nil
	case factory.BnConsensusType:
		return kyber.NewBlakeSHA256Ed25519(), nil
	}

	return nil, errors.New("no consensus provided in config file")
}

func startNode(ctx *cli.Context, log logger.Logger, version string) error {
	log.Trace("startNode called")
	logLevel := ctx.GlobalString(logLevel.Name)
	err := logger.SetLogLevel(logLevel)
	if err != nil {
		return err
	}
	noAnsiColor := ctx.GlobalBool(disableAnsiColor.Name)
	if noAnsiColor {
		err = logger.RemoveLogObserver(os.Stdout)
		if err != nil {
			//we need to print this manually as we do not have console log observer
			fmt.Println("error removing log observer: " + err.Error())
			return err
		}

		err = logger.AddLogObserver(os.Stdout, &logger.PlainFormatter{})
		if err != nil {
			//we need to print this manually as we do not have console log observer
			fmt.Println("error setting log observer: " + err.Error())
			return err
		}
	}
	log.Trace("logger updated", "level", logLevel, "disable ANSI color", noAnsiColor)

	enableGopsIfNeeded(ctx, log)

	log.Info("starting node", "version", version, "pid", os.Getpid())
	log.Trace("reading configs")

	configurationFileName := ctx.GlobalString(configurationFile.Name)
	generalConfig, err := loadMainConfig(configurationFileName)
	if err != nil {
		return err
	}
	log.Debug("config", "file", configurationFileName)

	configurationEconomicsFileName := ctx.GlobalString(configurationEconomicsFile.Name)
	economicsConfig, err := loadEconomicsConfig(configurationEconomicsFileName)
	if err != nil {
		return err
	}
	log.Debug("config", "file", configurationEconomicsFileName)

	configurationPreferencesFileName := ctx.GlobalString(configurationPreferencesFile.Name)
	preferencesConfig, err := loadPreferencesConfig(configurationPreferencesFileName)
	if err != nil {
		return err
	}
	log.Debug("config", "file", configurationPreferencesFileName)

	p2pConfigurationFileName := ctx.GlobalString(p2pConfigurationFile.Name)
	p2pConfig, err := core.LoadP2PConfig(p2pConfigurationFileName)
	if err != nil {
		return err
	}

	log.Debug("config", "file", p2pConfigurationFileName)
	if ctx.IsSet(port.Name) {
		p2pConfig.Node.Port = ctx.GlobalInt(port.Name)
	}

	genesisConfig, err := sharding.NewGenesisConfig(ctx.GlobalString(genesisFile.Name))
	if err != nil {
		return err
	}
	log.Debug("config", "file", ctx.GlobalString(genesisFile.Name))

	nodesConfig, err := sharding.NewNodesSetup(ctx.GlobalString(nodesFile.Name), ctx.GlobalUint64(numOfNodes.Name))
	if err != nil {
		return err
	}
	log.Debug("config", "file", ctx.GlobalString(nodesFile.Name))

	syncer := ntp.NewSyncTime(generalConfig.NTPConfig, time.Hour, nil)
	go syncer.StartSync()

	log.Debug("NTP average clock offset", "value", syncer.ClockOffset())

	//TODO: The next 5 lines should be deleted when we are done testing from a precalculated (not hard coded) timestamp
	if nodesConfig.StartTime == 0 {
		time.Sleep(1000 * time.Millisecond)
		ntpTime := syncer.CurrentTime()
		nodesConfig.StartTime = (ntpTime.Unix()/60 + 1) * 60
	}

	startTime := time.Unix(nodesConfig.StartTime, 0)

	log.Info("start time",
		"formatted", startTime.Format("Mon Jan 2 15:04:05 MST 2006"),
		"seconds", startTime.Unix())

	log.Trace("getting suite")
	suite, err := getSuite(generalConfig)
	if err != nil {
		return err
	}

	initialNodesSkPemFileName := ctx.GlobalString(initialNodesSkPemFile.Name)
	keyGen, privKey, pubKey, err := factory.GetSigningParams(
		ctx,
		sk.Name,
		skIndex.Name,
		initialNodesSkPemFileName,
		suite)
	if err != nil {
		return err
	}
	log.Debug("block sign pubkey", "hex", factory.GetPkEncoded(pubKey))

	if ctx.IsSet(destinationShardAsObserver.Name) {
		generalConfig.GeneralSettings.DestinationShardAsObserver = ctx.GlobalString(destinationShardAsObserver.Name)
	}

	if ctx.IsSet(nodeDisplayName.Name) {
		preferencesConfig.Preferences.NodeDisplayName = ctx.GlobalString(nodeDisplayName.Name)
	}

	shardCoordinator, nodeType, err := createShardCoordinator(nodesConfig, pubKey, generalConfig.GeneralSettings, log)
	if err != nil {
		return err
	}

	var workingDir = ""
	if ctx.IsSet(workingDirectory.Name) {
		workingDir = ctx.GlobalString(workingDirectory.Name)
	} else {
		workingDir, err = os.Getwd()
		if err != nil {
			log.LogIfError(err)
			workingDir = ""
		}
	}
	log.Trace("working directory", "path", workingDir)

	var shardId = core.GetShardIdString(shardCoordinator.SelfId())

	pathTemplateForPruningStorer := filepath.Join(
		workingDir,
		defaultDBPath,
		nodesConfig.ChainID,
		fmt.Sprintf("%s_%s", defaultEpochString, core.PathEpochPlaceholder),
		fmt.Sprintf("%s_%s", defaultShardString, core.PathShardPlaceholder),
		core.PathIdentifierPlaceholder)

	pathTemplateForStaticStorer := filepath.Join(
		workingDir,
		defaultDBPath,
		nodesConfig.ChainID,
		defaultStaticDbString,
		fmt.Sprintf("%s_%s", defaultShardString, core.PathShardPlaceholder),
		core.PathIdentifierPlaceholder)

	pathManager, err := pathmanager.NewPathManager(pathTemplateForPruningStorer, pathTemplateForStaticStorer)
	if err != nil {
		return err
	}

	currentEpoch, err := findLastEpochFromStorage(workingDir, nodesConfig.ChainID)
	if err != nil {
		currentEpoch = 0
		log.Debug("no epoch db found in storage", "error", err.Error())
	}

	storageCleanup := ctx.GlobalBool(storageCleanup.Name)
	if storageCleanup {
		dbPath := filepath.Join(
			workingDir,
			defaultDBPath)
		log.Trace("cleaning storage", "path", dbPath)
		err = os.RemoveAll(dbPath)
		if err != nil {
			return err
		}
	}

	log.Trace("creating core components")
	coreArgs := factory.NewCoreComponentsFactoryArgs(generalConfig, pathManager, shardId, []byte(nodesConfig.ChainID))
	coreComponents, err := factory.CoreComponentsFactory(coreArgs)
	if err != nil {
		return err
	}

	log.Trace("creating economics data components")
	economicsData, err := economics.NewEconomicsData(economicsConfig)
	if err != nil {
		return err
	}

	rater, err := rating.NewBlockSigningRater(economicsData.RatingsData())
	if err != nil {
		return err
	}

	log.Trace("initializing stats file")
	err = initStatsFileMonitor(generalConfig, pubKey, log, workingDir)
	if err != nil {
		return err
	}

	handlersArgs := factory.NewStatusHandlersFactoryArgs(useLogView.Name, serversConfigurationFile.Name, ctx, coreComponents.Marshalizer, coreComponents.Uint64ByteSliceConverter)
	statusHandlersInfo, err := factory.CreateStatusHandlers(handlersArgs)
	if err != nil {
		return err
	}

	coreComponents.StatusHandler = statusHandlersInfo.StatusHandler

	log.Trace("creating data components")
	epochStartNotifier := notifier.NewEpochStartSubscriptionHandler()
	dataArgs := factory.NewDataComponentsFactoryArgs(generalConfig, shardCoordinator, coreComponents, pathManager, epochStartNotifier, currentEpoch)
	dataComponents, err := factory.DataComponentsFactory(dataArgs)
	if err != nil {
		return err
	}

	err = statusHandlersInfo.UpdateStorerAndMetricsForPersistentHandler(dataComponents.Store.GetStorer(dataRetriever.StatusMetricsUnit))
	if err != nil {
		return err
	}

	log.Trace("creating nodes coordinator")
	if ctx.IsSet(isNodefullArchive.Name) {
		generalConfig.StoragePruning.FullArchive = ctx.GlobalBool(isNodefullArchive.Name)
	}
	if ctx.IsSet(numEpochsToSave.Name) {
		generalConfig.StoragePruning.NumEpochsToKeep = ctx.GlobalUint64(numEpochsToSave.Name)
	}
	if ctx.IsSet(numActivePersisters.Name) {
		generalConfig.StoragePruning.NumActivePersisters = ctx.GlobalUint64(numActivePersisters.Name)
	}

	nodesCoordinator, err := createNodesCoordinator(
		nodesConfig,
		generalConfig.GeneralSettings,
		epochStartNotifier,
		pubKey,
		coreComponents.Hasher,
		rater,
		dataComponents.Store.GetStorer(dataRetriever.BootstrapUnit),
	)
	if err != nil {
		return err
	}

	log.Trace("creating state components")
	stateArgs := factory.NewStateComponentsFactoryArgs(
		generalConfig,
		genesisConfig,
		shardCoordinator,
		coreComponents,
		pathManager,
	)
	stateComponents, err := factory.StateComponentsFactory(stateArgs)
	if err != nil {
		return err
	}

<<<<<<< HEAD
=======
	log.Trace("initializing stats file")
	err = initStatsFileMonitor(generalConfig, pubKey, log, workingDir, pathManager, shardId)
	if err != nil {
		return err
	}

	handlersArgs := factory.NewStatusHandlersFactoryArgs(useLogView.Name, serversConfigurationFile.Name, ctx, coreComponents.Marshalizer, coreComponents.Uint64ByteSliceConverter)
	statusHandlersInfo, err := factory.CreateStatusHandlers(handlersArgs)
	if err != nil {
		return err
	}

	coreComponents.StatusHandler = statusHandlersInfo.StatusHandler

>>>>>>> 9a52d667
	log.Trace("initializing metrics")
	metrics.InitMetrics(coreComponents.StatusHandler, pubKey, nodeType, shardCoordinator, nodesConfig, version, economicsConfig)

	log.Trace("creating crypto components")
	cryptoArgs := factory.NewCryptoComponentsFactoryArgs(
		ctx,
		generalConfig,
		nodesConfig,
		shardCoordinator,
		keyGen,
		privKey,
		log,
		initialBalancesSkPemFile.Name,
		txSignSk.Name,
		txSignSkIndex.Name,
	)
	cryptoComponents, err := factory.CryptoComponentsFactory(cryptoArgs)
	if err != nil {
		return err
	}

	txSignPk := factory.GetPkEncoded(cryptoComponents.TxSignPubKey)
	metrics.SaveCurrentNodeNameAndPubKey(coreComponents.StatusHandler, txSignPk, preferencesConfig.Preferences.NodeDisplayName)

	sessionInfoFileOutput := fmt.Sprintf("%s:%s\n%s:%s\n%s:%s\n%s:%v\n%s:%s\n%s:%v\n",
		"PkBlockSign", factory.GetPkEncoded(pubKey),
		"PkAccount", factory.GetPkEncoded(cryptoComponents.TxSignPubKey),
		"ShardId", shardId,
		"TotalShards", shardCoordinator.NumberOfShards(),
		"AppVersion", version,
		"GenesisTimeStamp", startTime.Unix(),
	)

	sessionInfoFileOutput += fmt.Sprintf("\nStarted with parameters:\n")
	for _, flag := range ctx.App.Flags {
		flagValue := fmt.Sprintf("%v", ctx.GlobalGeneric(flag.GetName()))
		if flagValue != "" {
			sessionInfoFileOutput += fmt.Sprintf("%s = %v\n", flag.GetName(), flagValue)
		}
	}

	statsFile := filepath.Join(workingDir, defaultStatsPath, "session.info")
	err = ioutil.WriteFile(statsFile, []byte(sessionInfoFileOutput), os.ModePerm)
	log.LogIfError(err)

	log.Trace("creating network components")
	networkComponents, err := factory.NetworkComponentsFactory(p2pConfig, log, coreComponents)
	if err != nil {
		return err
	}

	log.Trace("creating tps benchmark components")
	tpsBenchmark, err := statistics.NewTPSBenchmark(shardCoordinator.NumberOfShards(), nodesConfig.RoundDuration/1000)
	if err != nil {
		return err
	}

	if generalConfig.Explorer.Enabled {
		log.Trace("creating elastic search components")
		serversConfigurationFileName := ctx.GlobalString(serversConfigurationFile.Name)
		dbIndexer, err = createElasticIndexer(
			ctx,
			serversConfigurationFileName,
			generalConfig.Explorer.IndexerURL,
			shardCoordinator,
			coreComponents.Marshalizer,
			coreComponents.Hasher,
		)
		if err != nil {
			return err
		}

		err = setServiceContainer(shardCoordinator, tpsBenchmark)
		if err != nil {
			return err
		}
	}

	gasScheduleConfigurationFileName := ctx.GlobalString(gasScheduleConfigurationFile.Name)
	gasSchedule, err := core.LoadGasScheduleConfig(gasScheduleConfigurationFileName)
	if err != nil {
		return err
	}

	log.Trace("creating time cache for requested items components")
	requestedItemsHandler := timecache.NewTimeCache(time.Duration(uint64(time.Millisecond) * nodesConfig.RoundDuration))

	log.Trace("creating process components")
	processArgs := factory.NewProcessComponentsFactoryArgs(
		coreArgs,
		genesisConfig,
		economicsData,
		nodesConfig,
		gasSchedule,
		syncer,
		shardCoordinator,
		nodesCoordinator,
		dataComponents,
		coreComponents,
		cryptoComponents,
		stateComponents,
		networkComponents,
		coreServiceContainer,
		requestedItemsHandler,
		epochStartNotifier,
		&generalConfig.EpochStartConfig,
		0,
		rater,
		generalConfig.Marshalizer.SizeCheckDelta,
		generalConfig.StateTrieConfig.RoundsModulus,
	)
	processComponents, err := factory.ProcessComponentsFactory(processArgs)
	if err != nil {
		return err
	}

	var elasticIndexer indexer.Indexer
	if coreServiceContainer == nil || coreServiceContainer.IsInterfaceNil() {
		elasticIndexer = nil
	} else {
		elasticIndexer = coreServiceContainer.Indexer()
	}

	log.Trace("creating node structure")
	currentNode, err := createNode(
		generalConfig,
		preferencesConfig,
		nodesConfig,
		economicsData,
		syncer,
		keyGen,
		privKey,
		pubKey,
		shardCoordinator,
		nodesCoordinator,
		coreComponents,
		stateComponents,
		dataComponents,
		cryptoComponents,
		processComponents,
		networkComponents,
		ctx.GlobalUint64(bootstrapRoundIndex.Name),
		version,
		elasticIndexer,
		requestedItemsHandler,
		epochStartNotifier,
	)
	if err != nil {
		return err
	}

	log.Trace("creating software checker structure")
	softwareVersionChecker, err := factory.CreateSoftwareVersionChecker(coreComponents.StatusHandler)
	if err != nil {
		log.Debug("nil software version checker", "error", err.Error())
	} else {
		softwareVersionChecker.StartCheckSoftwareVersion()
	}

	if shardCoordinator.SelfId() == core.MetachainShardId {
		log.Trace("activating nodesCoordinator's validators indexing")
		indexValidatorsListIfNeeded(elasticIndexer, nodesCoordinator)
	}

	log.Trace("creating api resolver structure")
	apiResolver, err := createApiResolver(
		stateComponents.AccountsAdapter,
		stateComponents.AddressConverter,
		dataComponents.Store,
		dataComponents.Blkc,
		coreComponents.Marshalizer,
		coreComponents.Uint64ByteSliceConverter,
		shardCoordinator,
		statusHandlersInfo.StatusMetrics,
		gasSchedule,
		economicsData,
	)
	if err != nil {
		return err
	}

	log.Trace("starting status pooling components")
	err = metrics.StartStatusPolling(
		currentNode.GetAppStatusHandler(),
		generalConfig.GeneralSettings.StatusPollingIntervalSec,
		networkComponents,
		processComponents,
	)
	if err != nil {
		return err
	}

	updateMachineStatisticsDurationSec := 1
	err = metrics.StartMachineStatisticsPolling(coreComponents.StatusHandler, updateMachineStatisticsDurationSec)
	if err != nil {
		return err
	}

	log.Trace("creating elrond node facade")
	restAPIServerDebugMode := ctx.GlobalBool(restApiDebug.Name)
	ef := facade.NewElrondNodeFacade(currentNode, apiResolver, restAPIServerDebugMode)

	efConfig := &config.FacadeConfig{
		RestApiInterface: ctx.GlobalString(restApiInterface.Name),
		PprofEnabled:     ctx.GlobalBool(profileMode.Name),
	}

	ef.SetSyncer(syncer)
	ef.SetTpsBenchmark(tpsBenchmark)
	ef.SetConfig(efConfig)

	log.Trace("starting background services")
	ef.StartBackgroundServices()

	log.Debug("bootstrapping node...")
	err = ef.StartNode()
	if err != nil {
		log.Error("starting node failed", err.Error())
		return err
	}

	log.Info("application is now running")
	sigs := make(chan os.Signal, 1)
	signal.Notify(sigs, syscall.SIGINT, syscall.SIGTERM)
	<-sigs
	log.Info("terminating at user's signal...")

	log.Debug("closing all store units....")
	err = dataComponents.Store.CloseAll()
	log.LogIfError(err)

	err = coreComponents.Trie.ClosePersister()
	log.LogIfError(err)

	err = stateComponents.PeerAccounts.ClosePersister()
	log.LogIfError(err)

	if rm != nil {
		err = rm.Close()
		log.LogIfError(err)
	}
	return nil
}

func indexValidatorsListIfNeeded(elasticIndexer indexer.Indexer, coordinator sharding.NodesCoordinator) {
	if elasticIndexer == nil || elasticIndexer.IsInterfaceNil() {
		return
	}

	validatorsPubKeys, _ := coordinator.GetAllValidatorsPublicKeys(0)

	if validatorsPubKeys != nil {
		go elasticIndexer.SaveValidatorsPubKeys(validatorsPubKeys)
	}
}

func enableGopsIfNeeded(ctx *cli.Context, log logger.Logger) {
	var gopsEnabled bool
	if ctx.IsSet(gopsEn.Name) {
		gopsEnabled = ctx.GlobalBool(gopsEn.Name)
	}

	if gopsEnabled {
		if err := agent.Listen(agent.Options{}); err != nil {
			log.Error("failure to init gops", "error", err.Error())
		}
	}

	log.Trace("gops", "enabled", gopsEnabled)
}

func loadMainConfig(filepath string) (*config.Config, error) {
	cfg := &config.Config{}
	err := core.LoadTomlFile(cfg, filepath)
	if err != nil {
		return nil, err
	}

	return cfg, nil
}

func loadEconomicsConfig(filepath string) (*config.ConfigEconomics, error) {
	cfg := &config.ConfigEconomics{}
	err := core.LoadTomlFile(cfg, filepath)
	if err != nil {
		return nil, err
	}

	return cfg, nil
}

func loadPreferencesConfig(filepath string) (*config.ConfigPreferences, error) {
	cfg := &config.ConfigPreferences{}
	err := core.LoadTomlFile(cfg, filepath)
	if err != nil {
		return nil, err
	}

	return cfg, nil
}

func getShardIdFromNodePubKey(pubKey crypto.PublicKey, nodesConfig *sharding.NodesSetup) (uint32, error) {
	if pubKey == nil {
		return 0, errors.New("nil public key")
	}

	publicKey, err := pubKey.ToByteArray()
	if err != nil {
		return 0, err
	}

	selfShardId, err := nodesConfig.GetShardIDForPubKey(publicKey)
	if err != nil {
		return 0, err
	}

	return selfShardId, err
}

func createShardCoordinator(
	nodesConfig *sharding.NodesSetup,
	pubKey crypto.PublicKey,
	settingsConfig config.GeneralSettingsConfig,
	log logger.Logger,
) (sharding.Coordinator, core.NodeType, error) {
	selfShardId, err := getShardIdFromNodePubKey(pubKey, nodesConfig)
	nodeType := core.NodeTypeValidator
	if err == sharding.ErrPublicKeyNotFoundInGenesis {
		nodeType = core.NodeTypeObserver
		log.Info("starting as observer node")

		selfShardId, err = processDestinationShardAsObserver(settingsConfig)
	}
	if err != nil {
		return nil, "", err
	}

	var shardName string
	if selfShardId == core.MetachainShardId {
		shardName = metachainShardName
	} else {
		shardName = fmt.Sprintf("%d", selfShardId)
	}
	log.Info("shard info", "started in shard", shardName)

	shardCoordinator, err := sharding.NewMultiShardCoordinator(nodesConfig.NumberOfShards(), selfShardId)
	if err != nil {
		return nil, "", err
	}

	return shardCoordinator, nodeType, nil
}

func createNodesCoordinator(
	nodesConfig *sharding.NodesSetup,
	settingsConfig config.GeneralSettingsConfig,
	epochStartSubscriber epochStart.EpochStartSubscriber,
	pubKey crypto.PublicKey,
	hasher hashing.Hasher,
	rater sharding.RaterHandler,
	bootStorer storage.Storer,
) (sharding.NodesCoordinator, error) {

	shardId, err := getShardIdFromNodePubKey(pubKey, nodesConfig)
	if err == sharding.ErrPublicKeyNotFoundInGenesis {
		shardId, err = processDestinationShardAsObserver(settingsConfig)
	}
	if err != nil {
		return nil, err
	}

	nbShards := nodesConfig.NumberOfShards()
	shardConsensusGroupSize := int(nodesConfig.ConsensusGroupSize)
	metaConsensusGroupSize := int(nodesConfig.MetaChainConsensusGroupSize)
	eligibleNodesInfo, waitingNodesInfo := nodesConfig.InitialNodesInfo()

	eligibleValidators, err := nodesInfoToValidators(eligibleNodesInfo)
	if err != nil {
		return nil, err
	}

	waitingValidators, err := nodesInfoToValidators(waitingNodesInfo)
	if err != nil {
		return nil, err
	}

	pubKeyBytes, err := pubKey.ToByteArray()
	if err != nil {
		return nil, err
	}

	nodeShuffler := sharding.NewXorValidatorsShuffler(
		nodesConfig.MinNodesPerShard,
		nodesConfig.MetaChainMinNodes,
		nodesConfig.Hysteresis,
		nodesConfig.Adaptivity,
	)

	argumentsNodesCoordinator := sharding.ArgNodesCoordinator{
		ShardConsensusGroupSize: shardConsensusGroupSize,
		MetaConsensusGroupSize:  metaConsensusGroupSize,
		Hasher:                  hasher,
		Shuffler:                nodeShuffler,
		EpochStartSubscriber:    epochStartSubscriber,
		BootStorer:              bootStorer,
		ShardId:                 shardId,
		NbShards:                nbShards,
		EligibleNodes:           eligibleValidators,
		WaitingNodes:            waitingValidators,
		SelfPublicKey:           pubKeyBytes,
	}

	baseNodesCoordinator, err := sharding.NewIndexHashedNodesCoordinator(argumentsNodesCoordinator)
	if err != nil {
		return nil, err
	}

	//TODO fix IndexHashedNodesCoordinatorWithRater as to perform better when expanding eligible list based on rating
	// do not forget to return nodesCoordinator from this function instead of baseNodesCoordinator
	//nodesCoordinator, err := sharding.NewIndexHashedNodesCoordinatorWithRater(baseNodesCoordinator, rater)
	//if err != nil {
	//	return nil, err
	//}

	return baseNodesCoordinator, nil
}

func nodesInfoToValidators(nodesInfo map[uint32][]*sharding.NodeInfo) (map[uint32][]sharding.Validator, error) {
	validatorsMap := make(map[uint32][]sharding.Validator)

	for shId, nodeInfoList := range nodesInfo {
		validators := make([]sharding.Validator, 0)
		for _, nodeInfo := range nodeInfoList {
			validator, err := sharding.NewValidator(nodeInfo.PubKey(), nodeInfo.Address())
			if err != nil {
				return nil, err
			}

			validators = append(validators, validator)
		}
		validatorsMap[shId] = validators
	}

	return validatorsMap, nil
}

func processDestinationShardAsObserver(settingsConfig config.GeneralSettingsConfig) (uint32, error) {
	destShard := strings.ToLower(settingsConfig.DestinationShardAsObserver)
	if len(destShard) == 0 {
		return 0, errors.New("option DestinationShardAsObserver is not set in config.toml")
	}
	if destShard == metachainShardName {
		return core.MetachainShardId, nil
	}

	val, err := strconv.ParseUint(destShard, 10, 32)
	if err != nil {
		return 0, errors.New("error parsing DestinationShardAsObserver option: " + err.Error())
	}

	return uint32(val), err
}

// createElasticIndexer creates a new elasticIndexer where the server listens on the url,
// authentication for the server is using the username and password
func createElasticIndexer(
	ctx *cli.Context,
	serversConfigurationFileName string,
	url string,
	coordinator sharding.Coordinator,
	marshalizer marshal.Marshalizer,
	hasher hashing.Hasher,
) (indexer.Indexer, error) {
	serversConfig, err := core.LoadServersPConfig(serversConfigurationFileName)
	if err != nil {
		return nil, err
	}

	dbIndexer, err = indexer.NewElasticIndexer(
		url,
		serversConfig.ElasticSearch.Username,
		serversConfig.ElasticSearch.Password,
		coordinator,
		marshalizer,
		hasher,
		&indexer.Options{TxIndexingEnabled: ctx.GlobalBoolT(enableTxIndexing.Name)})
	if err != nil {
		return nil, err
	}

	return dbIndexer, nil
}

func getConsensusGroupSize(nodesConfig *sharding.NodesSetup, shardCoordinator sharding.Coordinator) (uint32, error) {
	if shardCoordinator.SelfId() == core.MetachainShardId {
		return nodesConfig.MetaChainConsensusGroupSize, nil
	}
	if shardCoordinator.SelfId() < shardCoordinator.NumberOfShards() {
		return nodesConfig.ConsensusGroupSize, nil
	}

	return 0, state.ErrUnknownShardId
}

func createNode(
	config *config.Config,
	preferencesConfig *config.ConfigPreferences,
	nodesConfig *sharding.NodesSetup,
	economicsData process.FeeHandler,
	syncer ntp.SyncTimer,
	keyGen crypto.KeyGenerator,
	privKey crypto.PrivateKey,
	pubKey crypto.PublicKey,
	shardCoordinator sharding.Coordinator,
	nodesCoordinator sharding.NodesCoordinator,
	coreData *factory.Core,
	state *factory.State,
	data *factory.Data,
	crypto *factory.Crypto,
	process *factory.Process,
	network *factory.Network,
	bootstrapRoundIndex uint64,
	version string,
	indexer indexer.Indexer,
	requestedItemsHandler dataRetriever.RequestedItemsHandler,
	epochStartSubscriber epochStart.EpochStartSubscriber,
) (*node.Node, error) {
	consensusGroupSize, err := getConsensusGroupSize(nodesConfig, shardCoordinator)
	if err != nil {
		return nil, err
	}

	nd, err := node.NewNode(
		node.WithMessenger(network.NetMessenger),
		node.WithHasher(coreData.Hasher),
		node.WithMarshalizer(coreData.Marshalizer, config.Marshalizer.SizeCheckDelta),
		node.WithTxFeeHandler(economicsData),
		node.WithInitialNodesPubKeys(crypto.InitialPubKeys),
		node.WithAddressConverter(state.AddressConverter),
		node.WithAccountsAdapter(state.AccountsAdapter),
		node.WithBlockChain(data.Blkc),
		node.WithDataStore(data.Store),
		node.WithRoundDuration(nodesConfig.RoundDuration),
		node.WithConsensusGroupSize(int(consensusGroupSize)),
		node.WithSyncer(syncer),
		node.WithBlockProcessor(process.BlockProcessor),
		node.WithGenesisTime(time.Unix(nodesConfig.StartTime, 0)),
		node.WithRounder(process.Rounder),
		node.WithShardCoordinator(shardCoordinator),
		node.WithNodesCoordinator(nodesCoordinator),
		node.WithUint64ByteSliceConverter(coreData.Uint64ByteSliceConverter),
		node.WithSingleSigner(crypto.SingleSigner),
		node.WithMultiSigner(crypto.MultiSigner),
		node.WithKeyGen(keyGen),
		node.WithKeyGenForAccounts(crypto.TxSignKeyGen),
		node.WithTxSignPubKey(crypto.TxSignPubKey),
		node.WithTxSignPrivKey(crypto.TxSignPrivKey),
		node.WithPubKey(pubKey),
		node.WithPrivKey(privKey),
		node.WithForkDetector(process.ForkDetector),
		node.WithInterceptorsContainer(process.InterceptorsContainer),
		node.WithResolversFinder(process.ResolversFinder),
		node.WithConsensusType(config.Consensus.Type),
		node.WithTxSingleSigner(crypto.TxSingleSigner),
		node.WithTxStorageSize(config.TxStorage.Cache.Size),
		node.WithBootstrapRoundIndex(bootstrapRoundIndex),
		node.WithAppStatusHandler(coreData.StatusHandler),
		node.WithIndexer(indexer),
		node.WithEpochStartTrigger(process.EpochStartTrigger),
		node.WithEpochStartSubscriber(epochStartSubscriber),
		node.WithBlackListHandler(process.BlackListHandler),
		node.WithBootStorer(process.BootStorer),
		node.WithRequestedItemsHandler(requestedItemsHandler),
		node.WithHeaderSigVerifier(process.HeaderSigVerifier),
		node.WithValidatorStatistics(process.ValidatorsStatistics),
		node.WithChainID(coreData.ChainID),
		node.WithBlockTracker(process.BlockTracker),
	)
	if err != nil {
		return nil, errors.New("error creating node: " + err.Error())
	}

	err = nd.StartHeartbeat(config.Heartbeat, version, preferencesConfig.Preferences.NodeDisplayName)
	if err != nil {
		return nil, err
	}

	if shardCoordinator.SelfId() < shardCoordinator.NumberOfShards() {
		err = nd.ApplyOptions(
			node.WithInitialNodesBalances(state.InBalanceForShard),
			node.WithDataPool(data.Datapool),
		)
		if err != nil {
			return nil, errors.New("error creating node: " + err.Error())
		}
		err = nd.CreateShardedStores()
		if err != nil {
			return nil, err
		}
	}
	if shardCoordinator.SelfId() == core.MetachainShardId {
		err = nd.ApplyOptions(node.WithMetaDataPool(data.MetaDatapool))
		if err != nil {
			return nil, errors.New("error creating meta-node: " + err.Error())
		}
	}
	return nd, nil
}

func initStatsFileMonitor(
	config *config.Config,
	pubKey crypto.PublicKey,
	log logger.Logger,
	workingDir string,
	pathManager storage.PathManagerHandler,
	shardId string,
) error {

	publicKey, err := pubKey.ToByteArray()
	if err != nil {
		return err
	}

	hexPublicKey := core.GetTrimmedPk(hex.EncodeToString(publicKey))

	statsFile, err := core.CreateFile(hexPublicKey, filepath.Join(workingDir, defaultStatsPath), "txt")
	if err != nil {
		return err
	}
	err = startStatisticsMonitor(statsFile, config, log, pathManager, shardId)
	if err != nil {
		return err
	}
	return nil
}

func setServiceContainer(shardCoordinator sharding.Coordinator, tpsBenchmark *statistics.TpsBenchmark) error {
	var err error
	if shardCoordinator.SelfId() < shardCoordinator.NumberOfShards() {
		coreServiceContainer, err = serviceContainer.NewServiceContainer(serviceContainer.WithIndexer(dbIndexer))
		if err != nil {
			return err
		}
		return nil
	}
	if shardCoordinator.SelfId() == core.MetachainShardId {
		coreServiceContainer, err = serviceContainer.NewServiceContainer(
			serviceContainer.WithIndexer(dbIndexer),
			serviceContainer.WithTPSBenchmark(tpsBenchmark))
		if err != nil {
			return err
		}
		return nil
	}
	return errors.New("could not init core service container")
}

func startStatisticsMonitor(
	file *os.File,
	generalConfig *config.Config,
	log logger.Logger,
	pathManager storage.PathManagerHandler,
	shardId string,
) error {
	if !generalConfig.ResourceStats.Enabled {
		return nil
	}

	if generalConfig.ResourceStats.RefreshIntervalInSec < 1 {
		return errors.New("invalid RefreshIntervalInSec in section [ResourceStats]. Should be an integer higher than 1")
	}

	resMon, err := statistics.NewResourceMonitor(file)
	if err != nil {
		return err
	}

	go func() {
		for {
			err = resMon.SaveStatistics(generalConfig, pathManager, shardId)
			log.LogIfError(err)
			time.Sleep(time.Second * time.Duration(generalConfig.ResourceStats.RefreshIntervalInSec))
		}
	}()

	return nil
}

func createApiResolver(
	accnts state.AccountsAdapter,
	addrConv state.AddressConverter,
	storageService dataRetriever.StorageService,
	blockChain data.ChainHandler,
	marshalizer marshal.Marshalizer,
	uint64Converter typeConverters.Uint64ByteSliceConverter,
	shardCoordinator sharding.Coordinator,
	statusMetrics external.StatusMetricsHandler,
	gasSchedule map[string]map[string]uint64,
	economics *economics.EconomicsData,
) (facade.ApiResolver, error) {
	var vmFactory process.VirtualMachinesContainerFactory
	var err error

	argsHook := hooks.ArgBlockChainHook{
		Accounts:         accnts,
		AddrConv:         addrConv,
		StorageService:   storageService,
		BlockChain:       blockChain,
		ShardCoordinator: shardCoordinator,
		Marshalizer:      marshalizer,
		Uint64Converter:  uint64Converter,
	}

	if shardCoordinator.SelfId() == core.MetachainShardId {
		vmFactory, err = metachain.NewVMContainerFactory(argsHook, economics)
		if err != nil {
			return nil, err
		}
	} else {
		vmFactory, err = shard.NewVMContainerFactory(economics.MaxGasLimitPerBlock(), gasSchedule, argsHook)
		if err != nil {
			return nil, err
		}
	}

	vmContainer, err := vmFactory.Create()
	if err != nil {
		return nil, err
	}

	scQueryService, err := smartContract.NewSCQueryService(vmContainer, economics.MaxGasLimitPerBlock())
	if err != nil {
		return nil, err
	}

	return external.NewNodeApiResolver(scQueryService, statusMetrics)
}

// TODO: something similar should be done for determining the correct shardId
// when booting from storage with an epoch > 0 or add ShardId in boot storer
func findLastEpochFromStorage(workingDir string, chainID string) (uint32, error) {
	parentDir := filepath.Join(
		workingDir,
		defaultDBPath,
		chainID)

	f, err := os.Open(parentDir)
	if err != nil {
		return 0, err
	}

	files, err := f.Readdir(-1)
	_ = f.Close()

	if err != nil {
		return 0, err
	}

	epochDirs := make([]string, 0, len(files))
	for _, file := range files {
		if !file.IsDir() {
			continue
		}

		isEpochDir := strings.HasPrefix(file.Name(), defaultEpochString)
		if !isEpochDir {
			continue
		}

		epochDirs = append(epochDirs, file.Name())
	}

	if len(epochDirs) == 0 {
		return 0, nil
	}

	sort.Slice(epochDirs, func(i, j int) bool {
		return epochDirs[i] > epochDirs[j]
	})

	re := regexp.MustCompile("[0-9]+")
	epochStr := re.FindString(epochDirs[0])
	epoch, err := strconv.ParseInt(epochStr, 10, 64)

	return uint32(epoch), err
}<|MERGE_RESOLUTION|>--- conflicted
+++ resolved
@@ -642,8 +642,6 @@
 		return err
 	}
 
-<<<<<<< HEAD
-=======
 	log.Trace("initializing stats file")
 	err = initStatsFileMonitor(generalConfig, pubKey, log, workingDir, pathManager, shardId)
 	if err != nil {
@@ -658,9 +656,20 @@
 
 	coreComponents.StatusHandler = statusHandlersInfo.StatusHandler
 
->>>>>>> 9a52d667
 	log.Trace("initializing metrics")
 	metrics.InitMetrics(coreComponents.StatusHandler, pubKey, nodeType, shardCoordinator, nodesConfig, version, economicsConfig)
+
+	log.Trace("creating data components")
+	dataArgs := factory.NewDataComponentsFactoryArgs(generalConfig, shardCoordinator, coreComponents, pathManager, epochStartNotifier, currentEpoch)
+	dataComponents, err := factory.DataComponentsFactory(dataArgs)
+	if err != nil {
+		return err
+	}
+
+	err = statusHandlersInfo.UpdateStorerAndMetricsForPersistentHandler(dataComponents.Store.GetStorer(dataRetriever.StatusMetricsUnit))
+	if err != nil {
+		return err
+	}
 
 	log.Trace("creating crypto components")
 	cryptoArgs := factory.NewCryptoComponentsFactoryArgs(
