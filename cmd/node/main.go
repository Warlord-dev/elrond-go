--- conflicted
+++ resolved
@@ -1217,12 +1217,9 @@
 		version,
 		importStartHandler,
 		workingDir,
-<<<<<<< HEAD
-		historyRepository,
-=======
 		elasticIndexer,
 		tpsBenchmark,
->>>>>>> c560fe85
+		historyRepository,
 	)
 	processComponents, err := factory.ProcessComponentsFactory(processArgs)
 	if err != nil {
