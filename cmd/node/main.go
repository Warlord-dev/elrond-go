--- conflicted
+++ resolved
@@ -2049,15 +2049,12 @@
 		return nil, err
 	}
 
-<<<<<<< HEAD
-=======
 	alarmScheduler := alarm.NewAlarmScheduler()
 	watchdogTimer, err := watchdog.NewWatchdog(alarmScheduler, chanStopNodeProcess)
 	if err != nil {
 		return nil, err
 	}
 
->>>>>>> 1d889849
 	peerDenialEvaluator, err := blackList.NewPeerDenialEvaluator(
 		network.PeerBlackListHandler,
 		network.PkTimeCache,
@@ -2072,14 +2069,11 @@
 		return nil, err
 	}
 
-<<<<<<< HEAD
-=======
 	peerHonestyHandler, err := createPeerHonestyHandler(config, ratingConfig, network.PkTimeCache)
 	if err != nil {
 		return nil, err
 	}
 
->>>>>>> 1d889849
 	var nd *node.Node
 	nd, err = node.NewNode(
 		node.WithMessenger(network.NetMessenger),
