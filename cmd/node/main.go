package main

import (
	"errors"
	"fmt"
	"io"
	"io/ioutil"
	"math"
	"math/big"
	"os"
	"os/exec"
	"os/signal"
	"path/filepath"
	"runtime"
	"strconv"
	"strings"
	"syscall"
	"time"

	logger "github.com/ElrondNetwork/elrond-go-logger"
	"github.com/ElrondNetwork/elrond-go-logger/redirects"
	"github.com/ElrondNetwork/elrond-go/cmd/node/factory"
	"github.com/ElrondNetwork/elrond-go/cmd/node/metrics"
	"github.com/ElrondNetwork/elrond-go/config"
	"github.com/ElrondNetwork/elrond-go/consensus"
	"github.com/ElrondNetwork/elrond-go/consensus/round"
	"github.com/ElrondNetwork/elrond-go/core"
	"github.com/ElrondNetwork/elrond-go/core/accumulator"
	"github.com/ElrondNetwork/elrond-go/core/check"
	"github.com/ElrondNetwork/elrond-go/core/indexer"
	"github.com/ElrondNetwork/elrond-go/core/random"
	"github.com/ElrondNetwork/elrond-go/core/serviceContainer"
	"github.com/ElrondNetwork/elrond-go/core/statistics"
	"github.com/ElrondNetwork/elrond-go/core/throttler"
	"github.com/ElrondNetwork/elrond-go/crypto"
	"github.com/ElrondNetwork/elrond-go/crypto/signing/mcl"
	"github.com/ElrondNetwork/elrond-go/data"
	"github.com/ElrondNetwork/elrond-go/data/endProcess"
	"github.com/ElrondNetwork/elrond-go/data/state"
	stateFactory "github.com/ElrondNetwork/elrond-go/data/state/factory"
	"github.com/ElrondNetwork/elrond-go/data/typeConverters"
	"github.com/ElrondNetwork/elrond-go/dataRetriever"
	"github.com/ElrondNetwork/elrond-go/epochStart"
	"github.com/ElrondNetwork/elrond-go/epochStart/bootstrap"
	"github.com/ElrondNetwork/elrond-go/epochStart/notifier"
	"github.com/ElrondNetwork/elrond-go/facade"
	mainFactory "github.com/ElrondNetwork/elrond-go/factory"
	"github.com/ElrondNetwork/elrond-go/genesis/parsing"
	"github.com/ElrondNetwork/elrond-go/hashing"
	"github.com/ElrondNetwork/elrond-go/marshal"
	"github.com/ElrondNetwork/elrond-go/node"
	"github.com/ElrondNetwork/elrond-go/node/external"
	"github.com/ElrondNetwork/elrond-go/node/nodeDebugFactory"
	"github.com/ElrondNetwork/elrond-go/ntp"
	"github.com/ElrondNetwork/elrond-go/process"
	"github.com/ElrondNetwork/elrond-go/process/coordinator"
	"github.com/ElrondNetwork/elrond-go/process/economics"
	"github.com/ElrondNetwork/elrond-go/process/factory/metachain"
	"github.com/ElrondNetwork/elrond-go/process/factory/shard"
	"github.com/ElrondNetwork/elrond-go/process/interceptors"
	"github.com/ElrondNetwork/elrond-go/process/rating"
	"github.com/ElrondNetwork/elrond-go/process/smartContract"
	"github.com/ElrondNetwork/elrond-go/process/smartContract/builtInFunctions"
	"github.com/ElrondNetwork/elrond-go/process/smartContract/hooks"
	"github.com/ElrondNetwork/elrond-go/process/transaction"
	"github.com/ElrondNetwork/elrond-go/sharding"
	"github.com/ElrondNetwork/elrond-go/storage"
	storageFactory "github.com/ElrondNetwork/elrond-go/storage/factory"
	"github.com/ElrondNetwork/elrond-go/storage/lrucache"
	"github.com/ElrondNetwork/elrond-go/storage/pathmanager"
	"github.com/ElrondNetwork/elrond-go/storage/storageUnit"
	"github.com/ElrondNetwork/elrond-go/storage/timecache"
	exportFactory "github.com/ElrondNetwork/elrond-go/update/factory"
	"github.com/ElrondNetwork/elrond-go/update/trigger"
	"github.com/ElrondNetwork/elrond-go/vm"
	vmcommon "github.com/ElrondNetwork/elrond-vm-common"
	"github.com/google/gops/agent"
	"github.com/urfave/cli"
)

const (
	defaultStatsPath             = "stats"
	defaultLogsPath              = "logs"
	defaultDBPath                = "db"
	defaultEpochString           = "Epoch"
	defaultStaticDbString        = "Static"
	defaultShardString           = "Shard"
	metachainShardName           = "metachain"
	secondsToWaitForP2PBootstrap = 20
	maxNumGoRoutinesTxsByHashApi = 10
)

var (
	nodeHelpTemplate = `NAME:
   {{.Name}} - {{.Usage}}
USAGE:
   {{.HelpName}} {{if .VisibleFlags}}[global options]{{end}}
   {{if len .Authors}}
AUTHOR:
   {{range .Authors}}{{ . }}{{end}}
   {{end}}{{if .Commands}}
GLOBAL OPTIONS:
   {{range .VisibleFlags}}{{.}}
   {{end}}
VERSION:
   {{.Version}}
   {{end}}
`
	filePathPlaceholder = "[path]"
	// genesisFile defines a flag for the path of the bootstrapping file.
	genesisFile = cli.StringFlag{
		Name: "genesis-file",
		Usage: "The `" + filePathPlaceholder + "` for the genesis file. This JSON file contains initial data to " +
			"bootstrap from, such as initial balances for accounts.",
		Value: "./config/genesis.json",
	}
	// smartContractsFile defines a flag for the path of the file containing initial smart contracts.
	smartContractsFile = cli.StringFlag{
		Name: "smart-contracts-file",
		Usage: "The `" + filePathPlaceholder + "` for the initial smart contracts file. This JSON file contains data used " +
			"to deploy initial smart contracts such as delegation smart contracts",
		Value: "./config/genesisSmartContracts.json",
	}
	// nodesFile defines a flag for the path of the initial nodes file.
	nodesFile = cli.StringFlag{
		Name: "nodes-setup-file",
		Usage: "The `" + filePathPlaceholder + "` for the nodes setup. This JSON file contains initial nodes info, " +
			"such as consensus group size, round duration, validators public keys and so on.",
		Value: "./config/nodesSetup.json",
	}
	// configurationFile defines a flag for the path to the main toml configuration file
	configurationFile = cli.StringFlag{
		Name: "config",
		Usage: "The `" + filePathPlaceholder + "` for the main configuration file. This TOML file contain the main " +
			"configurations such as storage setups, epoch duration and so on.",
		Value: "./config/config.toml",
	}
	// configurationEconomicsFile defines a flag for the path to the economics toml configuration file
	configurationEconomicsFile = cli.StringFlag{
		Name: "config-economics",
		Usage: "The `" + filePathPlaceholder + "` for the economics configuration file. This TOML file contains " +
			"economics configurations such as minimum gas price for a transactions and so on.",
		Value: "./config/economics.toml",
	}
	// configurationApiFile defines a flag for the path to the api routes toml configuration file
	configurationApiFile = cli.StringFlag{
		Name: "config-api",
		Usage: "The `" + filePathPlaceholder + "` for the api configuration file. This TOML file contains " +
			"all available routes for Rest API and options to enable or disable them.",
		Value: "./config/api.toml",
	}
	// configurationSystemSCFile defines a flag for the path to the system sc toml configuration file
	configurationSystemSCFile = cli.StringFlag{
		Name:  "config-systemSmartContracts",
		Usage: "The `" + filePathPlaceholder + "` for the system smart contracts configuration file.",
		Value: "./config/systemSmartContractsConfig.toml",
	}
	// configurationRatingsFile defines a flag for the path to the ratings toml configuration file
	configurationRatingsFile = cli.StringFlag{
		Name:  "config-ratings",
		Usage: "The ratings configuration file to load",
		Value: "./config/ratings.toml",
	}
	// configurationPreferencesFile defines a flag for the path to the preferences toml configuration file
	configurationPreferencesFile = cli.StringFlag{
		Name: "config-preferences",
		Usage: "The `" + filePathPlaceholder + "` for the preferences configuration file. This TOML file contains " +
			"preferences configurations, such as the node display name or the shard to start in when starting as observer",
		Value: "./config/prefs.toml",
	}
	// externalConfigFile defines a flag for the path to the external toml configuration file
	externalConfigFile = cli.StringFlag{
		Name: "config-external",
		Usage: "The `" + filePathPlaceholder + "` for the external configuration file. This TOML file contains" +
			" external configurations such as ElasticSearch's URL and login information",
		Value: "./config/external.toml",
	}
	// p2pConfigurationFile defines a flag for the path to the toml file containing P2P configuration
	p2pConfigurationFile = cli.StringFlag{
		Name: "p2p-config",
		Usage: "The `" + filePathPlaceholder + "` for the p2p configuration file. This TOML file contains peer-to-peer " +
			"configurations such as port, target peer count or KadDHT settings",
		Value: "./config/p2p.toml",
	}
	// gasScheduleConfigurationFile defines a flag for the path to the toml file containing the gas costs used in SmartContract execution
	gasScheduleConfigurationFile = cli.StringFlag{
		Name: "gas-costs-config",
		Usage: "The `" + filePathPlaceholder + "` for the gas costs configuration file. This TOML file contains " +
			"gas costs used in SmartContract execution",
		Value: "./config/gasSchedule.toml",
	}
	// port defines a flag for setting the port on which the node will listen for connections
	port = cli.IntFlag{
		Name:  "port",
		Usage: "The `[p2p port]` number on which the application will start",
		Value: 0,
	}
	// profileMode defines a flag for profiling the binary
	// If enabled, it will open the pprof routes over the default gin rest webserver.
	// There are several routes that will be available for profiling (profiling can be analyzed with: go tool pprof):
	//  /debug/pprof/ (can be accessed in the browser, will list the available options)
	//  /debug/pprof/goroutine
	//  /debug/pprof/heap
	//  /debug/pprof/threadcreate
	//  /debug/pprof/block
	//  /debug/pprof/mutex
	//  /debug/pprof/profile (CPU profile)
	//  /debug/pprof/trace?seconds=5 (CPU trace) -> being a trace, can be analyzed with: go tool trace
	// Usage: go tool pprof http(s)://ip.of.the.server/debug/pprof/xxxxx
	profileMode = cli.BoolFlag{
		Name: "profile-mode",
		Usage: "Boolean option for enabling the profiling mode. If set, the /debug/pprof routes will be available " +
			"on the node for profiling the application.",
	}
	// validatorKeyIndex defines a flag that specifies the 0-th based index of the private key to be used from validatorKey.pem file
	validatorKeyIndex = cli.IntFlag{
		Name:  "sk-index",
		Usage: "The index in the PEM file of the private key to be used by the node.",
		Value: 0,
	}
	// gopsEn used to enable diagnosis of running go processes
	gopsEn = cli.BoolFlag{
		Name:  "gops-enable",
		Usage: "Boolean option for enabling gops over the process. If set, stack can be viewed by calling 'gops stack <pid>'.",
	}
	// storageCleanup defines a flag for choosing the option of starting the node from scratch. If it is not set (false)
	// it starts from the last state stored on disk
	storageCleanup = cli.BoolFlag{
		Name: "storage-cleanup",
		Usage: "Boolean option for starting the node with clean storage. If set, the Node will empty its storage " +
			"before starting, otherwise it will start from the last state stored on disk..",
	}

	// restApiInterface defines a flag for the interface on which the rest API will try to bind with
	restApiInterface = cli.StringFlag{
		Name: "rest-api-interface",
		Usage: "The interface `address and port` to which the REST API will attempt to bind. " +
			"To bind to all available interfaces, set this flag to :8080",
		Value: facade.DefaultRestInterface,
	}

	// restApiDebug defines a flag for starting the rest API engine in debug mode
	restApiDebug = cli.BoolFlag{
		Name:  "rest-api-debug",
		Usage: "Boolean option for starting the Rest API in debug mode.",
	}

	// nodeDisplayName defines the friendly name used by a node in the public monitoring tools. If set, will override
	// the NodeDisplayName from prefs.toml
	nodeDisplayName = cli.StringFlag{
		Name: "display-name",
		Usage: "The user-friendly name for the node, appearing in the public monitoring tools. Will override the " +
			"name set in the preferences TOML file.",
		Value: "",
	}

	// identityFlagName defines the keybase's identity. If set, will override the identity from prefs.toml
	identityFlagName = cli.StringFlag{
		Name:  "keybase-identity",
		Usage: "The keybase's identity. If set, will override the one set in the preferences TOML file.",
		Value: "",
	}

	//useLogView is used when termui interface is not needed.
	useLogView = cli.BoolFlag{
		Name: "use-log-view",
		Usage: "Boolean option for enabling the simple node's interface. If set, the node will not enable the " +
			"user-friendly terminal view of the node.",
	}

	// validatorKeyPemFile defines a flag for the path to the validator key used in block signing
	validatorKeyPemFile = cli.StringFlag{
		Name:  "validator-key-pem-file",
		Usage: "The `filepath` for the PEM file which contains the secret keys for the validator key.",
		Value: "./config/validatorKey.pem",
	}
	// logLevel defines the logger level
	logLevel = cli.StringFlag{
		Name: "log-level",
		Usage: "This flag specifies the logger `level(s)`. It can contain multiple comma-separated value. For example" +
			", if set to *:INFO the logs for all packages will have the INFO level. However, if set to *:INFO,api:DEBUG" +
			" the logs for all packages will have the INFO level, excepting the api package which will receive a DEBUG" +
			" log level.",
		Value: "*:" + logger.LogInfo.String(),
	}
	//logFile is used when the log output needs to be logged in a file
	logSaveFile = cli.BoolFlag{
		Name:  "log-save",
		Usage: "Boolean option for enabling log saving. If set, it will automatically save all the logs into a file.",
	}
	//logWithCorrelation is used to enable log correlation elements
	logWithCorrelation = cli.BoolFlag{
		Name:  "log-correlation",
		Usage: "Boolean option for enabling log correlation elements.",
	}
	//logWithLoggerName is used to enable log correlation elements
	logWithLoggerName = cli.BoolFlag{
		Name:  "log-logger-name",
		Usage: "Boolean option for logger name in the logs.",
	}
	// disableAnsiColor defines if the logger subsystem should prevent displaying ANSI colors
	disableAnsiColor = cli.BoolFlag{
		Name:  "disable-ansi-color",
		Usage: "Boolean option for disabling ANSI colors in the logging system.",
	}
	// bootstrapRoundIndex defines a flag that specifies the round index from which node should bootstrap from storage
	bootstrapRoundIndex = cli.Uint64Flag{
		Name:  "bootstrap-round-index",
		Usage: "This flag specifies the round `index` from which node should bootstrap from storage.",
		Value: math.MaxUint64,
	}
	// enableTxIndexing enables transaction indexing. There can be cases when it's too expensive to index all transactions
	//  so we provide the command line option to disable this behaviour
	enableTxIndexing = cli.BoolTFlag{
		Name: "tx-indexing",
		Usage: "Boolean option for enabling transactions indexing. There can be cases when it's too expensive to " +
			"index all transactions so this flag will disable this.",
	}

	// workingDirectory defines a flag for the path for the working directory.
	workingDirectory = cli.StringFlag{
		Name:  "working-directory",
		Usage: "This flag specifies the `directory` where the node will store databases, logs and statistics.",
		Value: "",
	}

	// destinationShardAsObserver defines a flag for the prefered shard to be assigned to as an observer.
	destinationShardAsObserver = cli.StringFlag{
		Name: "destination-shard-as-observer",
		Usage: "This flag specifies the shard to start in when running as an observer. It will override the configuration " +
			"set in the preferences TOML config file.",
		Value: "",
	}

	isNodefullArchive = cli.BoolFlag{
		Name: "full-archive",
		Usage: "Boolean option for enabling a node to have full archive. If set, the node won't remove any database " +
			"and will have a full history over epochs.",
	}

	numEpochsToSave = cli.Uint64Flag{
		Name: "num-epochs-to-keep",
		Usage: "This flag represents the number of epochs which will kept in the databases. It is relevant only if " +
			"the full archive flag is not set.",
		Value: uint64(2),
	}

	numActivePersisters = cli.Uint64Flag{
		Name: "num-active-persisters",
		Usage: "This flag represents the number of databases (1 database = 1 epoch) which are kept open at a moment. " +
			"It is relevant even if the node is full archive or not.",
		Value: uint64(2),
	}

	startInEpoch = cli.BoolFlag{
		Name: "start-in-epoch",
		Usage: "Boolean option for enabling a node the fast bootstrap mechanism from the network." +
			"Should be enabled if data is not available in local disk.",
	}

	rm *statistics.ResourceMonitor
)

// dbIndexer will hold the database indexer. Defined globally so it can be initialised only in
//  certain conditions. If those conditions will not be met, it will stay as nil
var dbIndexer indexer.Indexer

// coreServiceContainer is defined globally so it can be injected with appropriate
//  params depending on the type of node we are starting
var coreServiceContainer serviceContainer.Core

// appVersion should be populated at build time using ldflags
// Usage examples:
// linux/mac:
//            go build -i -v -ldflags="-X main.appVersion=$(git describe --tags --long --dirty)"
// windows:
//            for /f %i in ('git describe --tags --long --dirty') do set VERS=%i
//            go build -i -v -ldflags="-X main.appVersion=%VERS%"
var appVersion = core.UnVersionedAppString

func main() {
	_ = logger.SetDisplayByteSlice(logger.ToHexShort)
	log := logger.GetOrCreate("main")

	app := cli.NewApp()
	cli.AppHelpTemplate = nodeHelpTemplate
	app.Name = "Elrond Node CLI App"
	app.Version = fmt.Sprintf("%s/%s/%s-%s", appVersion, runtime.Version(), runtime.GOOS, runtime.GOARCH)
	app.Usage = "This is the entry point for starting a new Elrond node - the app will start after the genesis timestamp"
	app.Flags = []cli.Flag{
		genesisFile,
		smartContractsFile,
		nodesFile,
		configurationFile,
		configurationApiFile,
		configurationEconomicsFile,
		configurationSystemSCFile,
		configurationRatingsFile,
		configurationPreferencesFile,
		externalConfigFile,
		p2pConfigurationFile,
		gasScheduleConfigurationFile,
		validatorKeyIndex,
		validatorKeyPemFile,
		port,
		profileMode,
		storageCleanup,
		gopsEn,
		nodeDisplayName,
		identityFlagName,
		restApiInterface,
		restApiDebug,
		disableAnsiColor,
		logLevel,
		logSaveFile,
		logWithCorrelation,
		logWithLoggerName,
		useLogView,
		bootstrapRoundIndex,
		enableTxIndexing,
		workingDirectory,
		destinationShardAsObserver,
		isNodefullArchive,
		numEpochsToSave,
		numActivePersisters,
		startInEpoch,
	}
	app.Authors = []cli.Author{
		{
			Name:  "The Elrond Team",
			Email: "contact@elrond.com",
		},
	}

	app.Action = func(c *cli.Context) error {
		return startNode(c, log, app.Version)
	}

	err := app.Run(os.Args)
	if err != nil {
		log.Error(err.Error())
		os.Exit(1)
	}
}

func getSuite(config *config.Config) (crypto.Suite, error) {
	switch config.Consensus.Type {
	case consensus.BlsConsensusType:
		return mcl.NewSuiteBLS12(), nil
	default:
		return nil, errors.New("no consensus provided in config file")
	}
}

func startNode(ctx *cli.Context, log logger.Logger, version string) error {
	log.Trace("startNode called")
	workingDir := getWorkingDir(ctx, log)

	var err error
	withLogFile := ctx.GlobalBool(logSaveFile.Name)
	if withLogFile {
		_, err = prepareLogFile(workingDir)
		if err != nil {
			return fmt.Errorf("%w creating a log file", err)
		}
	}

	logger.ToggleCorrelation(ctx.GlobalBool(logWithCorrelation.Name))
	logger.ToggleLoggerName(ctx.GlobalBool(logWithLoggerName.Name))
	logLevelFlagValue := ctx.GlobalString(logLevel.Name)
	err = logger.SetLogLevel(logLevelFlagValue)
	if err != nil {
		return err
	}
	noAnsiColor := ctx.GlobalBool(disableAnsiColor.Name)
	if noAnsiColor {
		err = logger.RemoveLogObserver(os.Stdout)
		if err != nil {
			//we need to print this manually as we do not have console log observer
			fmt.Println("error removing log observer: " + err.Error())
			return err
		}

		err = logger.AddLogObserver(os.Stdout, &logger.PlainFormatter{})
		if err != nil {
			//we need to print this manually as we do not have console log observer
			fmt.Println("error setting log observer: " + err.Error())
			return err
		}
	}
	log.Trace("logger updated", "level", logLevelFlagValue, "disable ANSI color", noAnsiColor)

	enableGopsIfNeeded(ctx, log)

	log.Info("starting node", "version", version, "pid", os.Getpid())
	log.Trace("reading configs")

	configurationFileName := ctx.GlobalString(configurationFile.Name)
	generalConfig, err := loadMainConfig(configurationFileName)
	if err != nil {
		return err
	}
	log.Debug("config", "file", configurationFileName)

	configurationApiFileName := ctx.GlobalString(configurationApiFile.Name)
	apiRoutesConfig, err := loadApiConfig(configurationApiFileName)
	if err != nil {
		return err
	}
	log.Debug("config", "file", configurationApiFileName)

	configurationEconomicsFileName := ctx.GlobalString(configurationEconomicsFile.Name)
	economicsConfig, err := loadEconomicsConfig(configurationEconomicsFileName)
	if err != nil {
		return err
	}
	log.Debug("config", "file", configurationEconomicsFileName)

	configurationSystemSCConfigFileName := ctx.GlobalString(configurationSystemSCFile.Name)
	systemSCConfig, err := loadSystemSmartContractsConfig(configurationSystemSCConfigFileName)
	if err != nil {
		return err
	}
	log.Debug("config", "file", configurationSystemSCConfigFileName)

	configurationRatingsFileName := ctx.GlobalString(configurationRatingsFile.Name)
	ratingsConfig, err := loadRatingsConfig(configurationRatingsFileName)
	if err != nil {
		return err
	}
	log.Debug("config", "file", configurationRatingsFileName)

	configurationPreferencesFileName := ctx.GlobalString(configurationPreferencesFile.Name)
	preferencesConfig, err := loadPreferencesConfig(configurationPreferencesFileName)
	if err != nil {
		return err
	}
	log.Debug("config", "file", configurationPreferencesFileName)

	externalConfigurationFileName := ctx.GlobalString(externalConfigFile.Name)
	externalConfig, err := loadExternalConfig(externalConfigurationFileName)
	if err != nil {
		return err
	}
	log.Debug("config", "file", externalConfigurationFileName)

	p2pConfigurationFileName := ctx.GlobalString(p2pConfigurationFile.Name)
	p2pConfig, err := core.LoadP2PConfig(p2pConfigurationFileName)
	if err != nil {
		return err
	}

	log.Debug("config", "file", p2pConfigurationFileName)
	if ctx.IsSet(port.Name) {
		p2pConfig.Node.Port = uint32(ctx.GlobalUint(port.Name))
	}

	addressPubkeyConverter, err := stateFactory.NewPubkeyConverter(generalConfig.AddressPubkeyConverter)
	if err != nil {
		return fmt.Errorf("%w for AddressPubkeyConverter", err)
	}
	validatorPubkeyConverter, err := stateFactory.NewPubkeyConverter(generalConfig.ValidatorPubkeyConverter)
	if err != nil {
		return fmt.Errorf("%w for AddressPubkeyConverter", err)
	}

	//TODO when refactoring main, maybe initialize economics data before this line
	totalSupply, ok := big.NewInt(0).SetString(economicsConfig.GlobalSettings.TotalSupply, 10)
	if !ok {
		return fmt.Errorf("can not parse total suply from economics.toml, %s is not a valid value",
			economicsConfig.GlobalSettings.TotalSupply)
	}

	log.Debug("config", "file", ctx.GlobalString(genesisFile.Name))

	genesisNodesConfig, err := sharding.NewNodesSetup(
		ctx.GlobalString(nodesFile.Name),
		addressPubkeyConverter,
		validatorPubkeyConverter,
	)
	if err != nil {
		return err
	}
	log.Debug("config", "file", ctx.GlobalString(nodesFile.Name))

	syncer := ntp.NewSyncTime(generalConfig.NTPConfig, nil)
	syncer.StartSyncingTime()

	log.Debug("NTP average clock offset", "value", syncer.ClockOffset())

	if ctx.IsSet(startInEpoch.Name) {
		log.Debug("start in epoch is enabled")
		generalConfig.GeneralSettings.StartInEpochEnabled = ctx.GlobalBool(startInEpoch.Name)
		if generalConfig.GeneralSettings.StartInEpochEnabled {
			delayedStartInterval := 2 * time.Second
			time.Sleep(delayedStartInterval)
		}
	}

	//TODO: The next 5 lines should be deleted when we are done testing from a precalculated (not hard coded) timestamp
	if genesisNodesConfig.StartTime == 0 {
		time.Sleep(1000 * time.Millisecond)
		ntpTime := syncer.CurrentTime()
		genesisNodesConfig.StartTime = (ntpTime.Unix()/60 + 1) * 60
	}

	startTime := time.Unix(genesisNodesConfig.StartTime, 0)

	log.Info("start time",
		"formatted", startTime.Format("Mon Jan 2 15:04:05 MST 2006"),
		"seconds", startTime.Unix())

	log.Trace("getting suite")
	suite, err := getSuite(generalConfig)
	if err != nil {
		return err
	}

	validatorKeyPemFileName := ctx.GlobalString(validatorKeyPemFile.Name)
	cryptoParamsLoader, err := mainFactory.NewCryptoSigningParamsLoader(
		validatorPubkeyConverter,
		ctx.GlobalInt(validatorKeyIndex.Name),
		validatorKeyPemFileName,
		suite,
	)
	if err != nil {
		return err
	}

	cryptoParams, err := cryptoParamsLoader.Get()
	if err != nil {
		return fmt.Errorf("%w: consider regenerating your keys", err)
	}

	log.Debug("block sign pubkey", "value", cryptoParams.PublicKeyString)

	if ctx.IsSet(destinationShardAsObserver.Name) {
		preferencesConfig.Preferences.DestinationShardAsObserver = ctx.GlobalString(destinationShardAsObserver.Name)
	}

	if ctx.IsSet(nodeDisplayName.Name) {
		preferencesConfig.Preferences.NodeDisplayName = ctx.GlobalString(nodeDisplayName.Name)
	}

	if ctx.IsSet(identityFlagName.Name) {
		preferencesConfig.Preferences.Identity = ctx.GlobalString(identityFlagName.Name)
	}

	err = cleanupStorageIfNecessary(workingDir, ctx, log)
	if err != nil {
		return err
	}

	pathTemplateForPruningStorer := filepath.Join(
		workingDir,
		defaultDBPath,
		genesisNodesConfig.ChainID,
		fmt.Sprintf("%s_%s", defaultEpochString, core.PathEpochPlaceholder),
		fmt.Sprintf("%s_%s", defaultShardString, core.PathShardPlaceholder),
		core.PathIdentifierPlaceholder)

	pathTemplateForStaticStorer := filepath.Join(
		workingDir,
		defaultDBPath,
		genesisNodesConfig.ChainID,
		defaultStaticDbString,
		fmt.Sprintf("%s_%s", defaultShardString, core.PathShardPlaceholder),
		core.PathIdentifierPlaceholder)

	var pathManager *pathmanager.PathManager
	pathManager, err = pathmanager.NewPathManager(pathTemplateForPruningStorer, pathTemplateForStaticStorer)
	if err != nil {
		return err
	}

	genesisShardCoordinator, nodeType, err := createShardCoordinator(genesisNodesConfig, cryptoParams.PublicKey, preferencesConfig.Preferences, log)
	if err != nil {
		return err
	}
	var shardId = core.GetShardIdString(genesisShardCoordinator.SelfId())

	log.Trace("creating crypto components")
	cryptoArgs := mainFactory.CryptoComponentsFactoryArgs{
		Config:                               *generalConfig,
		NodesConfig:                          genesisNodesConfig,
		ShardCoordinator:                     genesisShardCoordinator,
		KeyGen:                               cryptoParams.KeyGenerator,
		PrivKey:                              cryptoParams.PrivateKey,
		ActivateBLSPubKeyMessageVerification: economicsConfig.ValidatorSettings.ActivateBLSPubKeyMessageVerification,
	}
	cryptoComponentsFactory, err := mainFactory.NewCryptoComponentsFactory(cryptoArgs)
	if err != nil {
		return err
	}
	cryptoComponents, err := cryptoComponentsFactory.Create()
	if err != nil {
		return err
	}

	accountsParser, err := parsing.NewAccountsParser(
		ctx.GlobalString(genesisFile.Name),
		totalSupply,
		addressPubkeyConverter,
		cryptoComponents.TxSignKeyGen,
	)
	if err != nil {
		return err
	}

	smartContractParser, err := parsing.NewSmartContractsParser(
		ctx.GlobalString(smartContractsFile.Name),
		addressPubkeyConverter,
		cryptoComponents.TxSignKeyGen,
	)
	if err != nil {
		return err
	}

	log.Trace("creating core components")

	coreArgs := mainFactory.CoreComponentsFactoryArgs{
		Config:  *generalConfig,
		ShardId: shardId,
		ChainID: []byte(genesisNodesConfig.ChainID),
	}
	coreComponentsFactory := mainFactory.NewCoreComponentsFactory(coreArgs)
	coreComponents, err := coreComponentsFactory.Create()
	if err != nil {
		return err
	}

	handlersArgs := factory.NewStatusHandlersFactoryArgs(useLogView.Name, ctx, coreComponents.InternalMarshalizer, coreComponents.Uint64ByteSliceConverter)
	statusHandlersInfo, err := factory.CreateStatusHandlers(handlersArgs)
	if err != nil {
		return err
	}

	coreComponents.StatusHandler = statusHandlersInfo.StatusHandler

	triesArgs := mainFactory.TriesComponentsFactoryArgs{
		Marshalizer:      coreComponents.InternalMarshalizer,
		Hasher:           coreComponents.Hasher,
		PathManager:      pathManager,
		ShardCoordinator: genesisShardCoordinator,
		Config:           *generalConfig,
	}
	triesComponentsFactory, err := mainFactory.NewTriesComponentsFactory(triesArgs)
	if err != nil {
		return err
	}
	triesComponents, err := triesComponentsFactory.Create()
	if err != nil {
		return err
	}

	log.Trace("creating network components")
	networkComponentFactory, err := mainFactory.NewNetworkComponentsFactory(*p2pConfig, *generalConfig, coreComponents.StatusHandler)
	if err != nil {
		return err
	}
	networkComponents, err := networkComponentFactory.Create()
	if err != nil {
		return err
	}
	err = networkComponents.NetMessenger.Bootstrap()
	if err != nil {
		return err
	}
	log.Info(fmt.Sprintf("waiting %d seconds for network discovery...", secondsToWaitForP2PBootstrap))
	time.Sleep(secondsToWaitForP2PBootstrap * time.Second)

	log.Trace("creating economics data components")
	economicsData, err := economics.NewEconomicsData(economicsConfig)
	if err != nil {
		return err
	}

	log.Trace("creating ratings data components")

	ratingDataArgs := rating.RatingsDataArg{
		Config:                   ratingsConfig,
		ShardConsensusSize:       genesisNodesConfig.ConsensusGroupSize,
		MetaConsensusSize:        genesisNodesConfig.MetaChainConsensusGroupSize,
		ShardMinNodes:            genesisNodesConfig.MinNodesPerShard,
		MetaMinNodes:             genesisNodesConfig.MetaChainMinNodes,
		RoundDurationMiliseconds: genesisNodesConfig.RoundDuration,
	}
	ratingsData, err := rating.NewRatingsData(ratingDataArgs)
	if err != nil {
		return err
	}

	rater, err := rating.NewBlockSigningRater(ratingsData)
	if err != nil {
		return err
	}

	nodesShuffler := sharding.NewXorValidatorsShuffler(
		genesisNodesConfig.MinNodesPerShard,
		genesisNodesConfig.MetaChainMinNodes,
		genesisNodesConfig.Hysteresis,
		genesisNodesConfig.Adaptivity,
		generalConfig.EpochStartConfig.ShuffleBetweenShards,
	)

	destShardIdAsObserver, err := processDestinationShardAsObserver(preferencesConfig.Preferences)
	if err != nil {
		return err
	}

	rounder, err := round.NewRound(
		time.Unix(genesisNodesConfig.StartTime, 0),
		syncer.CurrentTime(),
		time.Millisecond*time.Duration(genesisNodesConfig.RoundDuration),
		syncer)
	if err != nil {
		return err
	}

	bootstrapDataProvider, err := storageFactory.NewBootstrapDataProvider(coreComponents.InternalMarshalizer)
	if err != nil {
		return err
	}

	latestStorageDataProvider, err := factory.CreateLatestStorageDataProvider(
		bootstrapDataProvider,
		coreComponents.InternalMarshalizer,
		coreComponents.Hasher,
		*generalConfig,
		genesisNodesConfig.ChainID,
		workingDir,
		defaultDBPath,
		defaultEpochString,
		defaultShardString,
	)
	if err != nil {
		return err
	}

	unitOpener, err := factory.CreateUnitOpener(
		bootstrapDataProvider,
		latestStorageDataProvider,
		coreComponents.InternalMarshalizer,
		*generalConfig,
		genesisNodesConfig.ChainID,
		workingDir,
		defaultDBPath,
		defaultEpochString,
		defaultShardString,
	)
	if err != nil {
		return err
	}

	epochStartBootstrapArgs := bootstrap.ArgsEpochStartBootstrap{
		PublicKey:                  cryptoParams.PublicKey,
		Marshalizer:                coreComponents.InternalMarshalizer,
		TxSignMarshalizer:          coreComponents.TxSignMarshalizer,
		Hasher:                     coreComponents.Hasher,
		Messenger:                  networkComponents.NetMessenger,
		GeneralConfig:              *generalConfig,
		EconomicsData:              economicsData,
		SingleSigner:               cryptoComponents.TxSingleSigner,
		BlockSingleSigner:          cryptoComponents.SingleSigner,
		KeyGen:                     cryptoComponents.TxSignKeyGen,
		BlockKeyGen:                cryptoComponents.BlockSignKeyGen,
		GenesisNodesConfig:         genesisNodesConfig,
		GenesisShardCoordinator:    genesisShardCoordinator,
		PathManager:                pathManager,
		StorageUnitOpener:          unitOpener,
		WorkingDir:                 workingDir,
		DefaultDBPath:              defaultDBPath,
		DefaultEpochString:         defaultEpochString,
		DefaultShardString:         defaultShardString,
		Rater:                      rater,
		DestinationShardAsObserver: destShardIdAsObserver,
		TrieContainer:              triesComponents.TriesContainer,
		TrieStorageManagers:        triesComponents.TrieStorageManagers,
		Uint64Converter:            coreComponents.Uint64ByteSliceConverter,
		NodeShuffler:               nodesShuffler,
		Rounder:                    rounder,
		AddressPubkeyConverter:     addressPubkeyConverter,
		LatestStorageDataProvider:  latestStorageDataProvider,
	}
	bootstrapper, err := bootstrap.NewEpochStartBootstrap(epochStartBootstrapArgs)
	if err != nil {
		log.Error("could not create bootstrap", "err", err)
		return err
	}

	bootstrapParameters, err := bootstrapper.Bootstrap()
	if err != nil {
		log.Error("bootstrap return error", "error", err)
		return err
	}

	log.Info("bootstrap parameters", "shardId", bootstrapParameters.SelfShardId, "epoch", bootstrapParameters.Epoch, "numShards", bootstrapParameters.NumOfShards)

	shardCoordinator, err := sharding.NewMultiShardCoordinator(bootstrapParameters.NumOfShards, bootstrapParameters.SelfShardId)
	if err != nil {
		return err
	}

	currentEpoch := bootstrapParameters.Epoch
	storerEpoch := currentEpoch
	if !generalConfig.StoragePruning.Enabled {
		// TODO: refactor this as when the pruning storer is disabled, the default directory path is Epoch_0
		// and it should be Epoch_ALL or something similar
		storerEpoch = 0
	}

	var shardIdString = core.GetShardIdString(shardCoordinator.SelfId())
	logger.SetCorrelationShard(shardIdString)

	log.Trace("initializing stats file")
	err = initStatsFileMonitor(generalConfig, cryptoParams.PublicKeyString, log, workingDir, pathManager, shardId)
	if err != nil {
		return err
	}

	log.Trace("creating data components")
	epochStartNotifier := notifier.NewEpochStartSubscriptionHandler()

	dataArgs := mainFactory.DataComponentsFactoryArgs{
		Config:             *generalConfig,
		EconomicsData:      economicsData,
		ShardCoordinator:   shardCoordinator,
		Core:               coreComponents,
		PathManager:        pathManager,
		EpochStartNotifier: epochStartNotifier,
		CurrentEpoch:       storerEpoch,
	}
	dataComponentsFactory, err := mainFactory.NewDataComponentsFactory(dataArgs)
	if err != nil {
		return err
	}
	dataComponents, err := dataComponentsFactory.Create()
	if err != nil {
		return err
	}

	log.Trace("initializing metrics")
	err = metrics.InitMetrics(
		coreComponents.StatusHandler,
		cryptoParams.PublicKeyString,
		nodeType,
		shardCoordinator,
		genesisNodesConfig,
		version,
		economicsConfig,
		generalConfig.EpochStartConfig.RoundsPerEpoch,
	)
	if err != nil {
		return err
	}

	err = statusHandlersInfo.UpdateStorerAndMetricsForPersistentHandler(dataComponents.Store.GetStorer(dataRetriever.StatusMetricsUnit))
	if err != nil {
		return err
	}

	log.Trace("creating nodes coordinator")
	if ctx.IsSet(isNodefullArchive.Name) {
		generalConfig.StoragePruning.FullArchive = ctx.GlobalBool(isNodefullArchive.Name)
	}
	if ctx.IsSet(numEpochsToSave.Name) {
		generalConfig.StoragePruning.NumEpochsToKeep = ctx.GlobalUint64(numEpochsToSave.Name)
	}
	if ctx.IsSet(numActivePersisters.Name) {
		generalConfig.StoragePruning.NumActivePersisters = ctx.GlobalUint64(numActivePersisters.Name)
	}
	log.Info("Bootstrap", "epoch", bootstrapParameters.Epoch)
	if bootstrapParameters.NodesConfig != nil {
		log.Info("the epoch from nodesConfig is", "epoch", bootstrapParameters.NodesConfig.CurrentEpoch)
	}
	chanStopNodeProcess := make(chan endProcess.ArgEndProcess, 1)
	nodesCoordinator, err := createNodesCoordinator(
		genesisNodesConfig,
		preferencesConfig.Preferences,
		epochStartNotifier,
		cryptoParams.PublicKey,
		coreComponents.InternalMarshalizer,
		coreComponents.Hasher,
		rater,
		dataComponents.Store.GetStorer(dataRetriever.BootstrapUnit),
		nodesShuffler,
		generalConfig.EpochStartConfig,
		shardCoordinator.SelfId(),
		chanStopNodeProcess,
		bootstrapParameters,
	)
	if err != nil {
		return err
	}

	log.Trace("creating state components")
	stateArgs := mainFactory.StateComponentsFactoryArgs{
		Config:           *generalConfig,
		ShardCoordinator: shardCoordinator,
		Core:             coreComponents,
		PathManager:      pathManager,
		Tries:            triesComponents,
	}
	stateComponentsFactory, err := mainFactory.NewStateComponentsFactory(stateArgs)
	if err != nil {
		return err
	}
	stateComponents, err := stateComponentsFactory.Create()
	if err != nil {
		return err
	}

	metrics.SaveStringMetric(coreComponents.StatusHandler, core.MetricNodeDisplayName, preferencesConfig.Preferences.NodeDisplayName)
	metrics.SaveStringMetric(coreComponents.StatusHandler, core.MetricChainId, genesisNodesConfig.ChainID)
	metrics.SaveUint64Metric(coreComponents.StatusHandler, core.MetricGasPerDataByte, economicsData.GasPerDataByte())
	metrics.SaveUint64Metric(coreComponents.StatusHandler, core.MetricMinGasPrice, economicsData.MinGasPrice())
	metrics.SaveUint64Metric(coreComponents.StatusHandler, core.MetricMinGasLimit, economicsData.MinGasLimit())

	sessionInfoFileOutput := fmt.Sprintf("%s:%s\n%s:%s\n%s:%v\n%s:%s\n%s:%v\n",
		"PkBlockSign", cryptoParams.PublicKeyString,
		"ShardId", shardId,
		"TotalShards", shardCoordinator.NumberOfShards(),
		"AppVersion", version,
		"GenesisTimeStamp", startTime.Unix(),
	)

	sessionInfoFileOutput += fmt.Sprintf("\nStarted with parameters:\n")
	for _, flag := range ctx.App.Flags {
		flagValue := fmt.Sprintf("%v", ctx.GlobalGeneric(flag.GetName()))
		if flagValue != "" {
			sessionInfoFileOutput += fmt.Sprintf("%s = %v\n", flag.GetName(), flagValue)
		}
	}

	statsFolder := filepath.Join(workingDir, defaultStatsPath)
	copyConfigToStatsFolder(
		statsFolder,
		[]string{
			configurationFileName,
			configurationEconomicsFileName,
			configurationRatingsFileName,
			configurationPreferencesFileName,
			p2pConfigurationFileName,
			configurationFileName,
			ctx.GlobalString(genesisFile.Name),
			ctx.GlobalString(nodesFile.Name),
		})

	statsFile := filepath.Join(statsFolder, "session.info")
	err = ioutil.WriteFile(statsFile, []byte(sessionInfoFileOutput), os.ModePerm)
	log.LogIfError(err)

	//TODO: remove this in the future and add just a log debug
	computedRatingsData := filepath.Join(statsFolder, "ratings.info")
	computedRatingsDataStr := createStringFromRatingsData(ratingsData)
	err = ioutil.WriteFile(computedRatingsData, []byte(computedRatingsDataStr), os.ModePerm)
	log.LogIfError(err)

	log.Trace("creating tps benchmark components")
	initialTpsBenchmark := statusHandlersInfo.LoadTpsBenchmarkFromStorage(
		dataComponents.Store.GetStorer(dataRetriever.StatusMetricsUnit),
		coreComponents.InternalMarshalizer,
	)
	tpsBenchmark, err := statistics.NewTPSBenchmarkWithInitialData(
		statusHandlersInfo.StatusHandler,
		initialTpsBenchmark,
		shardCoordinator.NumberOfShards(),
		genesisNodesConfig.RoundDuration/1000,
	)
	if err != nil {
		return err
	}

	if externalConfig.ElasticSearchConnector.Enabled {
		log.Trace("creating elastic search components")
		dbIndexer, err = createElasticIndexer(
			ctx,
			externalConfig.ElasticSearchConnector,
			externalConfig.ElasticSearchConnector.URL,
			coreComponents.InternalMarshalizer,
			coreComponents.Hasher,
			nodesCoordinator,
			epochStartNotifier,
			addressPubkeyConverter,
			validatorPubkeyConverter,
			shardCoordinator.SelfId(),
		)
		if err != nil {
			return err
		}
	}

	err = setServiceContainer(shardCoordinator, tpsBenchmark)
	if err != nil {
		return err
	}

	gasScheduleConfigurationFileName := ctx.GlobalString(gasScheduleConfigurationFile.Name)
	gasSchedule, err := core.LoadGasScheduleConfig(gasScheduleConfigurationFileName)
	if err != nil {
		return err
	}

	log.Trace("creating time cache for requested items components")
	requestedItemsHandler := timecache.NewTimeCache(time.Duration(uint64(time.Millisecond) * genesisNodesConfig.RoundDuration))

	whiteListCache, err := storageUnit.NewCache(
		storageUnit.CacheType(generalConfig.WhiteListPool.Type),
		generalConfig.WhiteListPool.Size,
		generalConfig.WhiteListPool.Shards,
	)
	if err != nil {
		return err
	}
	whiteListRequest, err := interceptors.NewWhiteListDataVerifier(whiteListCache)
	if err != nil {
		return err
	}

	whiteListerVerifiedTxs, err := createWhiteListerVerifiedTxs(generalConfig)
	if err != nil {
		return err
	}

	log.Trace("creating process components")
	processArgs := factory.NewProcessComponentsFactoryArgs(
		&coreArgs,
		accountsParser,
		smartContractParser,
		economicsData,
		genesisNodesConfig,
		gasSchedule,
		rounder,
		shardCoordinator,
		nodesCoordinator,
		dataComponents,
		coreComponents,
		cryptoComponents,
		stateComponents,
		networkComponents,
		triesComponents,
		coreServiceContainer,
		requestedItemsHandler,
		whiteListRequest,
		whiteListerVerifiedTxs,
		epochStartNotifier,
		*generalConfig,
		currentEpoch,
		rater,
		generalConfig.Marshalizer.SizeCheckDelta,
		generalConfig.StateTriesConfig.CheckpointRoundsModulus,
		generalConfig.GeneralSettings.MaxComputableRounds,
		generalConfig.Antiflood.NumConcurrentResolverJobs,
		generalConfig.BlockSizeThrottleConfig.MinSizeInBytes,
		generalConfig.BlockSizeThrottleConfig.MaxSizeInBytes,
		ratingsConfig.General.MaxRating,
		validatorPubkeyConverter,
		ratingsData,
		systemSCConfig,
		version,
	)
	processComponents, err := factory.ProcessComponentsFactory(processArgs)
	if err != nil {
		return err
	}

	hardForkTrigger, err := createHardForkTrigger(
		generalConfig,
		cryptoParams.KeyGenerator,
		cryptoParams.PublicKey,
		shardCoordinator,
		nodesCoordinator,
		coreComponents,
		stateComponents,
		dataComponents,
		cryptoComponents,
		processComponents,
		networkComponents,
		whiteListRequest,
		whiteListerVerifiedTxs,
		chanStopNodeProcess,
		epochStartNotifier,
	)
	if err != nil {
		return err
	}

	var elasticIndexer indexer.Indexer
	if !check.IfNil(coreServiceContainer) && !check.IfNil(coreServiceContainer.Indexer()) {
		elasticIndexer = coreServiceContainer.Indexer()
		elasticIndexer.SetTxLogsProcessor(processComponents.TxLogsProcessor)
		processComponents.TxLogsProcessor.EnableLogToBeSavedInCache()
	}
	log.Trace("creating node structure")
	currentNode, err := createNode(
		generalConfig,
		preferencesConfig,
		genesisNodesConfig,
		economicsData,
		syncer,
		cryptoParams.KeyGenerator,
		cryptoParams.PrivateKey,
		cryptoParams.PublicKey,
		shardCoordinator,
		nodesCoordinator,
		coreComponents,
		stateComponents,
		dataComponents,
		cryptoComponents,
		processComponents,
		networkComponents,
		ctx.GlobalUint64(bootstrapRoundIndex.Name),
		version,
		elasticIndexer,
		requestedItemsHandler,
		epochStartNotifier,
		whiteListRequest,
		whiteListerVerifiedTxs,
		chanStopNodeProcess,
		hardForkTrigger,
	)
	if err != nil {
		return err
	}

	log.Trace("creating software checker structure")
	softwareVersionChecker, err := factory.CreateSoftwareVersionChecker(coreComponents.StatusHandler)
	if err != nil {
		log.Debug("nil software version checker", "error", err.Error())
	} else {
		softwareVersionChecker.StartCheckSoftwareVersion()
	}

	if shardCoordinator.SelfId() == core.MetachainShardId {
		log.Trace("activating nodesCoordinator's validators indexing")
		indexValidatorsListIfNeeded(elasticIndexer, nodesCoordinator, processComponents.EpochStartTrigger.Epoch(), log)
	}

	log.Trace("creating api resolver structure")
	apiResolver, err := createApiResolver(
		generalConfig,
		stateComponents.AccountsAdapter,
		stateComponents.PeerAccounts,
		stateComponents.AddressPubkeyConverter,
		dataComponents.Store,
		dataComponents.Blkc,
		coreComponents.InternalMarshalizer,
		coreComponents.Hasher,
		coreComponents.Uint64ByteSliceConverter,
		shardCoordinator,
		statusHandlersInfo.StatusMetrics,
		gasSchedule,
		economicsData,
		cryptoComponents.MessageSignVerifier,
		genesisNodesConfig,
		systemSCConfig,
	)
	if err != nil {
		return err
	}

	log.Trace("starting status pooling components")
	statusPollingInterval := time.Duration(generalConfig.GeneralSettings.StatusPollingIntervalSec) * time.Second
	err = metrics.StartStatusPolling(
		currentNode.GetAppStatusHandler(),
		statusPollingInterval,
		networkComponents,
		processComponents,
		shardCoordinator,
	)
	if err != nil {
		return err
	}

	updateMachineStatisticsDuration := time.Second
	err = metrics.StartMachineStatisticsPolling(coreComponents.StatusHandler, updateMachineStatisticsDuration)
	if err != nil {
		return err
	}

	log.Trace("creating elrond node facade")
	restAPIServerDebugMode := ctx.GlobalBool(restApiDebug.Name)

	argNodeFacade := facade.ArgNodeFacade{
		Node:                   currentNode,
		ApiResolver:            apiResolver,
		RestAPIServerDebugMode: restAPIServerDebugMode,
		WsAntifloodConfig:      generalConfig.Antiflood.WebServer,
		FacadeConfig: config.FacadeConfig{
			RestApiInterface: ctx.GlobalString(restApiInterface.Name),
			PprofEnabled:     ctx.GlobalBool(profileMode.Name),
		},
		ApiRoutesConfig: *apiRoutesConfig,
	}

	ef, err := facade.NewNodeFacade(argNodeFacade)
	if err != nil {
		return fmt.Errorf("%w while creating NodeFacade", err)
	}

	ef.SetSyncer(syncer)
	ef.SetTpsBenchmark(tpsBenchmark)

	log.Trace("starting background services")
	ef.StartBackgroundServices()

	log.Debug("starting node...")
	err = ef.StartNode()
	if err != nil {
		log.Error("starting node failed", "epoch", currentEpoch, "error", err.Error())
		return err
	}

	log.Info("application is now running")
	sigs := make(chan os.Signal, 1)
	signal.Notify(sigs, syscall.SIGINT, syscall.SIGTERM)
	var sig endProcess.ArgEndProcess
	select {
	case <-sigs:
		log.Info("terminating at user's signal...")
	case sig = <-chanStopNodeProcess:
		log.Info("terminating at internal stop signal", "reason", sig.Reason)
	}

	log.Debug("closing all store units....")
	err = dataComponents.Store.CloseAll()
	log.LogIfError(err)

	dataTries := triesComponents.TriesContainer.GetAll()
	for _, trie := range dataTries {
		err = trie.ClosePersister()
		log.LogIfError(err)
	}

	if rm != nil {
		err = rm.Close()
		log.LogIfError(err)
	}

	log.Info("closing network connections...")
	err = networkComponents.NetMessenger.Close()
	log.LogIfError(err)

	handleAppClose(log, sig)

	return nil
}

func handleAppClose(log logger.Logger, endProcessArgument endProcess.ArgEndProcess) {
	log.Debug("closing node")

	switch endProcessArgument.Reason {
	case core.ShuffledOut:
		log.Debug(
			"restarting node",
			"reason",
			endProcessArgument.Reason,
			"description",
			endProcessArgument.Description,
		)

		newStartInEpoch(log)
	default:
	}
}

func newStartInEpoch(log logger.Logger) {
	wd, err := os.Getwd()
	if err != nil {
		log.LogIfError(err)
	}
	nodeApp := os.Args[0]
	args := os.Args
	args = append(args, "-start-in-epoch")

	log.Debug("startInEpoch", "working dir", wd, "nodeApp", nodeApp, "args", args)

	cmd := exec.Command(nodeApp)
	cmd.Stdout = os.Stdout
	cmd.Stderr = os.Stderr
	cmd.Stdin = os.Stdin
	cmd.Args = args
	cmd.Dir = wd
	err = cmd.Start()
	if err != nil {
		log.LogIfError(err)
	}
}

func createStringFromRatingsData(ratingsData *rating.RatingsData) string {
	metaChainStepHandler := ratingsData.MetaChainRatingsStepHandler()
	shardChainHandler := ratingsData.ShardChainRatingsStepHandler()
	computedRatingsDataStr := fmt.Sprintf(
		"meta:\n"+
			"ProposerIncrease=%v\n"+
			"ProposerDecrease=%v\n"+
			"ValidatorIncrease=%v\n"+
			"ValidatorDecrease=%v\n\n"+
			"shard:\n"+
			"ProposerIncrease=%v\n"+
			"ProposerDecrease=%v\n"+
			"ValidatorIncrease=%v\n"+
			"ValidatorDecrease=%v",
		metaChainStepHandler.ProposerIncreaseRatingStep(),
		metaChainStepHandler.ProposerDecreaseRatingStep(),
		metaChainStepHandler.ValidatorIncreaseRatingStep(),
		metaChainStepHandler.ValidatorDecreaseRatingStep(),
		shardChainHandler.ProposerIncreaseRatingStep(),
		shardChainHandler.ProposerDecreaseRatingStep(),
		shardChainHandler.ValidatorIncreaseRatingStep(),
		shardChainHandler.ValidatorDecreaseRatingStep(),
	)
	return computedRatingsDataStr
}

func cleanupStorageIfNecessary(workingDir string, ctx *cli.Context, log logger.Logger) error {
	storageCleanupFlagValue := ctx.GlobalBool(storageCleanup.Name)
	if storageCleanupFlagValue {
		dbPath := filepath.Join(
			workingDir,
			defaultDBPath)
		log.Trace("cleaning storage", "path", dbPath)
		err := os.RemoveAll(dbPath)
		if err != nil {
			return err
		}
	}
	return nil
}

func copyConfigToStatsFolder(statsFolder string, configs []string) {
	for _, configFile := range configs {
		copySingleFile(statsFolder, configFile)
	}
}

func copySingleFile(folder string, configFile string) {
	fileName := filepath.Base(configFile)

	source, err := core.OpenFile(configFile)
	if err != nil {
		return
	}
	defer func() {
		err = source.Close()
		if err != nil {
			fmt.Println(fmt.Sprintf("Could not close %s", source.Name()))
		}
	}()

	destPath := filepath.Join(folder, fileName)
	destination, err := os.Create(destPath)
	if err != nil {
		return
	}
	defer func() {
		err = destination.Close()
		if err != nil {
			fmt.Println(fmt.Sprintf("Could not close %s", source.Name()))
		}
	}()

	_, err = io.Copy(destination, source)
	if err != nil {
		fmt.Println(fmt.Sprintf("Could not copy %s", source.Name()))
	}
}

func getWorkingDir(ctx *cli.Context, log logger.Logger) string {
	var workingDir string
	var err error
	if ctx.IsSet(workingDirectory.Name) {
		workingDir = ctx.GlobalString(workingDirectory.Name)
	} else {
		workingDir, err = os.Getwd()
		if err != nil {
			log.LogIfError(err)
			workingDir = ""
		}
	}
	log.Trace("working directory", "path", workingDir)

	return workingDir
}

func prepareLogFile(workingDir string) (*os.File, error) {
	logDirectory := filepath.Join(workingDir, defaultLogsPath)
	fileForLog, err := core.CreateFile("elrond-go", logDirectory, "log")
	if err != nil {
		return nil, err
	}

	//we need this function as to close file.Close() when the code panics and the defer func associated
	//with the file pointer in the main func will never be reached
	runtime.SetFinalizer(fileForLog, func(f *os.File) {
		_ = f.Close()
	})

	err = redirects.RedirectStderr(fileForLog)
	if err != nil {
		return nil, err
	}

	err = logger.AddLogObserver(fileForLog, &logger.PlainFormatter{})
	if err != nil {
		return nil, fmt.Errorf("%w adding file log observer", err)
	}

	return fileForLog, nil
}

func indexValidatorsListIfNeeded(
	elasticIndexer indexer.Indexer,
	coordinator sharding.NodesCoordinator,
	epoch uint32,
	log logger.Logger,

) {
	if check.IfNil(elasticIndexer) {
		return
	}

	validatorsPubKeys, err := coordinator.GetAllEligibleValidatorsPublicKeys(epoch)
	if err != nil {
		log.Warn("GetAllEligibleValidatorPublicKeys for epoch 0 failed", "error", err)
	}

	if len(validatorsPubKeys) > 0 {
		go elasticIndexer.SaveValidatorsPubKeys(validatorsPubKeys, epoch)
	}
}

func enableGopsIfNeeded(ctx *cli.Context, log logger.Logger) {
	var gopsEnabled bool
	if ctx.IsSet(gopsEn.Name) {
		gopsEnabled = ctx.GlobalBool(gopsEn.Name)
	}

	if gopsEnabled {
		if err := agent.Listen(agent.Options{}); err != nil {
			log.Error("failure to init gops", "error", err.Error())
		}
	}

	log.Trace("gops", "enabled", gopsEnabled)
}

func loadMainConfig(filepath string) (*config.Config, error) {
	cfg := &config.Config{}
	err := core.LoadTomlFile(cfg, filepath)
	if err != nil {
		return nil, err
	}

	return cfg, nil
}

func loadApiConfig(filepath string) (*config.ApiRoutesConfig, error) {
	cfg := &config.ApiRoutesConfig{}
	err := core.LoadTomlFile(cfg, filepath)
	if err != nil {
		return nil, err
	}

	return cfg, nil
}

func loadEconomicsConfig(filepath string) (*config.EconomicsConfig, error) {
	cfg := &config.EconomicsConfig{}
	err := core.LoadTomlFile(cfg, filepath)
	if err != nil {
		return nil, err
	}

	return cfg, nil
}

func loadSystemSmartContractsConfig(filepath string) (*config.SystemSmartContractsConfig, error) {
	cfg := &config.SystemSmartContractsConfig{}
	err := core.LoadTomlFile(cfg, filepath)
	if err != nil {
		return nil, err
	}

	return cfg, nil
}

func loadRatingsConfig(filepath string) (config.RatingsConfig, error) {
	cfg := &config.RatingsConfig{}
	err := core.LoadTomlFile(cfg, filepath)
	if err != nil {
		return config.RatingsConfig{}, err
	}

	return *cfg, nil
}

func loadPreferencesConfig(filepath string) (*config.Preferences, error) {
	cfg := &config.Preferences{}
	err := core.LoadTomlFile(cfg, filepath)
	if err != nil {
		return nil, err
	}

	return cfg, nil
}

func loadExternalConfig(filepath string) (*config.ExternalConfig, error) {
	cfg := &config.ExternalConfig{}
	err := core.LoadTomlFile(cfg, filepath)
	if err != nil {
		return nil, fmt.Errorf("cannot load external config: %w", err)
	}

	return cfg, nil
}

func getShardIdFromNodePubKey(pubKey crypto.PublicKey, nodesConfig *sharding.NodesSetup) (uint32, error) {
	if pubKey == nil {
		return 0, errors.New("nil public key")
	}

	publicKey, err := pubKey.ToByteArray()
	if err != nil {
		return 0, err
	}

	selfShardId, err := nodesConfig.GetShardIDForPubKey(publicKey)
	if err != nil {
		return 0, err
	}

	return selfShardId, err
}

func createShardCoordinator(
	nodesConfig *sharding.NodesSetup,
	pubKey crypto.PublicKey,
	prefsConfig config.PreferencesConfig,
	log logger.Logger,
) (sharding.Coordinator, core.NodeType, error) {

	selfShardId, err := getShardIdFromNodePubKey(pubKey, nodesConfig)
	nodeType := core.NodeTypeValidator
	if err == sharding.ErrPublicKeyNotFoundInGenesis {
		nodeType = core.NodeTypeObserver
		log.Info("starting as observer node")

		selfShardId, err = processDestinationShardAsObserver(prefsConfig)
	}
	if err != nil {
		return nil, "", err
	}

	var shardName string
	if selfShardId == core.MetachainShardId {
		shardName = metachainShardName
	} else {
		shardName = fmt.Sprintf("%d", selfShardId)
	}
	log.Info("shard info", "started in shard", shardName)

	shardCoordinator, err := sharding.NewMultiShardCoordinator(nodesConfig.NumberOfShards(), selfShardId)
	if err != nil {
		return nil, "", err
	}

	return shardCoordinator, nodeType, nil
}

func createNodesCoordinator(
	nodesConfig *sharding.NodesSetup,
	prefsConfig config.PreferencesConfig,
	epochStartNotifier epochStart.RegistrationHandler,
	pubKey crypto.PublicKey,
	marshalizer marshal.Marshalizer,
	hasher hashing.Hasher,
	ratingAndListIndexHandler sharding.PeerAccountListAndRatingHandler,
	bootStorer storage.Storer,
	nodeShuffler sharding.NodesShuffler,
	epochConfig config.EpochStartConfig,
	currentShardID uint32,
	chanStopNodeProcess chan endProcess.ArgEndProcess,
	bootstrapParameters bootstrap.Parameters,
) (sharding.NodesCoordinator, error) {
	shardIDAsObserver, err := processDestinationShardAsObserver(prefsConfig)
	if err != nil {
		return nil, err
	}

	nbShards := nodesConfig.NumberOfShards()
	shardConsensusGroupSize := int(nodesConfig.ConsensusGroupSize)
	metaConsensusGroupSize := int(nodesConfig.MetaChainConsensusGroupSize)
	eligibleNodesInfo, waitingNodesInfo := nodesConfig.InitialNodesInfo()

	eligibleValidators, errEligibleValidators := sharding.NodesInfoToValidators(eligibleNodesInfo)
	if errEligibleValidators != nil {
		return nil, errEligibleValidators
	}

	waitingValidators, errWaitingValidators := sharding.NodesInfoToValidators(waitingNodesInfo)
	if errWaitingValidators != nil {
		return nil, errWaitingValidators
	}
	currentEpoch := uint32(0)
	if bootstrapParameters.NodesConfig != nil {
		nodeRegistry := bootstrapParameters.NodesConfig
		currentEpoch = bootstrapParameters.Epoch
		eligibles := nodeRegistry.EpochsConfig[fmt.Sprintf("%d", currentEpoch)].EligibleValidators
		eligibleValidators, err = sharding.SerializableValidatorsToValidators(eligibles)
		if err != nil {
			return nil, err
		}

		waitings := nodeRegistry.EpochsConfig[fmt.Sprintf("%d", currentEpoch)].WaitingValidators
		waitingValidators, err = sharding.SerializableValidatorsToValidators(waitings)
		if err != nil {
			return nil, err
		}
	}

	pubKeyBytes, err := pubKey.ToByteArray()
	if err != nil {
		return nil, err
	}

	consensusGroupCache, err := lrucache.NewCache(25000)
	if err != nil {
		return nil, err
	}

	thresholdEpochDuration := epochConfig.ShuffledOutRestartThreshold
	if !(thresholdEpochDuration >= 0.0 && thresholdEpochDuration <= 1.0) {
		return nil, fmt.Errorf("invalid threshold for shuffled out handler")
	}
	maxDurationBeforeStopProcess := int64(nodesConfig.RoundDuration) * epochConfig.RoundsPerEpoch
	maxDurationBeforeStopProcess = int64(thresholdEpochDuration * float64(maxDurationBeforeStopProcess))
	intRandomizer := &random.ConcurrentSafeIntRandomizer{}
	randDurationBeforeStop := intRandomizer.Intn(int(maxDurationBeforeStopProcess))
	endOfProcessingHandler := func(argument endProcess.ArgEndProcess) error {
		go func() {
			time.Sleep(time.Duration(randDurationBeforeStop) * time.Millisecond)
			fmt.Println(fmt.Sprintf("the application stops after waiting %d miliseconds because the node was "+
				"shuffled out", randDurationBeforeStop))
			chanStopNodeProcess <- argument
		}()
		return nil
	}
	shuffledOutHandler, err := sharding.NewShuffledOutTrigger(pubKeyBytes, currentShardID, endOfProcessingHandler)
	if err != nil {
		return nil, err
	}

	argumentsNodesCoordinator := sharding.ArgNodesCoordinator{
		ShardConsensusGroupSize: shardConsensusGroupSize,
		MetaConsensusGroupSize:  metaConsensusGroupSize,
		Marshalizer:             marshalizer,
		Hasher:                  hasher,
		Shuffler:                nodeShuffler,
		EpochStartNotifier:      epochStartNotifier,
		BootStorer:              bootStorer,
		ShardIDAsObserver:       shardIDAsObserver,
		NbShards:                nbShards,
		EligibleNodes:           eligibleValidators,
		WaitingNodes:            waitingValidators,
		SelfPublicKey:           pubKeyBytes,
		ConsensusGroupCache:     consensusGroupCache,
		ShuffledOutHandler:      shuffledOutHandler,
		Epoch:                   currentEpoch,
	}

	baseNodesCoordinator, err := sharding.NewIndexHashedNodesCoordinator(argumentsNodesCoordinator)
	if err != nil {
		return nil, err
	}

	nodesCoordinator, err := sharding.NewIndexHashedNodesCoordinatorWithRater(baseNodesCoordinator, ratingAndListIndexHandler)
	if err != nil {
		return nil, err
	}

	return nodesCoordinator, nil
}

func processDestinationShardAsObserver(prefsConfig config.PreferencesConfig) (uint32, error) {
	destShard := strings.ToLower(prefsConfig.DestinationShardAsObserver)
	if len(destShard) == 0 {
		return 0, errors.New("option DestinationShardAsObserver is not set in prefs.toml")
	}
	if destShard == metachainShardName {
		return core.MetachainShardId, nil
	}

	val, err := strconv.ParseUint(destShard, 10, 32)
	if err != nil {
		return 0, errors.New("error parsing DestinationShardAsObserver option: " + err.Error())
	}

	return uint32(val), err
}

// createElasticIndexer creates a new elasticIndexer where the server listens on the url,
// authentication for the server is using the username and password
func createElasticIndexer(
	ctx *cli.Context,
	elasticSearchConfig config.ElasticSearchConfig,
	url string,
	marshalizer marshal.Marshalizer,
	hasher hashing.Hasher,
	nodesCoordinator sharding.NodesCoordinator,
	startNotifier notifier.EpochStartNotifier,
	addressPubkeyConverter core.PubkeyConverter,
	validatorPubkeyConverter core.PubkeyConverter,
	shardId uint32,
) (indexer.Indexer, error) {
	arguments := indexer.ElasticIndexerArgs{
		Url:                      url,
		UserName:                 elasticSearchConfig.Username,
		Password:                 elasticSearchConfig.Password,
		Marshalizer:              marshalizer,
		Hasher:                   hasher,
		Options:                  &indexer.Options{TxIndexingEnabled: ctx.GlobalBoolT(enableTxIndexing.Name)},
		NodesCoordinator:         nodesCoordinator,
		EpochStartNotifier:       startNotifier,
		AddressPubkeyConverter:   addressPubkeyConverter,
		ValidatorPubkeyConverter: validatorPubkeyConverter,
		ShardId:                  shardId,
	}

	var err error
	dbIndexer, err = indexer.NewElasticIndexer(arguments)
	if err != nil {
		return nil, err
	}

	return dbIndexer, nil
}

func getConsensusGroupSize(nodesConfig *sharding.NodesSetup, shardCoordinator sharding.Coordinator) (uint32, error) {
	if shardCoordinator.SelfId() == core.MetachainShardId {
		return nodesConfig.MetaChainConsensusGroupSize, nil
	}
	if shardCoordinator.SelfId() < shardCoordinator.NumberOfShards() {
		return nodesConfig.ConsensusGroupSize, nil
	}

	return 0, state.ErrUnknownShardId
}

func createHardForkTrigger(
	config *config.Config,
	keyGen crypto.KeyGenerator,
	pubKey crypto.PublicKey,
	shardCoordinator sharding.Coordinator,
	nodesCoordinator sharding.NodesCoordinator,
	coreData *mainFactory.CoreComponents,
	stateComponents *mainFactory.StateComponents,
	data *mainFactory.DataComponents,
	crypto *mainFactory.CryptoComponents,
	process *factory.Process,
	network *mainFactory.NetworkComponents,
	whiteListRequest process.WhiteListHandler,
	whiteListerVerifiedTxs process.WhiteListHandler,
	chanStopNodeProcess chan endProcess.ArgEndProcess,
	epochNotifier factory.EpochStartNotifier,
) (node.HardforkTrigger, error) {

	selfPubKeyBytes, err := pubKey.ToByteArray()
	if err != nil {
		return nil, err
	}
	triggerPubKeyBytes, err := stateComponents.ValidatorPubkeyConverter.Decode(config.Hardfork.PublicKeyToListenFrom)
	if err != nil {
		return nil, fmt.Errorf("%w while decoding HardforkConfig.PublicKeyToListenFrom", err)
	}

	accountsDBs := make(map[state.AccountsDbIdentifier]state.AccountsAdapter)
	accountsDBs[state.UserAccountsState] = stateComponents.AccountsAdapter
	accountsDBs[state.PeerAccountsState] = stateComponents.PeerAccounts
	hardForkConfig := config.Hardfork
	argsExporter := exportFactory.ArgsExporter{
		TxSignMarshalizer:        coreData.TxSignMarshalizer,
		Marshalizer:              coreData.InternalMarshalizer,
		Hasher:                   coreData.Hasher,
		HeaderValidator:          process.HeaderValidator,
		Uint64Converter:          coreData.Uint64ByteSliceConverter,
		DataPool:                 data.Datapool,
		StorageService:           data.Store,
		RequestHandler:           process.RequestHandler,
		ShardCoordinator:         shardCoordinator,
		Messenger:                network.NetMessenger,
		ActiveAccountsDBs:        accountsDBs,
		ExistingResolvers:        process.ResolversFinder,
		ExportFolder:             hardForkConfig.ImportFolder,
		ExportTriesStorageConfig: hardForkConfig.ExportStateStorageConfig,
		ExportStateStorageConfig: hardForkConfig.ExportTriesStorageConfig,
		WhiteListHandler:         whiteListRequest,
		WhiteListerVerifiedTxs:   whiteListerVerifiedTxs,
		InterceptorsContainer:    process.InterceptorsContainer,
		MultiSigner:              crypto.MultiSigner,
		NodesCoordinator:         nodesCoordinator,
		SingleSigner:             crypto.TxSingleSigner,
		AddressPubkeyConverter:   stateComponents.AddressPubkeyConverter,
		BlockKeyGen:              keyGen,
		KeyGen:                   crypto.TxSignKeyGen,
		BlockSigner:              crypto.SingleSigner,
		HeaderSigVerifier:        process.HeaderSigVerifier,
		HeaderIntegrityVerifier:  process.HeaderIntegrityVerifier,
		MaxTrieLevelInMemory:     config.StateTriesConfig.MaxStateTrieLevelInMemory,
		InputAntifloodHandler:    network.InputAntifloodHandler,
		OutputAntifloodHandler:   network.OutputAntifloodHandler,
		ValidityAttester:         process.BlockTracker,
	}
	hardForkExportFactory, err := exportFactory.NewExportHandlerFactory(argsExporter)
	if err != nil {
		return nil, err
	}

	atArgumentParser := vmcommon.NewAtArgumentParser()
	argTrigger := trigger.ArgHardforkTrigger{
		TriggerPubKeyBytes:     triggerPubKeyBytes,
		SelfPubKeyBytes:        selfPubKeyBytes,
		Enabled:                config.Hardfork.EnableTrigger,
		EnabledAuthenticated:   config.Hardfork.EnableTriggerFromP2P,
		ArgumentParser:         atArgumentParser,
		EpochProvider:          process.EpochStartTrigger,
		ExportFactoryHandler:   hardForkExportFactory,
		ChanStopNodeProcess:    chanStopNodeProcess,
		EpochConfirmedNotifier: epochNotifier,
	}
	hardforkTrigger, err := trigger.NewTrigger(argTrigger)
	if err != nil {
		return nil, err
	}

	return hardforkTrigger, nil
}

func createNode(
	config *config.Config,
	preferencesConfig *config.Preferences,
	nodesConfig *sharding.NodesSetup,
	economicsData process.FeeHandler,
	syncer ntp.SyncTimer,
	keyGen crypto.KeyGenerator,
	privKey crypto.PrivateKey,
	pubKey crypto.PublicKey,
	shardCoordinator sharding.Coordinator,
	nodesCoordinator sharding.NodesCoordinator,
	coreData *mainFactory.CoreComponents,
	stateComponents *mainFactory.StateComponents,
	data *mainFactory.DataComponents,
	crypto *mainFactory.CryptoComponents,
	process *factory.Process,
	network *mainFactory.NetworkComponents,
	bootstrapRoundIndex uint64,
	version string,
	indexer indexer.Indexer,
	requestedItemsHandler dataRetriever.RequestedItemsHandler,
	epochStartRegistrationHandler epochStart.RegistrationHandler,
	whiteListRequest process.WhiteListHandler,
	whiteListerVerifiedTxs process.WhiteListHandler,
	chanStopNodeProcess chan endProcess.ArgEndProcess,
	hardForkTrigger node.HardforkTrigger,
) (*node.Node, error) {
	var err error
	var consensusGroupSize uint32
	consensusGroupSize, err = getConsensusGroupSize(nodesConfig, shardCoordinator)
	if err != nil {
		return nil, err
	}

	var txAccumulator node.Accumulator
	txAccumulatorConfig := config.Antiflood.TxAccumulator
	txAccumulator, err = accumulator.NewTimeAccumulator(
		time.Duration(txAccumulatorConfig.MaxAllowedTimeInMilliseconds)*time.Millisecond,
		time.Duration(txAccumulatorConfig.MaxDeviationTimeInMilliseconds)*time.Millisecond,
	)
	if err != nil {
		return nil, err
	}

	networkShardingCollector, err := factory.PrepareNetworkShardingCollector(
		network,
		config,
		nodesCoordinator,
		shardCoordinator,
		epochStartRegistrationHandler,
		process.EpochStartTrigger.Epoch(),
	)
	if err != nil {
		return nil, err
	}

<<<<<<< HEAD
	selfPubKeyBytes, err := pubKey.ToByteArray()
	if err != nil {
		return nil, err
	}
	triggerPubKeyBytes, err := state.ValidatorPubkeyConverter.Decode(config.Hardfork.PublicKeyToListenFrom)
	if err != nil {
		return nil, fmt.Errorf("%w while decoding HardforkConfig.PublicKeyToListenFrom", err)
	}

	argTrigger := trigger.ArgHardforkTrigger{
		TriggerPubKeyBytes:   triggerPubKeyBytes,
		SelfPubKeyBytes:      selfPubKeyBytes,
		Enabled:              config.Hardfork.EnableTrigger,
		EnabledAuthenticated: config.Hardfork.EnableTriggerFromP2P,
	}
	hardforkTrigger, err := trigger.NewTrigger(argTrigger)
	if err != nil {
		return nil, err
	}

	apiTxsByHashThrottler, err := throttler.NewNumGoRoutinesThrottler(maxNumGoRoutinesTxsByHashApi)
	if err != nil {
		return nil, err
	}

=======
>>>>>>> fd75451a
	var nd *node.Node
	nd, err = node.NewNode(
		node.WithMessenger(network.NetMessenger),
		node.WithHasher(coreData.Hasher),
		node.WithInternalMarshalizer(coreData.InternalMarshalizer, config.Marshalizer.SizeCheckDelta),
		node.WithVmMarshalizer(coreData.VmMarshalizer),
		node.WithTxSignMarshalizer(coreData.TxSignMarshalizer),
		node.WithTxFeeHandler(economicsData),
		node.WithInitialNodesPubKeys(crypto.InitialPubKeys),
		node.WithAddressPubkeyConverter(stateComponents.AddressPubkeyConverter),
		node.WithValidatorPubkeyConverter(stateComponents.ValidatorPubkeyConverter),
		node.WithAccountsAdapter(stateComponents.AccountsAdapter),
		node.WithBlockChain(data.Blkc),
		node.WithDataStore(data.Store),
		node.WithRoundDuration(nodesConfig.RoundDuration),
		node.WithConsensusGroupSize(int(consensusGroupSize)),
		node.WithSyncer(syncer),
		node.WithBlockProcessor(process.BlockProcessor),
		node.WithGenesisTime(time.Unix(nodesConfig.StartTime, 0)),
		node.WithRounder(process.Rounder),
		node.WithShardCoordinator(shardCoordinator),
		node.WithNodesCoordinator(nodesCoordinator),
		node.WithUint64ByteSliceConverter(coreData.Uint64ByteSliceConverter),
		node.WithSingleSigner(crypto.SingleSigner),
		node.WithMultiSigner(crypto.MultiSigner),
		node.WithKeyGen(keyGen),
		node.WithKeyGenForAccounts(crypto.TxSignKeyGen),
		node.WithPubKey(pubKey),
		node.WithPrivKey(privKey),
		node.WithForkDetector(process.ForkDetector),
		node.WithInterceptorsContainer(process.InterceptorsContainer),
		node.WithResolversFinder(process.ResolversFinder),
		node.WithConsensusType(config.Consensus.Type),
		node.WithTxSingleSigner(crypto.TxSingleSigner),
		node.WithTxStorageSize(config.TxStorage.Cache.Size),
		node.WithBootstrapRoundIndex(bootstrapRoundIndex),
		node.WithAppStatusHandler(coreData.StatusHandler),
		node.WithIndexer(indexer),
		node.WithEpochStartTrigger(process.EpochStartTrigger),
		node.WithEpochStartEventNotifier(epochStartRegistrationHandler),
		node.WithBlockBlackListHandler(process.BlackListHandler),
		node.WithPeerBlackListHandler(network.PeerBlackListHandler),
		node.WithNetworkShardingCollector(networkShardingCollector),
		node.WithBootStorer(process.BootStorer),
		node.WithRequestedItemsHandler(requestedItemsHandler),
		node.WithHeaderSigVerifier(process.HeaderSigVerifier),
		node.WithHeaderIntegrityVerifier(process.HeaderIntegrityVerifier),
		node.WithValidatorStatistics(process.ValidatorsStatistics),
		node.WithValidatorsProvider(process.ValidatorsProvider),
		node.WithChainID(coreData.ChainID),
		node.WithBlockTracker(process.BlockTracker),
		node.WithRequestHandler(process.RequestHandler),
		node.WithInputAntifloodHandler(network.InputAntifloodHandler),
		node.WithTxAccumulator(txAccumulator),
		node.WithHardforkTrigger(hardForkTrigger),
		node.WithWhiteListHandler(whiteListRequest),
		node.WithWhiteListHandlerVerified(whiteListerVerifiedTxs),
		node.WithSignatureSize(config.ValidatorPubkeyConverter.SignatureLength),
		node.WithPublicKeySize(config.ValidatorPubkeyConverter.Length),
		node.WithNodeStopChannel(chanStopNodeProcess),
		node.WithApiTransactionByHashThrottler(apiTxsByHashThrottler),
	)
	if err != nil {
		return nil, errors.New("error creating node: " + err.Error())
	}

	err = nd.StartHeartbeat(config.Heartbeat, version, preferencesConfig.Preferences)
	if err != nil {
		return nil, err
	}

	err = nd.ApplyOptions(node.WithDataPool(data.Datapool))
	if err != nil {
		return nil, errors.New("error creating node: " + err.Error())
	}

	if shardCoordinator.SelfId() < shardCoordinator.NumberOfShards() {
		err = nd.CreateShardedStores()
		if err != nil {
			return nil, err
		}
	}
	if shardCoordinator.SelfId() == core.MetachainShardId {
		err = nd.ApplyOptions(node.WithPendingMiniBlocksHandler(process.PendingMiniBlocksHandler))
		if err != nil {
			return nil, errors.New("error creating meta-node: " + err.Error())
		}
	}

	err = nodeDebugFactory.CreateInterceptedDebugHandler(
		nd,
		process.InterceptorsContainer,
		process.ResolversFinder,
		config.Debug.InterceptorResolver,
	)
	if err != nil {
		return nil, err
	}

	return nd, nil
}

func initStatsFileMonitor(
	config *config.Config,
	pubKeyString string,
	log logger.Logger,
	workingDir string,
	pathManager storage.PathManagerHandler,
	shardId string,
) error {
	statsFile, err := core.CreateFile(core.GetTrimmedPk(pubKeyString), filepath.Join(workingDir, defaultStatsPath), "txt")
	if err != nil {
		return err
	}

	err = startStatisticsMonitor(statsFile, config, log, pathManager, shardId)
	if err != nil {
		return err
	}

	return nil
}

func setServiceContainer(shardCoordinator sharding.Coordinator, tpsBenchmark *statistics.TpsBenchmark) error {
	var err error
	if shardCoordinator.SelfId() < shardCoordinator.NumberOfShards() {
		coreServiceContainer, err = serviceContainer.NewServiceContainer(serviceContainer.WithIndexer(dbIndexer))
		if err != nil {
			return err
		}
		return nil
	}
	if shardCoordinator.SelfId() == core.MetachainShardId {
		var indexerToUse indexer.Indexer
		indexerToUse = indexer.NewNilIndexer()
		if dbIndexer != nil {
			indexerToUse = dbIndexer
		}
		coreServiceContainer, err = serviceContainer.NewServiceContainer(
			serviceContainer.WithIndexer(indexerToUse),
			serviceContainer.WithTPSBenchmark(tpsBenchmark))
		if err != nil {
			return err
		}
		return nil
	}
	return errors.New("could not init core service container")
}

func startStatisticsMonitor(
	file *os.File,
	generalConfig *config.Config,
	log logger.Logger,
	pathManager storage.PathManagerHandler,
	shardId string,
) error {
	if !generalConfig.ResourceStats.Enabled {
		return nil
	}

	if generalConfig.ResourceStats.RefreshIntervalInSec < 1 {
		return errors.New("invalid RefreshIntervalInSec in section [ResourceStats]. Should be an integer higher than 1")
	}

	resMon, err := statistics.NewResourceMonitor(file)
	if err != nil {
		return err
	}

	go func() {
		for {
			err = resMon.SaveStatistics(generalConfig, pathManager, shardId)
			log.LogIfError(err)
			time.Sleep(time.Second * time.Duration(generalConfig.ResourceStats.RefreshIntervalInSec))
		}
	}()

	return nil
}

func createApiResolver(
	config *config.Config,
	accnts state.AccountsAdapter,
	validatorAccounts state.AccountsAdapter,
	pubkeyConv core.PubkeyConverter,
	storageService dataRetriever.StorageService,
	blockChain data.ChainHandler,
	marshalizer marshal.Marshalizer,
	hasher hashing.Hasher,
	uint64Converter typeConverters.Uint64ByteSliceConverter,
	shardCoordinator sharding.Coordinator,
	statusMetrics external.StatusMetricsHandler,
	gasSchedule map[string]map[string]uint64,
	economics *economics.EconomicsData,
	messageSigVerifier vm.MessageSignVerifier,
	nodesSetup sharding.GenesisNodesSetupHandler,
	systemSCConfig *config.SystemSmartContractsConfig,
) (facade.ApiResolver, error) {
	var vmFactory process.VirtualMachinesContainerFactory
	var err error

	argsBuiltIn := builtInFunctions.ArgsCreateBuiltInFunctionContainer{
		GasMap:          gasSchedule,
		MapDNSAddresses: make(map[string]struct{}),
		Marshalizer:     marshalizer,
	}
	builtInFuncs, err := builtInFunctions.CreateBuiltInFunctionContainer(argsBuiltIn)
	if err != nil {
		return nil, err
	}

	argsHook := hooks.ArgBlockChainHook{
		Accounts:         accnts,
		PubkeyConv:       pubkeyConv,
		StorageService:   storageService,
		BlockChain:       blockChain,
		ShardCoordinator: shardCoordinator,
		Marshalizer:      marshalizer,
		Uint64Converter:  uint64Converter,
		BuiltInFunctions: builtInFuncs,
	}

	if shardCoordinator.SelfId() == core.MetachainShardId {
		vmFactory, err = metachain.NewVMContainerFactory(
			argsHook,
			economics,
			messageSigVerifier,
			gasSchedule,
			nodesSetup,
			hasher,
			marshalizer,
			systemSCConfig,
			validatorAccounts,
		)
		if err != nil {
			return nil, err
		}
	} else {
		vmFactory, err = shard.NewVMContainerFactory(
			config.VirtualMachineConfig,
			economics.MaxGasLimitPerBlock(shardCoordinator.SelfId()),
			gasSchedule,
			argsHook)
		if err != nil {
			return nil, err
		}
	}

	vmContainer, err := vmFactory.Create()
	if err != nil {
		return nil, err
	}

	scQueryService, err := smartContract.NewSCQueryService(vmContainer, economics)
	if err != nil {
		return nil, err
	}

	argsTxTypeHandler := coordinator.ArgNewTxTypeHandler{
		PubkeyConverter:  pubkeyConv,
		ShardCoordinator: shardCoordinator,
		BuiltInFuncNames: builtInFuncs.Keys(),
		ArgumentParser:   vmcommon.NewAtArgumentParser(),
	}
	txTypeHandler, err := coordinator.NewTxTypeHandler(argsTxTypeHandler)
	if err != nil {
		return nil, err
	}

	txCostHandler, err := transaction.NewTransactionCostEstimator(txTypeHandler, economics, scQueryService, gasSchedule)
	if err != nil {
		return nil, err
	}

	return external.NewNodeApiResolver(scQueryService, statusMetrics, txCostHandler)
}

func createWhiteListerVerifiedTxs(generalConfig *config.Config) (process.WhiteListHandler, error) {
	whiteListCacheVerified, err := storageUnit.NewCache(
		storageUnit.CacheType(generalConfig.WhiteListerVerifiedTxs.Type),
		generalConfig.WhiteListerVerifiedTxs.Size,
		generalConfig.WhiteListerVerifiedTxs.Shards,
	)
	if err != nil {
		return nil, err
	}
	return interceptors.NewWhiteListDataVerifier(whiteListCacheVerified)
}<|MERGE_RESOLUTION|>--- conflicted
+++ resolved
@@ -1992,34 +1992,11 @@
 		return nil, err
 	}
 
-<<<<<<< HEAD
-	selfPubKeyBytes, err := pubKey.ToByteArray()
-	if err != nil {
-		return nil, err
-	}
-	triggerPubKeyBytes, err := state.ValidatorPubkeyConverter.Decode(config.Hardfork.PublicKeyToListenFrom)
-	if err != nil {
-		return nil, fmt.Errorf("%w while decoding HardforkConfig.PublicKeyToListenFrom", err)
-	}
-
-	argTrigger := trigger.ArgHardforkTrigger{
-		TriggerPubKeyBytes:   triggerPubKeyBytes,
-		SelfPubKeyBytes:      selfPubKeyBytes,
-		Enabled:              config.Hardfork.EnableTrigger,
-		EnabledAuthenticated: config.Hardfork.EnableTriggerFromP2P,
-	}
-	hardforkTrigger, err := trigger.NewTrigger(argTrigger)
-	if err != nil {
-		return nil, err
-	}
-
 	apiTxsByHashThrottler, err := throttler.NewNumGoRoutinesThrottler(maxNumGoRoutinesTxsByHashApi)
 	if err != nil {
 		return nil, err
 	}
 
-=======
->>>>>>> fd75451a
 	var nd *node.Node
 	nd, err = node.NewNode(
 		node.WithMessenger(network.NetMessenger),
