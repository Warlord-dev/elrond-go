package main

import (
	"encoding/hex"
	"errors"
	"fmt"
	"io"
	"io/ioutil"
	"math"
	"os"
	"os/signal"
	"path/filepath"
	"runtime"
	"strconv"
	"strings"
	"syscall"
	"time"

	"github.com/ElrondNetwork/elrond-go/cmd/node/factory"
	"github.com/ElrondNetwork/elrond-go/cmd/node/metrics"
	"github.com/ElrondNetwork/elrond-go/config"
	"github.com/ElrondNetwork/elrond-go/core"
	"github.com/ElrondNetwork/elrond-go/core/check"
	"github.com/ElrondNetwork/elrond-go/core/indexer"
	"github.com/ElrondNetwork/elrond-go/core/serviceContainer"
	"github.com/ElrondNetwork/elrond-go/core/statistics"
	"github.com/ElrondNetwork/elrond-go/crypto"
	"github.com/ElrondNetwork/elrond-go/crypto/signing/mcl"
	"github.com/ElrondNetwork/elrond-go/data"
	"github.com/ElrondNetwork/elrond-go/data/state"
	"github.com/ElrondNetwork/elrond-go/data/typeConverters"
	"github.com/ElrondNetwork/elrond-go/dataRetriever"
	"github.com/ElrondNetwork/elrond-go/display"
	"github.com/ElrondNetwork/elrond-go/epochStart"
	factoryEpochBootstrap "github.com/ElrondNetwork/elrond-go/epochStart/bootstrap/factory"
	"github.com/ElrondNetwork/elrond-go/epochStart/bootstrap/nodesconfigprovider"
	"github.com/ElrondNetwork/elrond-go/epochStart/notifier"
	"github.com/ElrondNetwork/elrond-go/facade"
	"github.com/ElrondNetwork/elrond-go/hashing"
	"github.com/ElrondNetwork/elrond-go/hashing/blake2b"
	"github.com/ElrondNetwork/elrond-go/logger"
	"github.com/ElrondNetwork/elrond-go/logger/redirects"
	"github.com/ElrondNetwork/elrond-go/marshal"
	"github.com/ElrondNetwork/elrond-go/node"
	"github.com/ElrondNetwork/elrond-go/node/external"
	"github.com/ElrondNetwork/elrond-go/ntp"
	"github.com/ElrondNetwork/elrond-go/process"
	"github.com/ElrondNetwork/elrond-go/process/coordinator"
	"github.com/ElrondNetwork/elrond-go/process/economics"
	"github.com/ElrondNetwork/elrond-go/process/factory/metachain"
	"github.com/ElrondNetwork/elrond-go/process/factory/shard"
	"github.com/ElrondNetwork/elrond-go/process/interceptors"
	"github.com/ElrondNetwork/elrond-go/process/rating"
	"github.com/ElrondNetwork/elrond-go/process/smartContract"
	"github.com/ElrondNetwork/elrond-go/process/smartContract/hooks"
	"github.com/ElrondNetwork/elrond-go/process/transaction"
	"github.com/ElrondNetwork/elrond-go/sharding"
	"github.com/ElrondNetwork/elrond-go/storage"
	"github.com/ElrondNetwork/elrond-go/storage/lrucache"
	"github.com/ElrondNetwork/elrond-go/storage/pathmanager"
	"github.com/ElrondNetwork/elrond-go/storage/storageUnit"
	"github.com/ElrondNetwork/elrond-go/storage/timecache"
	"github.com/ElrondNetwork/elrond-go/vm"
	"github.com/google/gops/agent"
	"github.com/urfave/cli"
)

const (
	defaultStatsPath             = "stats"
	defaultLogsPath              = "logs"
	defaultDBPath                = "db"
	defaultEpochString           = "Epoch"
	defaultStaticDbString        = "Static"
	defaultShardString           = "Shard"
	metachainShardName           = "metachain"
	secondsToWaitForP2PBootstrap = 3
)

var (
	nodeHelpTemplate = `NAME:
   {{.Name}} - {{.Usage}}
USAGE:
   {{.HelpName}} {{if .VisibleFlags}}[global options]{{end}}
   {{if len .Authors}}
AUTHOR:
   {{range .Authors}}{{ . }}{{end}}
   {{end}}{{if .Commands}}
GLOBAL OPTIONS:
   {{range .VisibleFlags}}{{.}}
   {{end}}
VERSION:
   {{.Version}}
   {{end}}
`

	// genesisFile defines a flag for the path of the bootstrapping file.
	genesisFile = cli.StringFlag{
		Name:  "genesis-file",
		Usage: "The node will extract bootstrapping info from the genesis.json",
		Value: "./config/genesis.json",
	}
	// nodesFile defines a flag for the path of the initial nodes file.
	nodesFile = cli.StringFlag{
		Name:  "nodes-setup-file",
		Usage: "The node will extract initial nodes info from the nodesSetup.json",
		Value: "./config/nodesSetup.json",
	}
	// sk defines a flag for the path of the multi sign private key used when starting the node
	sk = cli.StringFlag{
		Name:  "sk",
		Usage: "Private key that the node will load on startup and will sign blocks",
		Value: "",
	}
	// configurationFile defines a flag for the path to the main toml configuration file
	configurationFile = cli.StringFlag{
		Name:  "config",
		Usage: "The main configuration file to load",
		Value: "./config/config.toml",
	}
	// configurationEconomicsFile defines a flag for the path to the economics toml configuration file
	configurationEconomicsFile = cli.StringFlag{
		Name:  "config-economics",
		Usage: "The economics configuration file to load",
		Value: "./config/economics.toml",
	}
	// configurationPreferencesFile defines a flag for the path to the preferences toml configuration file
	configurationPreferencesFile = cli.StringFlag{
		Name:  "config-preferences",
		Usage: "The preferences configuration file to load",
		Value: "./config/prefs.toml",
	}
	// externalConfigFile defines a flag for the path to the external toml configuration file
	externalConfigFile = cli.StringFlag{
		Name:  "config-external",
		Usage: "The external configuration file to load",
		Value: "./config/external.toml",
	}
	// p2pConfigurationFile defines a flag for the path to the toml file containing P2P configuration
	p2pConfigurationFile = cli.StringFlag{
		Name:  "p2p-config",
		Usage: "The configuration file for P2P",
		Value: "./config/p2p.toml",
	}
	// gasScheduleConfigurationFile defines a flag for the path to the toml file containing the gas costs used in SmartContract execution
	gasScheduleConfigurationFile = cli.StringFlag{
		Name:  "gas-costs-config",
		Usage: "The configuration file for gas costs used in SmartContract execution",
		Value: "./config/gasSchedule.toml",
	}
	// port defines a flag for setting the port on which the node will listen for connections
	port = cli.IntFlag{
		Name:  "port",
		Usage: "Port number on which the application will start",
		Value: 0,
	}
	// profileMode defines a flag for profiling the binary
	// If enabled, it will open the pprof routes over the default gin rest webserver.
	// There are several routes that will be available for profiling (profiling can be analyzed with: go tool pprof):
	//  /debug/pprof/ (can be accessed in the browser, will list the available options)
	//  /debug/pprof/goroutine
	//  /debug/pprof/heap
	//  /debug/pprof/threadcreate
	//  /debug/pprof/block
	//  /debug/pprof/mutex
	//  /debug/pprof/profile (CPU profile)
	//  /debug/pprof/trace?seconds=5 (CPU trace) -> being a trace, can be analyzed with: go tool trace
	// Usage: go tool pprof http(s)://ip.of.the.server/debug/pprof/xxxxx
	profileMode = cli.BoolFlag{
		Name:  "profile-mode",
		Usage: "Boolean profiling mode option. If set to true, the /debug/pprof routes will be available on the node for profiling the application.",
	}
	// skIndex defines a flag that specifies the 0-th based index of the private key to be used from initialNodesSk.pem file
	skIndex = cli.IntFlag{
		Name:  "sk-index",
		Usage: "Private key index specifies the 0-th based index of the private key to be used from initialNodesSk.pem file.",
		Value: 0,
	}
	// gopsEn used to enable diagnosis of running go processes
	gopsEn = cli.BoolFlag{
		Name:  "gops-enable",
		Usage: "Enables gops over the process. Stack can be viewed by calling 'gops stack <pid>'",
	}
	// storageCleanup defines a flag for choosing the option of starting the node from scratch. If it is not set (false)
	// it starts from the last state stored on disk
	storageCleanup = cli.BoolFlag{
		Name:  "storage-cleanup",
		Usage: "If set the node will start from scratch, otherwise it starts from the last state stored on disk",
	}

	// restApiInterface defines a flag for the interface on which the rest API will try to bind with
	restApiInterface = cli.StringFlag{
		Name: "rest-api-interface",
		Usage: "The interface address and port to which the REST API will attempt to bind. " +
			"To bind to all available interfaces, set this flag to :8080",
		Value: facade.DefaultRestInterface,
	}

	// restApiDebug defines a flag for starting the rest API engine in debug mode
	restApiDebug = cli.BoolFlag{
		Name:  "rest-api-debug",
		Usage: "Start the rest API engine in debug mode",
	}

	// nodeDisplayName defines the friendly name used by a node in the public monitoring tools. If set, will override
	// the NodeDisplayName from prefs.toml
	nodeDisplayName = cli.StringFlag{
		Name:  "display-name",
		Usage: "This will represent the friendly name in the public monitoring tools. Will override the prefs.toml one",
		Value: "",
	}

	//useLogView is used when termui interface is not needed.
	useLogView = cli.BoolFlag{
		Name:  "use-log-view",
		Usage: "will not enable the user-friendly terminal view of the node",
	}

	// initialNodesSkPemFile defines a flag for the path to the ...
	initialNodesSkPemFile = cli.StringFlag{
		Name:  "initial-nodes-sk-pem-file",
		Usage: "The file containing the secret keys which ...",
		Value: "./config/initialNodesSk.pem",
	}
	// logLevel defines the logger level
	logLevel = cli.StringFlag{
		Name:  "log-level",
		Usage: "This flag specifies the logger level",
		Value: "*:" + logger.LogInfo.String(),
	}
	//logFile is used when the log output needs to be logged in a file
	logSaveFile = cli.BoolFlag{
		Name:  "log-save",
		Usage: "Will automatically log into a file",
	}
	// disableAnsiColor defines if the logger subsystem should prevent displaying ANSI colors
	disableAnsiColor = cli.BoolFlag{
		Name:  "disable-ansi-color",
		Usage: "This flag specifies that the log output should not use ANSI colors",
	}
	// bootstrapRoundIndex defines a flag that specifies the round index from which node should bootstrap from storage
	bootstrapRoundIndex = cli.Uint64Flag{
		Name:  "bootstrap-round-index",
		Usage: "Bootstrap round index specifies the round index from which node should bootstrap from storage",
		Value: math.MaxUint64,
	}
	// enableTxIndexing enables transaction indexing. There can be cases when it's too expensive to index all transactions
	//  so we provide the command line option to disable this behaviour
	enableTxIndexing = cli.BoolTFlag{
		Name:  "tx-indexing",
		Usage: "Enables transaction indexing. There can be cases when it's too expensive to index all transactions so we provide the command line option to disable this behaviour",
	}

	// workingDirectory defines a flag for the path for the working directory.
	workingDirectory = cli.StringFlag{
		Name:  "working-directory",
		Usage: "The node will store here DB, Logs and Stats",
		Value: "",
	}

	// destinationShardAsObserver defines a flag for the prefered shard to be assigned to as an observer.
	destinationShardAsObserver = cli.StringFlag{
		Name:  "destination-shard-as-observer",
		Usage: "The preferred shard as an observer",
		Value: "",
	}

	isNodefullArchive = cli.BoolFlag{
		Name:  "full-archive",
		Usage: "If set, the node won't remove any DB",
	}

	numEpochsToSave = cli.Uint64Flag{
		Name:  "num-epochs-to-keep",
		Usage: "This represents the number of epochs which kept in the databases",
		Value: uint64(2),
	}

	numActivePersisters = cli.Uint64Flag{
		Name:  "num-active-persisters",
		Usage: "This represents the number of persisters which are kept open at a moment",
		Value: uint64(2),
	}

	rm *statistics.ResourceMonitor
)

// dbIndexer will hold the database indexer. Defined globally so it can be initialised only in
//  certain conditions. If those conditions will not be met, it will stay as nil
var dbIndexer indexer.Indexer

// coreServiceContainer is defined globally so it can be injected with appropriate
//  params depending on the type of node we are starting
var coreServiceContainer serviceContainer.Core

// appVersion should be populated at build time using ldflags
// Usage examples:
// linux/mac:
//            go build -i -v -ldflags="-X main.appVersion=$(git describe --tags --long --dirty)"
// windows:
//            for /f %i in ('git describe --tags --long --dirty') do set VERS=%i
//            go build -i -v -ldflags="-X main.appVersion=%VERS%"
var appVersion = core.UnVersionedAppString

var currentEpoch = uint32(0)

func main() {
	_ = display.SetDisplayByteSlice(display.ToHexShort)
	log := logger.GetOrCreate("main")

	app := cli.NewApp()
	cli.AppHelpTemplate = nodeHelpTemplate
	app.Name = "Elrond Node CLI App"
	app.Version = fmt.Sprintf("%s/%s/%s-%s", appVersion, runtime.Version(), runtime.GOOS, runtime.GOARCH)
	app.Usage = "This is the entry point for starting a new Elrond node - the app will start after the genesis timestamp"
	app.Flags = []cli.Flag{
		genesisFile,
		nodesFile,
		port,
		configurationFile,
		configurationEconomicsFile,
		configurationPreferencesFile,
		externalConfigFile,
		p2pConfigurationFile,
		gasScheduleConfigurationFile,
		sk,
		profileMode,
		skIndex,
		storageCleanup,
		initialNodesSkPemFile,
		gopsEn,
		nodeDisplayName,
		restApiInterface,
		restApiDebug,
		disableAnsiColor,
		logLevel,
		logSaveFile,
		useLogView,
		bootstrapRoundIndex,
		enableTxIndexing,
		workingDirectory,
		destinationShardAsObserver,
		isNodefullArchive,
		numEpochsToSave,
		numActivePersisters,
	}
	app.Authors = []cli.Author{
		{
			Name:  "The Elrond Team",
			Email: "contact@elrond.com",
		},
	}

	app.Action = func(c *cli.Context) error {
		return startNode(c, log, app.Version)
	}

	err := app.Run(os.Args)
	if err != nil {
		log.Error(err.Error())
		os.Exit(1)
	}
}

func getSuite(config *config.Config) (crypto.Suite, error) {
	switch config.Consensus.Type {
	case factory.BlsConsensusType:
		return mcl.NewSuiteBLS12(), nil
	default:
		return nil, errors.New("no consensus provided in config file")
	}
}

func startNode(ctx *cli.Context, log logger.Logger, version string) error {
	log.Trace("startNode called")
	workingDir := getWorkingDir(ctx, log)
	var networkComponents *factory.Network

	var err error
	withLogFile := ctx.GlobalBool(logSaveFile.Name)
	if withLogFile {
		var fileForLogs *os.File
		fileForLogs, err = prepareLogFile(workingDir)
		if err != nil {
			return fmt.Errorf("%w creating a log file", err)
		}

		defer func() {
			_ = fileForLogs.Close()
		}()
	}

	logLevelFlagValue := ctx.GlobalString(logLevel.Name)
	err = logger.SetLogLevel(logLevelFlagValue)
	if err != nil {
		return err
	}
	noAnsiColor := ctx.GlobalBool(disableAnsiColor.Name)
	if noAnsiColor {
		err = logger.RemoveLogObserver(os.Stdout)
		if err != nil {
			//we need to print this manually as we do not have console log observer
			fmt.Println("error removing log observer: " + err.Error())
			return err
		}

		err = logger.AddLogObserver(os.Stdout, &logger.PlainFormatter{})
		if err != nil {
			//we need to print this manually as we do not have console log observer
			fmt.Println("error setting log observer: " + err.Error())
			return err
		}
	}
	log.Trace("logger updated", "level", logLevelFlagValue, "disable ANSI color", noAnsiColor)

	enableGopsIfNeeded(ctx, log)

	log.Info("starting node", "version", version, "pid", os.Getpid())
	log.Trace("reading configs")

	configurationFileName := ctx.GlobalString(configurationFile.Name)
	generalConfig, err := loadMainConfig(configurationFileName)
	if err != nil {
		return err
	}
	log.Debug("config", "file", configurationFileName)

	configurationEconomicsFileName := ctx.GlobalString(configurationEconomicsFile.Name)
	economicsConfig, err := loadEconomicsConfig(configurationEconomicsFileName)
	if err != nil {
		return err
	}
	log.Debug("config", "file", configurationEconomicsFileName)

	configurationPreferencesFileName := ctx.GlobalString(configurationPreferencesFile.Name)
	preferencesConfig, err := loadPreferencesConfig(configurationPreferencesFileName)
	if err != nil {
		return err
	}
	log.Debug("config", "file", configurationPreferencesFileName)

	externalConfigurationFileName := ctx.GlobalString(externalConfigFile.Name)
	externalConfig, err := loadExternalConfig(externalConfigurationFileName)
	if err != nil {
		return err
	}
	log.Debug("config", "file", externalConfigurationFileName)

	p2pConfigurationFileName := ctx.GlobalString(p2pConfigurationFile.Name)
	p2pConfig, err := core.LoadP2PConfig(p2pConfigurationFileName)
	if err != nil {
		return err
	}

	log.Debug("config", "file", p2pConfigurationFileName)
	if ctx.IsSet(port.Name) {
		p2pConfig.Node.Port = ctx.GlobalInt(port.Name)
	}

	genesisConfig, err := sharding.NewGenesisConfig(ctx.GlobalString(genesisFile.Name))
	if err != nil {
		return err
	}
	log.Debug("config", "file", ctx.GlobalString(genesisFile.Name))

	nodesConfig, err := sharding.NewNodesSetup(ctx.GlobalString(nodesFile.Name))
	if err != nil {
		return err
	}
	log.Debug("config", "file", ctx.GlobalString(nodesFile.Name))

	syncer := ntp.NewSyncTime(generalConfig.NTPConfig, nil)
	go syncer.StartSync()

	log.Debug("NTP average clock offset", "value", syncer.ClockOffset())

	//TODO: The next 5 lines should be deleted when we are done testing from a precalculated (not hard coded) timestamp
	if nodesConfig.StartTime == 0 {
		time.Sleep(1000 * time.Millisecond)
		ntpTime := syncer.CurrentTime()
		nodesConfig.StartTime = (ntpTime.Unix()/60 + 1) * 60
	}

	startTime := time.Unix(nodesConfig.StartTime, 0)

	log.Info("start time",
		"formatted", startTime.Format("Mon Jan 2 15:04:05 MST 2006"),
		"seconds", startTime.Unix())

	log.Trace("getting suite")
	suite, err := getSuite(generalConfig)
	if err != nil {
		return err
	}

	initialNodesSkPemFileName := ctx.GlobalString(initialNodesSkPemFile.Name)
	keyGen, privKey, pubKey, err := factory.GetSigningParams(
		ctx,
		sk.Name,
		skIndex.Name,
		initialNodesSkPemFileName,
		suite)
	if err != nil {
		return fmt.Errorf("%w: consider regenerating your keys", err)
	}
	log.Debug("block sign pubkey", "hex", factory.GetPkEncoded(pubKey))

	if ctx.IsSet(destinationShardAsObserver.Name) {
		preferencesConfig.Preferences.DestinationShardAsObserver = ctx.GlobalString(destinationShardAsObserver.Name)
	}

	if ctx.IsSet(nodeDisplayName.Name) {
		preferencesConfig.Preferences.NodeDisplayName = ctx.GlobalString(nodeDisplayName.Name)
	}

	if ctx.IsSet(workingDirectory.Name) {
		workingDir = ctx.GlobalString(workingDirectory.Name)
	} else {
		workingDir, err = os.Getwd()
		if err != nil {
			log.LogIfError(err)
			workingDir = ""
		}
	}
	log.Trace("working directory", "path", workingDir)

	pathTemplateForPruningStorer := filepath.Join(
		workingDir,
		defaultDBPath,
		nodesConfig.ChainID,
		fmt.Sprintf("%s_%s", defaultEpochString, core.PathEpochPlaceholder),
		fmt.Sprintf("%s_%s", defaultShardString, core.PathShardPlaceholder),
		core.PathIdentifierPlaceholder)

	pathTemplateForStaticStorer := filepath.Join(
		workingDir,
		defaultDBPath,
		nodesConfig.ChainID,
		defaultStaticDbString,
		fmt.Sprintf("%s_%s", defaultShardString, core.PathShardPlaceholder),
		core.PathIdentifierPlaceholder)

	var pathManager *pathmanager.PathManager
	pathManager, err = pathmanager.NewPathManager(pathTemplateForPruningStorer, pathTemplateForStaticStorer)
	if err != nil {
		return err
	}

<<<<<<< HEAD
	networkComponents, err = factory.NetworkComponentsFactory(p2pConfig, log, &blake2b.Blake2b{})
=======
	var errNotCritical error
	// TODO: add a component which opens headers storer and gets the last epoch start metablock
	// in order to provide the last known epoch in storage. Right now, it won't work as expected
	// if storage pruning is disabled
	currentEpoch, errNotCritical = storageFactory.FindLastEpochFromStorage(
		workingDir,
		nodesConfig.ChainID,
		defaultDBPath,
		defaultEpochString,
	)
	if errNotCritical != nil {
		currentEpoch = 0
		log.Debug("no epoch db found in storage", "error", errNotCritical.Error())
	}

	epochFoundInStorage := errNotCritical == nil

	shardCoordinator, nodeType, err := createShardCoordinator(nodesConfig, pubKey, preferencesConfig.Preferences, log)
>>>>>>> 607e5c25
	if err != nil {
		return err
	}

	var shardId = core.GetShardIdString(shardCoordinator.SelfId())

	log.Trace("creating crypto components")
	cryptoArgs := factory.NewCryptoComponentsFactoryArgs(
		ctx,
		generalConfig,
		nodesConfig,
		shardCoordinator,
		keyGen,
		privKey,
		log,
	)
	cryptoComponents, err := factory.CryptoComponentsFactory(cryptoArgs)
	if err != nil {
		return err
	}

	log.Trace("creating core components")
	coreArgs := factory.NewCoreComponentsFactoryArgs(generalConfig, pathManager, shardId, []byte(nodesConfig.ChainID))
	coreComponents, err := factory.CoreComponentsFactory(coreArgs)
	if err != nil {
		return err
	}

	networkComponents, err = factory.NetworkComponentsFactory(p2pConfig, log, &blake2b.Blake2b{})
	if err != nil {
		return err
	}
	err = networkComponents.NetMessenger.Bootstrap()
	if err != nil {
		return err
	}
	time.Sleep(secondsToWaitForP2PBootstrap * time.Second)

	epochStartComponentArgs := factoryEpochBootstrap.EpochStartDataProviderFactoryArgs{
<<<<<<< HEAD
		PubKey:              pubKey,
		Messenger:           networkComponents.NetMessenger,
		Marshalizer:         marshalizer,
		Hasher:              hasher,
		NodesConfigProvider: nodesconfigprovider.NewSimpleNodesConfigProvider(nodesConfig),
		PathManager:         pathManager,
		StartTime:           startTime,
		OriginalNodesConfig: nodesConfig,
		GeneralConfig:       generalConfig,
		WorkingDir:          workingDir,
		DefaultDBPath:       defaultDBPath,
		DefaultEpochString:  defaultEpochString,
=======
		PubKey:                  pubKey,
		Messenger:               networkComponents.NetMessenger,
		Marshalizer:             coreComponents.InternalMarshalizer,
		Hasher:                  coreComponents.Hasher,
		NodesConfigProvider:     nodesconfigprovider.NewSimpleNodesConfigProvider(nodesConfig),
		DefaultShardCoordinator: shardCoordinator,
		PathManager:             pathManager,
		StartTime:               startTime,
		OriginalNodesConfig:     nodesConfig,
		EconomicsConfig:         economicsConfig,
		GeneralConfig:           generalConfig,
		KeyGen:                  cryptoComponents.TxSignKeyGen,
		BlockKeyGen:             cryptoComponents.BlockSignKeyGen,
		SingleSigner:            cryptoComponents.TxSingleSigner,
		BlockSingleSigner:       cryptoComponents.SingleSigner,
		IsEpochFoundInStorage:   epochFoundInStorage,
>>>>>>> 607e5c25
	}

	epochStartComponentFactory, err := factoryEpochBootstrap.NewEpochStartDataProviderFactory(epochStartComponentArgs)
	if err != nil {
		return err
	}

	epochStartDataProvider, err := epochStartComponentFactory.Create()
	if err != nil {
		return err
	}

	res, err := epochStartDataProvider.Bootstrap()
	isFreshStart := err != nil
	if !isFreshStart {
		nodesConfig = res.NodesConfig
		currentEpoch = res.EpochStartMetaBlock.Epoch
		bootstrapRoundIndex.Value = res.EpochStartMetaBlock.Round
		log.Info("received epoch start metablock from network",
			"nonce", res.EpochStartMetaBlock.GetNonce(),
			"epoch", res.EpochStartMetaBlock.GetEpoch())
	} else {
		log.Error("error bootstrapping", "error", err)
	}

	storageCleanupFlagValue := ctx.GlobalBool(storageCleanup.Name)
	if storageCleanupFlagValue {
		dbPath := filepath.Join(
			workingDir,
			defaultDBPath)
		log.Trace("cleaning storage", "path", dbPath)
		err = os.RemoveAll(dbPath)
		if err != nil {
			return err
		}
	}

	log.Trace("creating economics data components")
	economicsData, err := economics.NewEconomicsData(economicsConfig)
	if err != nil {
		return err
	}

	rater, err := rating.NewBlockSigningRaterAndListIndexer(economicsData.RatingsData())
	if err != nil {
		return err
	}

	log.Trace("initializing stats file")
	err = initStatsFileMonitor(generalConfig, pubKey, log, workingDir, pathManager, shardId)
	if err != nil {
		return err
	}

	handlersArgs := factory.NewStatusHandlersFactoryArgs(useLogView.Name, ctx, coreComponents.InternalMarshalizer, coreComponents.Uint64ByteSliceConverter)
	statusHandlersInfo, err := factory.CreateStatusHandlers(handlersArgs)
	if err != nil {
		return err
	}

	coreComponents.StatusHandler = statusHandlersInfo.StatusHandler

	log.Trace("creating data components")
	epochStartNotifier := notifier.NewEpochStartSubscriptionHandler()
	dataArgs := factory.NewDataComponentsFactoryArgs(generalConfig, economicsData, shardCoordinator, coreComponents, pathManager, epochStartNotifier, currentEpoch)
	dataComponents, err := factory.DataComponentsFactory(dataArgs)
	if err != nil {
		return err
	}

	log.Trace("initializing metrics")
	metrics.InitMetrics(coreComponents.StatusHandler, pubKey, nodeType, shardCoordinator, nodesConfig, version, economicsConfig)

	err = statusHandlersInfo.UpdateStorerAndMetricsForPersistentHandler(dataComponents.Store.GetStorer(dataRetriever.StatusMetricsUnit))
	if err != nil {
		return err
	}

	log.Trace("creating nodes coordinator")
	if ctx.IsSet(isNodefullArchive.Name) {
		generalConfig.StoragePruning.FullArchive = ctx.GlobalBool(isNodefullArchive.Name)
	}
	if ctx.IsSet(numEpochsToSave.Name) {
		generalConfig.StoragePruning.NumEpochsToKeep = ctx.GlobalUint64(numEpochsToSave.Name)
	}
	if ctx.IsSet(numActivePersisters.Name) {
		generalConfig.StoragePruning.NumActivePersisters = ctx.GlobalUint64(numActivePersisters.Name)
	}

	nodesCoordinator, err := createNodesCoordinator(
		nodesConfig,
		preferencesConfig.Preferences,
		epochStartNotifier,
		pubKey,
		coreComponents.Hasher,
		rater,
		dataComponents.Store.GetStorer(dataRetriever.BootstrapUnit),
	)
	if err != nil {
		return err
	}

	log.Trace("creating state components")
	stateArgs := factory.NewStateComponentsFactoryArgs(
		generalConfig,
		genesisConfig,
		shardCoordinator,
		coreComponents,
		pathManager,
	)
	stateComponents, err := factory.StateComponentsFactory(stateArgs)
	if err != nil {
		return err
	}

	err = statusHandlersInfo.UpdateStorerAndMetricsForPersistentHandler(dataComponents.Store.GetStorer(dataRetriever.StatusMetricsUnit))
	if err != nil {
		return err
	}

	metrics.SaveStringMetric(coreComponents.StatusHandler, core.MetricNodeDisplayName, preferencesConfig.Preferences.NodeDisplayName)
	metrics.SaveStringMetric(coreComponents.StatusHandler, core.MetricChainId, nodesConfig.ChainID)
	metrics.SaveUint64Metric(coreComponents.StatusHandler, core.MetricMinGasPrice, economicsData.MinGasPrice())

	sessionInfoFileOutput := fmt.Sprintf("%s:%s\n%s:%s\n%s:%v\n%s:%s\n%s:%v\n",
		"PkBlockSign", factory.GetPkEncoded(pubKey),
		"ShardId", shardId,
		"TotalShards", shardCoordinator.NumberOfShards(),
		"AppVersion", version,
		"GenesisTimeStamp", startTime.Unix(),
	)

	sessionInfoFileOutput += fmt.Sprintf("\nStarted with parameters:\n")
	for _, flag := range ctx.App.Flags {
		flagValue := fmt.Sprintf("%v", ctx.GlobalGeneric(flag.GetName()))
		if flagValue != "" {
			sessionInfoFileOutput += fmt.Sprintf("%s = %v\n", flag.GetName(), flagValue)
		}
	}

	statsFolder := filepath.Join(workingDir, defaultStatsPath)
	copyConfigToStatsFolder(
		statsFolder,
		[]string{
			configurationFileName,
			configurationEconomicsFileName,
			configurationPreferencesFileName,
			p2pConfigurationFileName,
			configurationFileName,
			ctx.GlobalString(genesisFile.Name),
			ctx.GlobalString(nodesFile.Name),
		})

	statsFile := filepath.Join(statsFolder, "session.info")
	err = ioutil.WriteFile(statsFile, []byte(sessionInfoFileOutput), os.ModePerm)
	log.LogIfError(err)

	log.Trace("creating tps benchmark components")
	tpsBenchmark, err := statistics.NewTPSBenchmark(shardCoordinator.NumberOfShards(), nodesConfig.RoundDuration/1000)
	if err != nil {
		return err
	}

	if externalConfig.ElasticSearchConnector.Enabled {
		log.Trace("creating elastic search components")
		dbIndexer, err = createElasticIndexer(
			ctx,
			externalConfig.ElasticSearchConnector,
			externalConfig.ElasticSearchConnector.URL,
			shardCoordinator,
			coreComponents.InternalMarshalizer,
			coreComponents.Hasher,
		)
		if err != nil {
			return err
		}

		err = setServiceContainer(shardCoordinator, tpsBenchmark)
		if err != nil {
			return err
		}
	}

	gasScheduleConfigurationFileName := ctx.GlobalString(gasScheduleConfigurationFile.Name)
	gasSchedule, err := core.LoadGasScheduleConfig(gasScheduleConfigurationFileName)
	if err != nil {
		return err
	}

	log.Trace("creating time cache for requested items components")
	requestedItemsHandler := timecache.NewTimeCache(time.Duration(uint64(time.Millisecond) * nodesConfig.RoundDuration))

	whiteListCache, err := storageUnit.NewCache(
		storageUnit.CacheType(generalConfig.WhiteListPool.Type),
		generalConfig.WhiteListPool.Size,
		generalConfig.WhiteListPool.Shards,
	)
	if err != nil {
		return err
	}
	whiteListHandler, err := interceptors.NewWhiteListDataVerifier(whiteListCache)
	if err != nil {
		return err
	}

	log.Trace("creating process components")
	processArgs := factory.NewProcessComponentsFactoryArgs(
		coreArgs,
		genesisConfig,
		economicsData,
		nodesConfig,
		gasSchedule,
		syncer,
		shardCoordinator,
		nodesCoordinator,
		dataComponents,
		coreComponents,
		cryptoComponents,
		stateComponents,
		networkComponents,
		coreServiceContainer,
		requestedItemsHandler,
		whiteListHandler,
		epochStartNotifier,
		&generalConfig.EpochStartConfig,
		0,
		rater,
		generalConfig.Marshalizer.SizeCheckDelta,
		generalConfig.StateTriesConfig.CheckpointRoundsModulus,
		generalConfig.GeneralSettings.MaxComputableRounds,
	)
	processComponents, err := factory.ProcessComponentsFactory(processArgs)
	if err != nil {
		return err
	}

	var elasticIndexer indexer.Indexer
	if coreServiceContainer == nil || coreServiceContainer.IsInterfaceNil() {
		elasticIndexer = nil
	} else {
		elasticIndexer = coreServiceContainer.Indexer()
	}

	log.Trace("creating node structure")
	currentNode, err := createNode(
		generalConfig,
		preferencesConfig,
		nodesConfig,
		economicsData,
		syncer,
		keyGen,
		privKey,
		pubKey,
		shardCoordinator,
		nodesCoordinator,
		coreComponents,
		stateComponents,
		dataComponents,
		cryptoComponents,
		processComponents,
		networkComponents,
		ctx.GlobalUint64(bootstrapRoundIndex.Name),
		version,
		elasticIndexer,
		requestedItemsHandler,
		epochStartNotifier,
	)
	if err != nil {
		return err
	}

	log.Trace("creating software checker structure")
	softwareVersionChecker, err := factory.CreateSoftwareVersionChecker(coreComponents.StatusHandler)
	if err != nil {
		log.Debug("nil software version checker", "error", err.Error())
	} else {
		softwareVersionChecker.StartCheckSoftwareVersion()
	}

	if shardCoordinator.SelfId() == core.MetachainShardId {
		log.Trace("activating nodesCoordinator's validators indexing")
		indexValidatorsListIfNeeded(elasticIndexer, nodesCoordinator, log)
	}

	log.Trace("creating api resolver structure")
	apiResolver, err := createApiResolver(
		stateComponents.AccountsAdapter,
		stateComponents.AddressConverter,
		dataComponents.Store,
		dataComponents.Blkc,
		coreComponents.InternalMarshalizer,
		coreComponents.Uint64ByteSliceConverter,
		shardCoordinator,
		statusHandlersInfo.StatusMetrics,
		gasSchedule,
		economicsData,
		cryptoComponents.MessageSignVerifier,
	)
	if err != nil {
		return err
	}

	log.Trace("starting status pooling components")
	statusPollingInterval := time.Duration(generalConfig.GeneralSettings.StatusPollingIntervalSec) * time.Second
	err = metrics.StartStatusPolling(
		currentNode.GetAppStatusHandler(),
		statusPollingInterval,
		networkComponents,
		processComponents,
	)
	if err != nil {
		return err
	}

	updateMachineStatisticsDuration := time.Second
	err = metrics.StartMachineStatisticsPolling(coreComponents.StatusHandler, updateMachineStatisticsDuration)
	if err != nil {
		return err
	}

	log.Trace("creating elrond node facade")
	restAPIServerDebugMode := ctx.GlobalBool(restApiDebug.Name)
	ef := facade.NewElrondNodeFacade(currentNode, apiResolver, restAPIServerDebugMode)

	efConfig := &config.FacadeConfig{
		RestApiInterface: ctx.GlobalString(restApiInterface.Name),
		PprofEnabled:     ctx.GlobalBool(profileMode.Name),
	}

	ef.SetSyncer(syncer)
	ef.SetTpsBenchmark(tpsBenchmark)
	ef.SetConfig(efConfig)

	log.Trace("starting background services")
	ef.StartBackgroundServices()

	log.Debug("starting node...")
	err = ef.StartNode()
	if err != nil {
		log.Error("starting node failed", "epoch", currentEpoch, "error", err.Error())
		return err
	}

	log.Info("application is now running")
	sigs := make(chan os.Signal, 1)
	signal.Notify(sigs, syscall.SIGINT, syscall.SIGTERM)
	<-sigs
	log.Info("terminating at user's signal...")

	log.Debug("closing all store units....")
	err = dataComponents.Store.CloseAll()
	log.LogIfError(err)

	dataTries := coreComponents.TriesContainer.GetAll()
	for _, trie := range dataTries {
		err = trie.ClosePersister()
		log.LogIfError(err)
	}

	if rm != nil {
		err = rm.Close()
		log.LogIfError(err)
	}

	log.Info("closing network connections...")
	err = networkComponents.NetMessenger.Close()
	log.LogIfError(err)

	return nil
}

func copyConfigToStatsFolder(statsFolder string, configs []string) {
	for _, configFile := range configs {
		copySingleFile(statsFolder, configFile)
	}
}

func copySingleFile(folder string, configFile string) {
	fileName := filepath.Base(configFile)

	source, err := core.OpenFile(configFile)
	if err != nil {
		return
	}
	defer func() {
		err = source.Close()
		if err != nil {
			fmt.Println(fmt.Sprintf("Could not close %s", source.Name()))
		}
	}()

	destPath := filepath.Join(folder, fileName)
	destination, err := os.Create(destPath)
	if err != nil {
		return
	}
	defer func() {
		err = destination.Close()
		if err != nil {
			fmt.Println(fmt.Sprintf("Could not close %s", source.Name()))
		}
	}()

	_, err = io.Copy(destination, source)
	if err != nil {
		fmt.Println(fmt.Sprintf("Could not copy %s", source.Name()))
	}
}

func getWorkingDir(ctx *cli.Context, log logger.Logger) string {
	var workingDir string
	var err error
	if ctx.IsSet(workingDirectory.Name) {
		workingDir = ctx.GlobalString(workingDirectory.Name)
	} else {
		workingDir, err = os.Getwd()
		if err != nil {
			log.LogIfError(err)
			workingDir = ""
		}
	}
	log.Trace("working directory", "path", workingDir)

	return workingDir
}

func prepareLogFile(workingDir string) (*os.File, error) {
	logDirectory := filepath.Join(workingDir, defaultLogsPath)
	fileForLog, err := core.CreateFile("elrond-go", logDirectory, "log")
	if err != nil {
		return nil, err
	}

	//we need this function as to close file.Close() when the code panics and the defer func associated
	//with the file pointer in the main func will never be reached
	runtime.SetFinalizer(fileForLog, func(f *os.File) {
		_ = f.Close()
	})

	err = redirects.RedirectStderr(fileForLog)
	if err != nil {
		return nil, err
	}

	err = logger.AddLogObserver(fileForLog, &logger.PlainFormatter{})
	if err != nil {
		return nil, fmt.Errorf("%w adding file log observer", err)
	}

	return fileForLog, nil
}

func indexValidatorsListIfNeeded(elasticIndexer indexer.Indexer, coordinator sharding.NodesCoordinator, log logger.Logger) {
	if check.IfNil(elasticIndexer) {
		return
	}

	validatorsPubKeys, err := coordinator.GetAllEligibleValidatorsPublicKeys(0)
	if err != nil {
		log.Warn("GetAllEligibleValidatorPublicKeys for epoch 0 failed", "error", err)
	}

	if len(validatorsPubKeys) > 0 {
		go elasticIndexer.SaveValidatorsPubKeys(validatorsPubKeys)
	}
}

func enableGopsIfNeeded(ctx *cli.Context, log logger.Logger) {
	var gopsEnabled bool
	if ctx.IsSet(gopsEn.Name) {
		gopsEnabled = ctx.GlobalBool(gopsEn.Name)
	}

	if gopsEnabled {
		if err := agent.Listen(agent.Options{}); err != nil {
			log.Error("failure to init gops", "error", err.Error())
		}
	}

	log.Trace("gops", "enabled", gopsEnabled)
}

func loadMainConfig(filepath string) (*config.Config, error) {
	cfg := &config.Config{}
	err := core.LoadTomlFile(cfg, filepath)
	if err != nil {
		return nil, err
	}

	return cfg, nil
}

func loadEconomicsConfig(filepath string) (*config.EconomicsConfig, error) {
	cfg := &config.EconomicsConfig{}
	err := core.LoadTomlFile(cfg, filepath)
	if err != nil {
		return nil, err
	}

	return cfg, nil
}

func loadPreferencesConfig(filepath string) (*config.Preferences, error) {
	cfg := &config.Preferences{}
	err := core.LoadTomlFile(cfg, filepath)
	if err != nil {
		return nil, err
	}

	return cfg, nil
}

func loadExternalConfig(filepath string) (*config.ExternalConfig, error) {
	cfg := &config.ExternalConfig{}
	err := core.LoadTomlFile(cfg, filepath)
	if err != nil {
		return nil, err
	}

	return cfg, nil
}

func getShardIdFromNodePubKey(pubKey crypto.PublicKey, nodesConfig *sharding.NodesSetup) (uint32, error) {
	if pubKey == nil {
		return 0, errors.New("nil public key")
	}

	publicKey, err := pubKey.ToByteArray()
	if err != nil {
		return 0, err
	}

	selfShardId, err := nodesConfig.GetShardIDForPubKey(publicKey)
	if err != nil {
		return 0, err
	}

	return selfShardId, err
}

func createShardCoordinator(
	nodesConfig *sharding.NodesSetup,
	pubKey crypto.PublicKey,
	prefsConfig config.PreferencesConfig,
	log logger.Logger,
) (sharding.Coordinator, core.NodeType, error) {
	selfShardId, err := getShardIdFromNodePubKey(pubKey, nodesConfig)
	nodeType := core.NodeTypeValidator
	if err == sharding.ErrPublicKeyNotFoundInGenesis {
		nodeType = core.NodeTypeObserver
		log.Info("starting as observer node")

		selfShardId, err = processDestinationShardAsObserver(prefsConfig)
	}
	if err != nil {
		return nil, "", err
	}

	var shardName string
	if selfShardId == core.MetachainShardId {
		shardName = metachainShardName
	} else {
		shardName = fmt.Sprintf("%d", selfShardId)
	}
	log.Info("shard info", "started in shard", shardName)

	shardCoordinator, err := sharding.NewMultiShardCoordinator(nodesConfig.NumberOfShards(), selfShardId)
	if err != nil {
		return nil, "", err
	}

	return shardCoordinator, nodeType, nil
}

func createNodesCoordinator(
	nodesConfig *sharding.NodesSetup,
	prefsConfig config.PreferencesConfig,
	epochStartNotifier epochStart.RegistrationHandler,
	pubKey crypto.PublicKey,
	hasher hashing.Hasher,
	ratingAndListIndexHandler sharding.PeerAccountListAndRatingHandler,
	bootStorer storage.Storer,
) (sharding.NodesCoordinator, error) {

	shardId, err := getShardIdFromNodePubKey(pubKey, nodesConfig)
	if err == sharding.ErrPublicKeyNotFoundInGenesis {
		shardId, err = processDestinationShardAsObserver(prefsConfig)
	}
	if err != nil {
		return nil, err
	}

	nbShards := nodesConfig.NumberOfShards()
	shardConsensusGroupSize := int(nodesConfig.ConsensusGroupSize)
	metaConsensusGroupSize := int(nodesConfig.MetaChainConsensusGroupSize)
	eligibleNodesInfo, waitingNodesInfo := nodesConfig.InitialNodesInfo()

	eligibleValidators, errEligibleValidators := nodesInfoToValidators(eligibleNodesInfo)
	if errEligibleValidators != nil {
		return nil, errEligibleValidators
	}

	waitingValidators, errWaitingValidators := nodesInfoToValidators(waitingNodesInfo)
	if errWaitingValidators != nil {
		return nil, errWaitingValidators
	}

	pubKeyBytes, err := pubKey.ToByteArray()
	if err != nil {
		return nil, err
	}

	nodeShuffler := sharding.NewXorValidatorsShuffler(
		nodesConfig.MinNodesPerShard,
		nodesConfig.MetaChainMinNodes,
		nodesConfig.Hysteresis,
		nodesConfig.Adaptivity,
	)

	consensusGroupCache, err := lrucache.NewCache(25000)
	if err != nil {
		return nil, err
	}

	argumentsNodesCoordinator := sharding.ArgNodesCoordinator{
		ShardConsensusGroupSize: shardConsensusGroupSize,
		MetaConsensusGroupSize:  metaConsensusGroupSize,
		ListIndexUpdater:        ratingAndListIndexHandler,
		Hasher:                  hasher,
		Shuffler:                nodeShuffler,
		EpochStartNotifier:      epochStartNotifier,
		BootStorer:              bootStorer,
		ShardId:                 shardId,
		NbShards:                nbShards,
		EligibleNodes:           eligibleValidators,
		WaitingNodes:            waitingValidators,
		SelfPublicKey:           pubKeyBytes,
		ConsensusGroupCache:     consensusGroupCache,
	}

	baseNodesCoordinator, err := sharding.NewIndexHashedNodesCoordinator(argumentsNodesCoordinator)
	if err != nil {
		return nil, err
	}

	nodesCoordinator, err := sharding.NewIndexHashedNodesCoordinatorWithRater(baseNodesCoordinator, ratingAndListIndexHandler)
	if err != nil {
		return nil, err
	}

	return nodesCoordinator, nil
}

func nodesInfoToValidators(nodesInfo map[uint32][]*sharding.NodeInfo) (map[uint32][]sharding.Validator, error) {
	validatorsMap := make(map[uint32][]sharding.Validator)

	for shId, nodeInfoList := range nodesInfo {
		validators := make([]sharding.Validator, 0)
		for _, nodeInfo := range nodeInfoList {
			validator, err := sharding.NewValidator(nodeInfo.PubKey(), nodeInfo.Address())
			if err != nil {
				return nil, err
			}

			validators = append(validators, validator)
		}
		validatorsMap[shId] = validators
	}

	return validatorsMap, nil
}

func processDestinationShardAsObserver(prefsConfig config.PreferencesConfig) (uint32, error) {
	destShard := strings.ToLower(prefsConfig.DestinationShardAsObserver)
	if len(destShard) == 0 {
		return 0, errors.New("option DestinationShardAsObserver is not set in prefs.toml")
	}
	if destShard == metachainShardName {
		return core.MetachainShardId, nil
	}

	val, err := strconv.ParseUint(destShard, 10, 32)
	if err != nil {
		return 0, errors.New("error parsing DestinationShardAsObserver option: " + err.Error())
	}

	return uint32(val), err
}

// createElasticIndexer creates a new elasticIndexer where the server listens on the url,
// authentication for the server is using the username and password
func createElasticIndexer(
	ctx *cli.Context,
	elasticSearchConfig config.ElasticSearchConfig,
	url string,
	coordinator sharding.Coordinator,
	marshalizer marshal.Marshalizer,
	hasher hashing.Hasher,
) (indexer.Indexer, error) {
	arguments := indexer.ElasticIndexerArgs{
		Url:              url,
		UserName:         elasticSearchConfig.Username,
		Password:         elasticSearchConfig.Password,
		ShardCoordinator: coordinator,
		Marshalizer:      marshalizer,
		Hasher:           hasher,
		Options:          &indexer.Options{TxIndexingEnabled: ctx.GlobalBoolT(enableTxIndexing.Name)},
	}

	var err error
	dbIndexer, err = indexer.NewElasticIndexer(arguments)
	if err != nil {
		return nil, err
	}

	return dbIndexer, nil
}

func getConsensusGroupSize(nodesConfig *sharding.NodesSetup, shardCoordinator sharding.Coordinator) (uint32, error) {
	if shardCoordinator.SelfId() == core.MetachainShardId {
		return nodesConfig.MetaChainConsensusGroupSize, nil
	}
	if shardCoordinator.SelfId() < shardCoordinator.NumberOfShards() {
		return nodesConfig.ConsensusGroupSize, nil
	}

	return 0, state.ErrUnknownShardId
}

func createNode(
	config *config.Config,
	preferencesConfig *config.Preferences,
	nodesConfig *sharding.NodesSetup,
	economicsData process.FeeHandler,
	syncer ntp.SyncTimer,
	keyGen crypto.KeyGenerator,
	privKey crypto.PrivateKey,
	pubKey crypto.PublicKey,
	shardCoordinator sharding.Coordinator,
	nodesCoordinator sharding.NodesCoordinator,
	coreData *factory.Core,
	state *factory.State,
	data *factory.Data,
	crypto *factory.Crypto,
	process *factory.Process,
	network *factory.Network,
	bootstrapRoundIndex uint64,
	version string,
	indexer indexer.Indexer,
	requestedItemsHandler dataRetriever.RequestedItemsHandler,
	epochStartRegistrationHandler epochStart.RegistrationHandler,
) (*node.Node, error) {
	consensusGroupSize, err := getConsensusGroupSize(nodesConfig, shardCoordinator)
	if err != nil {
		return nil, err
	}

	nd, err := node.NewNode(
		node.WithMessenger(network.NetMessenger),
		node.WithHasher(coreData.Hasher),
		node.WithInternalMarshalizer(coreData.InternalMarshalizer, config.Marshalizer.SizeCheckDelta),
		node.WithVmMarshalizer(coreData.VmMarshalizer),
		node.WithTxSignMarshalizer(coreData.TxSignMarshalizer),
		node.WithTxFeeHandler(economicsData),
		node.WithInitialNodesPubKeys(crypto.InitialPubKeys),
		node.WithAddressConverter(state.AddressConverter),
		node.WithAccountsAdapter(state.AccountsAdapter),
		node.WithBlockChain(data.Blkc),
		node.WithDataStore(data.Store),
		node.WithRoundDuration(nodesConfig.RoundDuration),
		node.WithConsensusGroupSize(int(consensusGroupSize)),
		node.WithSyncer(syncer),
		node.WithBlockProcessor(process.BlockProcessor),
		node.WithGenesisTime(time.Unix(nodesConfig.StartTime, 0)),
		node.WithRounder(process.Rounder),
		node.WithShardCoordinator(shardCoordinator),
		node.WithNodesCoordinator(nodesCoordinator),
		node.WithUint64ByteSliceConverter(coreData.Uint64ByteSliceConverter),
		node.WithSingleSigner(crypto.SingleSigner),
		node.WithMultiSigner(crypto.MultiSigner),
		node.WithKeyGen(keyGen),
		node.WithKeyGenForAccounts(crypto.TxSignKeyGen),
		node.WithPubKey(pubKey),
		node.WithPrivKey(privKey),
		node.WithForkDetector(process.ForkDetector),
		node.WithInterceptorsContainer(process.InterceptorsContainer),
		node.WithResolversFinder(process.ResolversFinder),
		node.WithConsensusType(config.Consensus.Type),
		node.WithTxSingleSigner(crypto.TxSingleSigner),
		node.WithTxStorageSize(config.TxStorage.Cache.Size),
		node.WithBootstrapRoundIndex(bootstrapRoundIndex),
		node.WithAppStatusHandler(coreData.StatusHandler),
		node.WithIndexer(indexer),
		node.WithEpochStartTrigger(process.EpochStartTrigger),
		node.WithEpochStartEventNotifier(epochStartRegistrationHandler),
		node.WithBlackListHandler(process.BlackListHandler),
		node.WithBootStorer(process.BootStorer),
		node.WithRequestedItemsHandler(requestedItemsHandler),
		node.WithHeaderSigVerifier(process.HeaderSigVerifier),
		node.WithValidatorStatistics(process.ValidatorsStatistics),
		node.WithChainID(coreData.ChainID),
		node.WithBlockTracker(process.BlockTracker),
		node.WithRequestHandler(process.RequestHandler),
	)
	if err != nil {
		return nil, errors.New("error creating node: " + err.Error())
	}

	err = nd.StartHeartbeat(config.Heartbeat, version, preferencesConfig.Preferences.NodeDisplayName)
	if err != nil {
		return nil, err
	}

	err = nd.ApplyOptions(node.WithDataPool(data.Datapool))
	if err != nil {
		return nil, errors.New("error creating node: " + err.Error())
	}

	if shardCoordinator.SelfId() < shardCoordinator.NumberOfShards() {
		err = nd.CreateShardedStores()
		if err != nil {
			return nil, err
		}
	}
	if shardCoordinator.SelfId() == core.MetachainShardId {
		err = nd.ApplyOptions(node.WithPendingMiniBlocksHandler(process.PendingMiniBlocksHandler))
		if err != nil {
			return nil, errors.New("error creating meta-node: " + err.Error())
		}
	}
	return nd, nil
}

func initStatsFileMonitor(
	config *config.Config,
	pubKey crypto.PublicKey,
	log logger.Logger,
	workingDir string,
	pathManager storage.PathManagerHandler,
	shardId string,
) error {

	publicKey, err := pubKey.ToByteArray()
	if err != nil {
		return err
	}

	hexPublicKey := core.GetTrimmedPk(hex.EncodeToString(publicKey))

	statsFile, err := core.CreateFile(hexPublicKey, filepath.Join(workingDir, defaultStatsPath), "txt")
	if err != nil {
		return err
	}
	err = startStatisticsMonitor(statsFile, config, log, pathManager, shardId)
	if err != nil {
		return err
	}
	return nil
}

func setServiceContainer(shardCoordinator sharding.Coordinator, tpsBenchmark *statistics.TpsBenchmark) error {
	var err error
	if shardCoordinator.SelfId() < shardCoordinator.NumberOfShards() {
		coreServiceContainer, err = serviceContainer.NewServiceContainer(serviceContainer.WithIndexer(dbIndexer))
		if err != nil {
			return err
		}
		return nil
	}
	if shardCoordinator.SelfId() == core.MetachainShardId {
		coreServiceContainer, err = serviceContainer.NewServiceContainer(
			serviceContainer.WithIndexer(dbIndexer),
			serviceContainer.WithTPSBenchmark(tpsBenchmark))
		if err != nil {
			return err
		}
		return nil
	}
	return errors.New("could not init core service container")
}

func startStatisticsMonitor(
	file *os.File,
	generalConfig *config.Config,
	log logger.Logger,
	pathManager storage.PathManagerHandler,
	shardId string,
) error {
	if !generalConfig.ResourceStats.Enabled {
		return nil
	}

	if generalConfig.ResourceStats.RefreshIntervalInSec < 1 {
		return errors.New("invalid RefreshIntervalInSec in section [ResourceStats]. Should be an integer higher than 1")
	}

	resMon, err := statistics.NewResourceMonitor(file)
	if err != nil {
		return err
	}

	go func() {
		for {
			err = resMon.SaveStatistics(generalConfig, pathManager, shardId)
			log.LogIfError(err)
			time.Sleep(time.Second * time.Duration(generalConfig.ResourceStats.RefreshIntervalInSec))
		}
	}()

	return nil
}

func createApiResolver(
	accnts state.AccountsAdapter,
	addrConv state.AddressConverter,
	storageService dataRetriever.StorageService,
	blockChain data.ChainHandler,
	marshalizer marshal.Marshalizer,
	uint64Converter typeConverters.Uint64ByteSliceConverter,
	shardCoordinator sharding.Coordinator,
	statusMetrics external.StatusMetricsHandler,
	gasSchedule map[string]map[string]uint64,
	economics *economics.EconomicsData,
	messageSigVerifier vm.MessageSignVerifier,
) (facade.ApiResolver, error) {
	var vmFactory process.VirtualMachinesContainerFactory
	var err error

	argsHook := hooks.ArgBlockChainHook{
		Accounts:         accnts,
		AddrConv:         addrConv,
		StorageService:   storageService,
		BlockChain:       blockChain,
		ShardCoordinator: shardCoordinator,
		Marshalizer:      marshalizer,
		Uint64Converter:  uint64Converter,
	}

	if shardCoordinator.SelfId() == core.MetachainShardId {
		vmFactory, err = metachain.NewVMContainerFactory(argsHook, economics, messageSigVerifier, gasSchedule)
		if err != nil {
			return nil, err
		}
	} else {
		vmFactory, err = shard.NewVMContainerFactory(economics.MaxGasLimitPerBlock(), gasSchedule, argsHook)
		if err != nil {
			return nil, err
		}
	}

	vmContainer, err := vmFactory.Create()
	if err != nil {
		return nil, err
	}

	scQueryService, err := smartContract.NewSCQueryService(vmContainer, economics)
	if err != nil {
		return nil, err
	}

	txTypeHandler, err := coordinator.NewTxTypeHandler(addrConv, shardCoordinator, accnts)
	if err != nil {
		return nil, err
	}

	txCostHandler, err := transaction.NewTransactionCostEstimator(txTypeHandler, economics, scQueryService, gasSchedule)
	if err != nil {
		return nil, err
	}

	return external.NewNodeApiResolver(scQueryService, statusMetrics, txCostHandler)
}<|MERGE_RESOLUTION|>--- conflicted
+++ resolved
@@ -545,28 +545,7 @@
 		return err
 	}
 
-<<<<<<< HEAD
 	networkComponents, err = factory.NetworkComponentsFactory(p2pConfig, log, &blake2b.Blake2b{})
-=======
-	var errNotCritical error
-	// TODO: add a component which opens headers storer and gets the last epoch start metablock
-	// in order to provide the last known epoch in storage. Right now, it won't work as expected
-	// if storage pruning is disabled
-	currentEpoch, errNotCritical = storageFactory.FindLastEpochFromStorage(
-		workingDir,
-		nodesConfig.ChainID,
-		defaultDBPath,
-		defaultEpochString,
-	)
-	if errNotCritical != nil {
-		currentEpoch = 0
-		log.Debug("no epoch db found in storage", "error", errNotCritical.Error())
-	}
-
-	epochFoundInStorage := errNotCritical == nil
-
-	shardCoordinator, nodeType, err := createShardCoordinator(nodesConfig, pubKey, preferencesConfig.Preferences, log)
->>>>>>> 607e5c25
 	if err != nil {
 		return err
 	}
@@ -606,7 +585,6 @@
 	time.Sleep(secondsToWaitForP2PBootstrap * time.Second)
 
 	epochStartComponentArgs := factoryEpochBootstrap.EpochStartDataProviderFactoryArgs{
-<<<<<<< HEAD
 		PubKey:              pubKey,
 		Messenger:           networkComponents.NetMessenger,
 		Marshalizer:         marshalizer,
@@ -619,7 +597,6 @@
 		WorkingDir:          workingDir,
 		DefaultDBPath:       defaultDBPath,
 		DefaultEpochString:  defaultEpochString,
-=======
 		PubKey:                  pubKey,
 		Messenger:               networkComponents.NetMessenger,
 		Marshalizer:             coreComponents.InternalMarshalizer,
@@ -636,7 +613,6 @@
 		SingleSigner:            cryptoComponents.TxSingleSigner,
 		BlockSingleSigner:       cryptoComponents.SingleSigner,
 		IsEpochFoundInStorage:   epochFoundInStorage,
->>>>>>> 607e5c25
 	}
 
 	epochStartComponentFactory, err := factoryEpochBootstrap.NewEpochStartDataProviderFactory(epochStartComponentArgs)
