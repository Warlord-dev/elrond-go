package main

import (
	"errors"
	"fmt"
	"io"
	"io/ioutil"
	"math"
	"math/big"
	"os"
	"os/signal"
	"path/filepath"
	"runtime"
	"strconv"
	"strings"
	"syscall"
	"time"

	logger "github.com/ElrondNetwork/elrond-go-logger"
	"github.com/ElrondNetwork/elrond-go/cmd/node/factory"
	"github.com/ElrondNetwork/elrond-go/cmd/node/metrics"
	"github.com/ElrondNetwork/elrond-go/config"
	"github.com/ElrondNetwork/elrond-go/consensus"
	"github.com/ElrondNetwork/elrond-go/consensus/round"
	"github.com/ElrondNetwork/elrond-go/core"
	"github.com/ElrondNetwork/elrond-go/core/accumulator"
	"github.com/ElrondNetwork/elrond-go/core/alarm"
	"github.com/ElrondNetwork/elrond-go/core/check"
	"github.com/ElrondNetwork/elrond-go/core/closing"
	"github.com/ElrondNetwork/elrond-go/core/dblookupext"
	dbLookupFactory "github.com/ElrondNetwork/elrond-go/core/dblookupext/factory"
	"github.com/ElrondNetwork/elrond-go/core/forking"
	"github.com/ElrondNetwork/elrond-go/core/indexer"
	indexerFactory "github.com/ElrondNetwork/elrond-go/core/indexer/factory"
	"github.com/ElrondNetwork/elrond-go/core/logging"
	"github.com/ElrondNetwork/elrond-go/core/parsers"
	"github.com/ElrondNetwork/elrond-go/core/statistics"
	"github.com/ElrondNetwork/elrond-go/core/versioning"
	"github.com/ElrondNetwork/elrond-go/core/watchdog"
	"github.com/ElrondNetwork/elrond-go/crypto"
	"github.com/ElrondNetwork/elrond-go/crypto/signing/mcl"
	"github.com/ElrondNetwork/elrond-go/data"
	"github.com/ElrondNetwork/elrond-go/data/endProcess"
	"github.com/ElrondNetwork/elrond-go/data/state"
	stateFactory "github.com/ElrondNetwork/elrond-go/data/state/factory"
	"github.com/ElrondNetwork/elrond-go/data/typeConverters"
	"github.com/ElrondNetwork/elrond-go/dataRetriever"
	"github.com/ElrondNetwork/elrond-go/epochStart"
	"github.com/ElrondNetwork/elrond-go/epochStart/bootstrap"
	"github.com/ElrondNetwork/elrond-go/epochStart/notifier"
	"github.com/ElrondNetwork/elrond-go/facade"
	mainFactory "github.com/ElrondNetwork/elrond-go/factory"
	"github.com/ElrondNetwork/elrond-go/fallback"
	"github.com/ElrondNetwork/elrond-go/genesis/parsing"
	"github.com/ElrondNetwork/elrond-go/hashing"
	"github.com/ElrondNetwork/elrond-go/health"
	"github.com/ElrondNetwork/elrond-go/marshal"
	"github.com/ElrondNetwork/elrond-go/node"
	"github.com/ElrondNetwork/elrond-go/node/external"
	"github.com/ElrondNetwork/elrond-go/node/nodeDebugFactory"
	"github.com/ElrondNetwork/elrond-go/node/totalStakedAPI"
	"github.com/ElrondNetwork/elrond-go/node/txsimulator"
	"github.com/ElrondNetwork/elrond-go/ntp"
	"github.com/ElrondNetwork/elrond-go/process"
	"github.com/ElrondNetwork/elrond-go/process/coordinator"
	"github.com/ElrondNetwork/elrond-go/process/economics"
	"github.com/ElrondNetwork/elrond-go/process/factory/metachain"
	"github.com/ElrondNetwork/elrond-go/process/factory/shard"
	"github.com/ElrondNetwork/elrond-go/process/headerCheck"
	"github.com/ElrondNetwork/elrond-go/process/interceptors"
	"github.com/ElrondNetwork/elrond-go/process/rating"
	"github.com/ElrondNetwork/elrond-go/process/rating/peerHonesty"
	"github.com/ElrondNetwork/elrond-go/process/smartContract"
	"github.com/ElrondNetwork/elrond-go/process/smartContract/builtInFunctions"
	"github.com/ElrondNetwork/elrond-go/process/smartContract/hooks"
	"github.com/ElrondNetwork/elrond-go/process/throttle/antiflood/blackList"
	"github.com/ElrondNetwork/elrond-go/process/transaction"
	"github.com/ElrondNetwork/elrond-go/sharding"
	"github.com/ElrondNetwork/elrond-go/storage"
	storageFactory "github.com/ElrondNetwork/elrond-go/storage/factory"
	"github.com/ElrondNetwork/elrond-go/storage/lrucache"
	"github.com/ElrondNetwork/elrond-go/storage/pathmanager"
	"github.com/ElrondNetwork/elrond-go/storage/storageUnit"
	"github.com/ElrondNetwork/elrond-go/storage/timecache"
	"github.com/ElrondNetwork/elrond-go/update"
	exportFactory "github.com/ElrondNetwork/elrond-go/update/factory"
	"github.com/ElrondNetwork/elrond-go/update/trigger"
	"github.com/ElrondNetwork/elrond-go/vm"
	"github.com/denisbrodbeck/machineid"
	"github.com/google/gops/agent"
	"github.com/urfave/cli"
)

const (
	defaultStatsPath             = "stats"
	defaultLogsPath              = "logs"
	logFilePrefix                = "elrond-go"
	notSetDestinationShardID     = "disabled"
	metachainShardName           = "metachain"
	secondsToWaitForP2PBootstrap = 20
	maxTimeToClose               = 10 * time.Second
	maxMachineIDLen              = 10
)

var (
	nodeHelpTemplate = `NAME:
   {{.Name}} - {{.Usage}}
USAGE:
   {{.HelpName}} {{if .VisibleFlags}}[global options]{{end}}
   {{if len .Authors}}
AUTHOR:
   {{range .Authors}}{{ . }}{{end}}
   {{end}}{{if .Commands}}
GLOBAL OPTIONS:
   {{range .VisibleFlags}}{{.}}
   {{end}}
VERSION:
   {{.Version}}
   {{end}}
`
	filePathPlaceholder = "[path]"
	// genesisFile defines a flag for the path of the bootstrapping file.
	genesisFile = cli.StringFlag{
		Name: "genesis-file",
		Usage: "The `" + filePathPlaceholder + "` for the genesis file. This JSON file contains initial data to " +
			"bootstrap from, such as initial balances for accounts.",
		Value: "./config/genesis.json",
	}
	// smartContractsFile defines a flag for the path of the file containing initial smart contracts.
	smartContractsFile = cli.StringFlag{
		Name: "smart-contracts-file",
		Usage: "The `" + filePathPlaceholder + "` for the initial smart contracts file. This JSON file contains data used " +
			"to deploy initial smart contracts such as delegation smart contracts",
		Value: "./config/genesisSmartContracts.json",
	}
	// nodesFile defines a flag for the path of the initial nodes file.
	nodesFile = cli.StringFlag{
		Name: "nodes-setup-file",
		Usage: "The `" + filePathPlaceholder + "` for the nodes setup. This JSON file contains initial nodes info, " +
			"such as consensus group size, round duration, validators public keys and so on.",
		Value: "./config/nodesSetup.json",
	}
	// configurationFile defines a flag for the path to the main toml configuration file
	configurationFile = cli.StringFlag{
		Name: "config",
		Usage: "The `" + filePathPlaceholder + "` for the main configuration file. This TOML file contain the main " +
			"configurations such as storage setups, epoch duration and so on.",
		Value: "./config/config.toml",
	}
	// configurationEconomicsFile defines a flag for the path to the economics toml configuration file
	configurationEconomicsFile = cli.StringFlag{
		Name: "config-economics",
		Usage: "The `" + filePathPlaceholder + "` for the economics configuration file. This TOML file contains " +
			"economics configurations such as minimum gas price for a transactions and so on.",
		Value: "./config/economics.toml",
	}
	// configurationApiFile defines a flag for the path to the api routes toml configuration file
	configurationApiFile = cli.StringFlag{
		Name: "config-api",
		Usage: "The `" + filePathPlaceholder + "` for the api configuration file. This TOML file contains " +
			"all available routes for Rest API and options to enable or disable them.",
		Value: "./config/api.toml",
	}
	// configurationSystemSCFile defines a flag for the path to the system sc toml configuration file
	configurationSystemSCFile = cli.StringFlag{
		Name:  "config-systemSmartContracts",
		Usage: "The `" + filePathPlaceholder + "` for the system smart contracts configuration file.",
		Value: "./config/systemSmartContractsConfig.toml",
	}
	// configurationRatingsFile defines a flag for the path to the ratings toml configuration file
	configurationRatingsFile = cli.StringFlag{
		Name:  "config-ratings",
		Usage: "The ratings configuration file to load",
		Value: "./config/ratings.toml",
	}
	// configurationPreferencesFile defines a flag for the path to the preferences toml configuration file
	configurationPreferencesFile = cli.StringFlag{
		Name: "config-preferences",
		Usage: "The `" + filePathPlaceholder + "` for the preferences configuration file. This TOML file contains " +
			"preferences configurations, such as the node display name or the shard to start in when starting as observer",
		Value: "./config/prefs.toml",
	}
	// externalConfigFile defines a flag for the path to the external toml configuration file
	externalConfigFile = cli.StringFlag{
		Name: "config-external",
		Usage: "The `" + filePathPlaceholder + "` for the external configuration file. This TOML file contains" +
			" external configurations such as ElasticSearch's URL and login information",
		Value: "./config/external.toml",
	}
	// p2pConfigurationFile defines a flag for the path to the toml file containing P2P configuration
	p2pConfigurationFile = cli.StringFlag{
		Name: "p2p-config",
		Usage: "The `" + filePathPlaceholder + "` for the p2p configuration file. This TOML file contains peer-to-peer " +
			"configurations such as port, target peer count or KadDHT settings",
		Value: "./config/p2p.toml",
	}
	// gasScheduleConfigurationDirectory defines a flag for the path to the directory containing the gas costs used in execution
	gasScheduleConfigurationDirectory = cli.StringFlag{
		Name:  "gas-costs-config",
		Usage: "The `" + filePathPlaceholder + "` for the gas costs configuration directory.",
		Value: "./config/gasSchedules",
	}
	// port defines a flag for setting the port on which the node will listen for connections
	port = cli.StringFlag{
		Name: "port",
		Usage: "The `[p2p port]` number on which the application will start. Can use single values such as " +
			"`0, 10230, 15670` or range of ports such as `5000-10000`",
		Value: "0",
	}
	// profileMode defines a flag for profiling the binary
	// If enabled, it will open the pprof routes over the default gin rest webserver.
	// There are several routes that will be available for profiling (profiling can be analyzed with: go tool pprof):
	//  /debug/pprof/ (can be accessed in the browser, will list the available options)
	//  /debug/pprof/goroutine
	//  /debug/pprof/heap
	//  /debug/pprof/threadcreate
	//  /debug/pprof/block
	//  /debug/pprof/mutex
	//  /debug/pprof/profile (CPU profile)
	//  /debug/pprof/trace?seconds=5 (CPU trace) -> being a trace, can be analyzed with: go tool trace
	// Usage: go tool pprof http(s)://ip.of.the.server/debug/pprof/xxxxx
	profileMode = cli.BoolFlag{
		Name: "profile-mode",
		Usage: "Boolean option for enabling the profiling mode. If set, the /debug/pprof routes will be available " +
			"on the node for profiling the application.",
	}
	// useHealthService is used to enable the health service
	useHealthService = cli.BoolFlag{
		Name:  "use-health-service",
		Usage: "Boolean option for enabling the health service.",
	}
	// validatorKeyIndex defines a flag that specifies the 0-th based index of the private key to be used from validatorKey.pem file
	validatorKeyIndex = cli.IntFlag{
		Name:  "sk-index",
		Usage: "The index in the PEM file of the private key to be used by the node.",
		Value: 0,
	}
	// gopsEn used to enable diagnosis of running go processes
	gopsEn = cli.BoolFlag{
		Name:  "gops-enable",
		Usage: "Boolean option for enabling gops over the process. If set, stack can be viewed by calling 'gops stack <pid>'.",
	}
	// storageCleanup defines a flag for choosing the option of starting the node from scratch. If it is not set (false)
	// it starts from the last state stored on disk
	storageCleanup = cli.BoolFlag{
		Name: "storage-cleanup",
		Usage: "Boolean option for starting the node with clean storage. If set, the Node will empty its storage " +
			"before starting, otherwise it will start from the last state stored on disk..",
	}

	// restApiInterface defines a flag for the interface on which the rest API will try to bind with
	restApiInterface = cli.StringFlag{
		Name: "rest-api-interface",
		Usage: "The interface `address and port` to which the REST API will attempt to bind. " +
			"To bind to all available interfaces, set this flag to :8080",
		Value: facade.DefaultRestInterface,
	}

	// restApiDebug defines a flag for starting the rest API engine in debug mode
	restApiDebug = cli.BoolFlag{
		Name:  "rest-api-debug",
		Usage: "Boolean option for starting the Rest API in debug mode.",
	}

	// nodeDisplayName defines the friendly name used by a node in the public monitoring tools. If set, will override
	// the NodeDisplayName from prefs.toml
	nodeDisplayName = cli.StringFlag{
		Name: "display-name",
		Usage: "The user-friendly name for the node, appearing in the public monitoring tools. Will override the " +
			"name set in the preferences TOML file.",
		Value: "",
	}

	// identityFlagName defines the keybase's identity. If set, will override the identity from prefs.toml
	identityFlagName = cli.StringFlag{
		Name:  "keybase-identity",
		Usage: "The keybase's identity. If set, will override the one set in the preferences TOML file.",
		Value: "",
	}

	//useLogView is used when termui interface is not needed.
	useLogView = cli.BoolFlag{
		Name: "use-log-view",
		Usage: "Boolean option for enabling the simple node's interface. If set, the node will not enable the " +
			"user-friendly terminal view of the node.",
	}

	// validatorKeyPemFile defines a flag for the path to the validator key used in block signing
	validatorKeyPemFile = cli.StringFlag{
		Name:  "validator-key-pem-file",
		Usage: "The `filepath` for the PEM file which contains the secret keys for the validator key.",
		Value: "./config/validatorKey.pem",
	}
	// elasticSearchTemplates defines a flag for the path to the elasticsearch templates
	elasticSearchTemplates = cli.StringFlag{
		Name:  "elasticsearch-templates-path",
		Usage: "The `path` to the elasticsearch templates directory containing the templates in .json format",
		Value: "./config/elasticIndexTemplates",
	}
	// logLevel defines the logger level
	logLevel = cli.StringFlag{
		Name: "log-level",
		Usage: "This flag specifies the logger `level(s)`. It can contain multiple comma-separated value. For example" +
			", if set to *:INFO the logs for all packages will have the INFO level. However, if set to *:INFO,api:DEBUG" +
			" the logs for all packages will have the INFO level, excepting the api package which will receive a DEBUG" +
			" log level.",
		Value: "*:" + logger.LogInfo.String(),
	}
	//logFile is used when the log output needs to be logged in a file
	logSaveFile = cli.BoolFlag{
		Name:  "log-save",
		Usage: "Boolean option for enabling log saving. If set, it will automatically save all the logs into a file.",
	}
	//logWithCorrelation is used to enable log correlation elements
	logWithCorrelation = cli.BoolFlag{
		Name:  "log-correlation",
		Usage: "Boolean option for enabling log correlation elements.",
	}
	//logWithLoggerName is used to enable log correlation elements
	logWithLoggerName = cli.BoolFlag{
		Name:  "log-logger-name",
		Usage: "Boolean option for logger name in the logs.",
	}
	// disableAnsiColor defines if the logger subsystem should prevent displaying ANSI colors
	disableAnsiColor = cli.BoolFlag{
		Name:  "disable-ansi-color",
		Usage: "Boolean option for disabling ANSI colors in the logging system.",
	}
	// bootstrapRoundIndex defines a flag that specifies the round index from which node should bootstrap from storage
	bootstrapRoundIndex = cli.Uint64Flag{
		Name:  "bootstrap-round-index",
		Usage: "This flag specifies the round `index` from which node should bootstrap from storage.",
		Value: math.MaxUint64,
	}

	// workingDirectory defines a flag for the path for the working directory.
	workingDirectory = cli.StringFlag{
		Name:  "working-directory",
		Usage: "This flag specifies the `directory` where the node will store databases, logs and statistics.",
		Value: "",
	}

	// destinationShardAsObserver defines a flag for the prefered shard to be assigned to as an observer.
	destinationShardAsObserver = cli.StringFlag{
		Name: "destination-shard-as-observer",
		Usage: "This flag specifies the shard to start in when running as an observer. It will override the configuration " +
			"set in the preferences TOML config file.",
		Value: "",
	}

	keepOldEpochsData = cli.BoolFlag{
		Name: "keep-old-epochs-data",
		Usage: "Boolean option for enabling a node to keep old epochs data. If set, the node won't remove any database " +
			"and will have a full history over epochs.",
	}

	startInEpoch = cli.BoolFlag{
		Name: "start-in-epoch",
		Usage: "Boolean option for enabling a node the fast bootstrap mechanism from the network." +
			"Should be enabled if data is not available in local disk.",
	}

	// importDbDirectory defines a flag for the optional import DB directory on which the node will re-check the blockchain against
	importDbDirectory = cli.StringFlag{
		Name: "import-db",
		Usage: "This flag, if set, will make the node start the import process using the provided data path. Will re-check" +
			"and re-process everything",
		Value: "",
	}
	// importDbNoSigCheck defines a flag for the optional import DB no signature check option
	importDbNoSigCheck = cli.BoolFlag{
		Name:  "import-db-no-sig-check",
		Usage: "This flag, if set, will cause the signature checks on headers to be skipped. Can be used only if the import-db was previously set",
	}
)

// appVersion should be populated at build time using ldflags
// Usage examples:
// linux/mac:
//            go build -i -v -ldflags="-X main.appVersion=$(git describe --tags --long --dirty)"
// windows:
//            for /f %i in ('git describe --tags --long --dirty') do set VERS=%i
//            go build -i -v -ldflags="-X main.appVersion=%VERS%"
var appVersion = core.UnVersionedAppString

func main() {
	_ = logger.SetDisplayByteSlice(logger.ToHexShort)
	log := logger.GetOrCreate("main")

	app := cli.NewApp()
	cli.AppHelpTemplate = nodeHelpTemplate
	app.Name = "Elrond Node CLI App"
	machineID, err := machineid.ProtectedID(app.Name)
	if err != nil {
		log.Warn("error fetching machine id", "error", err)
		machineID = "unknown"
	}
	if len(machineID) > maxMachineIDLen {
		machineID = machineID[:maxMachineIDLen]
	}

	app.Version = fmt.Sprintf("%s/%s/%s-%s/%s", appVersion, runtime.Version(), runtime.GOOS, runtime.GOARCH, machineID)
	app.Usage = "This is the entry point for starting a new Elrond node - the app will start after the genesis timestamp"
	app.Flags = []cli.Flag{
		genesisFile,
		smartContractsFile,
		nodesFile,
		configurationFile,
		configurationApiFile,
		configurationEconomicsFile,
		configurationSystemSCFile,
		configurationRatingsFile,
		configurationPreferencesFile,
		externalConfigFile,
		p2pConfigurationFile,
		gasScheduleConfigurationDirectory,
		validatorKeyIndex,
		validatorKeyPemFile,
		port,
		profileMode,
		useHealthService,
		storageCleanup,
		gopsEn,
		nodeDisplayName,
		identityFlagName,
		restApiInterface,
		restApiDebug,
		disableAnsiColor,
		elasticSearchTemplates,
		logLevel,
		logSaveFile,
		logWithCorrelation,
		logWithLoggerName,
		useLogView,
		bootstrapRoundIndex,
		workingDirectory,
		destinationShardAsObserver,
		keepOldEpochsData,
		startInEpoch,
		importDbDirectory,
		importDbNoSigCheck,
	}
	app.Authors = []cli.Author{
		{
			Name:  "The Elrond Team",
			Email: "contact@elrond.com",
		},
	}

	app.Action = func(c *cli.Context) error {
		return startNode(c, log, app.Version)
	}

	err = app.Run(os.Args)
	if err != nil {
		log.Error(err.Error())
		os.Exit(1)
	}
}

func getSuite(config *config.Config) (crypto.Suite, error) {
	switch config.Consensus.Type {
	case consensus.BlsConsensusType:
		return mcl.NewSuiteBLS12(), nil
	default:
		return nil, errors.New("no consensus provided in config file")
	}
}

func startNode(ctx *cli.Context, log logger.Logger, version string) error {
	log.Trace("startNode called")
	chanStopNodeProcess := make(chan endProcess.ArgEndProcess, 1)
	workingDir := getWorkingDir(ctx, log)

	var fileLogging factory.FileLoggingHandler
	var err error
	withLogFile := ctx.GlobalBool(logSaveFile.Name)
	if withLogFile {
		fileLogging, err = logging.NewFileLogging(workingDir, defaultLogsPath, logFilePrefix)
		if err != nil {
			return fmt.Errorf("%w creating a log file", err)
		}
	}

	err = logger.SetDisplayByteSlice(logger.ToHex)
	log.LogIfError(err)
	logger.ToggleCorrelation(ctx.GlobalBool(logWithCorrelation.Name))
	logger.ToggleLoggerName(ctx.GlobalBool(logWithLoggerName.Name))
	logLevelFlagValue := ctx.GlobalString(logLevel.Name)
	err = logger.SetLogLevel(logLevelFlagValue)
	if err != nil {
		return err
	}
	noAnsiColor := ctx.GlobalBool(disableAnsiColor.Name)
	if noAnsiColor {
		err = logger.RemoveLogObserver(os.Stdout)
		if err != nil {
			//we need to print this manually as we do not have console log observer
			fmt.Println("error removing log observer: " + err.Error())
			return err
		}

		err = logger.AddLogObserver(os.Stdout, &logger.PlainFormatter{})
		if err != nil {
			//we need to print this manually as we do not have console log observer
			fmt.Println("error setting log observer: " + err.Error())
			return err
		}
	}
	log.Trace("logger updated", "level", logLevelFlagValue, "disable ANSI color", noAnsiColor)

	enableGopsIfNeeded(ctx, log)

	log.Info("starting node", "version", version, "pid", os.Getpid())
	log.Trace("reading configs")

	configurationFileName := ctx.GlobalString(configurationFile.Name)
	generalConfig, err := loadMainConfig(configurationFileName)
	if err != nil {
		return err
	}
	log.Debug("config", "file", configurationFileName)

	p2pConfigurationFileName := ctx.GlobalString(p2pConfigurationFile.Name)
	p2pConfig, err := core.LoadP2PConfig(p2pConfigurationFileName)
	if err != nil {
		return err
	}
	log.Debug("config", "file", p2pConfigurationFileName)

	importDbDirectoryValue := ctx.GlobalString(importDbDirectory.Name)
	isInImportMode := len(importDbDirectoryValue) > 0
	importDbNoSigCheckFlag := ctx.GlobalBool(importDbNoSigCheck.Name) && isInImportMode
	applyCompatibleConfigs(isInImportMode, importDbNoSigCheckFlag, log, generalConfig, p2pConfig)

	configurationApiFileName := ctx.GlobalString(configurationApiFile.Name)
	apiRoutesConfig, err := loadApiConfig(configurationApiFileName)
	if err != nil {
		return err
	}
	log.Debug("config", "file", configurationApiFileName)

	configurationEconomicsFileName := ctx.GlobalString(configurationEconomicsFile.Name)
	economicsConfig, err := loadEconomicsConfig(configurationEconomicsFileName)
	if err != nil {
		return err
	}
	log.Debug("config", "file", configurationEconomicsFileName)

	configurationSystemSCConfigFileName := ctx.GlobalString(configurationSystemSCFile.Name)
	systemSCConfig, err := loadSystemSmartContractsConfig(configurationSystemSCConfigFileName)
	if err != nil {
		return err
	}
	log.Debug("config", "file", configurationSystemSCConfigFileName)

	configurationRatingsFileName := ctx.GlobalString(configurationRatingsFile.Name)
	ratingsConfig, err := loadRatingsConfig(configurationRatingsFileName)
	if err != nil {
		return err
	}
	log.Debug("config", "file", configurationRatingsFileName)

	configurationPreferencesFileName := ctx.GlobalString(configurationPreferencesFile.Name)
	preferencesConfig, err := loadPreferencesConfig(configurationPreferencesFileName)
	if err != nil {
		return err
	}
	log.Debug("config", "file", configurationPreferencesFileName)

	externalConfigurationFileName := ctx.GlobalString(externalConfigFile.Name)
	externalConfig, err := loadExternalConfig(externalConfigurationFileName)
	if err != nil {
		return err
	}
	log.Debug("config", "file", externalConfigurationFileName)

	if ctx.IsSet(port.Name) {
		p2pConfig.Node.Port = ctx.GlobalString(port.Name)
	}

	if !check.IfNil(fileLogging) {
		err = fileLogging.ChangeFileLifeSpan(time.Second * time.Duration(generalConfig.Logs.LogFileLifeSpanInSec))
		if err != nil {
			return err
		}
	}

	epochNotifier := forking.NewGenericEpochNotifier()

	addressPubkeyConverter, err := stateFactory.NewPubkeyConverter(generalConfig.AddressPubkeyConverter)
	if err != nil {
		return fmt.Errorf("%w for AddressPubKeyConverter", err)
	}
	validatorPubkeyConverter, err := stateFactory.NewPubkeyConverter(generalConfig.ValidatorPubkeyConverter)
	if err != nil {
		return fmt.Errorf("%w for ValidatorPubkeyConverter", err)
	}

	//TODO when refactoring main, maybe initialize economics data before this line
	totalSupply, ok := big.NewInt(0).SetString(economicsConfig.GlobalSettings.GenesisTotalSupply, 10)
	if !ok {
		return fmt.Errorf("can not parse total suply from economics.toml, %s is not a valid value",
			economicsConfig.GlobalSettings.GenesisTotalSupply)
	}

	log.Debug("config", "file", ctx.GlobalString(genesisFile.Name))

	exportFolder := filepath.Join(workingDir, generalConfig.Hardfork.ImportFolder)
	nodesSetupPath := ctx.GlobalString(nodesFile.Name)
	if generalConfig.Hardfork.AfterHardFork {
		exportFolderNodesSetupPath := filepath.Join(exportFolder, core.NodesSetupJsonFileName)
		if !core.DoesFileExist(exportFolderNodesSetupPath) {
			return fmt.Errorf("cannot find %s in the export folder", core.NodesSetupJsonFileName)
		}

		nodesSetupPath = exportFolderNodesSetupPath
	}
	genesisNodesConfig, err := sharding.NewNodesSetup(
		nodesSetupPath,
		addressPubkeyConverter,
		validatorPubkeyConverter,
		generalConfig.GeneralSettings.GenesisMaxNumberOfShards,
	)
	if err != nil {
		return err
	}
	log.Debug("config", "file", nodesSetupPath)

	if generalConfig.Hardfork.AfterHardFork {
		log.Debug("changed genesis time after hardfork",
			"old genesis time", genesisNodesConfig.StartTime,
			"new genesis time", generalConfig.Hardfork.GenesisTime)
		genesisNodesConfig.StartTime = generalConfig.Hardfork.GenesisTime
	}

	syncer := ntp.NewSyncTime(generalConfig.NTPConfig, nil)
	syncer.StartSyncingTime()

	log.Debug("NTP average clock offset", "value", syncer.ClockOffset())

	if ctx.IsSet(startInEpoch.Name) {
		log.Debug("start in epoch is enabled")
		generalConfig.GeneralSettings.StartInEpochEnabled = ctx.GlobalBool(startInEpoch.Name)
		if generalConfig.GeneralSettings.StartInEpochEnabled {
			delayedStartInterval := 2 * time.Second
			time.Sleep(delayedStartInterval)
		}
	}

	//TODO: The next 5 lines should be deleted when we are done testing from a precalculated (not hard coded) timestamp
	if genesisNodesConfig.StartTime == 0 {
		time.Sleep(1000 * time.Millisecond)
		ntpTime := syncer.CurrentTime()
		genesisNodesConfig.StartTime = (ntpTime.Unix()/60 + 1) * 60
	}

	startTime := time.Unix(genesisNodesConfig.StartTime, 0)

	log.Info("start time",
		"formatted", startTime.Format("Mon Jan 2 15:04:05 MST 2006"),
		"seconds", startTime.Unix())

	log.Trace("getting suite")
	suite, err := getSuite(generalConfig)
	if err != nil {
		return err
	}

	validatorKeyPemFileName := ctx.GlobalString(validatorKeyPemFile.Name)
	cryptoParamsLoader, err := mainFactory.NewCryptoSigningParamsLoader(
		validatorPubkeyConverter,
		ctx.GlobalInt(validatorKeyIndex.Name),
		validatorKeyPemFileName,
		suite,
		isInImportMode,
	)
	if err != nil {
		return err
	}

	cryptoParams, err := cryptoParamsLoader.Get()
	if err != nil {
		return fmt.Errorf("%w: consider regenerating your keys", err)
	}

	log.Debug("block sign pubkey", "value", cryptoParams.PublicKeyString)

	if ctx.IsSet(destinationShardAsObserver.Name) {
		preferencesConfig.Preferences.DestinationShardAsObserver = ctx.GlobalString(destinationShardAsObserver.Name)
	}

	if ctx.IsSet(nodeDisplayName.Name) {
		preferencesConfig.Preferences.NodeDisplayName = ctx.GlobalString(nodeDisplayName.Name)
	}

	if ctx.IsSet(identityFlagName.Name) {
		preferencesConfig.Preferences.Identity = ctx.GlobalString(identityFlagName.Name)
	}

	err = cleanupStorageIfNecessary(workingDir, ctx, log)
	if err != nil {
		return err
	}

	pathTemplateForPruningStorer := filepath.Join(
		workingDir,
		factory.DefaultDBPath,
		genesisNodesConfig.ChainID,
		fmt.Sprintf("%s_%s", factory.DefaultEpochString, core.PathEpochPlaceholder),
		fmt.Sprintf("%s_%s", factory.DefaultShardString, core.PathShardPlaceholder),
		core.PathIdentifierPlaceholder)

	pathTemplateForStaticStorer := filepath.Join(
		workingDir,
		factory.DefaultDBPath,
		genesisNodesConfig.ChainID,
		factory.DefaultStaticDbString,
		fmt.Sprintf("%s_%s", factory.DefaultShardString, core.PathShardPlaceholder),
		core.PathIdentifierPlaceholder)

	var pathManager *pathmanager.PathManager
	pathManager, err = pathmanager.NewPathManager(pathTemplateForPruningStorer, pathTemplateForStaticStorer)
	if err != nil {
		return err
	}

	genesisShardCoordinator, nodeType, err := createShardCoordinator(genesisNodesConfig, cryptoParams.PublicKey, preferencesConfig.Preferences, log)
	if err != nil {
		return err
	}
	var shardId = core.GetShardIDString(genesisShardCoordinator.SelfId())

	log.Trace("creating crypto components")
	cryptoArgs := mainFactory.CryptoComponentsFactoryArgs{
		Config:                               *generalConfig,
		NodesConfig:                          genesisNodesConfig,
		ShardCoordinator:                     genesisShardCoordinator,
		KeyGen:                               cryptoParams.KeyGenerator,
		PrivKey:                              cryptoParams.PrivateKey,
		ActivateBLSPubKeyMessageVerification: systemSCConfig.StakingSystemSCConfig.ActivateBLSPubKeyMessageVerification,
	}
	cryptoComponentsFactory, err := mainFactory.NewCryptoComponentsFactory(cryptoArgs, importDbNoSigCheckFlag)
	if err != nil {
		return err
	}
	cryptoComponents, err := cryptoComponentsFactory.Create()
	if err != nil {
		return err
	}

	accountsParser, err := parsing.NewAccountsParser(
		ctx.GlobalString(genesisFile.Name),
		totalSupply,
		addressPubkeyConverter,
		cryptoComponents.TxSignKeyGen,
	)
	if err != nil {
		return err
	}

	smartContractParser, err := parsing.NewSmartContractsParser(
		ctx.GlobalString(smartContractsFile.Name),
		addressPubkeyConverter,
		cryptoComponents.TxSignKeyGen,
	)
	if err != nil {
		return err
	}

	log.Trace("creating core components")

	healthService := health.NewHealthService(generalConfig.Health, workingDir)
	if ctx.IsSet(useHealthService.Name) {
		healthService.Start()
	}

	coreArgs := mainFactory.CoreComponentsFactoryArgs{
		Config:                *generalConfig,
		ShardId:               shardId,
		ChainID:               []byte(genesisNodesConfig.ChainID),
		MinTransactionVersion: genesisNodesConfig.MinTransactionVersion,
	}
	coreComponentsFactory := mainFactory.NewCoreComponentsFactory(coreArgs)
	coreComponents, err := coreComponentsFactory.Create()
	if err != nil {
		return err
	}

	chanCreateViews := make(chan struct{}, 1)
	chanLogRewrite := make(chan struct{}, 1)
	handlersArgs, err := factory.NewStatusHandlersFactoryArgs(
		useLogView.Name,
		ctx,
		coreComponents.InternalMarshalizer,
		coreComponents.Uint64ByteSliceConverter,
		chanCreateViews,
		chanLogRewrite,
	)
	if err != nil {
		return err
	}

	statusHandlersInfo, err := factory.CreateStatusHandlers(handlersArgs)
	if err != nil {
		return err
	}

	coreComponents.StatusHandler = statusHandlersInfo.StatusHandler

	log.Trace("creating network components")
	networkComponentFactory, err := mainFactory.NewNetworkComponentsFactory(
		*p2pConfig,
		*generalConfig,
		coreComponents.StatusHandler,
		coreComponents.InternalMarshalizer,
		syncer,
	)
	if err != nil {
		return err
	}
	networkComponents, err := networkComponentFactory.Create()
	if err != nil {
		return err
	}
	err = networkComponents.NetMessenger.Bootstrap()
	if err != nil {
		return err
	}
	log.Info(fmt.Sprintf("waiting %d seconds for network discovery...", secondsToWaitForP2PBootstrap))
	time.Sleep(secondsToWaitForP2PBootstrap * time.Second)

	log.Trace("creating economics data components")
	argsNewEconomicsData := economics.ArgsNewEconomicsData{
		Economics:                      economicsConfig,
		PenalizedTooMuchGasEnableEpoch: generalConfig.GeneralSettings.PenalizedTooMuchGasEnableEpoch,
		GasPriceModifierEnableEpoch:    generalConfig.GeneralSettings.GasPriceModifierEnableEpoch,
		EpochNotifier:                  epochNotifier,
	}
	economicsData, err := economics.NewEconomicsData(argsNewEconomicsData)
	if err != nil {
		return err
	}

	log.Trace("creating ratings data components")

	ratingDataArgs := rating.RatingsDataArg{
		Config:                   ratingsConfig,
		ShardConsensusSize:       genesisNodesConfig.ConsensusGroupSize,
		MetaConsensusSize:        genesisNodesConfig.MetaChainConsensusGroupSize,
		ShardMinNodes:            genesisNodesConfig.MinNodesPerShard,
		MetaMinNodes:             genesisNodesConfig.MetaChainMinNodes,
		RoundDurationMiliseconds: genesisNodesConfig.RoundDuration,
	}
	ratingsData, err := rating.NewRatingsData(ratingDataArgs)
	if err != nil {
		return err
	}

	rater, err := rating.NewBlockSigningRater(ratingsData)
	if err != nil {
		return err
	}

	argsNodesShuffler := &sharding.NodesShufflerArgs{
		NodesShard:           genesisNodesConfig.MinNodesPerShard,
		NodesMeta:            genesisNodesConfig.MetaChainMinNodes,
		Hysteresis:           genesisNodesConfig.Hysteresis,
		Adaptivity:           genesisNodesConfig.Adaptivity,
		ShuffleBetweenShards: true,
		MaxNodesEnableConfig: generalConfig.GeneralSettings.MaxNodesChangeEnableEpoch,
	}

	nodesShuffler, err := sharding.NewHashValidatorsShuffler(argsNodesShuffler)
	if err != nil {
		return err
	}

	destShardIdAsObserver, err := processDestinationShardAsObserver(preferencesConfig.Preferences)
	if err != nil {
		return err
	}

	startRound := int64(0)
	if generalConfig.Hardfork.AfterHardFork {
		startRound = int64(generalConfig.Hardfork.StartRound)
	}
	rounder, err := round.NewRound(
		time.Unix(genesisNodesConfig.StartTime, 0),
		syncer.CurrentTime(),
		time.Millisecond*time.Duration(genesisNodesConfig.RoundDuration),
		syncer,
		startRound,
	)
	if err != nil {
		return err
	}

	importStartHandler, err := trigger.NewImportStartHandler(filepath.Join(workingDir, factory.DefaultDBPath), appVersion)
	if err != nil {
		return err
	}

	bootstrapDataProvider, err := storageFactory.NewBootstrapDataProvider(coreComponents.InternalMarshalizer)
	if err != nil {
		return err
	}

	latestStorageDataProvider, err := factory.CreateLatestStorageDataProvider(
		bootstrapDataProvider,
		coreComponents.InternalMarshalizer,
		coreComponents.Hasher,
		*generalConfig,
		genesisNodesConfig.ChainID,
		workingDir,
		factory.DefaultDBPath,
		factory.DefaultEpochString,
		factory.DefaultShardString,
	)
	if err != nil {
		return err
	}

	unitOpener, err := factory.CreateUnitOpener(
		bootstrapDataProvider,
		latestStorageDataProvider,
		coreComponents.InternalMarshalizer,
		*generalConfig,
		genesisNodesConfig.ChainID,
		workingDir,
		factory.DefaultDBPath,
		factory.DefaultEpochString,
		factory.DefaultShardString,
	)
	if err != nil {
		return err
	}

	versionsCache, err := storageUnit.NewCache(storageFactory.GetCacherFromConfig(generalConfig.Versions.Cache))
	if err != nil {
		return err
	}

	headerIntegrityVerifier, err := headerCheck.NewHeaderIntegrityVerifier(
		[]byte(genesisNodesConfig.ChainID),
		generalConfig.Versions.VersionsByEpochs,
		generalConfig.Versions.DefaultVersion,
		versionsCache,
	)
	if err != nil {
		return err
	}

	epochStartBootstrapArgs := bootstrap.ArgsEpochStartBootstrap{
		PublicKey:                  cryptoParams.PublicKey,
		Marshalizer:                coreComponents.InternalMarshalizer,
		TxSignMarshalizer:          coreComponents.TxSignMarshalizer,
		Hasher:                     coreComponents.Hasher,
		Messenger:                  networkComponents.NetMessenger,
		GeneralConfig:              *generalConfig,
		EconomicsData:              economicsData,
		SingleSigner:               cryptoComponents.TxSingleSigner,
		BlockSingleSigner:          cryptoComponents.SingleSigner,
		KeyGen:                     cryptoComponents.TxSignKeyGen,
		BlockKeyGen:                cryptoComponents.BlockSignKeyGen,
		GenesisNodesConfig:         genesisNodesConfig,
		GenesisShardCoordinator:    genesisShardCoordinator,
		PathManager:                pathManager,
		StorageUnitOpener:          unitOpener,
		WorkingDir:                 workingDir,
		DefaultDBPath:              factory.DefaultDBPath,
		DefaultEpochString:         factory.DefaultEpochString,
		DefaultShardString:         factory.DefaultShardString,
		Rater:                      rater,
		DestinationShardAsObserver: destShardIdAsObserver,
		Uint64Converter:            coreComponents.Uint64ByteSliceConverter,
		NodeShuffler:               nodesShuffler,
		Rounder:                    rounder,
		AddressPubkeyConverter:     addressPubkeyConverter,
		LatestStorageDataProvider:  latestStorageDataProvider,
		ArgumentsParser:            smartContract.NewArgumentParser(),
		StatusHandler:              coreComponents.StatusHandler,
		HeaderIntegrityVerifier:    headerIntegrityVerifier,
		TxSignHasher:               coreComponents.TxSignHasher,
		EpochNotifier:              epochNotifier,
	}
	bootstrapper, err := bootstrap.NewEpochStartBootstrap(epochStartBootstrapArgs)
	if err != nil {
		log.Error("could not create bootstrap", "err", err)
		return err
	}

	bootstrapParameters, err := bootstrapper.Bootstrap()
	if err != nil {
		log.Error("bootstrap return error", "error", err)
		return err
	}

	trieContainer, trieStorageManager := bootstrapper.GetTriesComponents()
	triesComponents := &mainFactory.TriesComponents{
		TriesContainer:      trieContainer,
		TrieStorageManagers: trieStorageManager,
	}

	log.Info("bootstrap parameters", "shardId", bootstrapParameters.SelfShardId, "epoch", bootstrapParameters.Epoch, "numShards", bootstrapParameters.NumOfShards)

	shardCoordinator, err := sharding.NewMultiShardCoordinator(bootstrapParameters.NumOfShards, bootstrapParameters.SelfShardId)
	if err != nil {
		return err
	}

	currentEpoch := bootstrapParameters.Epoch
	storerEpoch := currentEpoch
	if !generalConfig.StoragePruning.Enabled {
		// TODO: refactor this as when the pruning storer is disabled, the default directory path is Epoch_0
		// and it should be Epoch_ALL or something similar
		storerEpoch = 0
	}

	var shardIdString = core.GetShardIDString(shardCoordinator.SelfId())
	logger.SetCorrelationShard(shardIdString)

	log.Trace("initializing stats file")
	err = initStatsFileMonitor(generalConfig, pathManager, shardId)
	if err != nil {
		return err
	}

	log.Trace("creating data components")
	epochStartNotifier := notifier.NewEpochStartSubscriptionHandler()

	dataArgs := mainFactory.DataComponentsFactoryArgs{
		Config:             *generalConfig,
		EconomicsData:      economicsData,
		ShardCoordinator:   shardCoordinator,
		Core:               coreComponents,
		PathManager:        pathManager,
		EpochStartNotifier: epochStartNotifier,
		CurrentEpoch:       storerEpoch,
	}
	dataComponentsFactory, err := mainFactory.NewDataComponentsFactory(dataArgs)
	if err != nil {
		return err
	}
	dataComponents, err := dataComponentsFactory.Create()
	if err != nil {
		return err
	}

	healthService.RegisterComponent(dataComponents.Datapool.Transactions())
	healthService.RegisterComponent(dataComponents.Datapool.UnsignedTransactions())
	healthService.RegisterComponent(dataComponents.Datapool.RewardTransactions())

	log.Trace("initializing metrics")
	err = metrics.InitMetrics(
		coreComponents.StatusHandler,
		cryptoParams.PublicKeyString,
		nodeType,
		shardCoordinator,
		genesisNodesConfig,
		version,
		economicsConfig,
		generalConfig.EpochStartConfig.RoundsPerEpoch,
	)
	if err != nil {
		return err
	}

	chanLogRewrite <- struct{}{}
	chanCreateViews <- struct{}{}

	err = statusHandlersInfo.UpdateStorerAndMetricsForPersistentHandler(dataComponents.Store.GetStorer(dataRetriever.StatusMetricsUnit))
	if err != nil {
		return err
	}

	log.Trace("creating nodes coordinator")
	if ctx.IsSet(keepOldEpochsData.Name) {
		generalConfig.StoragePruning.CleanOldEpochsData = !ctx.GlobalBool(keepOldEpochsData.Name)
	}
	log.Info("Bootstrap", "epoch", bootstrapParameters.Epoch)
	if bootstrapParameters.NodesConfig != nil {
		log.Info("the epoch from nodesConfig is", "epoch", bootstrapParameters.NodesConfig.CurrentEpoch)
	}

	nodesCoordinator, nodeShufflerOut, err := createNodesCoordinator(
		log,
		genesisNodesConfig,
		preferencesConfig.Preferences,
		epochStartNotifier,
		cryptoParams.PublicKey,
		coreComponents.InternalMarshalizer,
		coreComponents.Hasher,
		rater,
		dataComponents.Store.GetStorer(dataRetriever.BootstrapUnit),
		nodesShuffler,
		generalConfig.EpochStartConfig,
		shardCoordinator.SelfId(),
		chanStopNodeProcess,
		bootstrapParameters,
		currentEpoch,
	)
	if err != nil {
		return err
	}

	log.Trace("creating state components")
	stateArgs := mainFactory.StateComponentsFactoryArgs{
		Config:           *generalConfig,
		ShardCoordinator: shardCoordinator,
		Core:             coreComponents,
		PathManager:      pathManager,
		Tries:            triesComponents,
	}
	stateComponentsFactory, err := mainFactory.NewStateComponentsFactory(stateArgs)
	if err != nil {
		return err
	}
	stateComponents, err := stateComponentsFactory.Create()
	if err != nil {
		return err
	}

	metrics.SaveStringMetric(coreComponents.StatusHandler, core.MetricNodeDisplayName, preferencesConfig.Preferences.NodeDisplayName)
	metrics.SaveStringMetric(coreComponents.StatusHandler, core.MetricChainId, genesisNodesConfig.ChainID)
	metrics.SaveUint64Metric(coreComponents.StatusHandler, core.MetricGasPerDataByte, economicsData.GasPerDataByte())
	metrics.SaveUint64Metric(coreComponents.StatusHandler, core.MetricMinGasPrice, economicsData.MinGasPrice())
	metrics.SaveUint64Metric(coreComponents.StatusHandler, core.MetricMinGasLimit, economicsData.MinGasLimit())
	metrics.SaveStringMetric(coreComponents.StatusHandler, core.MetricRewardsTopUpGradientPoint, economicsData.RewardsTopUpGradientPoint().String())
	metrics.SaveStringMetric(coreComponents.StatusHandler, core.MetricTopUpFactor, fmt.Sprintf("%g", economicsData.RewardsTopUpFactor()))

	sessionInfoFileOutput := fmt.Sprintf("%s:%s\n%s:%s\n%s:%v\n%s:%s\n%s:%v\n",
		"PkBlockSign", cryptoParams.PublicKeyString,
		"ShardId", shardId,
		"TotalShards", shardCoordinator.NumberOfShards(),
		"AppVersion", version,
		"GenesisTimeStamp", startTime.Unix(),
	)

	sessionInfoFileOutput += fmt.Sprintf("\nStarted with parameters:\n")
	for _, flag := range ctx.App.Flags {
		flagValue := fmt.Sprintf("%v", ctx.GlobalGeneric(flag.GetName()))
		if flagValue != "" {
			sessionInfoFileOutput += fmt.Sprintf("%s = %v\n", flag.GetName(), flagValue)
		}
	}

	statsFolder := filepath.Join(workingDir, defaultStatsPath)
	copyConfigToStatsFolder(
		log,
		statsFolder,
		[]string{
			configurationFileName,
			configurationEconomicsFileName,
			configurationRatingsFileName,
			configurationPreferencesFileName,
			p2pConfigurationFileName,
			configurationFileName,
			ctx.GlobalString(genesisFile.Name),
			ctx.GlobalString(nodesFile.Name),
		})

	statsFile := filepath.Join(statsFolder, "session.info")
	err = ioutil.WriteFile(statsFile, []byte(sessionInfoFileOutput), os.ModePerm)
	log.LogIfError(err)

	//TODO: remove this in the future and add just a log debug
	computedRatingsData := filepath.Join(statsFolder, "ratings.info")
	computedRatingsDataStr := createStringFromRatingsData(ratingsData)
	err = ioutil.WriteFile(computedRatingsData, []byte(computedRatingsDataStr), os.ModePerm)
	log.LogIfError(err)

	log.Trace("creating tps benchmark components")
	initialTpsBenchmark := statusHandlersInfo.LoadTpsBenchmarkFromStorage(
		dataComponents.Store.GetStorer(dataRetriever.StatusMetricsUnit),
		coreComponents.InternalMarshalizer,
	)
	tpsBenchmark, err := statistics.NewTPSBenchmarkWithInitialData(
		statusHandlersInfo.StatusHandler,
		initialTpsBenchmark,
		shardCoordinator.NumberOfShards(),
		genesisNodesConfig.RoundDuration/1000,
	)
	if err != nil {
		return err
	}

	elasticIndexer, err := createElasticIndexer(
		externalConfig.ElasticSearchConnector,
		coreComponents.InternalMarshalizer,
		coreComponents.Hasher,
		nodesCoordinator,
		epochStartNotifier,
		addressPubkeyConverter,
		validatorPubkeyConverter,
		stateComponents.AccountsAdapter,
		economicsConfig.GlobalSettings.Denomination,
		shardCoordinator,
		&economicsConfig.FeeSettings,
		isInImportMode,
		ctx.GlobalString(elasticSearchTemplates.Name),
	)
	if err != nil {
		return err
	}

	gasScheduleConfigurationFolderName := ctx.GlobalString(gasScheduleConfigurationDirectory.Name)
	argsGasScheduleNotifier := forking.ArgsNewGasScheduleNotifier{
		GasScheduleConfig: generalConfig.GasSchedule,
		ConfigDir:         gasScheduleConfigurationFolderName,
		EpochNotifier:     epochNotifier,
	}
	gasScheduleNotifier, err := forking.NewGasScheduleNotifier(argsGasScheduleNotifier)
	if err != nil {
		return err
	}

	log.Trace("creating time cache for requested items components")
	requestedItemsHandler := timecache.NewTimeCache(time.Duration(uint64(time.Millisecond) * genesisNodesConfig.RoundDuration))

	whiteListCache, err := storageUnit.NewCache(storageFactory.GetCacherFromConfig(generalConfig.WhiteListPool))
	if err != nil {
		return err
	}
	whiteListRequest, err := interceptors.NewWhiteListDataVerifier(whiteListCache)
	if err != nil {
		return err
	}

	whiteListerVerifiedTxs, err := createWhiteListerVerifiedTxs(generalConfig)
	if err != nil {
		return err
	}

	historyRepoFactoryArgs := &dbLookupFactory.ArgsHistoryRepositoryFactory{
		SelfShardID: shardCoordinator.SelfId(),
		Config:      generalConfig.DbLookupExtensions,
		Hasher:      coreComponents.Hasher,
		Marshalizer: coreComponents.InternalMarshalizer,
		Store:       dataComponents.Store,
	}
	historyRepositoryFactory, err := dbLookupFactory.NewHistoryRepositoryFactory(historyRepoFactoryArgs)
	if err != nil {
		return err
	}

	historyRepository, err := historyRepositoryFactory.Create()
	if err != nil {
		return err
	}

	txSimulatorProcessorArgs := &txsimulator.ArgsTxSimulator{
		AddressPubKeyConverter: addressPubkeyConverter,
		ShardCoordinator:       shardCoordinator,
	}

	fallbackHeaderValidator, err := fallback.NewFallbackHeaderValidator(
		dataComponents.Datapool.Headers(),
		coreComponents.InternalMarshalizer,
		dataComponents.Store,
	)
	if err != nil {
		return err
	}

	log.Trace("creating process components")
	processArgs := factory.NewProcessComponentsFactoryArgs(
		&coreArgs,
		accountsParser,
		smartContractParser,
		economicsData,
		genesisNodesConfig,
		gasScheduleNotifier,
		rounder,
		shardCoordinator,
		nodesCoordinator,
		dataComponents,
		coreComponents,
		cryptoComponents,
		stateComponents,
		networkComponents,
		triesComponents,
		requestedItemsHandler,
		whiteListRequest,
		whiteListerVerifiedTxs,
		epochStartNotifier,
		*generalConfig,
		currentEpoch,
		rater,
		generalConfig.Marshalizer.SizeCheckDelta,
		generalConfig.StateTriesConfig.CheckpointRoundsModulus,
		generalConfig.GeneralSettings.MaxComputableRounds,
		generalConfig.Antiflood.NumConcurrentResolverJobs,
		generalConfig.BlockSizeThrottleConfig.MinSizeInBytes,
		generalConfig.BlockSizeThrottleConfig.MaxSizeInBytes,
		ratingsConfig.General.MaxRating,
		validatorPubkeyConverter,
		ratingsData,
		systemSCConfig,
		version,
		importStartHandler,
		coreComponents.Uint64ByteSliceConverter,
		workingDir,
		elasticIndexer,
		tpsBenchmark,
		historyRepository,
		epochNotifier,
		txSimulatorProcessorArgs,
		ctx.GlobalString(importDbDirectory.Name),
		chanStopNodeProcess,
		fallbackHeaderValidator,
	)
	processComponents, err := factory.ProcessComponentsFactory(processArgs)
	if err != nil {
		return err
	}

	transactionSimulator, err := txsimulator.NewTransactionSimulator(*txSimulatorProcessorArgs)
	if err != nil {
		return err
	}

	hardForkTrigger, err := createHardForkTrigger(
		generalConfig,
		cryptoParams.KeyGenerator,
		cryptoParams.PublicKey,
		shardCoordinator,
		nodesCoordinator,
		coreComponents,
		stateComponents,
		dataComponents,
		cryptoComponents,
		processComponents,
		networkComponents,
		whiteListRequest,
		whiteListerVerifiedTxs,
		chanStopNodeProcess,
		epochStartNotifier,
		importStartHandler,
		genesisNodesConfig,
		workingDir,
		epochNotifier,
	)
	if err != nil {
		return err
	}

	err = hardForkTrigger.AddCloser(nodeShufflerOut)
	if err != nil {
		return fmt.Errorf("%w when adding nodeShufflerOut in hardForkTrigger", err)
	}

	if !elasticIndexer.IsNilIndexer() {
		elasticIndexer.SetTxLogsProcessor(processComponents.TxLogsProcessor)
		processComponents.TxLogsProcessor.EnableLogToBeSavedInCache()
	}

	log.Trace("creating node structure")
	currentNode, err := createNode(
		generalConfig,
		ratingsConfig,
		preferencesConfig,
		genesisNodesConfig,
		economicsData,
		syncer,
		cryptoParams.KeyGenerator,
		cryptoParams.PrivateKey,
		cryptoParams.PublicKey,
		shardCoordinator,
		nodesCoordinator,
		coreComponents,
		stateComponents,
		dataComponents,
		cryptoComponents,
		processComponents,
		networkComponents,
		ctx.GlobalUint64(bootstrapRoundIndex.Name),
		version,
		elasticIndexer,
		requestedItemsHandler,
		epochStartNotifier,
		whiteListRequest,
		whiteListerVerifiedTxs,
		chanStopNodeProcess,
		hardForkTrigger,
		historyRepository,
		fallbackHeaderValidator,
		isInImportMode,
	)
	if err != nil {
		return err
	}

	log.Trace("creating software checker structure")
	softwareVersionChecker, err := factory.CreateSoftwareVersionChecker(coreComponents.StatusHandler, generalConfig.SoftwareVersionConfig)
	if err != nil {
		log.Debug("nil software version checker", "error", err.Error())
	} else {
		softwareVersionChecker.StartCheckSoftwareVersion()
	}

	if shardCoordinator.SelfId() == core.MetachainShardId {
		log.Trace("activating nodesCoordinator's validators indexing")
		indexValidatorsListIfNeeded(elasticIndexer, nodesCoordinator, processComponents.EpochStartTrigger.Epoch(), log)
	}

	log.Trace("creating api resolver structure")
	apiWorkingDir := filepath.Join(workingDir, factory.TemporaryPath)
	apiResolver, err := createApiResolver(
		generalConfig,
		stateComponents.AccountsAdapter,
		stateComponents.PeerAccounts,
		stateComponents.AddressPubkeyConverter,
		dataComponents.Store,
		dataComponents.Datapool,
		dataComponents.Blkc,
		coreComponents.InternalMarshalizer,
		coreComponents.Hasher,
		coreComponents.Uint64ByteSliceConverter,
		shardCoordinator,
		statusHandlersInfo.StatusMetrics,
		gasScheduleNotifier,
		economicsData,
		cryptoComponents.MessageSignVerifier,
		genesisNodesConfig,
		systemSCConfig,
		rater,
		epochNotifier,
		apiWorkingDir,
	)
	if err != nil {
		return err
	}

	log.Trace("starting status pooling components")
	statusPollingInterval := time.Duration(generalConfig.GeneralSettings.StatusPollingIntervalSec) * time.Second
	err = metrics.StartStatusPolling(
		currentNode.GetAppStatusHandler(),
		statusPollingInterval,
		networkComponents,
		processComponents,
		shardCoordinator,
	)
	if err != nil {
		return err
	}

	updateMachineStatisticsDuration := time.Second
	err = metrics.StartMachineStatisticsPolling(coreComponents.StatusHandler, epochStartNotifier, updateMachineStatisticsDuration)
	if err != nil {
		return err
	}

	log.Trace("creating elrond node facade")
	restAPIServerDebugMode := ctx.GlobalBool(restApiDebug.Name)

	argNodeFacade := facade.ArgNodeFacade{
		Node:                   currentNode,
		ApiResolver:            apiResolver,
		TxSimulatorProcessor:   transactionSimulator,
		RestAPIServerDebugMode: restAPIServerDebugMode,
		WsAntifloodConfig:      generalConfig.Antiflood.WebServer,
		FacadeConfig: config.FacadeConfig{
			RestApiInterface: ctx.GlobalString(restApiInterface.Name),
			PprofEnabled:     ctx.GlobalBool(profileMode.Name),
		},
		ApiRoutesConfig: *apiRoutesConfig,
		AccountsState:   stateComponents.AccountsAdapter,
		PeerState:       stateComponents.PeerAccounts,
	}

	ef, err := facade.NewNodeFacade(argNodeFacade)
	if err != nil {
		return fmt.Errorf("%w while creating NodeFacade", err)
	}

	ef.SetSyncer(syncer)
	ef.SetTpsBenchmark(tpsBenchmark)

	log.Trace("starting background services")
	ef.StartBackgroundServices()

	log.Debug("starting node...")
	err = ef.StartNode()
	if err != nil {
		log.Error("starting node failed", "epoch", currentEpoch, "error", err.Error())
		return err
	}

	log.Info("application is now running")
	sigs := make(chan os.Signal, 1)
	signal.Notify(sigs, syscall.SIGINT, syscall.SIGTERM)
	var sig endProcess.ArgEndProcess
	select {
	case <-sigs:
		log.Info("terminating at user's signal...")
	case sig = <-chanStopNodeProcess:
		log.Info("terminating at internal stop signal", "reason", sig.Reason, "description", sig.Description)
	}

	chanCloseComponents := make(chan struct{})
	go func() {
		closeAllComponents(log, healthService, dataComponents, triesComponents, networkComponents, chanCloseComponents)
	}()

	select {
	case <-chanCloseComponents:
	case <-time.After(maxTimeToClose):
		log.Warn("force closing the node", "error", "closeAllComponents did not finished on time")
	}

	log.Debug("closing node")
	if !check.IfNil(fileLogging) {
		err = fileLogging.Close()
		log.LogIfError(err)
	}

	return nil
}

func applyCompatibleConfigs(isInImportMode bool, importDbNoSigCheckFlag bool, log logger.Logger, config *config.Config, p2pConfig *config.P2PConfig) {
	if isInImportMode {
		importCheckpointRoundsModulus := uint(config.EpochStartConfig.RoundsPerEpoch)
		log.Warn("the node is in import mode! Will auto-set some config values, including storage config values",
			"GeneralSettings.StartInEpochEnabled", "false",
			"StateTriesConfig.CheckpointRoundsModulus", importCheckpointRoundsModulus,
			"StoragePruning.NumActivePersisters", config.StoragePruning.NumEpochsToKeep,
			"TrieStorageManagerConfig.MaxSnapshots", math.MaxUint32,
			"p2p.ThresholdMinConnectedPeers", 0,
			"no sig check", importDbNoSigCheckFlag,
			"heartbeat sender", "off",
		)
		config.GeneralSettings.StartInEpochEnabled = false
		config.StateTriesConfig.CheckpointRoundsModulus = importCheckpointRoundsModulus
		config.StoragePruning.NumActivePersisters = config.StoragePruning.NumEpochsToKeep
		config.TrieStorageManagerConfig.MaxSnapshots = math.MaxUint32
		p2pConfig.Node.ThresholdMinConnectedPeers = 0
		config.Heartbeat.DurationToConsiderUnresponsiveInSec = math.MaxInt32
		config.Heartbeat.MinTimeToWaitBetweenBroadcastsInSec = math.MaxInt32 - 2
		config.Heartbeat.MaxTimeToWaitBetweenBroadcastsInSec = math.MaxInt32 - 1

		alterStorageConfigsForDBImport(config)
	}
}

func alterStorageConfigsForDBImport(config *config.Config) {
	changeStorageConfigForDBImport(&config.MiniBlocksStorage)
	changeStorageConfigForDBImport(&config.BlockHeaderStorage)
	changeStorageConfigForDBImport(&config.MetaBlockStorage)
	changeStorageConfigForDBImport(&config.ShardHdrNonceHashStorage)
	changeStorageConfigForDBImport(&config.MetaHdrNonceHashStorage)
	changeStorageConfigForDBImport(&config.PeerAccountsTrieStorage)
}

func changeStorageConfigForDBImport(storageConfig *config.StorageConfig) {
	alterCoefficient := uint32(10)

	storageConfig.Cache.Capacity = storageConfig.Cache.Capacity * alterCoefficient
	storageConfig.DB.MaxBatchSize = storageConfig.DB.MaxBatchSize * int(alterCoefficient)
}

func closeAllComponents(
	log logger.Logger,
	healthService io.Closer,
	dataComponents *mainFactory.DataComponents,
	triesComponents *mainFactory.TriesComponents,
	networkComponents *mainFactory.NetworkComponents,
	chanCloseComponents chan struct{},
) {
	log.Debug("closing health service...")
	err := healthService.Close()
	log.LogIfError(err)

	log.Debug("closing all store units....")
	err = dataComponents.Store.CloseAll()
	log.LogIfError(err)

	dataTries := triesComponents.TriesContainer.GetAll()
	for _, trie := range dataTries {
		err = trie.ClosePersister()
		log.LogIfError(err)
	}

	log.Debug("calling close on the network messenger instance...")
	err = networkComponents.NetMessenger.Close()
	log.LogIfError(err)

	chanCloseComponents <- struct{}{}
}

func createStringFromRatingsData(ratingsData *rating.RatingsData) string {
	metaChainStepHandler := ratingsData.MetaChainRatingsStepHandler()
	shardChainHandler := ratingsData.ShardChainRatingsStepHandler()
	computedRatingsDataStr := fmt.Sprintf(
		"meta:\n"+
			"ProposerIncrease=%v\n"+
			"ProposerDecrease=%v\n"+
			"ValidatorIncrease=%v\n"+
			"ValidatorDecrease=%v\n\n"+
			"shard:\n"+
			"ProposerIncrease=%v\n"+
			"ProposerDecrease=%v\n"+
			"ValidatorIncrease=%v\n"+
			"ValidatorDecrease=%v",
		metaChainStepHandler.ProposerIncreaseRatingStep(),
		metaChainStepHandler.ProposerDecreaseRatingStep(),
		metaChainStepHandler.ValidatorIncreaseRatingStep(),
		metaChainStepHandler.ValidatorDecreaseRatingStep(),
		shardChainHandler.ProposerIncreaseRatingStep(),
		shardChainHandler.ProposerDecreaseRatingStep(),
		shardChainHandler.ValidatorIncreaseRatingStep(),
		shardChainHandler.ValidatorDecreaseRatingStep(),
	)
	return computedRatingsDataStr
}

func cleanupStorageIfNecessary(workingDir string, ctx *cli.Context, log logger.Logger) error {
	storageCleanupFlagValue := ctx.GlobalBool(storageCleanup.Name)
	if storageCleanupFlagValue {
		dbPath := filepath.Join(
			workingDir,
			factory.DefaultDBPath)
		log.Trace("cleaning storage", "path", dbPath)
		err := os.RemoveAll(dbPath)
		if err != nil {
			return err
		}
	}
	return nil
}

func copyConfigToStatsFolder(log logger.Logger, statsFolder string, configs []string) {
	err := os.MkdirAll(statsFolder, os.ModePerm)
	log.LogIfError(err)

	for _, configFile := range configs {
		copySingleFile(statsFolder, configFile)
	}
}

func copySingleFile(folder string, configFile string) {
	fileName := filepath.Base(configFile)

	source, err := core.OpenFile(configFile)
	if err != nil {
		return
	}
	defer func() {
		err = source.Close()
		if err != nil {
			fmt.Println(fmt.Sprintf("Could not close %s", source.Name()))
		}
	}()

	destPath := filepath.Join(folder, fileName)
	destination, err := os.Create(destPath)
	if err != nil {
		return
	}
	defer func() {
		err = destination.Close()
		if err != nil {
			fmt.Println(fmt.Sprintf("Could not close %s", source.Name()))
		}
	}()

	_, err = io.Copy(destination, source)
	if err != nil {
		fmt.Println(fmt.Sprintf("Could not copy %s", source.Name()))
	}
}

func getWorkingDir(ctx *cli.Context, log logger.Logger) string {
	var workingDir string
	var err error
	if ctx.IsSet(workingDirectory.Name) {
		workingDir = ctx.GlobalString(workingDirectory.Name)
	} else {
		workingDir, err = os.Getwd()
		if err != nil {
			log.LogIfError(err)
			workingDir = ""
		}
	}
	log.Trace("working directory", "path", workingDir)

	return workingDir
}

func indexValidatorsListIfNeeded(
	elasticIndexer indexer.Indexer,
	coordinator sharding.NodesCoordinator,
	epoch uint32,
	log logger.Logger,

) {
	if check.IfNil(elasticIndexer) {
		return
	}

	validatorsPubKeys, err := coordinator.GetAllEligibleValidatorsPublicKeys(epoch)
	if err != nil {
		log.Warn("GetAllEligibleValidatorPublicKeys for epoch 0 failed", "error", err)
	}

	if len(validatorsPubKeys) > 0 {
		elasticIndexer.SaveValidatorsPubKeys(validatorsPubKeys, epoch)
	}
}

func enableGopsIfNeeded(ctx *cli.Context, log logger.Logger) {
	var gopsEnabled bool
	if ctx.IsSet(gopsEn.Name) {
		gopsEnabled = ctx.GlobalBool(gopsEn.Name)
	}

	if gopsEnabled {
		if err := agent.Listen(agent.Options{}); err != nil {
			log.Error("failure to init gops", "error", err.Error())
		}
	}

	log.Trace("gops", "enabled", gopsEnabled)
}

func loadMainConfig(filepath string) (*config.Config, error) {
	cfg := &config.Config{}
	err := core.LoadTomlFile(cfg, filepath)
	if err != nil {
		return nil, err
	}

	return cfg, nil
}

func loadApiConfig(filepath string) (*config.ApiRoutesConfig, error) {
	cfg := &config.ApiRoutesConfig{}
	err := core.LoadTomlFile(cfg, filepath)
	if err != nil {
		return nil, err
	}

	return cfg, nil
}

func loadEconomicsConfig(filepath string) (*config.EconomicsConfig, error) {
	cfg := &config.EconomicsConfig{}
	err := core.LoadTomlFile(cfg, filepath)
	if err != nil {
		return nil, err
	}

	return cfg, nil
}

func loadSystemSmartContractsConfig(filepath string) (*config.SystemSmartContractsConfig, error) {
	cfg := &config.SystemSmartContractsConfig{}
	err := core.LoadTomlFile(cfg, filepath)
	if err != nil {
		return nil, err
	}

	return cfg, nil
}

func loadRatingsConfig(filepath string) (config.RatingsConfig, error) {
	cfg := &config.RatingsConfig{}
	err := core.LoadTomlFile(cfg, filepath)
	if err != nil {
		return config.RatingsConfig{}, err
	}

	return *cfg, nil
}

func loadPreferencesConfig(filepath string) (*config.Preferences, error) {
	cfg := &config.Preferences{}
	err := core.LoadTomlFile(cfg, filepath)
	if err != nil {
		return nil, err
	}

	return cfg, nil
}

func loadExternalConfig(filepath string) (*config.ExternalConfig, error) {
	cfg := &config.ExternalConfig{}
	err := core.LoadTomlFile(cfg, filepath)
	if err != nil {
		return nil, fmt.Errorf("cannot load external config: %w", err)
	}

	return cfg, nil
}

func getShardIdFromNodePubKey(pubKey crypto.PublicKey, nodesConfig *sharding.NodesSetup) (uint32, error) {
	if pubKey == nil {
		return 0, errors.New("nil public key")
	}

	publicKey, err := pubKey.ToByteArray()
	if err != nil {
		return 0, err
	}

	selfShardId, err := nodesConfig.GetShardIDForPubKey(publicKey)
	if err != nil {
		return 0, err
	}

	return selfShardId, err
}

func createShardCoordinator(
	nodesConfig *sharding.NodesSetup,
	pubKey crypto.PublicKey,
	prefsConfig config.PreferencesConfig,
	log logger.Logger,
) (sharding.Coordinator, core.NodeType, error) {

	selfShardId, err := getShardIdFromNodePubKey(pubKey, nodesConfig)
	nodeType := core.NodeTypeValidator
	if err == sharding.ErrPublicKeyNotFoundInGenesis {
		nodeType = core.NodeTypeObserver
		log.Info("starting as observer node")

		selfShardId, err = processDestinationShardAsObserver(prefsConfig)
		if err != nil {
			return nil, "", err
		}
		if selfShardId == core.DisabledShardIDAsObserver {
			selfShardId = uint32(0)
		}
	}
	if err != nil {
		return nil, "", err
	}

	var shardName string
	if selfShardId == core.MetachainShardId {
		shardName = metachainShardName
	} else {
		shardName = fmt.Sprintf("%d", selfShardId)
	}
	log.Info("shard info", "started in shard", shardName)

	shardCoordinator, err := sharding.NewMultiShardCoordinator(nodesConfig.NumberOfShards(), selfShardId)
	if err != nil {
		return nil, "", err
	}

	return shardCoordinator, nodeType, nil
}

func createNodesCoordinator(
	log logger.Logger,
	nodesConfig *sharding.NodesSetup,
	prefsConfig config.PreferencesConfig,
	epochStartNotifier epochStart.RegistrationHandler,
	pubKey crypto.PublicKey,
	marshalizer marshal.Marshalizer,
	hasher hashing.Hasher,
	ratingAndListIndexHandler sharding.PeerAccountListAndRatingHandler,
	bootStorer storage.Storer,
	nodeShuffler sharding.NodesShuffler,
	epochConfig config.EpochStartConfig,
	currentShardID uint32,
	chanStopNodeProcess chan endProcess.ArgEndProcess,
	bootstrapParameters bootstrap.Parameters,
	startEpoch uint32,
) (sharding.NodesCoordinator, update.Closer, error) {
	shardIDAsObserver, err := processDestinationShardAsObserver(prefsConfig)
	if err != nil {
		return nil, nil, err
	}
	if shardIDAsObserver == core.DisabledShardIDAsObserver {
		shardIDAsObserver = uint32(0)
	}

	nbShards := nodesConfig.NumberOfShards()
	shardConsensusGroupSize := int(nodesConfig.ConsensusGroupSize)
	metaConsensusGroupSize := int(nodesConfig.MetaChainConsensusGroupSize)
	eligibleNodesInfo, waitingNodesInfo := nodesConfig.InitialNodesInfo()

	eligibleValidators, errEligibleValidators := sharding.NodesInfoToValidators(eligibleNodesInfo)
	if errEligibleValidators != nil {
		return nil, nil, errEligibleValidators
	}

	waitingValidators, errWaitingValidators := sharding.NodesInfoToValidators(waitingNodesInfo)
	if errWaitingValidators != nil {
		return nil, nil, errWaitingValidators
	}

	currentEpoch := startEpoch
	if bootstrapParameters.NodesConfig != nil {
		nodeRegistry := bootstrapParameters.NodesConfig
		currentEpoch = bootstrapParameters.Epoch
		eligibles := nodeRegistry.EpochsConfig[fmt.Sprintf("%d", currentEpoch)].EligibleValidators
		eligibleValidators, err = sharding.SerializableValidatorsToValidators(eligibles)
		if err != nil {
			return nil, nil, err
		}

		waitings := nodeRegistry.EpochsConfig[fmt.Sprintf("%d", currentEpoch)].WaitingValidators
		waitingValidators, err = sharding.SerializableValidatorsToValidators(waitings)
		if err != nil {
			return nil, nil, err
		}
	}

	pubKeyBytes, err := pubKey.ToByteArray()
	if err != nil {
		return nil, nil, err
	}

	consensusGroupCache, err := lrucache.NewCache(25000)
	if err != nil {
		return nil, nil, err
	}

	maxThresholdEpochDuration := epochConfig.MaxShuffledOutRestartThreshold
	if !(maxThresholdEpochDuration >= 0.0 && maxThresholdEpochDuration <= 1.0) {
		return nil, nil, fmt.Errorf("invalid max threshold for shuffled out handler")
	}
	minThresholdEpochDuration := epochConfig.MinShuffledOutRestartThreshold
	if !(minThresholdEpochDuration >= 0.0 && minThresholdEpochDuration <= 1.0) {
		return nil, nil, fmt.Errorf("invalid min threshold for shuffled out handler")
	}

	epochDuration := int64(nodesConfig.RoundDuration) * epochConfig.RoundsPerEpoch
	minDurationBeforeStopProcess := int64(minThresholdEpochDuration * float64(epochDuration))
	maxDurationBeforeStopProcess := int64(maxThresholdEpochDuration * float64(epochDuration))

	minDurationInterval := time.Millisecond * time.Duration(minDurationBeforeStopProcess)
	maxDurationInterval := time.Millisecond * time.Duration(maxDurationBeforeStopProcess)

	log.Debug("closing.NewShuffleOutCloser",
		"minDurationInterval", minDurationInterval,
		"maxDurationInterval", maxDurationInterval,
	)

	nodeShufflerOut, err := closing.NewShuffleOutCloser(
		minDurationInterval,
		maxDurationInterval,
		chanStopNodeProcess,
	)
	if err != nil {
		return nil, nil, err
	}
	shuffledOutHandler, err := sharding.NewShuffledOutTrigger(pubKeyBytes, currentShardID, nodeShufflerOut.EndOfProcessingHandler)
	if err != nil {
		return nil, nil, err
	}

	argumentsNodesCoordinator := sharding.ArgNodesCoordinator{
		ShardConsensusGroupSize: shardConsensusGroupSize,
		MetaConsensusGroupSize:  metaConsensusGroupSize,
		Marshalizer:             marshalizer,
		Hasher:                  hasher,
		Shuffler:                nodeShuffler,
		EpochStartNotifier:      epochStartNotifier,
		BootStorer:              bootStorer,
		ShardIDAsObserver:       shardIDAsObserver,
		NbShards:                nbShards,
		EligibleNodes:           eligibleValidators,
		WaitingNodes:            waitingValidators,
		SelfPublicKey:           pubKeyBytes,
		ConsensusGroupCache:     consensusGroupCache,
		ShuffledOutHandler:      shuffledOutHandler,
		Epoch:                   currentEpoch,
		StartEpoch:              startEpoch,
	}

	baseNodesCoordinator, err := sharding.NewIndexHashedNodesCoordinator(argumentsNodesCoordinator)
	if err != nil {
		return nil, nil, err
	}

	nodesCoordinator, err := sharding.NewIndexHashedNodesCoordinatorWithRater(baseNodesCoordinator, ratingAndListIndexHandler)
	if err != nil {
		return nil, nil, err
	}

	return nodesCoordinator, nodeShufflerOut, nil
}

func processDestinationShardAsObserver(prefsConfig config.PreferencesConfig) (uint32, error) {
	destShard := strings.ToLower(prefsConfig.DestinationShardAsObserver)
	if len(destShard) == 0 {
		return 0, errors.New("option DestinationShardAsObserver is not set in prefs.toml")
	}

	if destShard == notSetDestinationShardID {
		return core.DisabledShardIDAsObserver, nil
	}

	if destShard == metachainShardName {
		return core.MetachainShardId, nil
	}

	val, err := strconv.ParseUint(destShard, 10, 32)
	if err != nil {
		return 0, errors.New("error parsing DestinationShardAsObserver option: " + err.Error())
	}

	return uint32(val), err
}

// createElasticIndexer creates a new elasticIndexer where the server listens on the url,
// authentication for the server is using the username and password
func createElasticIndexer(
	elasticSearchConfig config.ElasticSearchConfig,
	marshalizer marshal.Marshalizer,
	hasher hashing.Hasher,
	nodesCoordinator sharding.NodesCoordinator,
	startNotifier notifier.EpochStartNotifier,
	addressPubkeyConverter core.PubkeyConverter,
	validatorPubkeyConverter core.PubkeyConverter,
	accountsDB state.AccountsAdapter,
	denomination int,
	shardCoordinator sharding.Coordinator,
	feeConfig *config.FeeSettings,
	isInImportDBMode bool,
	elasticSearchTemplatesPath string,
) (indexer.Indexer, error) {

	indexerFactoryArgs := &indexerFactory.ArgsIndexerFactory{
		Enabled:                  elasticSearchConfig.Enabled,
		IndexerCacheSize:         elasticSearchConfig.IndexerCacheSize,
		ShardCoordinator:         shardCoordinator,
		Url:                      elasticSearchConfig.URL,
		UserName:                 elasticSearchConfig.Username,
		Password:                 elasticSearchConfig.Password,
		Marshalizer:              marshalizer,
		Hasher:                   hasher,
		EpochStartNotifier:       startNotifier,
		NodesCoordinator:         nodesCoordinator,
		AddressPubkeyConverter:   addressPubkeyConverter,
		ValidatorPubkeyConverter: validatorPubkeyConverter,
		TemplatesPath:            elasticSearchTemplatesPath,
		EnabledIndexes:           elasticSearchConfig.EnabledIndexes,
		AccountsDB:               accountsDB,
		Denomination:             denomination,
		FeeConfig:                feeConfig,
		Options: &indexer.Options{
			UseKibana: elasticSearchConfig.UseKibana,
		},
		IsInImportDBMode: isInImportDBMode,
	}

	return indexerFactory.NewIndexer(indexerFactoryArgs)
}
func getConsensusGroupSize(nodesConfig *sharding.NodesSetup, shardCoordinator sharding.Coordinator) (uint32, error) {
	if shardCoordinator.SelfId() == core.MetachainShardId {
		return nodesConfig.MetaChainConsensusGroupSize, nil
	}
	if shardCoordinator.SelfId() < shardCoordinator.NumberOfShards() {
		return nodesConfig.ConsensusGroupSize, nil
	}

	return 0, state.ErrUnknownShardId
}

func createHardForkTrigger(
	config *config.Config,
	keyGen crypto.KeyGenerator,
	pubKey crypto.PublicKey,
	shardCoordinator sharding.Coordinator,
	nodesCoordinator sharding.NodesCoordinator,
	coreData *mainFactory.CoreComponents,
	stateComponents *mainFactory.StateComponents,
	data *mainFactory.DataComponents,
	crypto *mainFactory.CryptoComponents,
	process *factory.Process,
	network *mainFactory.NetworkComponents,
	whiteListRequest process.WhiteListHandler,
	whiteListerVerifiedTxs process.WhiteListHandler,
	chanStopNodeProcess chan endProcess.ArgEndProcess,
	epochStartNotifier factory.EpochStartNotifier,
	importStartHandler update.ImportStartHandler,
	nodesSetup update.GenesisNodesSetupHandler,
	workingDir string,
	epochNotifier process.EpochNotifier,
) (node.HardforkTrigger, error) {

	selfPubKeyBytes, err := pubKey.ToByteArray()
	if err != nil {
		return nil, err
	}
	triggerPubKeyBytes, err := stateComponents.ValidatorPubkeyConverter.Decode(config.Hardfork.PublicKeyToListenFrom)
	if err != nil {
		return nil, fmt.Errorf("%w while decoding HardforkConfig.PublicKeyToListenFrom", err)
	}

	accountsDBs := make(map[state.AccountsDbIdentifier]state.AccountsAdapter)
	accountsDBs[state.UserAccountsState] = stateComponents.AccountsAdapter
	accountsDBs[state.PeerAccountsState] = stateComponents.PeerAccounts
	hardForkConfig := config.Hardfork
	exportFolder := filepath.Join(workingDir, hardForkConfig.ImportFolder)
	argsExporter := exportFactory.ArgsExporter{
		TxSignMarshalizer:         coreData.TxSignMarshalizer,
		Marshalizer:               coreData.InternalMarshalizer,
		Hasher:                    coreData.Hasher,
		HeaderValidator:           process.HeaderValidator,
		Uint64Converter:           coreData.Uint64ByteSliceConverter,
		DataPool:                  data.Datapool,
		StorageService:            data.Store,
		RequestHandler:            process.RequestHandler,
		ShardCoordinator:          shardCoordinator,
		Messenger:                 network.NetMessenger,
		ActiveAccountsDBs:         accountsDBs,
		ExistingResolvers:         process.ResolversFinder,
		ExportFolder:              exportFolder,
		ExportTriesStorageConfig:  hardForkConfig.ExportTriesStorageConfig,
		ExportStateStorageConfig:  hardForkConfig.ExportStateStorageConfig,
		ExportStateKeysConfig:     hardForkConfig.ExportKeysStorageConfig,
		WhiteListHandler:          whiteListRequest,
		WhiteListerVerifiedTxs:    whiteListerVerifiedTxs,
		InterceptorsContainer:     process.InterceptorsContainer,
		MultiSigner:               crypto.MultiSigner,
		NodesCoordinator:          nodesCoordinator,
		SingleSigner:              crypto.TxSingleSigner,
		AddressPubKeyConverter:    stateComponents.AddressPubkeyConverter,
		ValidatorPubKeyConverter:  stateComponents.ValidatorPubkeyConverter,
		BlockKeyGen:               keyGen,
		KeyGen:                    crypto.TxSignKeyGen,
		BlockSigner:               crypto.SingleSigner,
		HeaderSigVerifier:         process.HeaderSigVerifier,
		HeaderIntegrityVerifier:   process.HeaderIntegrityVerifier,
		MaxTrieLevelInMemory:      config.StateTriesConfig.MaxStateTrieLevelInMemory,
		InputAntifloodHandler:     network.InputAntifloodHandler,
		OutputAntifloodHandler:    network.OutputAntifloodHandler,
		ValidityAttester:          process.BlockTracker,
		ChainID:                   coreData.ChainID,
		RoundHandler:              process.Rounder,
		GenesisNodesSetupHandler:  nodesSetup,
		InterceptorDebugConfig:    config.Debug.InterceptorResolver,
		MinTxVersion:              coreData.MinTransactionVersion,
		EnableSignTxWithHashEpoch: config.GeneralSettings.TransactionSignedWithTxHashEnableEpoch,
		TxSignHasher:              coreData.TxSignHasher,
		EpochNotifier:             epochNotifier,
	}
	hardForkExportFactory, err := exportFactory.NewExportHandlerFactory(argsExporter)
	if err != nil {
		return nil, err
	}

	atArgumentParser := smartContract.NewArgumentParser()
	argTrigger := trigger.ArgHardforkTrigger{
		TriggerPubKeyBytes:        triggerPubKeyBytes,
		SelfPubKeyBytes:           selfPubKeyBytes,
		Enabled:                   config.Hardfork.EnableTrigger,
		EnabledAuthenticated:      config.Hardfork.EnableTriggerFromP2P,
		ArgumentParser:            atArgumentParser,
		EpochProvider:             process.EpochStartTrigger,
		ExportFactoryHandler:      hardForkExportFactory,
		ChanStopNodeProcess:       chanStopNodeProcess,
		EpochConfirmedNotifier:    epochStartNotifier,
		CloseAfterExportInMinutes: config.Hardfork.CloseAfterExportInMinutes,
		ImportStartHandler:        importStartHandler,
		RoundHandler:              process.Rounder,
	}
	hardforkTrigger, err := trigger.NewTrigger(argTrigger)
	if err != nil {
		return nil, err
	}

	return hardforkTrigger, nil
}

func createNode(
	config *config.Config,
	ratingConfig config.RatingsConfig,
	preferencesConfig *config.Preferences,
	nodesConfig *sharding.NodesSetup,
	economicsData process.FeeHandler,
	syncer ntp.SyncTimer,
	keyGen crypto.KeyGenerator,
	privKey crypto.PrivateKey,
	pubKey crypto.PublicKey,
	shardCoordinator sharding.Coordinator,
	nodesCoordinator sharding.NodesCoordinator,
	coreData *mainFactory.CoreComponents,
	stateComponents *mainFactory.StateComponents,
	data *mainFactory.DataComponents,
	crypto *mainFactory.CryptoComponents,
	process *factory.Process,
	network *mainFactory.NetworkComponents,
	bootstrapRoundIndex uint64,
	version string,
	indexer indexer.Indexer,
	requestedItemsHandler dataRetriever.RequestedItemsHandler,
	epochStartRegistrationHandler epochStart.RegistrationHandler,
	whiteListRequest process.WhiteListHandler,
	whiteListerVerifiedTxs process.WhiteListHandler,
	chanStopNodeProcess chan endProcess.ArgEndProcess,
	hardForkTrigger node.HardforkTrigger,
	historyRepository dblookupext.HistoryRepository,
	fallbackHeaderValidator consensus.FallbackHeaderValidator,
	isInImportDbMode bool,
) (*node.Node, error) {
	var err error
	var consensusGroupSize uint32
	consensusGroupSize, err = getConsensusGroupSize(nodesConfig, shardCoordinator)
	if err != nil {
		return nil, err
	}

	var txAccumulator node.Accumulator
	txAccumulatorConfig := config.Antiflood.TxAccumulator
	txAccumulator, err = accumulator.NewTimeAccumulator(
		time.Duration(txAccumulatorConfig.MaxAllowedTimeInMilliseconds)*time.Millisecond,
		time.Duration(txAccumulatorConfig.MaxDeviationTimeInMilliseconds)*time.Millisecond,
	)
	if err != nil {
		return nil, err
	}

	networkShardingCollector, err := factory.PrepareNetworkShardingCollector(
		network,
		config,
		nodesCoordinator,
		shardCoordinator,
		epochStartRegistrationHandler,
		process.EpochStartTrigger.MetaEpoch(),
	)
	if err != nil {
		return nil, err
	}

	factory.PrepareOpenTopics(network.InputAntifloodHandler, shardCoordinator)

	alarmScheduler := alarm.NewAlarmScheduler()
	watchdogTimer, err := watchdog.NewWatchdog(alarmScheduler, chanStopNodeProcess)
	if err != nil {
		return nil, err
	}

	peerDenialEvaluator, err := blackList.NewPeerDenialEvaluator(
		network.PeerBlackListHandler,
		network.PkTimeCache,
		networkShardingCollector,
	)
	if err != nil {
		return nil, err
	}

	err = network.NetMessenger.SetPeerDenialEvaluator(peerDenialEvaluator)
	if err != nil {
		return nil, err
	}

	peerHonestyHandler, err := createPeerHonestyHandler(config, ratingConfig, network.PkTimeCache)
	if err != nil {
		return nil, err
	}

	txVersionCheckerHandler := versioning.NewTxVersionChecker(coreData.MinTransactionVersion)

	var nd *node.Node
	nd, err = node.NewNode(
		node.WithMessenger(network.NetMessenger),
		node.WithHasher(coreData.Hasher),
		node.WithInternalMarshalizer(coreData.InternalMarshalizer, config.Marshalizer.SizeCheckDelta),
		node.WithVmMarshalizer(coreData.VmMarshalizer),
		node.WithTxSignMarshalizer(coreData.TxSignMarshalizer),
		node.WithTxFeeHandler(economicsData),
		node.WithInitialNodesPubKeys(crypto.InitialPubKeys),
		node.WithAddressPubkeyConverter(stateComponents.AddressPubkeyConverter),
		node.WithValidatorPubkeyConverter(stateComponents.ValidatorPubkeyConverter),
		node.WithAccountsAdapter(stateComponents.AccountsAdapter),
		node.WithBlockChain(data.Blkc),
		node.WithDataStore(data.Store),
		node.WithRoundDuration(nodesConfig.RoundDuration),
		node.WithConsensusGroupSize(int(consensusGroupSize)),
		node.WithSyncer(syncer),
		node.WithBlockProcessor(process.BlockProcessor),
		node.WithGenesisTime(time.Unix(nodesConfig.StartTime, 0)),
		node.WithRounder(process.Rounder),
		node.WithShardCoordinator(shardCoordinator),
		node.WithNodesCoordinator(nodesCoordinator),
		node.WithUint64ByteSliceConverter(coreData.Uint64ByteSliceConverter),
		node.WithSingleSigner(crypto.SingleSigner),
		node.WithMultiSigner(crypto.MultiSigner),
		node.WithKeyGen(keyGen),
		node.WithKeyGenForAccounts(crypto.TxSignKeyGen),
		node.WithPubKey(pubKey),
		node.WithPrivKey(privKey),
		node.WithForkDetector(process.ForkDetector),
		node.WithInterceptorsContainer(process.InterceptorsContainer),
		node.WithResolversFinder(process.ResolversFinder),
		node.WithConsensusType(config.Consensus.Type),
		node.WithTxSingleSigner(crypto.TxSingleSigner),
		node.WithBootstrapRoundIndex(bootstrapRoundIndex),
		node.WithAppStatusHandler(coreData.StatusHandler),
		node.WithIndexer(indexer),
		node.WithEpochStartTrigger(process.EpochStartTrigger),
		node.WithEpochStartEventNotifier(epochStartRegistrationHandler),
		node.WithBlockBlackListHandler(process.BlackListHandler),
		node.WithPeerDenialEvaluator(peerDenialEvaluator),
		node.WithNetworkShardingCollector(networkShardingCollector),
		node.WithBootStorer(process.BootStorer),
		node.WithRequestedItemsHandler(requestedItemsHandler),
		node.WithHeaderSigVerifier(process.HeaderSigVerifier),
		node.WithHeaderIntegrityVerifier(process.HeaderIntegrityVerifier),
		node.WithValidatorStatistics(process.ValidatorsStatistics),
		node.WithValidatorsProvider(process.ValidatorsProvider),
		node.WithChainID(coreData.ChainID),
		node.WithMinTransactionVersion(nodesConfig.MinTransactionVersion),
		node.WithBlockTracker(process.BlockTracker),
		node.WithRequestHandler(process.RequestHandler),
		node.WithInputAntifloodHandler(network.InputAntifloodHandler),
		node.WithTxAccumulator(txAccumulator),
		node.WithHardforkTrigger(hardForkTrigger),
		node.WithWhiteListHandler(whiteListRequest),
		node.WithWhiteListHandlerVerified(whiteListerVerifiedTxs),
		node.WithSignatureSize(config.ValidatorPubkeyConverter.SignatureLength),
		node.WithPublicKeySize(config.ValidatorPubkeyConverter.Length),
		node.WithNodeStopChannel(chanStopNodeProcess),
		node.WithPeerHonestyHandler(peerHonestyHandler),
		node.WithFallbackHeaderValidator(fallbackHeaderValidator),
		node.WithWatchdogTimer(watchdogTimer),
		node.WithPeerSignatureHandler(crypto.PeerSignatureHandler),
		node.WithHistoryRepository(historyRepository),
		node.WithEnableSignTxWithHashEpoch(config.GeneralSettings.TransactionSignedWithTxHashEnableEpoch),
		node.WithTxSignHasher(coreData.TxSignHasher),
		node.WithTxVersionChecker(txVersionCheckerHandler),
		node.WithImportMode(isInImportDbMode),
	)
	if err != nil {
		return nil, errors.New("error creating node: " + err.Error())
	}

	err = nd.StartHeartbeat(config.Heartbeat, version, preferencesConfig.Preferences)
	if err != nil {
		return nil, err
	}

	err = nd.ApplyOptions(node.WithDataPool(data.Datapool))
	if err != nil {
		return nil, errors.New("error creating node: " + err.Error())
	}

	if shardCoordinator.SelfId() < shardCoordinator.NumberOfShards() {
		err = nd.CreateShardedStores()
		if err != nil {
			return nil, err
		}
	}
	if shardCoordinator.SelfId() == core.MetachainShardId {
		err = nd.ApplyOptions(node.WithPendingMiniBlocksHandler(process.PendingMiniBlocksHandler))
		if err != nil {
			return nil, errors.New("error creating meta-node: " + err.Error())
		}
	}

	err = nodeDebugFactory.CreateInterceptedDebugHandler(
		nd,
		process.InterceptorsContainer,
		process.ResolversFinder,
		config.Debug.InterceptorResolver,
	)
	if err != nil {
		return nil, err
	}

	return nd, nil
}

func createPeerHonestyHandler(
	config *config.Config,
	ratingConfig config.RatingsConfig,
	pkTimeCache process.TimeCacher,
) (consensus.PeerHonestyHandler, error) {

	cache, err := storageUnit.NewCache(storageFactory.GetCacherFromConfig(config.PeerHonesty))
	if err != nil {
		return nil, err
	}

	return peerHonesty.NewP2pPeerHonesty(ratingConfig.PeerHonesty, pkTimeCache, cache)
}

func initStatsFileMonitor(
	config *config.Config,
	pathManager storage.PathManagerHandler,
	shardId string,
) error {
	err := startStatisticsMonitor(config, pathManager, shardId)
	if err != nil {
		return err
	}

	return nil
}

func startStatisticsMonitor(
	generalConfig *config.Config,
	pathManager storage.PathManagerHandler,
	shardId string,
) error {
	if !generalConfig.ResourceStats.Enabled {
		return nil
	}

	if generalConfig.ResourceStats.RefreshIntervalInSec < 1 {
		return errors.New("invalid RefreshIntervalInSec in section [ResourceStats]. Should be an integer higher than 1")
	}

	resMon := statistics.NewResourceMonitor()

	go func() {
		for {
			resMon.SaveStatistics(generalConfig, pathManager, shardId)
			time.Sleep(time.Second * time.Duration(generalConfig.ResourceStats.RefreshIntervalInSec))
		}
	}()

	return nil
}

func createApiResolver(
	generalConfig *config.Config,
	accnts state.AccountsAdapter,
	validatorAccounts state.AccountsAdapter,
	pubkeyConv core.PubkeyConverter,
	storageService dataRetriever.StorageService,
	dataPool dataRetriever.PoolsHolder,
	blockChain data.ChainHandler,
	marshalizer marshal.Marshalizer,
	hasher hashing.Hasher,
	uint64Converter typeConverters.Uint64ByteSliceConverter,
	shardCoordinator sharding.Coordinator,
	statusMetrics external.StatusMetricsHandler,
	gasScheduleNotifier core.GasScheduleNotifier,
	economics process.EconomicsDataHandler,
	messageSigVerifier vm.MessageSignVerifier,
	nodesSetup sharding.GenesisNodesSetupHandler,
	systemSCConfig *config.SystemSmartContractsConfig,
	rater sharding.PeerAccountListAndRatingHandler,
	epochNotifier process.EpochNotifier,
	workingDir string,
) (facade.ApiResolver, error) {
	scQueryService, err := createScQueryService(
		generalConfig,
		accnts,
		validatorAccounts,
		pubkeyConv,
		storageService,
		dataPool,
		blockChain,
		marshalizer,
		hasher,
		uint64Converter,
		shardCoordinator,
		gasScheduleNotifier,
		economics,
		messageSigVerifier,
		nodesSetup,
		systemSCConfig,
		rater,
		epochNotifier,
		workingDir,
	)
	if err != nil {
		return nil, err
	}

	builtInFuncs, err := createBuiltinFuncs(
		gasScheduleNotifier,
		marshalizer,
		accnts,
	)
	if err != nil {
		return nil, err
	}

	argsTxTypeHandler := coordinator.ArgNewTxTypeHandler{
		PubkeyConverter:  pubkeyConv,
		ShardCoordinator: shardCoordinator,
		BuiltInFuncNames: builtInFuncs.Keys(),
		ArgumentParser:   parsers.NewCallArgsParser(),
	}
	txTypeHandler, err := coordinator.NewTxTypeHandler(argsTxTypeHandler)
	if err != nil {
		return nil, err
	}

	txCostHandler, err := transaction.NewTransactionCostEstimator(txTypeHandler, economics, scQueryService, gasScheduleNotifier)
	if err != nil {
		return nil, err
	}

	return external.NewNodeApiResolver(scQueryService, statusMetrics, txCostHandler)
}

//TODO refactor this code when moving into feat/soft-restart. Maybe use arguments instead of endless parameter lists
func createScQueryService(
	generalConfig *config.Config,
	accnts state.AccountsAdapter,
	validatorAccounts state.AccountsAdapter,
	pubkeyConv core.PubkeyConverter,
	storageService dataRetriever.StorageService,
	dataPool dataRetriever.PoolsHolder,
	blockChain data.ChainHandler,
	marshalizer marshal.Marshalizer,
	hasher hashing.Hasher,
	uint64Converter typeConverters.Uint64ByteSliceConverter,
	shardCoordinator sharding.Coordinator,
	gasScheduleNotifier core.GasScheduleNotifier,
	economics process.EconomicsDataHandler,
	messageSigVerifier vm.MessageSignVerifier,
	nodesSetup sharding.GenesisNodesSetupHandler,
	systemSCConfig *config.SystemSmartContractsConfig,
	rater sharding.PeerAccountListAndRatingHandler,
	epochNotifier process.EpochNotifier,
	workingDir string,
) (process.SCQueryService, error) {
	numConcurrentVms := generalConfig.VirtualMachine.Querying.NumConcurrentVMs
	if numConcurrentVms < 1 {
		return nil, fmt.Errorf("VirtualMachine.Querying.NumConcurrentVms should be a positive number more than 1")
	}

	list := make([]process.SCQueryService, 0, numConcurrentVms)
	for i := 0; i < numConcurrentVms; i++ {
		scQueryService, err := createScQueryElement(
			generalConfig,
			accnts,
			validatorAccounts,
			pubkeyConv,
			storageService,
			dataPool,
			blockChain,
			marshalizer,
			hasher,
			uint64Converter,
			shardCoordinator,
			gasScheduleNotifier,
			economics,
			messageSigVerifier,
			nodesSetup,
			systemSCConfig,
			rater,
			epochNotifier,
			workingDir,
			i,
		)

		if err != nil {
			return nil, err
		}

		list = append(list, scQueryService)
	}

	sqQueryDispatcher, err := smartContract.NewScQueryServiceDispatcher(list)
	if err != nil {
		return nil, err
	}

	return sqQueryDispatcher, nil
}

func createScQueryElement(
	generalConfig *config.Config,
	accnts state.AccountsAdapter,
	validatorAccounts state.AccountsAdapter,
	pubkeyConv core.PubkeyConverter,
	storageService dataRetriever.StorageService,
	dataPool dataRetriever.PoolsHolder,
	blockChain data.ChainHandler,
	marshalizer marshal.Marshalizer,
	hasher hashing.Hasher,
	uint64Converter typeConverters.Uint64ByteSliceConverter,
	shardCoordinator sharding.Coordinator,
	gasScheduleNotifier core.GasScheduleNotifier,
	economics process.EconomicsDataHandler,
	messageSigVerifier vm.MessageSignVerifier,
	nodesSetup sharding.GenesisNodesSetupHandler,
	systemSCConfig *config.SystemSmartContractsConfig,
	rater sharding.PeerAccountListAndRatingHandler,
	epochNotifier process.EpochNotifier,
	workingDir string,
	index int,
) (process.SCQueryService, error) {
	var vmFactory process.VirtualMachinesContainerFactory
	var err error

	builtInFuncs, err := createBuiltinFuncs(
		gasScheduleNotifier,
		marshalizer,
		accnts,
	)
	if err != nil {
		return nil, err
	}

	cacherCfg := storageFactory.GetCacherFromConfig(generalConfig.SmartContractDataPool)
	smartContractsCache, err := storageUnit.NewCache(cacherCfg)
	if err != nil {
		return nil, err
	}

	scStorage := generalConfig.SmartContractsStorageForSCQuery
	scStorage.DB.FilePath += fmt.Sprintf("%d", index)
	argsHook := hooks.ArgBlockChainHook{
		Accounts:           accnts,
		PubkeyConv:         pubkeyConv,
		StorageService:     storageService,
		BlockChain:         blockChain,
		ShardCoordinator:   shardCoordinator,
		Marshalizer:        marshalizer,
		Uint64Converter:    uint64Converter,
		BuiltInFunctions:   builtInFuncs,
		DataPool:           dataPool,
		ConfigSCStorage:    scStorage,
		CompiledSCPool:     smartContractsCache,
		WorkingDir:         workingDir,
		NilCompiledSCStore: true,
	}

	if shardCoordinator.SelfId() == core.MetachainShardId {
		argsNewVmFactory := metachain.ArgsNewVMContainerFactory{
			ArgBlockChainHook:   argsHook,
			Economics:           economics,
			MessageSignVerifier: messageSigVerifier,
			GasSchedule:         gasScheduleNotifier,
			NodesConfigProvider: nodesSetup,
			Hasher:              hasher,
			Marshalizer:         marshalizer,
			SystemSCConfig:      systemSCConfig,
			ValidatorAccountsDB: validatorAccounts,
			ChanceComputer:      rater,
			EpochNotifier:       epochNotifier,
		}
		vmFactory, err = metachain.NewVMContainerFactory(argsNewVmFactory)
		if err != nil {
			return nil, err
		}
	} else {
		queryVirtualMachineConfig := generalConfig.VirtualMachine.Querying.VirtualMachineConfig
		queryVirtualMachineConfig.OutOfProcessEnabled = true
		vmFactory, err = shard.NewVMContainerFactory(
			queryVirtualMachineConfig,
			economics.MaxGasLimitPerBlock(shardCoordinator.SelfId()),
			gasScheduleNotifier,
			argsHook,
			generalConfig.GeneralSettings.SCDeployEnableEpoch,
			generalConfig.GeneralSettings.AheadOfTimeGasUsageEnableEpoch,
		)
		if err != nil {
			return nil, err
		}
	}

	vmContainer, err := vmFactory.Create()
	if err != nil {
		return nil, err
	}

	err = builtInFunctions.SetPayableHandler(builtInFuncs, vmFactory.BlockChainHookImpl())
	if err != nil {
		return nil, err
	}

	return smartContract.NewSCQueryService(vmContainer, economics, vmFactory.BlockChainHookImpl(), blockChain)
}

func createBuiltinFuncs(
	gasScheduleNotifier core.GasScheduleNotifier,
	marshalizer marshal.Marshalizer,
	accnts state.AccountsAdapter,
) (process.BuiltInFunctionContainer, error) {
	argsBuiltIn := builtInFunctions.ArgsCreateBuiltInFunctionContainer{
		GasSchedule:     gasScheduleNotifier,
		MapDNSAddresses: make(map[string]struct{}),
		Marshalizer:     marshalizer,
		Accounts:        accnts,
	}
	builtInFuncFactory, err := builtInFunctions.NewBuiltInFunctionsFactory(argsBuiltIn)
	if err != nil {
		return nil, err
	}

<<<<<<< HEAD
	args := &totalStakedAPI.ArgsTotalStakedValueHandler{
		ShardID:                                shardCoordinator.SelfId(),
		TotalStakedValueCacheDurationInMinutes: generalConfig.TotalStakedValueAPI.TotalStakedValueAPICacheDurationInMinutes,
		InternalMarshalizer:                    marshalizer,
		Accounts:                               accnts,
	}
	totalStakedValueHandler, err := totalStakedAPI.CreateTotalStakedValueHandler(args)
	if err != nil {
		return nil, err
	}

	return external.NewNodeApiResolver(scQueryService, statusMetrics, txCostHandler, totalStakedValueHandler)
=======
	return builtInFuncFactory.CreateBuiltInFunctionContainer()
>>>>>>> 13e22dc2
}

func createWhiteListerVerifiedTxs(generalConfig *config.Config) (process.WhiteListHandler, error) {
	whiteListCacheVerified, err := storageUnit.NewCache(storageFactory.GetCacherFromConfig(generalConfig.WhiteListerVerifiedTxs))
	if err != nil {
		return nil, err
	}
	return interceptors.NewWhiteListDataVerifier(whiteListCacheVerified)
}<|MERGE_RESOLUTION|>--- conflicted
+++ resolved
@@ -2492,7 +2492,18 @@
 		return nil, err
 	}
 
-	return external.NewNodeApiResolver(scQueryService, statusMetrics, txCostHandler)
+	args := &totalStakedAPI.ArgsTotalStakedValueHandler{
+		ShardID:                                shardCoordinator.SelfId(),
+		TotalStakedValueCacheDurationInMinutes: generalConfig.TotalStakedValueAPI.TotalStakedValueAPICacheDurationInMinutes,
+		InternalMarshalizer:                    marshalizer,
+		Accounts:                               accnts,
+	}
+	totalStakedValueHandler, err := totalStakedAPI.CreateTotalStakedValueHandler(args)
+	if err != nil {
+		return nil, err
+	}
+
+	return external.NewNodeApiResolver(scQueryService, statusMetrics, txCostHandler, totalStakedValueHandler)
 }
 
 //TODO refactor this code when moving into feat/soft-restart. Maybe use arguments instead of endless parameter lists
@@ -2683,22 +2694,7 @@
 		return nil, err
 	}
 
-<<<<<<< HEAD
-	args := &totalStakedAPI.ArgsTotalStakedValueHandler{
-		ShardID:                                shardCoordinator.SelfId(),
-		TotalStakedValueCacheDurationInMinutes: generalConfig.TotalStakedValueAPI.TotalStakedValueAPICacheDurationInMinutes,
-		InternalMarshalizer:                    marshalizer,
-		Accounts:                               accnts,
-	}
-	totalStakedValueHandler, err := totalStakedAPI.CreateTotalStakedValueHandler(args)
-	if err != nil {
-		return nil, err
-	}
-
-	return external.NewNodeApiResolver(scQueryService, statusMetrics, txCostHandler, totalStakedValueHandler)
-=======
 	return builtInFuncFactory.CreateBuiltInFunctionContainer()
->>>>>>> 13e22dc2
 }
 
 func createWhiteListerVerifiedTxs(generalConfig *config.Config) (process.WhiteListHandler, error) {
