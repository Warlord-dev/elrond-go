package main

import (
	"encoding/hex"
	"errors"
	"fmt"
	"io"
	"io/ioutil"
	"math"
	"math/big"
	"net/http"
	"os"
	"os/signal"
	"path/filepath"
	"runtime"
	"strconv"
	"strings"
	"syscall"
	"time"

	"github.com/ElrondNetwork/elrond-go/cmd/node/factory"
	"github.com/ElrondNetwork/elrond-go/cmd/node/metrics"
	"github.com/ElrondNetwork/elrond-go/config"
	"github.com/ElrondNetwork/elrond-go/core"
	"github.com/ElrondNetwork/elrond-go/core/indexer"
	"github.com/ElrondNetwork/elrond-go/core/serviceContainer"
	"github.com/ElrondNetwork/elrond-go/core/statistics"
	"github.com/ElrondNetwork/elrond-go/crypto"
	"github.com/ElrondNetwork/elrond-go/crypto/signing/kyber"
	"github.com/ElrondNetwork/elrond-go/data"
	"github.com/ElrondNetwork/elrond-go/data/state"
	"github.com/ElrondNetwork/elrond-go/data/typeConverters"
	"github.com/ElrondNetwork/elrond-go/dataRetriever"
	"github.com/ElrondNetwork/elrond-go/display"
	"github.com/ElrondNetwork/elrond-go/facade"
	"github.com/ElrondNetwork/elrond-go/hashing"
	"github.com/ElrondNetwork/elrond-go/logger"
	"github.com/ElrondNetwork/elrond-go/marshal"
	"github.com/ElrondNetwork/elrond-go/node"
	"github.com/ElrondNetwork/elrond-go/node/external"
	"github.com/ElrondNetwork/elrond-go/ntp"
	"github.com/ElrondNetwork/elrond-go/process"
	"github.com/ElrondNetwork/elrond-go/process/economics"
	"github.com/ElrondNetwork/elrond-go/process/factory/metachain"
	"github.com/ElrondNetwork/elrond-go/process/factory/shard"
	"github.com/ElrondNetwork/elrond-go/process/smartContract"
	"github.com/ElrondNetwork/elrond-go/process/smartContract/hooks"
	"github.com/ElrondNetwork/elrond-go/sharding"
	"github.com/ElrondNetwork/elrond-go/statusHandler"
	factoryViews "github.com/ElrondNetwork/elrond-go/statusHandler/factory"
	"github.com/google/gops/agent"
	"github.com/urfave/cli"
)

const (
	defaultStatsPath   = "stats"
	defaultDBPath      = "db"
	defaultEpochString = "Epoch"
	defaultShardString = "Shard"
	metachainShardName = "metachain"
)

var (
	nodeHelpTemplate = `NAME:
   {{.Name}} - {{.Usage}}
USAGE:
   {{.HelpName}} {{if .VisibleFlags}}[global options]{{end}}
   {{if len .Authors}}
AUTHOR:
   {{range .Authors}}{{ . }}{{end}}
   {{end}}{{if .Commands}}
GLOBAL OPTIONS:
   {{range .VisibleFlags}}{{.}}
   {{end}}
VERSION:
   {{.Version}}
   {{end}}
`

	// genesisFile defines a flag for the path of the bootstrapping file.
	genesisFile = cli.StringFlag{
		Name:  "genesis-file",
		Usage: "The node will extract bootstrapping info from the genesis.json",
		Value: "./config/genesis.json",
	}
	// nodesFile defines a flag for the path of the initial nodes file.
	nodesFile = cli.StringFlag{
		Name:  "nodesSetup-file",
		Usage: "The node will extract initial nodes info from the nodesSetup.json",
		Value: "./config/nodesSetup.json",
	}
	// txSignSk defines a flag for the path of the single sign private key used when starting the node
	txSignSk = cli.StringFlag{
		Name:  "tx-sign-sk",
		Usage: "Private key that the node will load on startup and will sign transactions - temporary until we have a wallet that can do that",
		Value: "",
	}
	// sk defines a flag for the path of the multi sign private key used when starting the node
	sk = cli.StringFlag{
		Name:  "sk",
		Usage: "Private key that the node will load on startup and will sign blocks",
		Value: "",
	}
	// configurationFile defines a flag for the path to the main toml configuration file
	configurationFile = cli.StringFlag{
		Name:  "config",
		Usage: "The main configuration file to load",
		Value: "./config/config.toml",
	}
	// configurationEconomicsFile defines a flag for the path to the economics toml configuration file
	configurationEconomicsFile = cli.StringFlag{
		Name:  "configEconomics",
		Usage: "The economics configuration file to load",
		Value: "./config/economics.toml",
	}
	// configurationPreferencesFile defines a flag for the path to the preferences toml configuration file
	configurationPreferencesFile = cli.StringFlag{
		Name:  "configPreferences",
		Usage: "The preferences configuration file to load",
		Value: "./config/prefs.toml",
	}
	// p2pConfigurationFile defines a flag for the path to the toml file containing P2P configuration
	p2pConfigurationFile = cli.StringFlag{
		Name:  "p2pconfig",
		Usage: "The configuration file for P2P",
		Value: "./config/p2p.toml",
	}
	// p2pConfigurationFile defines a flag for the path to the toml file containing P2P configuration
	serversConfigurationFile = cli.StringFlag{
		Name:  "serversconfig",
		Usage: "The configuration file for servers confidential data",
		Value: "./config/server.toml",
	}
<<<<<<< HEAD
	// gasScheduleConfigurationFile defines a flag for the path to the toml file containing the gas costs used in SmartContract execution
	gasScheduleConfigurationFile = cli.StringFlag{
		Name:  "gasCostsConfig",
		Usage: "The configuration file for gas costs used in SmartContract execution",
		Value: "./config/gasSchedule.toml",
	}
	// withUI defines a flag for choosing the option of starting with/without UI. If false, the node will start automatically
	withUI = cli.BoolTFlag{
		Name:  "with-ui",
		Usage: "If true, the application will be accompanied by a UI. The node will have to be manually started from the UI",
	}
=======
>>>>>>> 02a76f86
	// port defines a flag for setting the port on which the node will listen for connections
	port = cli.IntFlag{
		Name:  "port",
		Usage: "Port number on which the application will start",
		Value: 0,
	}
	// profileMode defines a flag for profiling the binary
	// If enabled, it will open the pprof routes over the default gin rest webserver.
	// There are several routes that will be available for profiling (profiling can be analyzed with: go tool pprof):
	//  /debug/pprof/ (can be accessed in the browser, will list the available options)
	//  /debug/pprof/goroutine
	//  /debug/pprof/heap
	//  /debug/pprof/threadcreate
	//  /debug/pprof/block
	//  /debug/pprof/mutex
	//  /debug/pprof/profile (CPU profile)
	//  /debug/pprof/trace?seconds=5 (CPU trace) -> being a trace, can be analyzed with: go tool trace
	// Usage: go tool pprof http(s)://ip.of.the.server/debug/pprof/xxxxx
	profileMode = cli.BoolFlag{
		Name:  "profile-mode",
		Usage: "Boolean profiling mode option. If set to true, the /debug/pprof routes will be available on the node for profiling the application.",
	}
	// txSignSkIndex defines a flag that specifies the 0-th based index of the private key to be used from initialBalancesSk.pem file
	txSignSkIndex = cli.IntFlag{
		Name:  "tx-sign-sk-index",
		Usage: "Single sign private key index specifies the 0-th based index of the private key to be used from initialBalancesSk.pem file.",
		Value: 0,
	}
	// skIndex defines a flag that specifies the 0-th based index of the private key to be used from initialNodesSk.pem file
	skIndex = cli.IntFlag{
		Name:  "sk-index",
		Usage: "Private key index specifies the 0-th based index of the private key to be used from initialNodesSk.pem file.",
		Value: 0,
	}
	// gopsEn used to enable diagnosis of running go processes
	gopsEn = cli.BoolFlag{
		Name:  "gops-enable",
		Usage: "Enables gops over the process. Stack can be viewed by calling 'gops stack <pid>'",
	}
	// numOfNodes defines a flag that specifies the maximum number of nodes which will be used from the initialNodes
	numOfNodes = cli.Uint64Flag{
		Name:  "num-of-nodes",
		Usage: "Number of nodes specifies the maximum number of nodes which will be used from initialNodes list exposed in nodesSetup.json file",
		Value: math.MaxUint64,
	}
	// storageCleanup defines a flag for choosing the option of starting the node from scratch. If it is not set (false)
	// it starts from the last state stored on disk
	storageCleanup = cli.BoolFlag{
		Name:  "storage-cleanup",
		Usage: "If set the node will start from scratch, otherwise it starts from the last state stored on disk",
	}

	// restApiInterface defines a flag for the interface on which the rest API will try to bind with
	restApiInterface = cli.StringFlag{
		Name: "rest-api-interface",
		Usage: "The interface address and port to which the REST API will attempt to bind. " +
			"To bind to all available interfaces, set this flag to :8080",
		Value: facade.DefaultRestInterface,
	}

	// restApiDebug defines a flag for starting the rest API engine in debug mode
	restApiDebug = cli.BoolFlag{
		Name:  "rest-api-debug",
		Usage: "Start the rest API engine in debug mode",
	}

	// networkID defines the version of the network. If set, will override the same parameter from config.toml
	networkID = cli.StringFlag{
		Name:  "network-id",
		Usage: "The network version, overriding the one from config.toml",
		Value: "",
	}

	// nodeDisplayName defines the friendly name used by a node in the public monitoring tools. If set, will override
	// the NodeDisplayName from config.toml
	nodeDisplayName = cli.StringFlag{
		Name:  "display-name",
		Usage: "This will represent the friendly name in the public monitoring tools. Will override the config.toml one",
		Value: "",
	}

	// usePrometheus joins the node for prometheus monitoring if set
	usePrometheus = cli.BoolFlag{
		Name:  "use-prometheus",
		Usage: "Will make the node available for prometheus and grafana monitoring",
	}

	//useLogView is used when termui interface is not needed.
	useLogView = cli.BoolFlag{
		Name:  "use-log-view",
		Usage: "will not enable the user-friendly terminal view of the node",
	}

	// initialBalancesSkPemFile defines a flag for the path to the ...
	initialBalancesSkPemFile = cli.StringFlag{
		Name:  "initialBalancesSkPemFile",
		Usage: "The file containing the secret keys which ...",
		Value: "./config/initialBalancesSk.pem",
	}

	// initialNodesSkPemFile defines a flag for the path to the ...
	initialNodesSkPemFile = cli.StringFlag{
		Name:  "initialNodesSkPemFile",
		Usage: "The file containing the secret keys which ...",
		Value: "./config/initialNodesSk.pem",
	}
	// logLevel defines the logger level
	logLevel = cli.StringFlag{
		Name:  "logLevel",
		Usage: "This flag specifies the logger level",
		Value: "*:" + logger.LogInfo.String(),
<<<<<<< HEAD
=======
	}
	// disableAnsiColor defines if the logger subsystem should prevent displaying ANSI colors
	disableAnsiColor = cli.BoolFlag{
		Name:  "disable-ansi-color",
		Usage: "This flag specifies that the log output should not use ANSI colors",
>>>>>>> 02a76f86
	}
	// bootstrapRoundIndex defines a flag that specifies the round index from which node should bootstrap from storage
	bootstrapRoundIndex = cli.Uint64Flag{
		Name:  "bootstrap-round-index",
		Usage: "Bootstrap round index specifies the round index from which node should bootstrap from storage",
		Value: math.MaxUint64,
	}
	// enableTxIndexing enables transaction indexing. There can be cases when it's too expensive to index all transactions
	//  so we provide the command line option to disable this behaviour
	enableTxIndexing = cli.BoolTFlag{
		Name:  "tx-indexing",
		Usage: "Enables transaction indexing. There can be cases when it's too expensive to index all transactions so we provide the command line option to disable this behaviour",
	}

	// workingDirectory defines a flag for the path for the working directory.
	workingDirectory = cli.StringFlag{
		Name:  "working-directory",
		Usage: "The node will store here DB, Logs and Stats",
		Value: "",
	}

	// destinationShardAsObserver defines a flag for the prefered shard to be assigned to as an observer.
	destinationShardAsObserver = cli.StringFlag{
		Name:  "destination-shard-as-observer",
		Usage: "The preferred shard as an observer",
		Value: "",
	}

	rm *statistics.ResourceMonitor
)

// dbIndexer will hold the database indexer. Defined globally so it can be initialised only in
//  certain conditions. If those conditions will not be met, it will stay as nil
var dbIndexer indexer.Indexer

// coreServiceContainer is defined globally so it can be injected with appropriate
//  params depending on the type of node we are starting
var coreServiceContainer serviceContainer.Core

// appVersion should be populated at build time using ldflags
// Usage examples:
// linux/mac:
//            go build -i -v -ldflags="-X main.appVersion=$(git describe --tags --long --dirty)"
// windows:
//            for /f %i in ('git describe --tags --long --dirty') do set VERS=%i
//            go build -i -v -ldflags="-X main.appVersion=%VERS%"
var appVersion = core.UnVersionedAppString

func main() {
	_ = display.SetDisplayByteSlice(display.ToHexShort)
	log := logger.GetOrCreate("main")

	app := cli.NewApp()
	cli.AppHelpTemplate = nodeHelpTemplate
	app.Name = "Elrond Node CLI App"
	app.Version = fmt.Sprintf("%s/%s/%s-%s", appVersion, runtime.Version(), runtime.GOOS, runtime.GOARCH)
	app.Usage = "This is the entry point for starting a new Elrond node - the app will start after the genesis timestamp"
	app.Flags = []cli.Flag{
		genesisFile,
		nodesFile,
		port,
		configurationFile,
		configurationEconomicsFile,
		configurationPreferencesFile,
		p2pConfigurationFile,
		gasScheduleConfigurationFile,
		txSignSk,
		sk,
		profileMode,
		txSignSkIndex,
		skIndex,
		numOfNodes,
		storageCleanup,
		initialBalancesSkPemFile,
		initialNodesSkPemFile,
		gopsEn,
		serversConfigurationFile,
		networkID,
		nodeDisplayName,
		restApiInterface,
		restApiDebug,
<<<<<<< HEAD
=======
		disableAnsiColor,
>>>>>>> 02a76f86
		logLevel,
		usePrometheus,
		useLogView,
		bootstrapRoundIndex,
		enableTxIndexing,
		workingDirectory,
		destinationShardAsObserver,
	}
	app.Authors = []cli.Author{
		{
			Name:  "The Elrond Team",
			Email: "contact@elrond.com",
		},
	}

	app.Action = func(c *cli.Context) error {
		return startNode(c, log, app.Version)
	}

	err := app.Run(os.Args)
	if err != nil {
		log.Error(err.Error())
		os.Exit(1)
	}
}

func getSuite(config *config.Config) (crypto.Suite, error) {
	switch config.Consensus.Type {
	case factory.BlsConsensusType:
		return kyber.NewSuitePairingBn256(), nil
	case factory.BnConsensusType:
		return kyber.NewBlakeSHA256Ed25519(), nil
	}

	return nil, errors.New("no consensus provided in config file")
}

func startNode(ctx *cli.Context, log logger.Logger, version string) error {
<<<<<<< HEAD
=======
	log.Trace("startNode called")
>>>>>>> 02a76f86
	logLevel := ctx.GlobalString(logLevel.Name)
	err := logger.SetLogLevel(logLevel)
	if err != nil {
		return err
	}
<<<<<<< HEAD
=======
	noAnsiColor := ctx.GlobalBool(disableAnsiColor.Name)
	if noAnsiColor {
		err = logger.RemoveLogObserver(os.Stdout)
		if err != nil {
			//we need to print this manually as we do not have console log observer
			fmt.Println("error removing log observer: " + err.Error())
			return err
		}
>>>>>>> 02a76f86

		err = logger.AddLogObserver(os.Stdout, &logger.PlainFormatter{})
		if err != nil {
			//we need to print this manually as we do not have console log observer
			fmt.Println("error setting log observer: " + err.Error())
			return err
		}
	}
	log.Trace("logger updated", "level", logLevel, "disable ANSI color", noAnsiColor)

	enableGopsIfNeeded(ctx, log)

	log.Info("starting node", "version", version, "pid", os.Getpid())
<<<<<<< HEAD
=======
	log.Trace("reading configs")
>>>>>>> 02a76f86

	configurationFileName := ctx.GlobalString(configurationFile.Name)
	generalConfig, err := loadMainConfig(configurationFileName)
	if err != nil {
		return err
	}
	log.Debug("config", "file", configurationFileName)

	configurationEconomicsFileName := ctx.GlobalString(configurationEconomicsFile.Name)
	economicsConfig, err := loadEconomicsConfig(configurationEconomicsFileName)
	if err != nil {
		return err
	}
	log.Debug("config", "file", configurationEconomicsFileName)

	configurationPreferencesFileName := ctx.GlobalString(configurationPreferencesFile.Name)
	preferencesConfig, err := loadPreferencesConfig(configurationPreferencesFileName)
	if err != nil {
		return err
	}
	log.Debug("config", "file", configurationPreferencesFileName)

	p2pConfigurationFileName := ctx.GlobalString(p2pConfigurationFile.Name)
	p2pConfig, err := core.LoadP2PConfig(p2pConfigurationFileName)
	if err != nil {
		return err
	}

	log.Debug("config", "file", p2pConfigurationFileName)
	if ctx.IsSet(port.Name) {
		p2pConfig.Node.Port = ctx.GlobalInt(port.Name)
	}

	genesisConfig, err := sharding.NewGenesisConfig(ctx.GlobalString(genesisFile.Name))
	if err != nil {
		return err
	}
	log.Debug("config", "file", ctx.GlobalString(genesisFile.Name))

	nodesConfig, err := sharding.NewNodesSetup(ctx.GlobalString(nodesFile.Name), ctx.GlobalUint64(numOfNodes.Name))
	if err != nil {
		return err
	}
	log.Debug("config", "file", ctx.GlobalString(nodesFile.Name))

	syncer := ntp.NewSyncTime(generalConfig.NTPConfig, time.Hour, nil)
	go syncer.StartSync()

	log.Debug("NTP average clock offset", "value", syncer.ClockOffset())

	//TODO: The next 5 lines should be deleted when we are done testing from a precalculated (not hard coded) timestamp
	if nodesConfig.StartTime == 0 {
		time.Sleep(1000 * time.Millisecond)
		ntpTime := syncer.CurrentTime()
		nodesConfig.StartTime = (ntpTime.Unix()/60 + 1) * 60
	}

	startTime := time.Unix(nodesConfig.StartTime, 0)

	log.Info("start time",
		"formatted", startTime.Format("Mon Jan 2 15:04:05 MST 2006"),
		"seconds", startTime.Unix())

	log.Trace("getting suite")
	suite, err := getSuite(generalConfig)
	if err != nil {
		return err
	}

	initialNodesSkPemFileName := ctx.GlobalString(initialNodesSkPemFile.Name)
	keyGen, privKey, pubKey, err := factory.GetSigningParams(
		ctx,
		sk.Name,
		skIndex.Name,
		initialNodesSkPemFileName,
		suite)
	if err != nil {
		return err
	}
	log.Debug("block sign pubkey", "hex", factory.GetPkEncoded(pubKey))

	if ctx.IsSet(destinationShardAsObserver.Name) {
		generalConfig.GeneralSettings.DestinationShardAsObserver = ctx.GlobalString(destinationShardAsObserver.Name)
	}

	if ctx.IsSet(networkID.Name) {
		generalConfig.GeneralSettings.NetworkID = ctx.GlobalString(networkID.Name)
	}

	if ctx.IsSet(nodeDisplayName.Name) {
		preferencesConfig.Preferences.NodeDisplayName = ctx.GlobalString(nodeDisplayName.Name)
	}

	shardCoordinator, nodeType, err := createShardCoordinator(nodesConfig, pubKey, generalConfig.GeneralSettings, log)
	if err != nil {
		return err
	}

	var workingDir = ""
	if ctx.IsSet(workingDirectory.Name) {
		workingDir = ctx.GlobalString(workingDirectory.Name)
	} else {
		workingDir, err = os.Getwd()
		if err != nil {
			log.LogIfError(err)
			workingDir = ""
		}
	}
	log.Trace("working directory", "path", workingDir)

	var shardId = "metachain"
	if shardCoordinator.SelfId() != sharding.MetachainShardId {
		shardId = fmt.Sprintf("%d", shardCoordinator.SelfId())
	}

	uniqueDBFolder := filepath.Join(
		workingDir,
		defaultDBPath,
		fmt.Sprintf("%s_%d", defaultEpochString, 0),
		fmt.Sprintf("%s_%s", defaultShardString, shardId))

	storageCleanup := ctx.GlobalBool(storageCleanup.Name)
	if storageCleanup {
		log.Trace("cleaning storage", "path", uniqueDBFolder)
		err = os.RemoveAll(uniqueDBFolder)
		if err != nil {
			return err
		}
	}

	log.Trace("creating core components")
	coreArgs := factory.NewCoreComponentsFactoryArgs(generalConfig, uniqueDBFolder)
	coreComponents, err := factory.CoreComponentsFactory(coreArgs)
	if err != nil {
		return err
	}

	log.Trace("creating nodes coordinator")
	nodesCoordinator, err := createNodesCoordinator(
		nodesConfig,
		generalConfig.GeneralSettings,
		pubKey,
		coreComponents.Hasher)
	if err != nil {
		return err
	}

	log.Trace("creating state components")
	stateArgs := factory.NewStateComponentsFactoryArgs(
		generalConfig,
		genesisConfig,
		shardCoordinator,
		coreComponents,
		uniqueDBFolder,
	)
	stateComponents, err := factory.StateComponentsFactory(stateArgs)
	if err != nil {
		return err
	}

	log.Trace("initializing stats file")
	err = initStatsFileMonitor(generalConfig, pubKey, log, workingDir)
	if err != nil {
		return err
	}

	var appStatusHandlers []core.AppStatusHandler
	var views []factoryViews.Viewer

	prometheusJoinUrl, usePrometheusBool := getPrometheusJoinURLIfAvailable(ctx)
	if usePrometheusBool {
		log.Warn("using prometheus", "status", "DEPRECATED")
		prometheusStatusHandler := statusHandler.NewPrometheusStatusHandler()
		appStatusHandlers = append(appStatusHandlers, prometheusStatusHandler)
	}

	presenterStatusHandler := factory.CreateStatusHandlerPresenter()

	useTermui := !ctx.GlobalBool(useLogView.Name)
	if useTermui {
		log.Trace("using termui mode")
		views, err = factory.CreateViews(presenterStatusHandler)
		if err != nil {
			return err
		}

		writer, ok := presenterStatusHandler.(io.Writer)
		if ok {
			logger.ClearLogObservers()
			err = logger.AddLogObserver(writer, &logger.PlainFormatter{})
			if err != nil {
				return err
			}
		}

		appStatusHandler, ok := presenterStatusHandler.(core.AppStatusHandler)
		if ok {
			appStatusHandlers = append(appStatusHandlers, appStatusHandler)
		}
	}

	if views == nil {
<<<<<<< HEAD
		log.Warn("no views for current node")
=======
		log.Info("using log view mode")
>>>>>>> 02a76f86
	}

	statusMetrics := statusHandler.NewStatusMetrics()
	appStatusHandlers = append(appStatusHandlers, statusMetrics)

	if len(appStatusHandlers) > 0 {
		coreComponents.StatusHandler, err = statusHandler.NewAppStatusFacadeWithHandlers(appStatusHandlers...)
		if err != nil {
			log.Debug("cannot init AppStatusFacade",
				"error", err.Error(),
			)
		}
	} else {
		coreComponents.StatusHandler = statusHandler.NewNilStatusHandler()
		log.Debug("no AppStatusHandler used, started with NilStatusHandler")
	}

	log.Trace("initializing metrics")
	metrics.InitMetrics(coreComponents.StatusHandler, pubKey, nodeType, shardCoordinator, nodesConfig, version, economicsConfig)

	log.Trace("creating data components")
	dataArgs := factory.NewDataComponentsFactoryArgs(generalConfig, shardCoordinator, coreComponents, uniqueDBFolder)
	dataComponents, err := factory.DataComponentsFactory(dataArgs)
	if err != nil {
		return err
	}

	log.Trace("creating crypto components")
	cryptoArgs := factory.NewCryptoComponentsFactoryArgs(
		ctx,
		generalConfig,
		nodesConfig,
		shardCoordinator,
		keyGen,
		privKey,
		log,
		initialBalancesSkPemFile.Name,
		txSignSk.Name,
		txSignSkIndex.Name,
	)
	cryptoComponents, err := factory.CryptoComponentsFactory(cryptoArgs)
	if err != nil {
		return err
	}

	txSignPk := factory.GetPkEncoded(cryptoComponents.TxSignPubKey)
	metrics.SaveCurrentNodeNameAndPubKey(coreComponents.StatusHandler, txSignPk, preferencesConfig.Preferences.NodeDisplayName)

	sessionInfoFileOutput := fmt.Sprintf("%s:%s\n%s:%s\n%s:%s\n%s:%v\n%s:%s\n%s:%v\n",
		"PkBlockSign", factory.GetPkEncoded(pubKey),
		"PkAccount", factory.GetPkEncoded(cryptoComponents.TxSignPubKey),
		"ShardId", shardId,
		"TotalShards", shardCoordinator.NumberOfShards(),
		"AppVersion", version,
		"GenesisTimeStamp", startTime.Unix(),
	)

	sessionInfoFileOutput += fmt.Sprintf("\nStarted with parameters:\n")
	for _, flag := range ctx.App.Flags {
		flagValue := fmt.Sprintf("%v", ctx.GlobalGeneric(flag.GetName()))
		if flagValue != "" {
			sessionInfoFileOutput += fmt.Sprintf("%s = %v\n", flag.GetName(), flagValue)
		}
	}

	statsFile := filepath.Join(workingDir, defaultStatsPath, "session.info")
	err = ioutil.WriteFile(statsFile, []byte(sessionInfoFileOutput), os.ModePerm)
	log.LogIfError(err)

	log.Trace("creating network components")
	networkComponents, err := factory.NetworkComponentsFactory(p2pConfig, log, coreComponents)
	if err != nil {
		return err
	}

	log.Trace("creating tps benchmark components")
	tpsBenchmark, err := statistics.NewTPSBenchmark(shardCoordinator.NumberOfShards(), nodesConfig.RoundDuration/1000)
	if err != nil {
		return err
	}

	if generalConfig.Explorer.Enabled {
		log.Trace("creating elastic search components")
		serversConfigurationFileName := ctx.GlobalString(serversConfigurationFile.Name)
		dbIndexer, err = createElasticIndexer(
			ctx,
			serversConfigurationFileName,
			generalConfig.Explorer.IndexerURL,
			shardCoordinator,
			coreComponents.Marshalizer,
			coreComponents.Hasher,
		)
		if err != nil {
			return err
		}

		err = setServiceContainer(shardCoordinator, tpsBenchmark)
		if err != nil {
			return err
		}
	}

	log.Trace("creating economics data components")
	economicsData, err := economics.NewEconomicsData(economicsConfig)
	if err != nil {
		return err
	}

<<<<<<< HEAD
	gasScheduleConfigurationFileName := ctx.GlobalString(gasScheduleConfigurationFile.Name)
	gasSchedule, err := core.LoadGasScheduleConfig(gasScheduleConfigurationFileName)
	if err != nil {
		return err
	}
=======
	log.Trace("creating process components")
>>>>>>> 02a76f86
	processArgs := factory.NewProcessComponentsFactoryArgs(
		coreArgs,
		genesisConfig,
		economicsData,
		nodesConfig,
		gasSchedule,
		syncer,
		shardCoordinator,
		nodesCoordinator,
		dataComponents,
		coreComponents,
		cryptoComponents,
		stateComponents,
		networkComponents,
		coreServiceContainer,
	)
	processComponents, err := factory.ProcessComponentsFactory(processArgs)
	if err != nil {
		return err
	}

	var elasticIndexer indexer.Indexer
	if coreServiceContainer == nil || coreServiceContainer.IsInterfaceNil() {
		elasticIndexer = nil
	} else {
		elasticIndexer = coreServiceContainer.Indexer()
	}

	log.Trace("creating node structure")
	currentNode, err := createNode(
		generalConfig,
		preferencesConfig,
		nodesConfig,
		economicsData,
		syncer,
		keyGen,
		privKey,
		pubKey,
		shardCoordinator,
		nodesCoordinator,
		coreComponents,
		stateComponents,
		dataComponents,
		cryptoComponents,
		processComponents,
		networkComponents,
		ctx.GlobalUint64(bootstrapRoundIndex.Name),
		version,
		elasticIndexer,
	)
	if err != nil {
		return err
	}

	log.Trace("creating software checker structure")
	softwareVersionChecker, err := factory.CreateSoftwareVersionChecker(coreComponents.StatusHandler)
	if err != nil {
		log.Debug("nil software version checker", "error", err.Error())
	} else {
		softwareVersionChecker.StartCheckSoftwareVersion()
	}

	if shardCoordinator.SelfId() == sharding.MetachainShardId {
		log.Trace("activating nodesCoordinator's validators indexing")
		indexValidatorsListIfNeeded(elasticIndexer, nodesCoordinator)
	}

	log.Trace("creating api resolver structure")
	apiResolver, err := createApiResolver(
		stateComponents.AccountsAdapter,
		stateComponents.AddressConverter,
		dataComponents.Store,
		dataComponents.Blkc,
		coreComponents.Marshalizer,
		coreComponents.Uint64ByteSliceConverter,
		shardCoordinator,
		statusMetrics,
		gasSchedule,
		economicsData,
	)
	if err != nil {
		return err
	}

	log.Trace("starting status pooling components")
	err = metrics.StartStatusPolling(
		currentNode.GetAppStatusHandler(),
		generalConfig.GeneralSettings.StatusPollingIntervalSec,
		networkComponents,
		processComponents,
	)
	if err != nil {
		return err
	}

	updateMachineStatisticsDurationSec := 1
	err = metrics.StartMachineStatisticsPolling(coreComponents.StatusHandler, updateMachineStatisticsDurationSec)
	if err != nil {
		return err
	}

<<<<<<< HEAD
=======
	log.Trace("creating elrond node facade")
>>>>>>> 02a76f86
	restAPIServerDebugMode := ctx.GlobalBool(restApiDebug.Name)
	ef := facade.NewElrondNodeFacade(currentNode, apiResolver, restAPIServerDebugMode)

	efConfig := &config.FacadeConfig{
		RestApiInterface:  ctx.GlobalString(restApiInterface.Name),
		PprofEnabled:      ctx.GlobalBool(profileMode.Name),
		Prometheus:        usePrometheusBool,
		PrometheusJoinURL: prometheusJoinUrl,
		PrometheusJobName: generalConfig.GeneralSettings.NetworkID,
	}

	ef.SetSyncer(syncer)
	ef.SetTpsBenchmark(tpsBenchmark)
	ef.SetConfig(efConfig)

	log.Trace("starting background services")
	ef.StartBackgroundServices()

<<<<<<< HEAD
	if !ctx.Bool(withUI.Name) {
		log.Debug("bootstrapping node...")
		err = ef.StartNode()
		if err != nil {
			log.Error("starting node failed", err.Error())
			return err
		}
	}

	go func() {
		<-sigs
		log.Info("terminating at user's signal...")
		stop <- true
	}()

	log.Info("application is now running")
	<-stop
=======
	log.Debug("bootstrapping node...")
	err = ef.StartNode()
	if err != nil {
		log.Error("starting node failed", err.Error())
		return err
	}

	log.Info("application is now running")
	sigs := make(chan os.Signal, 1)
	signal.Notify(sigs, syscall.SIGINT, syscall.SIGTERM)
	<-sigs
	log.Info("terminating at user's signal...")
>>>>>>> 02a76f86

	if rm != nil {
		err = rm.Close()
		log.LogIfError(err)
	}
	return nil
}

func indexValidatorsListIfNeeded(elasticIndexer indexer.Indexer, coordinator sharding.NodesCoordinator) {
	if elasticIndexer == nil || elasticIndexer.IsInterfaceNil() {
		return
	}

	validatorsPubKeys := coordinator.GetAllValidatorsPublicKeys()

	if validatorsPubKeys != nil {
		go elasticIndexer.SaveValidatorsPubKeys(validatorsPubKeys)
	}
}

func getPrometheusJoinURLIfAvailable(ctx *cli.Context) (string, bool) {
	prometheusURLAvailable := true
	prometheusJoinUrl, err := getPrometheusJoinURL(ctx.GlobalString(serversConfigurationFile.Name))
	if err != nil || prometheusJoinUrl == "" {
		prometheusURLAvailable = false
	}
	usePrometheusBool := ctx.GlobalBool(usePrometheus.Name) && prometheusURLAvailable

	return prometheusJoinUrl, usePrometheusBool
}

func getPrometheusJoinURL(serversConfigurationFileName string) (string, error) {
	serversConfig, err := core.LoadServersPConfig(serversConfigurationFileName)
	if err != nil {
		return "", err
	}
	baseURL := serversConfig.Prometheus.PrometheusBaseURL
	statusURL := baseURL + serversConfig.Prometheus.StatusRoute
	resp, err := http.Get(statusURL)
	if err != nil {
		return "", err
	}
	if resp.StatusCode == http.StatusNotFound {
		return "", errors.New("prometheus URL not available")
	}
	joinURL := baseURL + serversConfig.Prometheus.JoinRoute
	return joinURL, nil
}

func enableGopsIfNeeded(ctx *cli.Context, log logger.Logger) {
	var gopsEnabled bool
	if ctx.IsSet(gopsEn.Name) {
		gopsEnabled = ctx.GlobalBool(gopsEn.Name)
	}

	if gopsEnabled {
		if err := agent.Listen(agent.Options{}); err != nil {
			log.Error("failure to init gops", "error", err.Error())
		}
	}

	log.Trace("gops", "enabled", gopsEnabled)
}

func loadMainConfig(filepath string) (*config.Config, error) {
	cfg := &config.Config{}
	err := core.LoadTomlFile(cfg, filepath)
	if err != nil {
		return nil, err
	}

	return cfg, nil
}

func loadEconomicsConfig(filepath string) (*config.ConfigEconomics, error) {
	cfg := &config.ConfigEconomics{}
	err := core.LoadTomlFile(cfg, filepath)
	if err != nil {
		return nil, err
	}

	return cfg, nil
}

func loadPreferencesConfig(filepath string) (*config.ConfigPreferences, error) {
	cfg := &config.ConfigPreferences{}
	err := core.LoadTomlFile(cfg, filepath)
	if err != nil {
		return nil, err
	}

	return cfg, nil
}

func getShardIdFromNodePubKey(pubKey crypto.PublicKey, nodesConfig *sharding.NodesSetup) (uint32, error) {
	if pubKey == nil {
		return 0, errors.New("nil public key")
	}

	publicKey, err := pubKey.ToByteArray()
	if err != nil {
		return 0, err
	}

	selfShardId, err := nodesConfig.GetShardIDForPubKey(publicKey)
	if err != nil {
		return 0, err
	}

	return selfShardId, err
}

func createShardCoordinator(
	nodesConfig *sharding.NodesSetup,
	pubKey crypto.PublicKey,
	settingsConfig config.GeneralSettingsConfig,
	log logger.Logger,
) (sharding.Coordinator, core.NodeType, error) {
	selfShardId, err := getShardIdFromNodePubKey(pubKey, nodesConfig)
	nodeType := core.NodeTypeValidator
	if err == sharding.ErrPublicKeyNotFoundInGenesis {
		nodeType = core.NodeTypeObserver
		log.Info("starting as observer node")

		selfShardId, err = processDestinationShardAsObserver(settingsConfig)
	}
	if err != nil {
		return nil, "", err
	}

	var shardName string
	if selfShardId == sharding.MetachainShardId {
		shardName = metachainShardName
	} else {
		shardName = fmt.Sprintf("%d", selfShardId)
	}
	log.Info("shard info", "started in shard", shardName)

	shardCoordinator, err := sharding.NewMultiShardCoordinator(nodesConfig.NumberOfShards(), selfShardId)
	if err != nil {
		return nil, "", err
	}

	return shardCoordinator, nodeType, nil
}

func createNodesCoordinator(
	nodesConfig *sharding.NodesSetup,
	settingsConfig config.GeneralSettingsConfig,
	pubKey crypto.PublicKey,
	hasher hashing.Hasher,
) (sharding.NodesCoordinator, error) {

	shardId, err := getShardIdFromNodePubKey(pubKey, nodesConfig)
	if err == sharding.ErrPublicKeyNotFoundInGenesis {
		shardId, err = processDestinationShardAsObserver(settingsConfig)
	}
	if err != nil {
		return nil, err
	}

	nbShards := nodesConfig.NumberOfShards()
	shardConsensusGroupSize := int(nodesConfig.ConsensusGroupSize)
	metaConsensusGroupSize := int(nodesConfig.MetaChainConsensusGroupSize)
	initNodesInfo := nodesConfig.InitialNodesInfo()
	initValidators := make(map[uint32][]sharding.Validator)

	for shId, nodeInfoList := range initNodesInfo {
		validators := make([]sharding.Validator, 0)
		for _, nodeInfo := range nodeInfoList {
			validator, err := sharding.NewValidator(big.NewInt(0), 0, nodeInfo.PubKey(), nodeInfo.Address())
			if err != nil {
				return nil, err
			}

			validators = append(validators, validator)
		}
		initValidators[shId] = validators
	}

	pubKeyBytes, err := pubKey.ToByteArray()
	if err != nil {
		return nil, err
	}

	argumentsNodesCoordinator := sharding.ArgNodesCoordinator{
		ShardConsensusGroupSize: shardConsensusGroupSize,
		MetaConsensusGroupSize:  metaConsensusGroupSize,
		Hasher:                  hasher,
		ShardId:                 shardId,
		NbShards:                nbShards,
		Nodes:                   initValidators,
		SelfPublicKey:           pubKeyBytes,
	}
	nodesCoordinator, err := sharding.NewIndexHashedNodesCoordinator(argumentsNodesCoordinator)
	if err != nil {
		return nil, err
	}

	return nodesCoordinator, nil
}

func processDestinationShardAsObserver(settingsConfig config.GeneralSettingsConfig) (uint32, error) {
	destShard := strings.ToLower(settingsConfig.DestinationShardAsObserver)
	if len(destShard) == 0 {
		return 0, errors.New("option DestinationShardAsObserver is not set in config.toml")
	}
	if destShard == metachainShardName {
		return sharding.MetachainShardId, nil
	}

	val, err := strconv.ParseUint(destShard, 10, 32)
	if err != nil {
		return 0, errors.New("error parsing DestinationShardAsObserver option: " + err.Error())
	}

	return uint32(val), err
}

// createElasticIndexer creates a new elasticIndexer where the server listens on the url,
// authentication for the server is using the username and password
func createElasticIndexer(
	ctx *cli.Context,
	serversConfigurationFileName string,
	url string,
	coordinator sharding.Coordinator,
	marshalizer marshal.Marshalizer,
	hasher hashing.Hasher,
) (indexer.Indexer, error) {
	serversConfig, err := core.LoadServersPConfig(serversConfigurationFileName)
	if err != nil {
		return nil, err
	}

	dbIndexer, err = indexer.NewElasticIndexer(
		url,
		serversConfig.ElasticSearch.Username,
		serversConfig.ElasticSearch.Password,
		coordinator,
		marshalizer,
		hasher,
		&indexer.Options{TxIndexingEnabled: ctx.GlobalBoolT(enableTxIndexing.Name)})
	if err != nil {
		return nil, err
	}

	return dbIndexer, nil
}

func getConsensusGroupSize(nodesConfig *sharding.NodesSetup, shardCoordinator sharding.Coordinator) (uint32, error) {
	if shardCoordinator.SelfId() == sharding.MetachainShardId {
		return nodesConfig.MetaChainConsensusGroupSize, nil
	}
	if shardCoordinator.SelfId() < shardCoordinator.NumberOfShards() {
		return nodesConfig.ConsensusGroupSize, nil
	}

	return 0, state.ErrUnknownShardId
}

func createNode(
	config *config.Config,
	preferencesConfig *config.ConfigPreferences,
	nodesConfig *sharding.NodesSetup,
	economicsData process.FeeHandler,
	syncer ntp.SyncTimer,
	keyGen crypto.KeyGenerator,
	privKey crypto.PrivateKey,
	pubKey crypto.PublicKey,
	shardCoordinator sharding.Coordinator,
	nodesCoordinator sharding.NodesCoordinator,
	core *factory.Core,
	state *factory.State,
	data *factory.Data,
	crypto *factory.Crypto,
	process *factory.Process,
	network *factory.Network,
	bootstrapRoundIndex uint64,
	version string,
	indexer indexer.Indexer,
) (*node.Node, error) {
	consensusGroupSize, err := getConsensusGroupSize(nodesConfig, shardCoordinator)
	if err != nil {
		return nil, err
	}

	nd, err := node.NewNode(
		node.WithMessenger(network.NetMessenger),
		node.WithHasher(core.Hasher),
		node.WithMarshalizer(core.Marshalizer),
		node.WithTxFeeHandler(economicsData),
		node.WithInitialNodesPubKeys(crypto.InitialPubKeys),
		node.WithAddressConverter(state.AddressConverter),
		node.WithAccountsAdapter(state.AccountsAdapter),
		node.WithBlockChain(data.Blkc),
		node.WithDataStore(data.Store),
		node.WithRoundDuration(nodesConfig.RoundDuration),
		node.WithConsensusGroupSize(int(consensusGroupSize)),
		node.WithSyncer(syncer),
		node.WithBlockProcessor(process.BlockProcessor),
		node.WithGenesisTime(time.Unix(nodesConfig.StartTime, 0)),
		node.WithRounder(process.Rounder),
		node.WithShardCoordinator(shardCoordinator),
		node.WithNodesCoordinator(nodesCoordinator),
		node.WithUint64ByteSliceConverter(core.Uint64ByteSliceConverter),
		node.WithSingleSigner(crypto.SingleSigner),
		node.WithMultiSigner(crypto.MultiSigner),
		node.WithKeyGen(keyGen),
		node.WithKeyGenForAccounts(crypto.TxSignKeyGen),
		node.WithTxSignPubKey(crypto.TxSignPubKey),
		node.WithTxSignPrivKey(crypto.TxSignPrivKey),
		node.WithPubKey(pubKey),
		node.WithPrivKey(privKey),
		node.WithForkDetector(process.ForkDetector),
		node.WithInterceptorsContainer(process.InterceptorsContainer),
		node.WithResolversFinder(process.ResolversFinder),
		node.WithConsensusType(config.Consensus.Type),
		node.WithTxSingleSigner(crypto.TxSingleSigner),
		node.WithTxStorageSize(config.TxStorage.Cache.Size),
		node.WithBootstrapRoundIndex(bootstrapRoundIndex),
		node.WithAppStatusHandler(core.StatusHandler),
		node.WithIndexer(indexer),
		node.WithBlackListHandler(process.BlackListHandler),
	)
	if err != nil {
		return nil, errors.New("error creating node: " + err.Error())
	}

	err = nd.StartHeartbeat(config.Heartbeat, version, preferencesConfig.Preferences.NodeDisplayName)
	if err != nil {
		return nil, err
	}

	if shardCoordinator.SelfId() < shardCoordinator.NumberOfShards() {
		err = nd.ApplyOptions(
			node.WithInitialNodesBalances(state.InBalanceForShard),
			node.WithDataPool(data.Datapool),
		)
		if err != nil {
			return nil, errors.New("error creating node: " + err.Error())
		}
		err = nd.CreateShardedStores()
		if err != nil {
			return nil, err
		}
	}
	if shardCoordinator.SelfId() == sharding.MetachainShardId {
		err = nd.ApplyOptions(node.WithMetaDataPool(data.MetaDatapool))
		if err != nil {
			return nil, errors.New("error creating meta-node: " + err.Error())
		}
	}
	return nd, nil
}

<<<<<<< HEAD
func initLogFileAndStatsMonitor(config *config.Config, pubKey crypto.PublicKey, log logger.Logger,
=======
func initStatsFileMonitor(config *config.Config, pubKey crypto.PublicKey, log logger.Logger,
>>>>>>> 02a76f86
	workingDir string) error {
	publicKey, err := pubKey.ToByteArray()
	if err != nil {
		return err
	}

	hexPublicKey := core.GetTrimmedPk(hex.EncodeToString(publicKey))

	statsFile, err := core.CreateFile(hexPublicKey, filepath.Join(workingDir, defaultStatsPath), "txt")
	if err != nil {
		return err
	}
	err = startStatisticsMonitor(statsFile, config.ResourceStats, log)
	if err != nil {
		return err
	}
	return nil
}

func setServiceContainer(shardCoordinator sharding.Coordinator, tpsBenchmark *statistics.TpsBenchmark) error {
	var err error
	if shardCoordinator.SelfId() < shardCoordinator.NumberOfShards() {
		coreServiceContainer, err = serviceContainer.NewServiceContainer(serviceContainer.WithIndexer(dbIndexer))
		if err != nil {
			return err
		}
		return nil
	}
	if shardCoordinator.SelfId() == sharding.MetachainShardId {
		coreServiceContainer, err = serviceContainer.NewServiceContainer(
			serviceContainer.WithIndexer(dbIndexer),
			serviceContainer.WithTPSBenchmark(tpsBenchmark))
		if err != nil {
			return err
		}
		return nil
	}
	return errors.New("could not init core service container")
}

func startStatisticsMonitor(file *os.File, config config.ResourceStatsConfig, log logger.Logger) error {
	if !config.Enabled {
		return nil
	}

	if config.RefreshIntervalInSec < 1 {
		return errors.New("invalid RefreshIntervalInSec in section [ResourceStats]. Should be an integer higher than 1")
	}

	resMon, err := statistics.NewResourceMonitor(file)
	if err != nil {
		return err
	}

	go func() {
		for {
			err = resMon.SaveStatistics()
			log.LogIfError(err)
			time.Sleep(time.Second * time.Duration(config.RefreshIntervalInSec))
		}
	}()

	return nil
}

func createApiResolver(
	accnts state.AccountsAdapter,
	addrConv state.AddressConverter,
	storageService dataRetriever.StorageService,
	blockChain data.ChainHandler,
	marshalizer marshal.Marshalizer,
	uint64Converter typeConverters.Uint64ByteSliceConverter,
	shardCoordinator sharding.Coordinator,
	statusMetrics external.StatusMetricsHandler,
	gasSchedule map[string]uint64,
	economics *economics.EconomicsData,
) (facade.ApiResolver, error) {
	var vmFactory process.VirtualMachinesContainerFactory
	var err error

	argsHook := hooks.ArgBlockChainHook{
		Accounts:         accnts,
		AddrConv:         addrConv,
		StorageService:   storageService,
		BlockChain:       blockChain,
		ShardCoordinator: shardCoordinator,
		Marshalizer:      marshalizer,
		Uint64Converter:  uint64Converter,
	}

	if shardCoordinator.SelfId() == sharding.MetachainShardId {
		vmFactory, err = metachain.NewVMContainerFactory(argsHook, economics)
		if err != nil {
			return nil, err
		}
	} else {
		vmFactory, err = shard.NewVMContainerFactory(economics.MaxGasLimitPerBlock(), gasSchedule, argsHook)
		if err != nil {
			return nil, err
		}
	}

	vmContainer, err := vmFactory.Create()
	if err != nil {
		return nil, err
	}

	scQueryService, err := smartContract.NewSCQueryService(vmContainer)
	if err != nil {
		return nil, err
	}

	return external.NewNodeApiResolver(scQueryService, statusMetrics)
}<|MERGE_RESOLUTION|>--- conflicted
+++ resolved
@@ -131,20 +131,12 @@
 		Usage: "The configuration file for servers confidential data",
 		Value: "./config/server.toml",
 	}
-<<<<<<< HEAD
 	// gasScheduleConfigurationFile defines a flag for the path to the toml file containing the gas costs used in SmartContract execution
 	gasScheduleConfigurationFile = cli.StringFlag{
 		Name:  "gasCostsConfig",
 		Usage: "The configuration file for gas costs used in SmartContract execution",
 		Value: "./config/gasSchedule.toml",
 	}
-	// withUI defines a flag for choosing the option of starting with/without UI. If false, the node will start automatically
-	withUI = cli.BoolTFlag{
-		Name:  "with-ui",
-		Usage: "If true, the application will be accompanied by a UI. The node will have to be manually started from the UI",
-	}
-=======
->>>>>>> 02a76f86
 	// port defines a flag for setting the port on which the node will listen for connections
 	port = cli.IntFlag{
 		Name:  "port",
@@ -256,14 +248,11 @@
 		Name:  "logLevel",
 		Usage: "This flag specifies the logger level",
 		Value: "*:" + logger.LogInfo.String(),
-<<<<<<< HEAD
-=======
 	}
 	// disableAnsiColor defines if the logger subsystem should prevent displaying ANSI colors
 	disableAnsiColor = cli.BoolFlag{
 		Name:  "disable-ansi-color",
 		Usage: "This flag specifies that the log output should not use ANSI colors",
->>>>>>> 02a76f86
 	}
 	// bootstrapRoundIndex defines a flag that specifies the round index from which node should bootstrap from storage
 	bootstrapRoundIndex = cli.Uint64Flag{
@@ -345,10 +334,7 @@
 		nodeDisplayName,
 		restApiInterface,
 		restApiDebug,
-<<<<<<< HEAD
-=======
 		disableAnsiColor,
->>>>>>> 02a76f86
 		logLevel,
 		usePrometheus,
 		useLogView,
@@ -387,17 +373,12 @@
 }
 
 func startNode(ctx *cli.Context, log logger.Logger, version string) error {
-<<<<<<< HEAD
-=======
 	log.Trace("startNode called")
->>>>>>> 02a76f86
 	logLevel := ctx.GlobalString(logLevel.Name)
 	err := logger.SetLogLevel(logLevel)
 	if err != nil {
 		return err
 	}
-<<<<<<< HEAD
-=======
 	noAnsiColor := ctx.GlobalBool(disableAnsiColor.Name)
 	if noAnsiColor {
 		err = logger.RemoveLogObserver(os.Stdout)
@@ -406,7 +387,6 @@
 			fmt.Println("error removing log observer: " + err.Error())
 			return err
 		}
->>>>>>> 02a76f86
 
 		err = logger.AddLogObserver(os.Stdout, &logger.PlainFormatter{})
 		if err != nil {
@@ -420,10 +400,7 @@
 	enableGopsIfNeeded(ctx, log)
 
 	log.Info("starting node", "version", version, "pid", os.Getpid())
-<<<<<<< HEAD
-=======
 	log.Trace("reading configs")
->>>>>>> 02a76f86
 
 	configurationFileName := ctx.GlobalString(configurationFile.Name)
 	generalConfig, err := loadMainConfig(configurationFileName)
@@ -626,11 +603,7 @@
 	}
 
 	if views == nil {
-<<<<<<< HEAD
-		log.Warn("no views for current node")
-=======
 		log.Info("using log view mode")
->>>>>>> 02a76f86
 	}
 
 	statusMetrics := statusHandler.NewStatusMetrics()
@@ -739,15 +712,12 @@
 		return err
 	}
 
-<<<<<<< HEAD
 	gasScheduleConfigurationFileName := ctx.GlobalString(gasScheduleConfigurationFile.Name)
 	gasSchedule, err := core.LoadGasScheduleConfig(gasScheduleConfigurationFileName)
 	if err != nil {
 		return err
 	}
-=======
 	log.Trace("creating process components")
->>>>>>> 02a76f86
 	processArgs := factory.NewProcessComponentsFactoryArgs(
 		coreArgs,
 		genesisConfig,
@@ -849,10 +819,7 @@
 		return err
 	}
 
-<<<<<<< HEAD
-=======
 	log.Trace("creating elrond node facade")
->>>>>>> 02a76f86
 	restAPIServerDebugMode := ctx.GlobalBool(restApiDebug.Name)
 	ef := facade.NewElrondNodeFacade(currentNode, apiResolver, restAPIServerDebugMode)
 
@@ -871,25 +838,6 @@
 	log.Trace("starting background services")
 	ef.StartBackgroundServices()
 
-<<<<<<< HEAD
-	if !ctx.Bool(withUI.Name) {
-		log.Debug("bootstrapping node...")
-		err = ef.StartNode()
-		if err != nil {
-			log.Error("starting node failed", err.Error())
-			return err
-		}
-	}
-
-	go func() {
-		<-sigs
-		log.Info("terminating at user's signal...")
-		stop <- true
-	}()
-
-	log.Info("application is now running")
-	<-stop
-=======
 	log.Debug("bootstrapping node...")
 	err = ef.StartNode()
 	if err != nil {
@@ -902,7 +850,6 @@
 	signal.Notify(sigs, syscall.SIGINT, syscall.SIGTERM)
 	<-sigs
 	log.Info("terminating at user's signal...")
->>>>>>> 02a76f86
 
 	if rm != nil {
 		err = rm.Close()
@@ -1258,11 +1205,7 @@
 	return nd, nil
 }
 
-<<<<<<< HEAD
-func initLogFileAndStatsMonitor(config *config.Config, pubKey crypto.PublicKey, log logger.Logger,
-=======
 func initStatsFileMonitor(config *config.Config, pubKey crypto.PublicKey, log logger.Logger,
->>>>>>> 02a76f86
 	workingDir string) error {
 	publicKey, err := pubKey.ToByteArray()
 	if err != nil {
