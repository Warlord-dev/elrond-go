package main

import (
	"encoding/hex"
	"errors"
	"fmt"
	"io/ioutil"
	"math"
	"math/big"
	"net/http"
	"os"
	"os/signal"
	"path/filepath"
	"runtime"
	"runtime/debug"
	"strconv"
	"strings"
	"sync"
	"syscall"
	"time"

	"github.com/ElrondNetwork/elrond-go/cmd/node/factory"
	"github.com/ElrondNetwork/elrond-go/config"
	"github.com/ElrondNetwork/elrond-go/core"
	"github.com/ElrondNetwork/elrond-go/core/appStatusPolling"
	"github.com/ElrondNetwork/elrond-go/core/indexer"
	"github.com/ElrondNetwork/elrond-go/core/logger"
	"github.com/ElrondNetwork/elrond-go/core/serviceContainer"
	"github.com/ElrondNetwork/elrond-go/core/statistics"
	"github.com/ElrondNetwork/elrond-go/core/statistics/machine"
	"github.com/ElrondNetwork/elrond-go/crypto"
	"github.com/ElrondNetwork/elrond-go/crypto/signing/kyber"
	"github.com/ElrondNetwork/elrond-go/data/state"
	"github.com/ElrondNetwork/elrond-go/facade"
	"github.com/ElrondNetwork/elrond-go/hashing"
	"github.com/ElrondNetwork/elrond-go/marshal"
	"github.com/ElrondNetwork/elrond-go/node"
	"github.com/ElrondNetwork/elrond-go/node/external"
	"github.com/ElrondNetwork/elrond-go/ntp"
	"github.com/ElrondNetwork/elrond-go/process/smartContract"
	"github.com/ElrondNetwork/elrond-go/process/smartContract/hooks"
	"github.com/ElrondNetwork/elrond-go/sharding"
	"github.com/ElrondNetwork/elrond-go/statusHandler"
	vmcommon "github.com/ElrondNetwork/elrond-vm-common"
	"github.com/ElrondNetwork/elrond-vm/iele/elrond/node/endpoint"
	"github.com/google/gops/agent"
	"github.com/urfave/cli"
)

const (
	defaultLogPath      = "logs"
	defaultStatsPath    = "stats"
	defaultDBPath       = "db"
	defaultEpochString  = "Epoch"
	defaultShardString  = "Shard"
	metachainShardName  = "metachain"
	milisecondsInSecond = 1000
)

var (
	nodeHelpTemplate = `NAME:
   {{.Name}} - {{.Usage}}
USAGE:
   {{.HelpName}} {{if .VisibleFlags}}[global options]{{end}}
   {{if len .Authors}}
AUTHOR:
   {{range .Authors}}{{ . }}{{end}}
   {{end}}{{if .Commands}}
GLOBAL OPTIONS:
   {{range .VisibleFlags}}{{.}}
   {{end}}
VERSION:
   {{.Version}}
   {{end}}
`

	// genesisFile defines a flag for the path of the bootstrapping file.
	genesisFile = cli.StringFlag{
		Name:  "genesis-file",
		Usage: "The node will extract bootstrapping info from the genesis.json",
		Value: "./config/genesis.json",
	}
	// nodesFile defines a flag for the path of the initial nodes file.
	nodesFile = cli.StringFlag{
		Name:  "nodesSetup-file",
		Usage: "The node will extract initial nodes info from the nodesSetup.json",
		Value: "./config/nodesSetup.json",
	}
	// txSignSk defines a flag for the path of the single sign private key used when starting the node
	txSignSk = cli.StringFlag{
		Name:  "tx-sign-sk",
		Usage: "Private key that the node will load on startup and will sign transactions - temporary until we have a wallet that can do that",
		Value: "",
	}
	// sk defines a flag for the path of the multi sign private key used when starting the node
	sk = cli.StringFlag{
		Name:  "sk",
		Usage: "Private key that the node will load on startup and will sign blocks",
		Value: "",
	}
	// configurationFile defines a flag for the path to the main toml configuration file
	configurationFile = cli.StringFlag{
		Name:  "config",
		Usage: "The main configuration file to load",
		Value: "./config/config.toml",
	}
	// p2pConfigurationFile defines a flag for the path to the toml file containing P2P configuration
	p2pConfigurationFile = cli.StringFlag{
		Name:  "p2pconfig",
		Usage: "The configuration file for P2P",
		Value: "./config/p2p.toml",
	}
	// p2pConfigurationFile defines a flag for the path to the toml file containing P2P configuration
	serversConfigurationFile = cli.StringFlag{
		Name:  "serversconfig",
		Usage: "The configuration file for servers confidential data",
		Value: "./config/server.toml",
	}
	// withUI defines a flag for choosing the option of starting with/without UI. If false, the node will start automatically
	withUI = cli.BoolTFlag{
		Name:  "with-ui",
		Usage: "If true, the application will be accompanied by a UI. The node will have to be manually started from the UI",
	}
	// port defines a flag for setting the port on which the node will listen for connections
	port = cli.IntFlag{
		Name:  "port",
		Usage: "Port number on which the application will start",
		Value: 0,
	}
	// profileMode defines a flag for profiling the binary
	// If enabled, it will open the pprof routes over the default gin rest webserver.
	// There are several routes that will be available for profiling (profiling can be analyzed with: go tool pprof):
	//  /debug/pprof/ (can be accessed in the browser, will list the available options)
	//  /debug/pprof/goroutine
	//  /debug/pprof/heap
	//  /debug/pprof/threadcreate
	//  /debug/pprof/block
	//  /debug/pprof/mutex
	//  /debug/pprof/profile (CPU profile)
	//  /debug/pprof/trace?seconds=5 (CPU trace) -> being a trace, can be analyzed with: go tool trace
	// Usage: go tool pprof http(s)://ip.of.the.server/debug/pprof/xxxxx
	profileMode = cli.BoolFlag{
		Name:  "profile-mode",
		Usage: "Boolean profiling mode option. If set to true, the /debug/pprof routes will be available on the node for profiling the application.",
	}
	// txSignSkIndex defines a flag that specifies the 0-th based index of the private key to be used from initialBalancesSk.pem file
	txSignSkIndex = cli.IntFlag{
		Name:  "tx-sign-sk-index",
		Usage: "Single sign private key index specifies the 0-th based index of the private key to be used from initialBalancesSk.pem file.",
		Value: 0,
	}
	// skIndex defines a flag that specifies the 0-th based index of the private key to be used from initialNodesSk.pem file
	skIndex = cli.IntFlag{
		Name:  "sk-index",
		Usage: "Private key index specifies the 0-th based index of the private key to be used from initialNodesSk.pem file.",
		Value: 0,
	}
	// gopsEn used to enable diagnosis of running go processes
	gopsEn = cli.BoolFlag{
		Name:  "gops-enable",
		Usage: "Enables gops over the process. Stack can be viewed by calling 'gops stack <pid>'",
	}
	// numOfNodes defines a flag that specifies the maximum number of nodes which will be used from the initialNodes
	numOfNodes = cli.Uint64Flag{
		Name:  "num-of-nodes",
		Usage: "Number of nodes specifies the maximum number of nodes which will be used from initialNodes list exposed in nodesSetup.json file",
		Value: math.MaxUint64,
	}
	// storageCleanup defines a flag for choosing the option of starting the node from scratch. If it is not set (false)
	// it starts from the last state stored on disk
	storageCleanup = cli.BoolFlag{
		Name:  "storage-cleanup",
		Usage: "If set the node will start from scratch, otherwise it starts from the last state stored on disk",
	}

	// restApiPort defines a flag for port on which the rest API will start on
	restApiPort = cli.StringFlag{
		Name:  "rest-api-port",
		Usage: "The port on which the rest API will start on",
		Value: "8080",
	}

	// networkID defines the version of the network. If set, will override the same parameter from config.toml
	networkID = cli.StringFlag{
		Name:  "network-id",
		Usage: "The network version, overriding the one from config.toml",
		Value: "",
	}

	// nodeDisplayName defines the friendly name used by a node in the public monitoring tools. If set, will override
	// the NodeDisplayName from config.toml
	nodeDisplayName = cli.StringFlag{
		Name:  "display-name",
		Usage: "This will represent the friendly name in the public monitoring tools. Will override the config.toml one",
		Value: "",
	}

	// usePrometheus joins the node for prometheus monitoring if set
	usePrometheus = cli.BoolFlag{
		Name:  "use-prometheus",
		Usage: "Will make the node available for prometheus and grafana monitoring",
	}

	//useLogView is used when termui interface is not needed.
	useLogView = cli.BoolFlag{
		Name:  "use-log-view",
		Usage: "will not enable the user-friendly terminal view of the node",
	}

	// initialBalancesSkPemFile defines a flag for the path to the ...
	initialBalancesSkPemFile = cli.StringFlag{
		Name:  "initialBalancesSkPemFile",
		Usage: "The file containing the secret keys which ...",
		Value: "./config/initialBalancesSk.pem",
	}

	// initialNodesSkPemFile defines a flag for the path to the ...
	initialNodesSkPemFile = cli.StringFlag{
		Name:  "initialNodesSkPemFile",
		Usage: "The file containing the secret keys which ...",
		Value: "./config/initialNodesSk.pem",
	}
	// logLevel defines the logger level
	logLevel = cli.StringFlag{
		Name:  "logLevel",
		Usage: "This flag specifies the logger level",
		Value: logger.LogInfo,
	}
	// bootstrapRoundIndex defines a flag that specifies the round index from which node should bootstrap from storage
	bootstrapRoundIndex = cli.UintFlag{
		Name:  "bootstrap-round-index",
		Usage: "Bootstrap round index specifies the round index from which node should bootstrap from storage",
		Value: math.MaxUint64,
	}
	// enableTxIndexing enables transaction indexing. There can be cases when it's too expensive to index all transactions
	//  so we provide the command line option to disable this behaviour
	enableTxIndexing = cli.BoolTFlag{
		Name:  "tx-indexing",
		Usage: "Enables transaction indexing. There can be cases when it's too expensive to index all transactions so we provide the command line option to disable this behaviour",
	}

	// workingDirectory defines a flag for the path for the working directory.
	workingDirectory = cli.StringFlag{
		Name:  "working-directory",
		Usage: "The node will store here DB, Logs and Stats",
		Value: "",
	}

	// destinationShardAsObserver defines a flag for the prefered shard to be assigned to as an observer.
	destinationShardAsObserver = cli.StringFlag{
		Name:  "destination-shard-as-observer",
		Usage: "The preferred shard as an observer",
		Value: "",
	}

	rm *statistics.ResourceMonitor
)

// dbIndexer will hold the database indexer. Defined globally so it can be initialised only in
//  certain conditions. If those conditions will not be met, it will stay as nil
var dbIndexer indexer.Indexer

// coreServiceContainer is defined globally so it can be injected with appropriate
//  params depending on the type of node we are starting
var coreServiceContainer serviceContainer.Core

// appVersion should be populated at build time using ldflags
// Usage examples:
// linux/mac:
//            go build -i -v -ldflags="-X main.appVersion=$(git describe --tags --long --dirty)"
// windows:
//            for /f %i in ('git describe --tags --long --dirty') do set VERS=%i
//            go build -i -v -ldflags="-X main.appVersion=%VERS%"
var appVersion = core.UnVersionedAppString

func main() {
	log := logger.DefaultLogger()

	app := cli.NewApp()
	cli.AppHelpTemplate = nodeHelpTemplate
	app.Name = "Elrond Node CLI App"
	app.Version = fmt.Sprintf("%s/%s/%s-%s", appVersion, runtime.Version(), runtime.GOOS, runtime.GOARCH)
	app.Usage = "This is the entry point for starting a new Elrond node - the app will start after the genesis timestamp"
	app.Flags = []cli.Flag{
		genesisFile,
		nodesFile,
		port,
		configurationFile,
		p2pConfigurationFile,
		txSignSk,
		sk,
		profileMode,
		txSignSkIndex,
		skIndex,
		numOfNodes,
		storageCleanup,
		initialBalancesSkPemFile,
		initialNodesSkPemFile,
		gopsEn,
		serversConfigurationFile,
		networkID,
		nodeDisplayName,
		restApiPort,
		logLevel,
		usePrometheus,
		useLogView,
		bootstrapRoundIndex,
		enableTxIndexing,
		workingDirectory,
		destinationShardAsObserver,
	}
	app.Authors = []cli.Author{
		{
			Name:  "The Elrond Team",
			Email: "contact@elrond.com",
		},
	}

	//TODO: The next line should be removed when the write in batches is done
	// set the maximum allowed OS threads (not go routines) which can run in the same time (the default is 10000)
	debug.SetMaxThreads(100000)

	app.Action = func(c *cli.Context) error {
		return startNode(c, log, app.Version)
	}

	err := app.Run(os.Args)
	if err != nil {
		log.Error(err.Error())
		os.Exit(1)
	}
}

func getSuite(config *config.Config) (crypto.Suite, error) {
	switch config.Consensus.Type {
	case factory.BlsConsensusType:
		return kyber.NewSuitePairingBn256(), nil
	case factory.BnConsensusType:
		return kyber.NewBlakeSHA256Ed25519(), nil
	}

	return nil, errors.New("no consensus provided in config file")
}

func startNode(ctx *cli.Context, log *logger.Logger, version string) error {
	logLevel := ctx.GlobalString(logLevel.Name)
	log.SetLevel(logLevel)

	enableGopsIfNeeded(ctx, log)

	stop := make(chan bool, 1)
	sigs := make(chan os.Signal, 1)
	signal.Notify(sigs, syscall.SIGINT, syscall.SIGTERM)

	log.Info(fmt.Sprintf("Starting node with version %s\n", version))
	log.Info(fmt.Sprintf("Process ID: %d\n", os.Getpid()))

	configurationFileName := ctx.GlobalString(configurationFile.Name)
	generalConfig, err := loadMainConfig(configurationFileName, log)
	if err != nil {
		return err
	}
	log.Info(fmt.Sprintf("Initialized with config from: %s", configurationFileName))

	p2pConfigurationFileName := ctx.GlobalString(p2pConfigurationFile.Name)
	p2pConfig, err := core.LoadP2PConfig(p2pConfigurationFileName)
	if err != nil {
		return err
	}

	log.Info(fmt.Sprintf("Initialized with p2p config from: %s", p2pConfigurationFileName))
	if ctx.IsSet(port.Name) {
		p2pConfig.Node.Port = ctx.GlobalInt(port.Name)
	}

	genesisConfig, err := sharding.NewGenesisConfig(ctx.GlobalString(genesisFile.Name))
	if err != nil {
		return err
	}
	log.Info(fmt.Sprintf("Initialized with genesis config from: %s", ctx.GlobalString(genesisFile.Name)))

	nodesConfig, err := sharding.NewNodesSetup(ctx.GlobalString(nodesFile.Name), ctx.GlobalUint64(numOfNodes.Name))
	if err != nil {
		return err
	}
	log.Info(fmt.Sprintf("Initialized with nodes config from: %s", ctx.GlobalString(nodesFile.Name)))

	syncer := ntp.NewSyncTime(generalConfig.NTPConfig, time.Hour, nil)
	go syncer.StartSync()

	log.Info(fmt.Sprintf("NTP average clock offset: %s", syncer.ClockOffset()))

	//TODO: The next 5 lines should be deleted when we are done testing from a precalculated (not hard coded) timestamp
	if nodesConfig.StartTime == 0 {
		time.Sleep(1000 * time.Millisecond)
		ntpTime := syncer.CurrentTime()
		nodesConfig.StartTime = (ntpTime.Unix()/60 + 1) * 60
	}

	startTime := time.Unix(nodesConfig.StartTime, 0)

	log.Info(fmt.Sprintf("Start time formatted: %s", startTime.Format("Mon Jan 2 15:04:05 MST 2006")))
	log.Info(fmt.Sprintf("Start time in seconds: %d", startTime.Unix()))

	suite, err := getSuite(generalConfig)
	if err != nil {
		return err
	}

	initialNodesSkPemFileName := ctx.GlobalString(initialNodesSkPemFile.Name)
	keyGen, privKey, pubKey, err := factory.GetSigningParams(
		ctx,
		log,
		sk.Name,
		skIndex.Name,
		initialNodesSkPemFileName,
		suite)
	if err != nil {
		return err
	}
	log.Info("Starting with public key: " + factory.GetPkEncoded(pubKey))

	if ctx.IsSet(destinationShardAsObserver.Name) {
		generalConfig.GeneralSettings.DestinationShardAsObserver = ctx.GlobalString(destinationShardAsObserver.Name)
	}

	if ctx.IsSet(networkID.Name) {
		generalConfig.GeneralSettings.NetworkID = ctx.GlobalString(networkID.Name)
	}

	if ctx.IsSet(nodeDisplayName.Name) {
		generalConfig.GeneralSettings.NodeDisplayName = ctx.GlobalString(nodeDisplayName.Name)
	}

	shardCoordinator, nodeType, err := createShardCoordinator(nodesConfig, pubKey, generalConfig.GeneralSettings, log)
	if err != nil {
		return err
	}

	var workingDir = ""
	if ctx.IsSet(workingDirectory.Name) {
		workingDir = ctx.GlobalString(workingDirectory.Name)
	} else {
		workingDir, err = os.Getwd()
		if err != nil {
			log.LogIfError(err)
			workingDir = ""
		}
	}

	var shardId = "metachain"
	if shardCoordinator.SelfId() != sharding.MetachainShardId {
		shardId = fmt.Sprintf("%d", shardCoordinator.SelfId())
	}

	uniqueDBFolder := filepath.Join(
		workingDir,
		defaultDBPath,
		fmt.Sprintf("%s_%d", defaultEpochString, 0),
		fmt.Sprintf("%s_%s", defaultShardString, shardId))

	storageCleanup := ctx.GlobalBool(storageCleanup.Name)
	if storageCleanup {
		err = os.RemoveAll(uniqueDBFolder)
		if err != nil {
			return err
		}
	}

	logDirectory := filepath.Join(workingDir, defaultLogPath)

	err = os.MkdirAll(logDirectory, os.ModePerm)
	if err != nil {
		return err
	}

	coreArgs := factory.NewCoreComponentsFactoryArgs(generalConfig, uniqueDBFolder)
	coreComponents, err := factory.CoreComponentsFactory(coreArgs)
	if err != nil {
		return err
	}

	nodesCoordinator, err := createNodesCoordinator(
		nodesConfig,
		generalConfig.GeneralSettings,
		pubKey,
		coreComponents.Hasher)
	if err != nil {
		return err
	}

	stateArgs := factory.NewStateComponentsFactoryArgs(generalConfig, genesisConfig, shardCoordinator, coreComponents)
	stateComponents, err := factory.StateComponentsFactory(stateArgs)
	if err != nil {
		return err
	}

	err = initLogFileAndStatsMonitor(generalConfig, pubKey, log, workingDir)
	if err != nil {
		return err
	}

	var appStatusHandlers []core.AppStatusHandler

	prometheusJoinUrl, usePrometheusBool := getPrometheusJoinURLIfAvailable(ctx)
	if usePrometheusBool {
		prometheusStatusHandler := statusHandler.NewPrometheusStatusHandler()
		appStatusHandlers = append(appStatusHandlers, prometheusStatusHandler)
	}

	useTermui := !ctx.GlobalBool(useLogView.Name)
	if useTermui {
		termuiStatusHandler := statusHandler.NewTermuiStatusHandler()
		err = termuiStatusHandler.StartTermuiConsole()
		if err != nil {
			return err
		}

		termuiConsole := termuiStatusHandler.Termui()
		err = log.ChangePrinterHookWriter(termuiConsole)
		if err != nil {
			return err
		}

		appStatusHandlers = append(appStatusHandlers, termuiStatusHandler)
	}

	if len(appStatusHandlers) > 0 {
		coreComponents.StatusHandler, err = statusHandler.NewAppStatusFacadeWithHandlers(appStatusHandlers...)
		if err != nil {
			log.Warn("Cannot init AppStatusFacade", err)
		}
	} else {
		coreComponents.StatusHandler = statusHandler.NewNilStatusHandler()
		log.Info("No AppStatusHandler used. Started with NilStatusHandler")
	}

	coreComponents.StatusHandler.SetStringValue(core.MetricPublicKeyBlockSign, factory.GetPkEncoded(pubKey))
	coreComponents.StatusHandler.SetUInt64Value(core.MetricShardId, uint64(shardCoordinator.SelfId()))
	coreComponents.StatusHandler.SetStringValue(core.MetricNodeType, string(nodeType))
	coreComponents.StatusHandler.SetUInt64Value(core.MetricRoundTime, nodesConfig.RoundDuration/milisecondsInSecond)
	coreComponents.StatusHandler.SetStringValue(core.MetricAppVersion, version)
	coreComponents.StatusHandler.SetUInt64Value(core.MetricCountConsensus, 0)
	coreComponents.StatusHandler.SetUInt64Value(core.MetricCountLeader, 0)
	coreComponents.StatusHandler.SetUInt64Value(core.MetricCountAcceptedBlocks, 0)
	coreComponents.StatusHandler.SetUInt64Value(core.MetricNumTxInBlock, 0)
	coreComponents.StatusHandler.SetUInt64Value(core.MetricNumMiniBlocks, 0)
	coreComponents.StatusHandler.SetStringValue(core.MetricConsensusState, "")
	coreComponents.StatusHandler.SetStringValue(core.MetricConsensusRoundState, "")
	coreComponents.StatusHandler.SetStringValue(core.MetricCrossCheckBlockHeight, "")

	dataArgs := factory.NewDataComponentsFactoryArgs(generalConfig, shardCoordinator, coreComponents, uniqueDBFolder)
	dataComponents, err := factory.DataComponentsFactory(dataArgs)
	if err != nil {
		return err
	}

	cryptoArgs := factory.NewCryptoComponentsFactoryArgs(
		ctx,
		generalConfig,
		nodesConfig,
		shardCoordinator,
		keyGen,
		privKey,
		log,
		initialBalancesSkPemFile.Name,
		txSignSk.Name,
		txSignSkIndex.Name,
	)
	cryptoComponents, err := factory.CryptoComponentsFactory(cryptoArgs)
	if err != nil {
		return err
	}

	output := fmt.Sprintf("%s:%s\n%s:%s\n%s:%s\n%s:%v\n%s:%s\n%s:%v\n",
		"PkBlockSign", factory.GetPkEncoded(pubKey),
		"PkAccount", factory.GetPkEncoded(cryptoComponents.TxSignPubKey),
		"ShardId", shardId,
		"TotalShards", shardCoordinator.NumberOfShards(),
		"AppVersion", version,
		"GenesisTimeStamp", startTime.Unix(),
	)

	txSignPk := factory.GetPkEncoded(cryptoComponents.TxSignPubKey)
	coreComponents.StatusHandler.SetStringValue(core.MetricPublicKeyTxSign, txSignPk)

	err = ioutil.WriteFile(filepath.Join(logDirectory, "session.info"), []byte(output), os.ModePerm)
	log.LogIfError(err)

	networkComponents, err := factory.NetworkComponentsFactory(p2pConfig, log, coreComponents)
	if err != nil {
		return err
	}

	tpsBenchmark, err := statistics.NewTPSBenchmark(shardCoordinator.NumberOfShards(), nodesConfig.RoundDuration/1000)
	if err != nil {
		return err
	}

	if generalConfig.Explorer.Enabled {
		serversConfigurationFileName := ctx.GlobalString(serversConfigurationFile.Name)
		dbIndexer, err = CreateElasticIndexer(
			ctx,
			serversConfigurationFileName,
			generalConfig.Explorer.IndexerURL,
			shardCoordinator,
			coreComponents.Marshalizer,
			coreComponents.Hasher,
			log)
		if err != nil {
			return err
		}

		err = setServiceContainer(shardCoordinator, tpsBenchmark)
		if err != nil {
			return err
		}
	}

	processArgs := factory.NewProcessComponentsFactoryArgs(
		genesisConfig,
		nodesConfig,
		syncer,
		shardCoordinator,
		nodesCoordinator,
		dataComponents,
		coreComponents,
		cryptoComponents,
		stateComponents,
		networkComponents,
		coreServiceContainer,
	)
	processComponents, err := factory.ProcessComponentsFactory(processArgs)
	if err != nil {
		return err
	}

	currentNode, err := createNode(
		generalConfig,
		nodesConfig,
		syncer,
		keyGen,
		privKey,
		pubKey,
		shardCoordinator,
		nodesCoordinator,
		coreComponents,
		stateComponents,
		dataComponents,
		cryptoComponents,
		processComponents,
		networkComponents,
		uint64(ctx.GlobalUint(bootstrapRoundIndex.Name)),
		version,
	)
	if err != nil {
		return err
	}

	vmAccountsDB, err := hooks.NewVMAccountsDB(stateComponents.AccountsAdapter, stateComponents.AddressConverter)
	if err != nil {
		return err
	}

	apiResolver, err := createApiResolver(vmAccountsDB)
	if err != nil {
		return err
	}

	err = startStatusPolling(
		currentNode.GetAppStatusHandler(),
		generalConfig.GeneralSettings.StatusPollingIntervalSec,
		networkComponents,
		processComponents,
	)
	if err != nil {
		return err
	}

	updateMachineStatisticsDurationSec := 1
	err = startMachineStatisticsPolling(coreComponents.StatusHandler, updateMachineStatisticsDurationSec)
	if err != nil {
		return err
	}

	restAPIServerDebugMode := !useTermui
	ef := facade.NewElrondNodeFacade(currentNode, apiResolver, restAPIServerDebugMode)

	efConfig := &config.FacadeConfig{
		RestApiPort:       ctx.GlobalString(restApiPort.Name),
		PprofEnabled:      ctx.GlobalBool(profileMode.Name),
		Prometheus:        usePrometheusBool,
		PrometheusJoinURL: prometheusJoinUrl,
		PrometheusJobName: generalConfig.GeneralSettings.NetworkID,
	}

	ef.SetLogger(log)
	ef.SetSyncer(syncer)
	ef.SetTpsBenchmark(tpsBenchmark)
	ef.SetConfig(efConfig)

	wg := sync.WaitGroup{}
	go ef.StartBackgroundServices(&wg)
	wg.Wait()

	if !ctx.Bool(withUI.Name) {
		log.Info("Bootstrapping node....")
		err = ef.StartNode()
		if err != nil {
			log.Error("starting node failed", err.Error())
			return err
		}
	}

	go func() {
		<-sigs
		log.Info("terminating at user's signal...")
		stop <- true
	}()

	log.Info("Application is now running...")
	<-stop

	if rm != nil {
		err = rm.Close()
		log.LogIfError(err)
	}
	return nil
}

func startStatusPolling(
	ash core.AppStatusHandler,
	pollingInterval int,
	networkComponents *factory.Network,
	processComponents *factory.Process,
) error {

	if ash == nil {
		return errors.New("nil AppStatusHandler")
	}

	appStatusPollingHandler, err := appStatusPolling.NewAppStatusPolling(ash, pollingInterval)
	if err != nil {
		return errors.New("cannot init AppStatusPolling")
	}

	err = registerPollConnectedPeers(appStatusPollingHandler, networkComponents)
	if err != nil {
		return err
	}

	err = registerPollProbableHighestNonce(appStatusPollingHandler, processComponents)
	if err != nil {
		return err
	}

	appStatusPollingHandler.Poll()

	return nil
}

func registerPollConnectedPeers(
	appStatusPollingHandler *appStatusPolling.AppStatusPolling,
	networkComponents *factory.Network,
) error {

	numOfConnectedPeersHandlerFunc := func(appStatusHandler core.AppStatusHandler) {
		numOfConnectedPeers := uint64(len(networkComponents.NetMessenger.ConnectedAddresses()))
		appStatusHandler.SetUInt64Value(core.MetricNumConnectedPeers, numOfConnectedPeers)
	}

	err := appStatusPollingHandler.RegisterPollingFunc(numOfConnectedPeersHandlerFunc)
	if err != nil {
		return errors.New("cannot register handler func for num of connected peers")
	}

	return nil
}

//TODO: move out of main
func registerPollProbableHighestNonce(
	appStatusPollingHandler *appStatusPolling.AppStatusPolling,
	processComponents *factory.Process,
) error {

	probableHighestNonceHandlerFunc := func(appStatusHandler core.AppStatusHandler) {
		probableHigherNonce := processComponents.ForkDetector.ProbableHighestNonce()
		appStatusHandler.SetUInt64Value(core.MetricProbableHighestNonce, probableHigherNonce)
	}

	err := appStatusPollingHandler.RegisterPollingFunc(probableHighestNonceHandlerFunc)
	if err != nil {
		return errors.New("cannot register handler func for forkdetector's probable higher nonce")
	}

	return nil
}

func startMachineStatisticsPolling(ash core.AppStatusHandler, pollingInterval int) error {
	if ash == nil {
		return errors.New("nil AppStatusHandler")
	}

	appStatusPollingHandler, err := appStatusPolling.NewAppStatusPolling(ash, pollingInterval)
	if err != nil {
		return errors.New("cannot init AppStatusPolling")
	}

	err = registerCpuStatistics(appStatusPollingHandler)
	if err != nil {
		return err
	}

	err = registerMemStatistics(appStatusPollingHandler)
	if err != nil {
		return err
	}

	err = registeNetStatistics(appStatusPollingHandler)
	if err != nil {
		return err
	}

	appStatusPollingHandler.Poll()

	return nil
}

func registerMemStatistics(appStatusPollingHandler *appStatusPolling.AppStatusPolling) error {
	memStats := &machine.MemStatistics{}
	go func() {
		for {
			memStats.ComputeStatistics()
		}
	}()

	return appStatusPollingHandler.RegisterPollingFunc(func(appStatusHandler core.AppStatusHandler) {
		appStatusHandler.SetUInt64Value(core.MetricMemLoadPercent, memStats.MemPercentUsage())
		appStatusHandler.SetUInt64Value(core.MetricTotalMem, memStats.TotalMemory())
		appStatusHandler.SetUInt64Value(core.MetricMemoryUsedByNode, memStats.UsedMemory())
	})
}

func registeNetStatistics(appStatusPollingHandler *appStatusPolling.AppStatusPolling) error {
	netStats := &machine.NetStatistics{}
	go func() {
		for {
			netStats.ComputeStatistics()
		}
	}()

	return appStatusPollingHandler.RegisterPollingFunc(func(appStatusHandler core.AppStatusHandler) {
		appStatusHandler.SetUInt64Value(core.MetricNetworkRecvBps, netStats.BpsRecv())
		appStatusHandler.SetUInt64Value(core.MetricNetworkRecvBpsPeak, netStats.BpsRecvPeak())
		appStatusHandler.SetUInt64Value(core.MetricNetworkRecvPercent, netStats.PercentRecv())

		appStatusHandler.SetUInt64Value(core.MetricNetworkSentBps, netStats.BpsSent())
		appStatusHandler.SetUInt64Value(core.MetricNetworkSentBpsPeak, netStats.BpsSentPeak())
		appStatusHandler.SetUInt64Value(core.MetricNetworkSentPercent, netStats.PercentSent())
	})
}

func registerCpuStatistics(appStatusPollingHandler *appStatusPolling.AppStatusPolling) error {
	cpuStats := &machine.CpuStatistics{}
	go func() {
		for {
			cpuStats.ComputeStatistics()
		}
	}()

	return appStatusPollingHandler.RegisterPollingFunc(func(appStatusHandler core.AppStatusHandler) {
		appStatusHandler.SetUInt64Value(core.MetricCpuLoadPercent, cpuStats.CpuPercentUsage())
	})
}

func getPrometheusJoinURLIfAvailable(ctx *cli.Context) (string, bool) {
	prometheusURLAvailable := true
	prometheusJoinUrl, err := getPrometheusJoinURL(ctx.GlobalString(serversConfigurationFile.Name))
	if err != nil || prometheusJoinUrl == "" {
		prometheusURLAvailable = false
	}
	usePrometheusBool := ctx.GlobalBool(usePrometheus.Name) && prometheusURLAvailable

	return prometheusJoinUrl, usePrometheusBool
}

func getPrometheusJoinURL(serversConfigurationFileName string) (string, error) {
	serversConfig, err := core.LoadServersPConfig(serversConfigurationFileName)
	if err != nil {
		return "", err
	}
	baseURL := serversConfig.Prometheus.PrometheusBaseURL
	statusURL := baseURL + serversConfig.Prometheus.StatusRoute
	resp, err := http.Get(statusURL)
	if err != nil {
		return "", err
	}
	if resp.StatusCode == http.StatusNotFound {
		return "", errors.New("prometheus URL not available")
	}
	joinURL := baseURL + serversConfig.Prometheus.JoinRoute
	return joinURL, nil
}

func enableGopsIfNeeded(ctx *cli.Context, log *logger.Logger) {
	var gopsEnabled bool
	if ctx.IsSet(gopsEn.Name) {
		gopsEnabled = ctx.GlobalBool(gopsEn.Name)
	}

	if gopsEnabled {
		if err := agent.Listen(agent.Options{}); err != nil {
			log.Error(err.Error())
		}
	}
}

func loadMainConfig(filepath string, log *logger.Logger) (*config.Config, error) {
	cfg := &config.Config{}
	err := core.LoadTomlFile(cfg, filepath, log)
	if err != nil {
		return nil, err
	}
	return cfg, nil
}

func getShardIdFromNodePubKey(pubKey crypto.PublicKey, nodesConfig *sharding.NodesSetup) (uint32, error) {
	if pubKey == nil {
		return 0, errors.New("nil public key")
	}

	publicKey, err := pubKey.ToByteArray()
	if err != nil {
		return 0, err
	}

	selfShardId, err := nodesConfig.GetShardIDForPubKey(publicKey)
	if err != nil {
		return 0, err
	}

	return selfShardId, err
}

func createShardCoordinator(
	nodesConfig *sharding.NodesSetup,
	pubKey crypto.PublicKey,
	settingsConfig config.GeneralSettingsConfig,
	log *logger.Logger,
) (sharding.Coordinator, core.NodeType, error) {
	selfShardId, err := getShardIdFromNodePubKey(pubKey, nodesConfig)
	nodeType := core.NodeTypeValidator
	if err == sharding.ErrPublicKeyNotFoundInGenesis {
		nodeType = core.NodeTypeObserver
		log.Info("Starting as observer node...")

		selfShardId, err = processDestinationShardAsObserver(settingsConfig)
	}
	if err != nil {
		return nil, "", err
	}

	var shardName string
	if selfShardId == sharding.MetachainShardId {
		shardName = metachainShardName
	} else {
		shardName = fmt.Sprintf("%d", selfShardId)
	}
	log.Info(fmt.Sprintf("Starting in shard: %s", shardName))

	shardCoordinator, err := sharding.NewMultiShardCoordinator(nodesConfig.NumberOfShards(), selfShardId)
	if err != nil {
		return nil, "", err
	}

	return shardCoordinator, nodeType, nil
}

func createNodesCoordinator(
	nodesConfig *sharding.NodesSetup,
	settingsConfig config.GeneralSettingsConfig,
	pubKey crypto.PublicKey,
	hasher hashing.Hasher,
) (sharding.NodesCoordinator, error) {

	shardId, err := getShardIdFromNodePubKey(pubKey, nodesConfig)
	if err == sharding.ErrPublicKeyNotFoundInGenesis {
		shardId, err = processDestinationShardAsObserver(settingsConfig)
	}
	if err != nil {
		return nil, err
	}

	nbShards := nodesConfig.NumberOfShards()
	shardConsensusGroupSize := int(nodesConfig.MetaChainConsensusGroupSize)
	metaConsensusGroupSize := int(nodesConfig.ConsensusGroupSize)
	initNodesInfo := nodesConfig.InitialNodesInfo()
	initValidators := make(map[uint32][]sharding.Validator)

	for shardId, nodeInfoList := range initNodesInfo {
		validators := make([]sharding.Validator, 0)
		for _, nodeInfo := range nodeInfoList {
			validator, err := sharding.NewValidator(big.NewInt(0), 0, nodeInfo.PubKey(), nodeInfo.Address())
			if err != nil {
				return nil, err
			}

			validators = append(validators, validator)
		}
		initValidators[shardId] = validators
	}

	nodesCoordinator, err := sharding.NewIndexHashedNodesCoordinator(
		shardConsensusGroupSize,
		metaConsensusGroupSize,
		hasher,
		shardId,
		nbShards,
		initValidators,
	)
	if err != nil {
		return nil, err
	}

	return nodesCoordinator, nil
}

func processDestinationShardAsObserver(settingsConfig config.GeneralSettingsConfig) (uint32, error) {
	destShard := strings.ToLower(settingsConfig.DestinationShardAsObserver)
	if len(destShard) == 0 {
		return 0, errors.New("option DestinationShardAsObserver is not set in config.toml")
	}
	if destShard == metachainShardName {
		return sharding.MetachainShardId, nil
	}

	val, err := strconv.ParseUint(destShard, 10, 32)
	if err != nil {
		return 0, errors.New("error parsing DestinationShardAsObserver option: " + err.Error())
	}

	return uint32(val), err
}

// CreateElasticIndexer creates a new elasticIndexer where the server listens on the url,
// authentication for the server is using the username and password
func CreateElasticIndexer(
	ctx *cli.Context,
	serversConfigurationFileName string,
	url string,
	coordinator sharding.Coordinator,
	marshalizer marshal.Marshalizer,
	hasher hashing.Hasher,
	log *logger.Logger,
) (indexer.Indexer, error) {
	serversConfig, err := core.LoadServersPConfig(serversConfigurationFileName)
	if err != nil {
		return nil, err
	}

	dbIndexer, err = indexer.NewElasticIndexer(
		url,
		serversConfig.ElasticSearch.Username,
		serversConfig.ElasticSearch.Password,
		coordinator,
		marshalizer,
		hasher,
		log,
		&indexer.Options{TxIndexingEnabled: ctx.GlobalBoolT(enableTxIndexing.Name)})
	if err != nil {
		return nil, err
	}

	return dbIndexer, nil
}

func getConsensusGroupSize(nodesConfig *sharding.NodesSetup, shardCoordinator sharding.Coordinator) (uint32, error) {
	if shardCoordinator.SelfId() == sharding.MetachainShardId {
		return nodesConfig.MetaChainConsensusGroupSize, nil
	}
	if shardCoordinator.SelfId() < shardCoordinator.NumberOfShards() {
		return nodesConfig.ConsensusGroupSize, nil
	}

	return 0, state.ErrUnknownShardId
}

func createNode(
	config *config.Config,
	nodesConfig *sharding.NodesSetup,
	syncer ntp.SyncTimer,
	keyGen crypto.KeyGenerator,
	privKey crypto.PrivateKey,
	pubKey crypto.PublicKey,
	shardCoordinator sharding.Coordinator,
	nodesCoordinator sharding.NodesCoordinator,
	core *factory.Core,
	state *factory.State,
	data *factory.Data,
	crypto *factory.Crypto,
	process *factory.Process,
	network *factory.Network,
	bootstrapRoundIndex uint64,
	version string,
) (*node.Node, error) {
	consensusGroupSize, err := getConsensusGroupSize(nodesConfig, shardCoordinator)
	if err != nil {
		return nil, err
	}

	nd, err := node.NewNode(
		node.WithMessenger(network.NetMessenger),
		node.WithHasher(core.Hasher),
		node.WithMarshalizer(core.Marshalizer),
		node.WithInitialNodesPubKeys(crypto.InitialPubKeys),
		node.WithAddressConverter(state.AddressConverter),
		node.WithAccountsAdapter(state.AccountsAdapter),
		node.WithBlockChain(data.Blkc),
		node.WithDataStore(data.Store),
		node.WithRoundDuration(nodesConfig.RoundDuration),
		node.WithConsensusGroupSize(int(consensusGroupSize)),
		node.WithSyncer(syncer),
		node.WithBlockProcessor(process.BlockProcessor),
		node.WithBlockTracker(process.BlockTracker),
		node.WithGenesisTime(time.Unix(nodesConfig.StartTime, 0)),
		node.WithRounder(process.Rounder),
		node.WithShardCoordinator(shardCoordinator),
		node.WithNodesCoordinator(nodesCoordinator),
		node.WithUint64ByteSliceConverter(core.Uint64ByteSliceConverter),
		node.WithSingleSigner(crypto.SingleSigner),
		node.WithMultiSigner(crypto.MultiSigner),
		node.WithKeyGen(keyGen),
		node.WithTxSignPubKey(crypto.TxSignPubKey),
		node.WithTxSignPrivKey(crypto.TxSignPrivKey),
		node.WithPubKey(pubKey),
		node.WithPrivKey(privKey),
		node.WithForkDetector(process.ForkDetector),
		node.WithInterceptorsContainer(process.InterceptorsContainer),
		node.WithResolversFinder(process.ResolversFinder),
		node.WithConsensusType(config.Consensus.Type),
		node.WithTxSingleSigner(crypto.TxSingleSigner),
		node.WithTxStorageSize(config.TxStorage.Cache.Size),
		node.WithBootstrapRoundIndex(bootstrapRoundIndex),
		node.WithAppStatusHandler(core.StatusHandler),
	)
	if err != nil {
		return nil, errors.New("error creating node: " + err.Error())
	}

	err = nd.StartHeartbeat(config.Heartbeat, version, config.GeneralSettings.NodeDisplayName)
	if err != nil {
		return nil, err
	}

	if shardCoordinator.SelfId() < shardCoordinator.NumberOfShards() {
		err = nd.ApplyOptions(
			node.WithInitialNodesBalances(state.InBalanceForShard),
			node.WithDataPool(data.Datapool),
		)
		if err != nil {
			return nil, errors.New("error creating node: " + err.Error())
		}

		err = nd.CreateShardedStores()
		if err != nil {
			return nil, err
		}
<<<<<<< HEAD

		err = nd.CreateShardGenesisBlock()
		if err != nil {
			return nil, err
		}
=======
>>>>>>> 1f56dff9
	}
	if shardCoordinator.SelfId() == sharding.MetachainShardId {
		err = nd.ApplyOptions(node.WithMetaDataPool(data.MetaDatapool))
		if err != nil {
			return nil, errors.New("error creating meta-node: " + err.Error())
		}
	}
	return nd, nil
}

func initLogFileAndStatsMonitor(config *config.Config, pubKey crypto.PublicKey, log *logger.Logger,
	workingDir string) error {
	publicKey, err := pubKey.ToByteArray()
	if err != nil {
		return err
	}

	hexPublicKey := core.GetTrimmedPk(hex.EncodeToString(publicKey))
	err = log.ApplyOptions(
		logger.WithFileRotation(hexPublicKey, filepath.Join(workingDir, defaultLogPath), "log"),
		logger.WithStderrRedirect(),
	)
	if err != nil {
		return err
	}

	statsFile, err := core.CreateFile(hexPublicKey, filepath.Join(workingDir, defaultStatsPath), "txt")
	if err != nil {
		return err
	}
	err = startStatisticsMonitor(statsFile, config.ResourceStats, log)
	if err != nil {
		return err
	}
	return nil
}

func setServiceContainer(shardCoordinator sharding.Coordinator, tpsBenchmark *statistics.TpsBenchmark) error {
	var err error
	if shardCoordinator.SelfId() < shardCoordinator.NumberOfShards() {
		coreServiceContainer, err = serviceContainer.NewServiceContainer(serviceContainer.WithIndexer(dbIndexer))
		if err != nil {
			return err
		}
		return nil
	}
	if shardCoordinator.SelfId() == sharding.MetachainShardId {
		coreServiceContainer, err = serviceContainer.NewServiceContainer(
			serviceContainer.WithIndexer(dbIndexer),
			serviceContainer.WithTPSBenchmark(tpsBenchmark))
		if err != nil {
			return err
		}
		return nil
	}
	return errors.New("could not init core service container")
}

func startStatisticsMonitor(file *os.File, config config.ResourceStatsConfig, log *logger.Logger) error {
	if !config.Enabled {
		return nil
	}

	if config.RefreshIntervalInSec < 1 {
		return errors.New("invalid RefreshIntervalInSec in section [ResourceStats]. Should be an integer higher than 1")
	}

	rm, err := statistics.NewResourceMonitor(file)
	if err != nil {
		return err
	}

	go func() {
		for {
			err = rm.SaveStatistics()
			log.LogIfError(err)
			time.Sleep(time.Second * time.Duration(config.RefreshIntervalInSec))
		}
	}()

	return nil
}

func createApiResolver(vmAccountsDB vmcommon.BlockchainHook) (facade.ApiResolver, error) {
	//TODO replace this with a vm factory
	cryptoHook := hooks.NewVMCryptoHook()
	ieleVM := endpoint.NewElrondIeleVM(vmAccountsDB, cryptoHook, endpoint.ElrondTestnet)

	scDataGetter, err := smartContract.NewSCDataGetter(ieleVM)
	if err != nil {
		return nil, err
	}

	return external.NewNodeApiResolver(scDataGetter)
}<|MERGE_RESOLUTION|>--- conflicted
+++ resolved
@@ -1165,14 +1165,11 @@
 		if err != nil {
 			return nil, err
 		}
-<<<<<<< HEAD
 
 		err = nd.CreateShardGenesisBlock()
 		if err != nil {
 			return nil, err
 		}
-=======
->>>>>>> 1f56dff9
 	}
 	if shardCoordinator.SelfId() == sharding.MetachainShardId {
 		err = nd.ApplyOptions(node.WithMetaDataPool(data.MetaDatapool))
