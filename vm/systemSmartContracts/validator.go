//go:generate protoc -I=proto -I=$GOPATH/src -I=$GOPATH/src/github.com/ElrondNetwork/protobuf/protobuf  --gogoslick_out=. validator.proto
package systemSmartContracts

import (
	"bytes"
	"encoding/hex"
	"fmt"
	"math/big"
	"strings"
	"sync"

	"github.com/ElrondNetwork/elrond-go/config"
	"github.com/ElrondNetwork/elrond-go/core"
	"github.com/ElrondNetwork/elrond-go/core/atomic"
	"github.com/ElrondNetwork/elrond-go/core/check"
	"github.com/ElrondNetwork/elrond-go/core/vmcommon"
	"github.com/ElrondNetwork/elrond-go/marshal"
	"github.com/ElrondNetwork/elrond-go/vm"
)

const minArgsLenToChangeValidatorKey = 4
const unJailedFunds = "unJailFunds"
const unStakeUnBondPauseKey = "unStakeUnBondPause"

var zero = big.NewInt(0)

// return codes for each input blskey
const (
	ok uint8 = iota
	invalidKey
	failed
	waiting
)

type validatorSC struct {
	eei                   vm.SystemEI
	unBondPeriod          uint64
	sigVerifier           vm.MessageSignVerifier
	baseConfig            ValidatorConfig
	stakingV2Epoch        uint32
	stakingSCAddress      []byte
	validatorSCAddress    []byte
	walletAddressLen      int
	enableStakingEpoch    uint32
	enableDoubleKeyEpoch  uint32
	gasCost               vm.GasCost
	marshalizer           marshal.Marshalizer
	flagEnableStaking     atomic.Flag
	flagEnableTopUp       atomic.Flag
	flagDoubleKey         atomic.Flag
	minUnstakeTokensValue *big.Int
	mutExecution          sync.RWMutex
	endOfEpochAddress     []byte
}

// ArgsValidatorSmartContract is the arguments structure to create a new ValidatorSmartContract
type ArgsValidatorSmartContract struct {
	StakingSCConfig    config.StakingSystemSCConfig
	GenesisTotalSupply *big.Int
	Eei                vm.SystemEI
	SigVerifier        vm.MessageSignVerifier
	StakingSCAddress   []byte
	ValidatorSCAddress []byte
	GasCost            vm.GasCost
	Marshalizer        marshal.Marshalizer
	EpochNotifier      vm.EpochNotifier
	EndOfEpochAddress  []byte
}

// NewValidatorSmartContract creates an validator smart contract
func NewValidatorSmartContract(
	args ArgsValidatorSmartContract,
) (*validatorSC, error) {
	if check.IfNil(args.Eei) {
		return nil, vm.ErrNilSystemEnvironmentInterface
	}
	if len(args.StakingSCAddress) == 0 {
		return nil, vm.ErrNilStakingSmartContractAddress
	}
	if len(args.ValidatorSCAddress) == 0 {
		return nil, vm.ErrNilValidatorSmartContractAddress
	}
	if check.IfNil(args.Marshalizer) {
		return nil, vm.ErrNilMarshalizer
	}
	if check.IfNil(args.SigVerifier) {
		return nil, vm.ErrNilMessageSignVerifier
	}
	if args.GenesisTotalSupply == nil || args.GenesisTotalSupply.Cmp(zero) <= 0 {
		return nil, fmt.Errorf("%w, value is %v", vm.ErrInvalidGenesisTotalSupply, args.GenesisTotalSupply)
	}
	if check.IfNil(args.EpochNotifier) {
		return nil, vm.ErrNilEpochNotifier
	}
	if len(args.EndOfEpochAddress) < 1 {
		return nil, vm.ErrInvalidEndOfEpochAccessAddress
	}

	baseConfig := ValidatorConfig{
		TotalSupply: big.NewInt(0).Set(args.GenesisTotalSupply),
	}

	okValue := true
	baseConfig.UnJailPrice, okValue = big.NewInt(0).SetString(args.StakingSCConfig.UnJailValue, conversionBase)
	if !okValue || baseConfig.UnJailPrice.Cmp(zero) <= 0 {
		return nil, fmt.Errorf("%w, value is %v", vm.ErrInvalidUnJailCost, args.StakingSCConfig.UnJailValue)
	}
	baseConfig.MinStakeValue, okValue = big.NewInt(0).SetString(args.StakingSCConfig.MinStakeValue, conversionBase)
	if !okValue || baseConfig.MinStakeValue.Cmp(zero) <= 0 {
		return nil, fmt.Errorf("%w, value is %v", vm.ErrInvalidMinStakeValue, args.StakingSCConfig.MinStakeValue)
	}
	baseConfig.NodePrice, okValue = big.NewInt(0).SetString(args.StakingSCConfig.GenesisNodePrice, conversionBase)
	if !okValue || baseConfig.NodePrice.Cmp(zero) <= 0 {
		return nil, fmt.Errorf("%w, value is %v", vm.ErrInvalidNodePrice, args.StakingSCConfig.GenesisNodePrice)
	}
	baseConfig.MinStep, okValue = big.NewInt(0).SetString(args.StakingSCConfig.MinStepValue, conversionBase)
	if !okValue || baseConfig.MinStep.Cmp(zero) <= 0 {
		return nil, fmt.Errorf("%w, value is %v", vm.ErrInvalidMinStepValue, args.StakingSCConfig.MinStepValue)
	}
	minUnstakeTokensValue, okValue := big.NewInt(0).SetString(args.StakingSCConfig.MinUnstakeTokensValue, conversionBase)
	if !okValue || minUnstakeTokensValue.Cmp(zero) <= 0 {
		return nil, fmt.Errorf("%w, value is %v", vm.ErrInvalidMinUnstakeTokensValue, args.StakingSCConfig.MinUnstakeTokensValue)
	}

	reg := &validatorSC{
		eei:                   args.Eei,
		unBondPeriod:          args.StakingSCConfig.UnBondPeriod,
		sigVerifier:           args.SigVerifier,
		baseConfig:            baseConfig,
		stakingV2Epoch:        args.StakingSCConfig.StakingV2Epoch,
		enableStakingEpoch:    args.StakingSCConfig.StakeEnableEpoch,
		stakingSCAddress:      args.StakingSCAddress,
		validatorSCAddress:    args.ValidatorSCAddress,
		gasCost:               args.GasCost,
		marshalizer:           args.Marshalizer,
		minUnstakeTokensValue: minUnstakeTokensValue,
		walletAddressLen:      len(args.ValidatorSCAddress),
<<<<<<< HEAD
		endOfEpochAddress:     args.EndOfEpochAddress,
=======
		enableDoubleKeyEpoch:  args.StakingSCConfig.DoubleKeyProtectionEnableEpoch,
>>>>>>> 21025c4e
	}

	args.EpochNotifier.RegisterNotifyHandler(reg)

	return reg, nil
}

// Execute calls one of the functions from the validator smart contract and runs the code according to the input
func (v *validatorSC) Execute(args *vmcommon.ContractCallInput) vmcommon.ReturnCode {
	v.mutExecution.RLock()
	defer v.mutExecution.RUnlock()

	err := CheckIfNil(args)
	if err != nil {
		v.eei.AddReturnMessage("nil arguments: " + err.Error())
		return vmcommon.UserError
	}

	switch args.Function {
	case core.SCDeployInitFunctionName:
		return v.init(args)
	case "stake":
		return v.stake(args)
	case "unStake":
		return v.unStake(args)
	case "unStakeNodes":
		return v.unStakeNodes(args)
	case "unStakeTokens":
		return v.unStakeTokens(args)
	case "unBond":
		return v.unBond(args)
	case "unBondNodes":
		return v.unBondNodes(args)
	case "unBondTokens":
		return v.unBondTokens(args)
	case "claim":
		return v.claim(args)
	case "get":
		return v.get(args)
	case "setConfig":
		return v.setConfig(args)
	case "changeRewardAddress":
		return v.changeRewardAddress(args)
	case "unJail":
		return v.unJail(args)
	case "getTotalStaked":
		return v.getTotalStaked(args)
	case "getTotalStakedTopUpBlsKeys":
		return v.getTotalStakedTopUpBlsKeys(args)
	case "getBlsKeysStatus":
		return v.getBlsKeysStatus(args)
	case "updateStakingV2":
		return v.updateStakingV2(args)
<<<<<<< HEAD
	case "pauseUnStakeUnBond":
		return v.pauseUnStakeUnBond(args)
	case "unPauseUnStakeUnBond":
		return v.unPauseStakeUnBond(args)
=======
	case "cleanRegisteredData":
		return v.cleanRegisteredData(args)
>>>>>>> 21025c4e
	}

	v.eei.AddReturnMessage("invalid method to call")
	return vmcommon.UserError
}

func (v *validatorSC) pauseUnStakeUnBond(args *vmcommon.ContractCallInput) vmcommon.ReturnCode {
	if !v.flagEnableTopUp.IsSet() {
		v.eei.AddReturnMessage("invalid method to call")
		return vmcommon.UserError
	}
	if !bytes.Equal(args.CallerAddr, v.endOfEpochAddress) {
		v.eei.AddReturnMessage("only end of epoch address can call")
		return vmcommon.UserError
	}

	v.eei.SetStorage([]byte(unStakeUnBondPauseKey), []byte{1})
	return vmcommon.Ok
}

func (v *validatorSC) unPauseStakeUnBond(args *vmcommon.ContractCallInput) vmcommon.ReturnCode {
	if !v.flagEnableTopUp.IsSet() {
		v.eei.AddReturnMessage("invalid method to call")
		return vmcommon.UserError
	}
	if !bytes.Equal(args.CallerAddr, v.endOfEpochAddress) {
		v.eei.AddReturnMessage("only end of epoch address can call")
		return vmcommon.UserError
	}

	v.eei.SetStorage([]byte(unStakeUnBondPauseKey), []byte{0})
	return vmcommon.Ok
}

func (v *validatorSC) isUnStakeUnBondPaused() bool {
	storageData := v.eei.GetStorage([]byte(unStakeUnBondPauseKey))
	if len(storageData) == 0 {
		return false
	}

	return storageData[0] == 1
}

func (v *validatorSC) addToUnJailFunds(value *big.Int) {
	currentValue := big.NewInt(0)
	storageData := v.eei.GetStorage([]byte(unJailedFunds))
	if len(storageData) > 0 {
		currentValue.SetBytes(storageData)
	}

	currentValue.Add(currentValue, value)
	v.eei.SetStorage([]byte(unJailedFunds), currentValue.Bytes())
}

func (v *validatorSC) unJailV1(args *vmcommon.ContractCallInput) vmcommon.ReturnCode {
	if len(args.Arguments) == 0 {
		v.eei.AddReturnMessage("invalid number of arguments: expected min 1, got 0")
		return vmcommon.UserError
	}

	validatorConfig := v.getConfig(v.eei.BlockChainHook().CurrentEpoch())
	totalUnJailPrice := big.NewInt(0).Mul(validatorConfig.UnJailPrice, big.NewInt(int64(len(args.Arguments))))

	if totalUnJailPrice.Cmp(args.CallValue) != 0 {
		v.eei.AddReturnMessage("insufficient funds sent for unJail")
		return vmcommon.UserError
	}

	err := v.eei.UseGas(v.gasCost.MetaChainSystemSCsCost.UnJail * uint64(len(args.Arguments)))
	if err != nil {
		v.eei.AddReturnMessage("insufficient gas limit")
		return vmcommon.OutOfGas
	}

	registrationData, err := v.getOrCreateRegistrationData(args.CallerAddr)
	if err != nil {
		v.eei.AddReturnMessage("cannot get or create registration data: error " + err.Error())
		return vmcommon.UserError
	}

	err = verifyBLSPublicKeys(registrationData, args.Arguments)
	if err != nil {
		v.eei.AddReturnMessage("could not get all blsKeys from registration data: error " + vm.ErrBLSPublicKeyMissmatch.Error())
		return vmcommon.UserError
	}

	for _, blsKey := range args.Arguments {
		vmOutput, errExec := v.executeOnStakingSC([]byte("unJail@" + hex.EncodeToString(blsKey)))
		if errExec != nil {
			v.eei.AddReturnMessage(errExec.Error())
			v.eei.Finish(blsKey)
			v.eei.Finish([]byte{failed})
			continue
		}

		if vmOutput.ReturnCode != vmcommon.Ok {
			v.eei.Finish(blsKey)
			v.eei.Finish([]byte{failed})
		}
	}

	return vmcommon.Ok
}

func (v *validatorSC) unJail(args *vmcommon.ContractCallInput) vmcommon.ReturnCode {
	if !v.flagEnableStaking.IsSet() {
		return v.unJailV1(args)
	}

	if len(args.Arguments) == 0 {
		v.eei.AddReturnMessage("invalid number of arguments: expected at least 1")
		return vmcommon.UserError
	}

	numBLSKeys := len(args.Arguments)
	validatorConfig := v.getConfig(v.eei.BlockChainHook().CurrentEpoch())
	totalUnJailPrice := big.NewInt(0).Mul(validatorConfig.UnJailPrice, big.NewInt(int64(numBLSKeys)))

	if totalUnJailPrice.Cmp(args.CallValue) != 0 {
		v.eei.AddReturnMessage("wanted exact unjail price * numNodes")
		return vmcommon.UserError
	}

	err := v.eei.UseGas(v.gasCost.MetaChainSystemSCsCost.UnJail * uint64(numBLSKeys))
	if err != nil {
		v.eei.AddReturnMessage(vm.InsufficientGasLimit)
		return vmcommon.OutOfGas
	}

	registrationData, err := v.getOrCreateRegistrationData(args.CallerAddr)
	if err != nil {
		v.eei.AddReturnMessage(vm.CannotGetOrCreateRegistrationData + err.Error())
		return vmcommon.UserError
	}

	err = verifyBLSPublicKeys(registrationData, args.Arguments)
	if err != nil {
		v.eei.AddReturnMessage(vm.CannotGetAllBlsKeysFromRegistrationData + err.Error())
		return vmcommon.UserError
	}

	transferBack := big.NewInt(0)
	for _, blsKey := range args.Arguments {
		vmOutput, errExec := v.executeOnStakingSC([]byte("unJail@" + hex.EncodeToString(blsKey)))
		if errExec != nil || vmOutput.ReturnCode != vmcommon.Ok {
			transferBack.Add(transferBack, validatorConfig.UnJailPrice)
			v.eei.Finish(blsKey)
			v.eei.Finish([]byte{failed})
			continue
		}
	}

	if transferBack.Cmp(zero) > 0 {
		err = v.eei.Transfer(args.CallerAddr, args.RecipientAddr, transferBack, nil, 0)
		if err != nil {
			v.eei.AddReturnMessage("transfer error on unJail function")
			return vmcommon.UserError
		}
	}

	finalUnJailFunds := big.NewInt(0).Sub(args.CallValue, transferBack)
	v.addToUnJailFunds(finalUnJailFunds)

	return vmcommon.Ok
}

func (v *validatorSC) changeRewardAddress(args *vmcommon.ContractCallInput) vmcommon.ReturnCode {
	if args.CallValue.Cmp(zero) != 0 {
		v.eei.AddReturnMessage(vm.TransactionValueMustBeZero)
		return vmcommon.UserError
	}
	if len(args.Arguments) < 1 {
		v.eei.AddReturnMessage(fmt.Sprintf("invalid number of arguments: expected min %d, got %d", 1, 0))
		return vmcommon.UserError
	}
	if len(args.Arguments[0]) != v.walletAddressLen {
		v.eei.AddReturnMessage("wrong reward address")
		return vmcommon.UserError
	}

	registrationData, err := v.getOrCreateRegistrationData(args.CallerAddr)
	if err != nil {
		v.eei.AddReturnMessage(vm.CannotGetOrCreateRegistrationData + err.Error())
		return vmcommon.UserError
	}
	if len(registrationData.RewardAddress) == 0 {
		v.eei.AddReturnMessage("cannot change reward address, key is not registered")
		return vmcommon.UserError
	}
	if bytes.Equal(registrationData.RewardAddress, args.Arguments[0]) {
		v.eei.AddReturnMessage("new reward address is equal with the old reward address")
		return vmcommon.UserError
	}

	err = v.eei.UseGas(v.gasCost.MetaChainSystemSCsCost.ChangeRewardAddress * uint64(len(registrationData.BlsPubKeys)))
	if err != nil {
		v.eei.AddReturnMessage(vm.InsufficientGasLimit)
		return vmcommon.OutOfGas
	}

	registrationData.RewardAddress = args.Arguments[0]
	err = v.saveRegistrationData(args.CallerAddr, registrationData)
	if err != nil {
		v.eei.AddReturnMessage("cannot save registration data: error " + err.Error())
		return vmcommon.UserError
	}

	txData := "changeRewardAddress@" + hex.EncodeToString(registrationData.RewardAddress)
	for _, blsKey := range registrationData.BlsPubKeys {
		txData += "@" + hex.EncodeToString(blsKey)
	}

	vmOutput, err := v.executeOnStakingSC([]byte(txData))
	if err != nil {
		v.eei.AddReturnMessage("cannot change reward address: error " + err.Error())
		return vmcommon.UserError
	}

	if vmOutput.ReturnCode != vmcommon.Ok {
		return vmOutput.ReturnCode
	}

	return vmcommon.Ok
}

func (v *validatorSC) changeValidatorKeys(args *vmcommon.ContractCallInput) vmcommon.ReturnCode {
	if args.CallValue.Cmp(zero) != 0 {
		v.eei.AddReturnMessage(vm.TransactionValueMustBeZero)
		return vmcommon.UserError
	}
	// list of arguments are NumNodes, (OldKey, NewKey, SignedMessage) X NumNodes
	if len(args.Arguments) < minArgsLenToChangeValidatorKey {
		retMessage := fmt.Sprintf("invalid number of arguments: expected min %d, got %d", minArgsLenToChangeValidatorKey, len(args.Arguments))
		v.eei.AddReturnMessage(retMessage)
		return vmcommon.UserError
	}

	numNodesToChange := big.NewInt(0).SetBytes(args.Arguments[0]).Uint64()
	expectedNumArguments := numNodesToChange*3 + 1
	if uint64(len(args.Arguments)) < expectedNumArguments {
		retMessage := fmt.Sprintf("invalid number of arguments: expected min %d, got %d", expectedNumArguments, len(args.Arguments))
		v.eei.AddReturnMessage(retMessage)
		return vmcommon.UserError
	}

	err := v.eei.UseGas(v.gasCost.MetaChainSystemSCsCost.ChangeValidatorKeys * numNodesToChange)
	if err != nil {
		v.eei.AddReturnMessage(vm.InsufficientGasLimit)
		return vmcommon.OutOfGas
	}

	registrationData, err := v.getOrCreateRegistrationData(args.CallerAddr)
	if err != nil {
		v.eei.AddReturnMessage(vm.CannotGetOrCreateRegistrationData + err.Error())
		return vmcommon.UserError
	}
	if len(registrationData.BlsPubKeys) == 0 {
		v.eei.AddReturnMessage("no bls key in storage")
		return vmcommon.UserError
	}

	for i := 1; i < len(args.Arguments); i += 3 {
		oldBlsKey := args.Arguments[i]
		newBlsKey := args.Arguments[i+1]
		signedWithNewKey := args.Arguments[i+2]

		err = v.sigVerifier.Verify(args.CallerAddr, signedWithNewKey, newBlsKey)
		if err != nil {
			v.eei.AddReturnMessage("invalid signature: error " + err.Error())
			return vmcommon.UserError
		}

		err = v.replaceBLSKey(registrationData, oldBlsKey, newBlsKey)
		if err != nil {
			v.eei.AddReturnMessage("cannot replace bls key: error " + err.Error())
			return vmcommon.UserError
		}
	}

	err = v.saveRegistrationData(args.CallerAddr, registrationData)
	if err != nil {
		v.eei.AddReturnMessage("cannot save registration data: error " + err.Error())
		return vmcommon.UserError
	}

	return vmcommon.Ok
}

func (v *validatorSC) replaceBLSKey(registrationData *ValidatorDataV2, oldBlsKey []byte, newBlsKey []byte) error {
	foundOldKey := false
	for i, registeredKey := range registrationData.BlsPubKeys {
		if bytes.Equal(registeredKey, oldBlsKey) {
			foundOldKey = true
			registrationData.BlsPubKeys[i] = newBlsKey
			break
		}
	}

	if !foundOldKey {
		return vm.ErrBLSPublicKeyMismatch
	}

	vmOutput, err := v.executeOnStakingSC([]byte("changeValidatorKeys@" + hex.EncodeToString(oldBlsKey) + "@" + hex.EncodeToString(newBlsKey)))
	if err != nil {
		v.eei.AddReturnMessage("cannot change validator key: error " + err.Error())
		return vm.ErrOnExecutionAtStakingSC
	}

	if vmOutput.ReturnCode != vmcommon.Ok {
		return vm.ErrOnExecutionAtStakingSC
	}

	return nil
}

func (v *validatorSC) get(args *vmcommon.ContractCallInput) vmcommon.ReturnCode {
	if args.CallValue.Cmp(zero) != 0 {
		v.eei.AddReturnMessage(vm.TransactionValueMustBeZero)
		return vmcommon.UserError
	}
	if len(args.Arguments) != 1 {
		v.eei.AddReturnMessage(fmt.Sprintf("invalid number of arguments: expected exactly %d, got %d", 1, 0))
		return vmcommon.UserError
	}

	err := v.eei.UseGas(v.gasCost.MetaChainSystemSCsCost.Get)
	if err != nil {
		v.eei.AddReturnMessage(vm.InsufficientGasLimit)
		return vmcommon.OutOfGas
	}

	value := v.eei.GetStorage(args.Arguments[0])
	v.eei.Finish(value)

	return vmcommon.Ok
}

func (v *validatorSC) verifyConfig(validatorConfig *ValidatorConfig) vmcommon.ReturnCode {
	if validatorConfig.MinStakeValue.Cmp(zero) <= 0 {
		retMessage := fmt.Errorf("%w, value is %v", vm.ErrInvalidMinStakeValue, validatorConfig.MinStakeValue).Error()
		v.eei.AddReturnMessage(retMessage)
		return vmcommon.UserError
	}
	if validatorConfig.TotalSupply.Cmp(zero) <= 0 {
		retMessage := fmt.Errorf("%w, value is %v", vm.ErrInvalidGenesisTotalSupply, validatorConfig.TotalSupply).Error()
		v.eei.AddReturnMessage(retMessage)
		return vmcommon.UserError
	}
	if validatorConfig.MinStep.Cmp(zero) <= 0 {
		retMessage := fmt.Errorf("%w, value is %v", vm.ErrInvalidMinStepValue, validatorConfig.MinStep).Error()
		v.eei.AddReturnMessage(retMessage)
		return vmcommon.UserError
	}
	if validatorConfig.NodePrice.Cmp(zero) <= 0 {
		retMessage := fmt.Errorf("%w, value is %v", vm.ErrInvalidNodePrice, validatorConfig.NodePrice).Error()
		v.eei.AddReturnMessage(retMessage)
		return vmcommon.UserError
	}
	if validatorConfig.UnJailPrice.Cmp(zero) <= 0 {
		retMessage := fmt.Errorf("%w, value is %v", vm.ErrInvalidUnJailCost, validatorConfig.UnJailPrice).Error()
		v.eei.AddReturnMessage(retMessage)
		return vmcommon.UserError
	}
	return vmcommon.Ok
}

func (v *validatorSC) checkConfigCorrectness(config ValidatorConfig) error {
	if config.MinStakeValue == nil {
		return fmt.Errorf("%w for MinStakeValue", vm.ErrIncorrectConfig)
	}
	if config.NodePrice == nil {
		return fmt.Errorf("%w for NodePrice", vm.ErrIncorrectConfig)
	}
	if config.TotalSupply == nil {
		return fmt.Errorf("%w for GenesisTotalSupply", vm.ErrIncorrectConfig)
	}
	if config.MinStep == nil {
		return fmt.Errorf("%w for MinStep", vm.ErrIncorrectConfig)
	}
	if config.UnJailPrice == nil {
		return fmt.Errorf("%w for UnJailPrice", vm.ErrIncorrectConfig)
	}
	return nil
}

func (v *validatorSC) init(args *vmcommon.ContractCallInput) vmcommon.ReturnCode {
	ownerAddress := v.eei.GetStorage([]byte(ownerKey))
	if ownerAddress != nil {
		v.eei.AddReturnMessage("smart contract was already initialized")
		return vmcommon.UserError
	}

	v.eei.SetStorage([]byte(ownerKey), args.CallerAddr)

	return vmcommon.Ok
}

func (v *validatorSC) getBLSRegisteredData(blsKey []byte) (*vmcommon.VMOutput, error) {
	return v.executeOnStakingSC([]byte("get@" + hex.EncodeToString(blsKey)))
}

func (v *validatorSC) getNewValidKeys(registeredKeys [][]byte, keysFromArgument [][]byte) ([][]byte, error) {
	registeredKeysMap := make(map[string]struct{})

	for _, blsKey := range registeredKeys {
		registeredKeysMap[string(blsKey)] = struct{}{}
	}

	newKeys := make([][]byte, 0)
	for i := uint64(0); i < uint64(len(keysFromArgument)); i++ {
		_, exists := registeredKeysMap[string(keysFromArgument[i])]
		if exists {
			continue
		}

		newKeys = append(newKeys, keysFromArgument[i])
	}

	for _, newKey := range newKeys {
		vmOutput, err := v.getBLSRegisteredData(newKey)
		if err != nil ||
			(len(vmOutput.ReturnData) > 0 && len(vmOutput.ReturnData[0]) > 0) {
			return nil, vm.ErrKeyAlreadyRegistered
		}
	}

	return newKeys, nil
}

func (v *validatorSC) registerBLSKeys(
	registrationData *ValidatorDataV2,
	pubKey []byte,
	ownerAddress []byte,
	args [][]byte,
) ([][]byte, error) {
	maxNodesToRun := big.NewInt(0).SetBytes(args[0]).Uint64()
	if uint64(len(args)) < maxNodesToRun+1 {
		v.eei.AddReturnMessage(fmt.Sprintf("not enough arguments to process stake function: expected min %d, got %d", maxNodesToRun+1, len(args)))
		return nil, vm.ErrNotEnoughArgumentsToStake
	}

	blsKeys := v.getVerifiedBLSKeysFromArgs(pubKey, args)
	newKeys, err := v.getNewValidKeys(registrationData.BlsPubKeys, blsKeys)
	if err != nil {
		return nil, err
	}

	for _, blsKey := range newKeys {
		vmOutput, errExec := v.executeOnStakingSC([]byte("register@" +
			hex.EncodeToString(blsKey) + "@" +
			hex.EncodeToString(registrationData.RewardAddress) + "@" +
			hex.EncodeToString(ownerAddress) + "@",
		))
		if errExec != nil {
			v.eei.AddReturnMessage("cannot do register: " + errExec.Error())
			v.eei.Finish(blsKey)
			v.eei.Finish([]byte{failed})
			return nil, err
		}

		if vmOutput.ReturnCode != vmcommon.Ok {
			v.eei.AddReturnMessage("cannot do register: " + vmOutput.ReturnCode.String())
			v.eei.Finish(blsKey)
			v.eei.Finish([]byte{failed})
			return nil, vm.ErrKeyAlreadyRegistered
		}

		registrationData.BlsPubKeys = append(registrationData.BlsPubKeys, blsKey)
	}

	return blsKeys, nil
}

func (v *validatorSC) updateStakeValue(registrationData *ValidatorDataV2, caller []byte) vmcommon.ReturnCode {
	if len(registrationData.BlsPubKeys) == 0 && !core.IsSmartContractAddress(caller) {
		v.eei.AddReturnMessage("no bls keys has been provided")
		return vmcommon.UserError
	}

	if len(registrationData.RewardAddress) == 0 {
		registrationData.RewardAddress = caller
	}

	err := v.saveRegistrationData(caller, registrationData)
	if err != nil {
		v.eei.AddReturnMessage("cannot save registration data error " + err.Error())
		return vmcommon.UserError
	}

	return vmcommon.Ok
}

func (v *validatorSC) getVerifiedBLSKeysFromArgs(txPubKey []byte, args [][]byte) [][]byte {
	blsKeys := make([][]byte, 0)
	maxNodesToRun := big.NewInt(0).SetBytes(args[0]).Uint64()

	invalidBlsKeys := make([]string, 0)
	for i := uint64(1); i < maxNodesToRun*2+1; i += 2 {
		blsKey := args[i]
		signedMessage := args[i+1]
		err := v.sigVerifier.Verify(txPubKey, signedMessage, blsKey)
		if err != nil {
			invalidBlsKeys = append(invalidBlsKeys, hex.EncodeToString(blsKey))
			v.eei.Finish(blsKey)
			v.eei.Finish([]byte{invalidKey})
			continue
		}

		blsKeys = append(blsKeys, blsKey)
	}
	if len(invalidBlsKeys) != 0 {
		returnMessage := "invalid BLS keys: " + strings.Join(invalidBlsKeys, ", ")
		v.eei.AddReturnMessage(returnMessage)
	}

	return blsKeys
}

func checkDoubleBLSKeys(blsKeys [][]byte) bool {
	mapKeys := make(map[string]struct{})
	for _, blsKey := range blsKeys {
		_, found := mapKeys[string(blsKey)]
		if found {
			return true
		}

		mapKeys[string(blsKey)] = struct{}{}
	}
	return false
}

func (v *validatorSC) cleanRegisteredData(args *vmcommon.ContractCallInput) vmcommon.ReturnCode {
	if !v.flagDoubleKey.IsSet() {
		v.eei.AddReturnMessage("invalid method to call")
		return vmcommon.UserError
	}

	err := v.eei.UseGas(v.gasCost.MetaChainSystemSCsCost.Stake)
	if err != nil {
		v.eei.AddReturnMessage(vm.InsufficientGasLimit)
		return vmcommon.OutOfGas
	}
	if args.CallValue.Cmp(zero) != 0 {
		v.eei.AddReturnMessage("must be called with 0 value")
		return vmcommon.UserError
	}
	if len(args.Arguments) != 0 {
		v.eei.AddReturnMessage("must be called with 0 arguments")
		return vmcommon.UserError
	}

	registrationData, err := v.getOrCreateRegistrationData(args.CallerAddr)
	if err != nil {
		v.eei.AddReturnMessage(vm.CannotGetOrCreateRegistrationData + err.Error())
		return vmcommon.UserError
	}

	if len(registrationData.BlsPubKeys) <= 1 {
		return vmcommon.Ok
	}

	changesMade := false
	newList := make([][]byte, 0)
	mapExistingKeys := make(map[string]struct{})
	for _, blsKey := range registrationData.BlsPubKeys {
		_, found := mapExistingKeys[string(blsKey)]
		if found {
			changesMade = true
			continue
		}

		mapExistingKeys[string(blsKey)] = struct{}{}
		newList = append(newList, blsKey)
	}

	if !changesMade {
		return vmcommon.Ok
	}

	registrationData.BlsPubKeys = make([][]byte, 0, len(newList))
	registrationData.BlsPubKeys = newList

	err = v.saveRegistrationData(args.CallerAddr, registrationData)
	if err != nil {
		v.eei.AddReturnMessage("cannot save registration data: error " + err.Error())
		return vmcommon.UserError
	}

	return vmcommon.Ok
}

func (v *validatorSC) stake(args *vmcommon.ContractCallInput) vmcommon.ReturnCode {
	err := v.eei.UseGas(v.gasCost.MetaChainSystemSCsCost.Stake)
	if err != nil {
		v.eei.AddReturnMessage(vm.InsufficientGasLimit)
		return vmcommon.OutOfGas
	}

	isGenesis := v.eei.BlockChainHook().CurrentNonce() == 0
	stakeEnabled := isGenesis || v.flagEnableStaking.IsSet()
	if !stakeEnabled {
		v.eei.AddReturnMessage(vm.StakeNotEnabled)
		return vmcommon.UserError
	}

	validatorConfig := v.getConfig(v.eei.BlockChainHook().CurrentEpoch())
	registrationData, err := v.getOrCreateRegistrationData(args.CallerAddr)
	if err != nil {
		v.eei.AddReturnMessage(vm.CannotGetOrCreateRegistrationData + err.Error())
		return vmcommon.UserError
	}

	registrationData.TotalStakeValue.Add(registrationData.TotalStakeValue, args.CallValue)
	if registrationData.TotalStakeValue.Cmp(validatorConfig.NodePrice) < 0 &&
		!core.IsSmartContractAddress(args.CallerAddr) {
		v.eei.AddReturnMessage(
			fmt.Sprintf("insufficient stake value: expected %s, got %s",
				validatorConfig.NodePrice.String(),
				registrationData.TotalStakeValue.String(),
			),
		)
		return vmcommon.UserError
	}

	lenArgs := len(args.Arguments)
	if lenArgs == 0 {
		return v.updateStakeValue(registrationData, args.CallerAddr)
	}

	if !isNumArgsCorrectToStake(args.Arguments) {
		v.eei.AddReturnMessage("invalid number of arguments to call stake")
		return vmcommon.UserError
	}

	maxNodesToRun := big.NewInt(0).SetBytes(args.Arguments[0]).Uint64()
	if maxNodesToRun == 0 {
		v.eei.AddReturnMessage("number of nodes argument must be greater than zero")
		return vmcommon.UserError
	}

	err = v.eei.UseGas((maxNodesToRun - 1) * v.gasCost.MetaChainSystemSCsCost.Stake)
	if err != nil {
		v.eei.AddReturnMessage(vm.InsufficientGasLimit)
		return vmcommon.OutOfGas
	}

	isAlreadyRegistered := len(registrationData.RewardAddress) > 0
	if !isAlreadyRegistered {
		registrationData.RewardAddress = args.CallerAddr
	}

	registrationData.MaxStakePerNode = big.NewInt(0).Set(registrationData.TotalStakeValue)
	registrationData.Epoch = v.eei.BlockChainHook().CurrentEpoch()

	blsKeys, err := v.registerBLSKeys(registrationData, args.CallerAddr, args.CallerAddr, args.Arguments)
	if err != nil {
		v.eei.AddReturnMessage("cannot register bls key: error " + err.Error())
		return vmcommon.UserError
	}
	if v.flagDoubleKey.IsSet() && checkDoubleBLSKeys(blsKeys) {
		v.eei.AddReturnMessage("invalid arguments, found same bls key twice")
		return vmcommon.UserError
	}

	numQualified := big.NewInt(0).Div(registrationData.TotalStakeValue, validatorConfig.NodePrice)
	if uint64(len(registrationData.BlsPubKeys)) > numQualified.Uint64() {
		v.eei.AddReturnMessage("insufficient funds")
		return vmcommon.OutOfFunds
	}

	// do the optionals - rewardAddress and maxStakePerNode
	if uint64(lenArgs) > maxNodesToRun*2+1 {
		for i := maxNodesToRun*2 + 1; i < uint64(lenArgs); i++ {
			if len(args.Arguments[i]) == v.walletAddressLen {
				if !isAlreadyRegistered {
					registrationData.RewardAddress = args.Arguments[i]
				} else {
					v.eei.AddReturnMessage("reward address after being registered can be changed only through changeRewardAddress")
				}
				continue
			}

			maxStakePerNode := big.NewInt(0).SetBytes(args.Arguments[i])
			registrationData.MaxStakePerNode.Set(maxStakePerNode)
		}
	}

	v.activateStakingFor(
		blsKeys,
		numQualified.Uint64(),
		registrationData,
		validatorConfig.NodePrice,
		registrationData.RewardAddress,
		args.CallerAddr,
	)

	err = v.saveRegistrationData(args.CallerAddr, registrationData)
	if err != nil {
		v.eei.AddReturnMessage("cannot save registration data: error " + err.Error())
		return vmcommon.UserError
	}

	return vmcommon.Ok
}

func (v *validatorSC) activateStakingFor(
	blsKeys [][]byte,
	numQualified uint64,
	registrationData *ValidatorDataV2,
	fixedStakeValue *big.Int,
	rewardAddress []byte,
	ownerAddress []byte,
) {
	numRegistered := uint64(registrationData.NumRegistered)
	for i := uint64(0); numRegistered < numQualified && i < uint64(len(blsKeys)); i++ {
		currentBLSKey := blsKeys[i]
		stakedData, err := v.getStakedData(currentBLSKey)
		if err != nil {
			continue
		}

		if stakedData.Staked || stakedData.Waiting {
			continue
		}

		vmOutput, err := v.executeOnStakingSC([]byte("stake@" +
			hex.EncodeToString(currentBLSKey) + "@" +
			hex.EncodeToString(rewardAddress) + "@" +
			hex.EncodeToString(ownerAddress),
		))
		if err != nil {
			v.eei.AddReturnMessage(fmt.Sprintf("cannot do stake for key %s, error %s", hex.EncodeToString(currentBLSKey), err.Error()))
			v.eei.Finish(currentBLSKey)
			v.eei.Finish([]byte{failed})
			continue

		}
		if vmOutput.ReturnCode != vmcommon.Ok {
			v.eei.AddReturnMessage(fmt.Sprintf("cannot do stake for key %s, error %s", hex.EncodeToString(currentBLSKey), vmOutput.ReturnCode.String()))
			v.eei.Finish(currentBLSKey)
			v.eei.Finish([]byte{failed})
			continue
		}

		if len(vmOutput.ReturnData) > 0 && bytes.Equal(vmOutput.ReturnData[0], []byte{waiting}) {
			v.eei.Finish(currentBLSKey)
			v.eei.Finish([]byte{waiting})
		}

		if stakedData.UnStakedNonce == 0 {
			numRegistered++
		}
	}

	registrationData.NumRegistered = uint32(numRegistered)
	registrationData.LockedStake.Mul(fixedStakeValue, big.NewInt(0).SetUint64(numRegistered))
}

func (v *validatorSC) executeOnStakingSC(data []byte) (*vmcommon.VMOutput, error) {
	return v.eei.ExecuteOnDestContext(v.stakingSCAddress, v.validatorSCAddress, big.NewInt(0), data)
}

func (v *validatorSC) setOwnerOfBlsKey(blsKey []byte, ownerAddress []byte) bool {
	vmOutput, err := v.executeOnStakingSC([]byte("setOwner@" + hex.EncodeToString(blsKey) + "@" + hex.EncodeToString(ownerAddress)))
	if err != nil {
		v.eei.AddReturnMessage(fmt.Sprintf("cannot set owner for key %s, error %s", hex.EncodeToString(blsKey), err.Error()))
		v.eei.Finish(blsKey)
		v.eei.Finish([]byte{failed})
		return false

	}
	if vmOutput.ReturnCode != vmcommon.Ok {
		v.eei.AddReturnMessage(fmt.Sprintf("cannot set owner for key %s, error %s", hex.EncodeToString(blsKey), vmOutput.ReturnCode.String()))
		v.eei.Finish(blsKey)
		v.eei.Finish([]byte{failed})
		return false
	}

	return true
}

func (v *validatorSC) basicChecksForUnStakeNodes(args *vmcommon.ContractCallInput) (*ValidatorDataV2, vmcommon.ReturnCode) {
	if args.CallValue.Cmp(zero) != 0 {
		v.eei.AddReturnMessage(vm.TransactionValueMustBeZero)
		return nil, vmcommon.UserError
	}
	if len(args.Arguments) == 0 {
		v.eei.AddReturnMessage(fmt.Sprintf("invalid number of arguments: expected min %d, got %d", 1, 0))
		return nil, vmcommon.UserError
	}
	if !v.flagEnableStaking.IsSet() {
		v.eei.AddReturnMessage(vm.UnStakeNotEnabled)
		return nil, vmcommon.UserError
	}

	registrationData, err := v.getOrCreateRegistrationData(args.CallerAddr)
	if err != nil {
		v.eei.AddReturnMessage(vm.CannotGetOrCreateRegistrationData + err.Error())
		return nil, vmcommon.UserError
	}

	err = v.eei.UseGas(v.gasCost.MetaChainSystemSCsCost.UnStake * uint64(len(args.Arguments)))
	if err != nil {
		v.eei.AddReturnMessage(vm.InsufficientGasLimit)
		return nil, vmcommon.OutOfGas
	}

	blsKeys := args.Arguments
	err = verifyBLSPublicKeys(registrationData, blsKeys)
	if err != nil {
		v.eei.AddReturnMessage(vm.CannotGetAllBlsKeysFromRegistrationData + err.Error())
		return nil, vmcommon.UserError
	}

	return registrationData, vmcommon.Ok
}

func (v *validatorSC) unStakeNodesFromStakingSC(blsKeys [][]byte, registrationData *ValidatorDataV2) uint64 {
	numSuccess := uint64(0)
	for _, blsKey := range blsKeys {
		vmOutput, errExec := v.executeOnStakingSC([]byte("unStake@" + hex.EncodeToString(blsKey) + "@" + hex.EncodeToString(registrationData.RewardAddress)))
		if errExec != nil {
			v.eei.AddReturnMessage(fmt.Sprintf("cannot do unStake for key %s: %s", hex.EncodeToString(blsKey), errExec.Error()))
			v.eei.Finish(blsKey)
			v.eei.Finish([]byte{failed})
			continue
		}

		if vmOutput.ReturnCode != vmcommon.Ok {
			v.eei.AddReturnMessage(fmt.Sprintf("cannot do unStake for key %s: %s", hex.EncodeToString(blsKey), vmOutput.ReturnCode.String()))
			v.eei.Finish(blsKey)
			v.eei.Finish([]byte{failed})
			continue
		}

		numSuccess++
	}

	return numSuccess
}

// This is the complete unStake - which after enabling economics V2 will create unStakedFunds on the registration data
func (v *validatorSC) unStake(args *vmcommon.ContractCallInput) vmcommon.ReturnCode {
	if v.isUnStakeUnBondPaused() {
		v.eei.AddReturnMessage("unStake/unBond is paused as not enough total staked in protocol")
		return vmcommon.UserError
	}

	registrationData, returnCode := v.basicChecksForUnStakeNodes(args)
	if returnCode != vmcommon.Ok {
		return returnCode
	}

	numSuccess := v.unStakeNodesFromStakingSC(args.Arguments, registrationData)
	if !v.flagEnableTopUp.IsSet() {
		return vmcommon.Ok
	}

	// continue by unstaking tokens as well
	validatorConfig := v.getConfig(v.eei.BlockChainHook().CurrentEpoch())
	unStakeFromNodes := big.NewInt(0).Mul(validatorConfig.NodePrice, big.NewInt(0).SetUint64(numSuccess))
	if unStakeFromNodes.Cmp(registrationData.TotalStakeValue) > 0 {
		unStakeFromNodes.Set(registrationData.TotalStakeValue)
	}

	returnCode = v.processUnStakeValue(registrationData, unStakeFromNodes)
	if returnCode != vmcommon.Ok {
		return returnCode
	}

	err := v.saveRegistrationData(args.CallerAddr, registrationData)
	if err != nil {
		v.eei.AddReturnMessage("cannot save registration data: error " + err.Error())
		return vmcommon.UserError
	}

	return vmcommon.Ok
}

func (v *validatorSC) unStakeNodes(args *vmcommon.ContractCallInput) vmcommon.ReturnCode {
	if !v.flagEnableTopUp.IsSet() {
		v.eei.AddReturnMessage("invalid method to call")
		return vmcommon.UserError
	}
	if v.isUnStakeUnBondPaused() {
		v.eei.AddReturnMessage("unStake/unBond is paused as not enough total staked in protocol")
		return vmcommon.UserError
	}

	registrationData, returnCode := v.basicChecksForUnStakeNodes(args)
	if returnCode != vmcommon.Ok {
		return returnCode
	}

	_ = v.unStakeNodesFromStakingSC(args.Arguments, registrationData)

	return vmcommon.Ok
}

func (v *validatorSC) unBondNodes(args *vmcommon.ContractCallInput) vmcommon.ReturnCode {
	if !v.flagEnableTopUp.IsSet() {
		v.eei.AddReturnMessage("invalid method to call")
		return vmcommon.UserError
	}
	if v.isUnStakeUnBondPaused() {
		v.eei.AddReturnMessage("unStake/unBond is paused as not enough total staked in protocol")
		return vmcommon.UserError
	}

	registrationData, returnCode := v.checkUnBondArguments(args)
	if returnCode != vmcommon.Ok {
		return returnCode
	}

	unBondedKeys := v.unBondNodesFromStakingSC(args.Arguments)
	returnCode = v.updateRegistrationDataAfterUnBond(registrationData, unBondedKeys, args.CallerAddr)
	if returnCode != vmcommon.Ok {
		return returnCode
	}

	return vmcommon.Ok
}

func (v *validatorSC) checkUnBondArguments(args *vmcommon.ContractCallInput) (*ValidatorDataV2, vmcommon.ReturnCode) {
	if args.CallValue.Cmp(zero) != 0 {
		v.eei.AddReturnMessage(vm.TransactionValueMustBeZero)
		return nil, vmcommon.UserError
	}
	if len(args.Arguments) == 0 {
		v.eei.AddReturnMessage(fmt.Sprintf("invalid number of arguments: expected min %d, got %d", 1, 0))
		return nil, vmcommon.UserError
	}
	if !v.flagEnableStaking.IsSet() {
		v.eei.AddReturnMessage(vm.UnBondNotEnabled)
		return nil, vmcommon.UserError
	}

	registrationData, err := v.getOrCreateRegistrationData(args.CallerAddr)
	if err != nil {
		v.eei.AddReturnMessage(vm.CannotGetOrCreateRegistrationData + err.Error())
		return nil, vmcommon.UserError
	}

	err = verifyBLSPublicKeys(registrationData, args.Arguments)
	if err != nil {
		v.eei.AddReturnMessage(vm.CannotGetAllBlsKeysFromRegistrationData + err.Error())
		return nil, vmcommon.UserError
	}

	err = v.eei.UseGas(v.gasCost.MetaChainSystemSCsCost.UnBond * uint64(len(args.Arguments)))
	if err != nil {
		v.eei.AddReturnMessage(vm.InsufficientGasLimit)
		return nil, vmcommon.OutOfGas
	}

	return registrationData, vmcommon.Ok
}

func (v *validatorSC) unBondNodesFromStakingSC(blsKeys [][]byte) [][]byte {
	unBondedKeys := make([][]byte, 0)
	for _, blsKey := range blsKeys {
		vmOutput, errExec := v.executeOnStakingSC([]byte("unBond@" + hex.EncodeToString(blsKey)))
		if errExec != nil || vmOutput.ReturnCode != vmcommon.Ok {
			v.eei.AddReturnMessage(fmt.Sprintf("cannot do unBond for key: %s", hex.EncodeToString(blsKey)))
			v.eei.Finish(blsKey)
			v.eei.Finish([]byte{failed})
			continue
		}

		unBondedKeys = append(unBondedKeys, blsKey)
	}

	return unBondedKeys
}

func (v *validatorSC) unBondV1(args *vmcommon.ContractCallInput) vmcommon.ReturnCode {
	registrationData, returnCode := v.checkUnBondArguments(args)
	if returnCode != vmcommon.Ok {
		return returnCode
	}

	unBondedKeys := v.unBondNodesFromStakingSC(args.Arguments)
	validatorConfig := v.getConfig(v.eei.BlockChainHook().CurrentEpoch())
	totalUnBond := big.NewInt(0).Mul(validatorConfig.NodePrice, big.NewInt(int64(len(unBondedKeys))))

	if registrationData.LockedStake.Cmp(totalUnBond) < 0 {
		v.eei.AddReturnMessage("contract error on unBond function, lockedStake < totalUnBond")
		return vmcommon.UserError
	}

	if registrationData.NumRegistered < uint32(len(unBondedKeys)) {
		v.eei.AddReturnMessage("contract error on unBond function, missing nodes")
		return vmcommon.UserError
	}

	registrationData.NumRegistered -= uint32(len(unBondedKeys))
	registrationData.LockedStake.Sub(registrationData.LockedStake, totalUnBond)
	registrationData.TotalStakeValue.Sub(registrationData.TotalStakeValue, totalUnBond)
	if registrationData.TotalStakeValue.Cmp(zero) < 0 {
		v.eei.AddReturnMessage("contract error on unBond function, total stake < 0")
		return vmcommon.UserError
	}

	if registrationData.LockedStake.Cmp(zero) == 0 && registrationData.TotalStakeValue.Cmp(zero) == 0 {
		v.eei.SetStorage(args.CallerAddr, nil)
	} else {
		v.deleteUnBondedKeys(registrationData, unBondedKeys)
		errSave := v.saveRegistrationData(args.CallerAddr, registrationData)
		if errSave != nil {
			v.eei.AddReturnMessage("cannot save registration data: error " + errSave.Error())
			return vmcommon.UserError
		}
	}

	err := v.eei.Transfer(args.CallerAddr, args.RecipientAddr, totalUnBond, nil, 0)
	if err != nil {
		v.eei.AddReturnMessage("transfer error on unBond function")
		return vmcommon.UserError
	}

	return vmcommon.Ok
}

func (v *validatorSC) unBond(args *vmcommon.ContractCallInput) vmcommon.ReturnCode {
	if !v.flagEnableTopUp.IsSet() {
		return v.unBondV1(args)
	}

	if v.isUnStakeUnBondPaused() {
		v.eei.AddReturnMessage("unStake/unBond is paused as not enough total staked in protocol")
		return vmcommon.UserError
	}
	registrationData, returnCode := v.checkUnBondArguments(args)
	if returnCode != vmcommon.Ok {
		return returnCode
	}

	unBondedKeys := v.unBondNodesFromStakingSC(args.Arguments)

	validatorConfig := v.getConfig(v.eei.BlockChainHook().CurrentEpoch())
	totalUnBond := big.NewInt(0).Mul(validatorConfig.NodePrice, big.NewInt(int64(len(unBondedKeys))))
	totalUnBond, returnCode = v.unBondTokensFromRegistrationData(registrationData, totalUnBond)
	if returnCode != vmcommon.Ok {
		return returnCode
	}

	returnCode = v.updateRegistrationDataAfterUnBond(registrationData, unBondedKeys, args.CallerAddr)
	if returnCode != vmcommon.Ok {
		return returnCode
	}

	err := v.eei.Transfer(args.CallerAddr, args.RecipientAddr, totalUnBond, nil, 0)
	if err != nil {
		v.eei.AddReturnMessage("transfer error on unBond function")
		return vmcommon.UserError
	}

	return vmcommon.Ok
}

func (v *validatorSC) updateRegistrationDataAfterUnBond(
	registrationData *ValidatorDataV2,
	unBondedKeys [][]byte,
	callerAddr []byte,
) vmcommon.ReturnCode {
	if registrationData.NumRegistered < uint32(len(unBondedKeys)) {
		v.eei.AddReturnMessage("contract error on unBond function, missing nodes")
		return vmcommon.UserError
	}

	validatorConfig := v.getConfig(v.eei.BlockChainHook().CurrentEpoch())
	registrationData.NumRegistered -= uint32(len(unBondedKeys))
	registrationData.LockedStake.Mul(validatorConfig.NodePrice, big.NewInt(0).SetUint64(uint64(registrationData.NumRegistered)))

	if registrationData.TotalStakeValue.Cmp(zero) == 0 {
		v.eei.SetStorage(callerAddr, nil)
	} else {
		v.deleteUnBondedKeys(registrationData, unBondedKeys)
		errSave := v.saveRegistrationData(callerAddr, registrationData)
		if errSave != nil {
			v.eei.AddReturnMessage("cannot save registration data: error " + errSave.Error())
			return vmcommon.UserError
		}
	}

	return vmcommon.Ok
}

func (v *validatorSC) deleteUnBondedKeys(registrationData *ValidatorDataV2, unBondedKeys [][]byte) {
	for _, unBonded := range unBondedKeys {
		for i, registeredKey := range registrationData.BlsPubKeys {
			if bytes.Equal(unBonded, registeredKey) {
				lastIndex := len(registrationData.BlsPubKeys) - 1
				registrationData.BlsPubKeys[i] = registrationData.BlsPubKeys[lastIndex]
				registrationData.BlsPubKeys = registrationData.BlsPubKeys[:lastIndex]
				break
			}
		}
	}
}

func (v *validatorSC) claim(args *vmcommon.ContractCallInput) vmcommon.ReturnCode {
	if v.flagEnableTopUp.IsSet() {
		//claim function will become unavailable after enabling staking v2
		v.eei.AddReturnMessage("claim function is disabled")
		return vmcommon.UserError
	}

	if args.CallValue.Cmp(zero) != 0 {
		v.eei.AddReturnMessage(vm.TransactionValueMustBeZero)
		return vmcommon.UserError
	}

	registrationData, err := v.getOrCreateRegistrationData(args.CallerAddr)
	if err != nil {
		v.eei.AddReturnMessage("cannot get registration data: error " + err.Error())
		return vmcommon.UserError
	}
	if len(registrationData.RewardAddress) == 0 {
		v.eei.AddReturnMessage("key is not registered, claim is not possible")
		return vmcommon.UserError
	}
	err = v.eei.UseGas(v.gasCost.MetaChainSystemSCsCost.Claim)
	if err != nil {
		v.eei.AddReturnMessage(vm.InsufficientGasLimit)
		return vmcommon.OutOfGas
	}

	claimable := big.NewInt(0).Sub(registrationData.TotalStakeValue, registrationData.LockedStake)
	if claimable.Cmp(zero) <= 0 {
		return vmcommon.Ok
	}

	registrationData.TotalStakeValue.Set(registrationData.LockedStake)
	err = v.saveRegistrationData(args.CallerAddr, registrationData)
	if err != nil {
		v.eei.AddReturnMessage("cannot save registration data: error " + err.Error())
		return vmcommon.UserError
	}

	err = v.eei.Transfer(args.CallerAddr, args.RecipientAddr, claimable, nil, 0)
	if err != nil {
		v.eei.AddReturnMessage("transfer error on finalizeUnStake function: error " + err.Error())
		return vmcommon.UserError
	}

	return vmcommon.Ok
}

func (v *validatorSC) unStakeTokens(args *vmcommon.ContractCallInput) vmcommon.ReturnCode {
	registrationData, returnCode := v.basicCheckForUnStakeUnBond(args)
	if returnCode != vmcommon.Ok {
		return returnCode
	}
	if v.isUnStakeUnBondPaused() {
		v.eei.AddReturnMessage("unStake/unBond is paused as not enough total staked in protocol")
		return vmcommon.UserError
	}

	err := v.eei.UseGas(v.gasCost.MetaChainSystemSCsCost.UnStakeTokens)
	if err != nil {
		v.eei.AddReturnMessage(vm.InsufficientGasLimit)
		return vmcommon.OutOfGas
	}
	if len(args.Arguments) != 1 {
		v.eei.AddReturnMessage("should have specified one argument containing the unstake value")
		return vmcommon.UserError
	}

	unStakeValue := big.NewInt(0).SetBytes(args.Arguments[0])
	returnCode = v.processUnStakeValue(registrationData, unStakeValue)
	if returnCode != vmcommon.Ok {
		return returnCode
	}

	err = v.saveRegistrationData(args.CallerAddr, registrationData)
	if err != nil {
		v.eei.AddReturnMessage("cannot save registration data: error " + err.Error())
		return vmcommon.UserError
	}

	return vmcommon.Ok
}

func (v *validatorSC) processUnStakeValue(registrationData *ValidatorDataV2, unStakeValue *big.Int) vmcommon.ReturnCode {
	unstakeValueIsOk := unStakeValue.Cmp(v.minUnstakeTokensValue) >= 0 || unStakeValue.Cmp(registrationData.TotalStakeValue) == 0
	if !unstakeValueIsOk {
		v.eei.AddReturnMessage("can not unstake the provided value either because is under the minimum threshold or " +
			"is not the value left to be unStaked")
		return vmcommon.UserError
	}
	if unStakeValue.Cmp(registrationData.TotalStakeValue) > 0 {
		v.eei.AddReturnMessage("can not unstake a bigger value than the possible allowed value which is " + registrationData.TotalStakeValue.String())
		return vmcommon.UserError
	}

	registrationData.TotalStakeValue.Sub(registrationData.TotalStakeValue, unStakeValue)
	registrationData.TotalUnstaked.Add(registrationData.TotalUnstaked, unStakeValue)
	registrationData.UnstakedInfo = append(
		registrationData.UnstakedInfo,
		&UnstakedValue{
			UnstakedNonce: v.eei.BlockChainHook().CurrentNonce(),
			UnstakedValue: unStakeValue,
		},
	)
	return vmcommon.Ok
}

func (v *validatorSC) basicCheckForUnStakeUnBond(args *vmcommon.ContractCallInput) (*ValidatorDataV2, vmcommon.ReturnCode) {
	if !v.flagEnableTopUp.IsSet() {
		v.eei.AddReturnMessage("invalid method to call")
		return nil, vmcommon.UserError
	}
	if args.CallValue.Cmp(zero) != 0 {
		v.eei.AddReturnMessage(vm.TransactionValueMustBeZero)
		return nil, vmcommon.UserError
	}
	registrationData, err := v.getOrCreateRegistrationData(args.CallerAddr)
	if err != nil {
		v.eei.AddReturnMessage("cannot get registration data: error " + err.Error())
		return nil, vmcommon.UserError
	}
	if len(registrationData.RewardAddress) == 0 {
		v.eei.AddReturnMessage("key is not registered, validator operation is not possible")
		return nil, vmcommon.UserError
	}
	if registrationData.TotalUnstaked == nil {
		registrationData.TotalUnstaked = big.NewInt(0)
	}

	return registrationData, vmcommon.Ok
}

func (v *validatorSC) isInAdditionalQueue(blsKey []byte) (bool, error) {
	stakedData, err := v.getStakedData(blsKey)
	if err != nil {
		return false, err
	}
	return stakedData.Waiting, nil
}

func (v *validatorSC) unBondTokens(args *vmcommon.ContractCallInput) vmcommon.ReturnCode {
	registrationData, returnCode := v.basicCheckForUnStakeUnBond(args)
	if returnCode != vmcommon.Ok {
		return returnCode
	}
	if v.isUnStakeUnBondPaused() {
		v.eei.AddReturnMessage("unStake/unBond is paused as not enough total staked in protocol")
		return vmcommon.UserError
	}
	err := v.eei.UseGas(v.gasCost.MetaChainSystemSCsCost.UnBondTokens)
	if err != nil {
		v.eei.AddReturnMessage(vm.InsufficientGasLimit)
		return vmcommon.OutOfGas
	}

	valueToUnBond := big.NewInt(0)
	if len(args.Arguments) > 1 {
		v.eei.AddReturnMessage("too many arguments")
		return vmcommon.UserError
	}
	if len(args.Arguments) == 1 {
		valueToUnBond = big.NewInt(0).SetBytes(args.Arguments[0])
		if valueToUnBond.Cmp(zero) <= 0 {
			v.eei.AddReturnMessage("cannot unBond negative value or zero value")
			return vmcommon.UserError
		}
	}

	totalUnBond, returnCode := v.unBondTokensFromRegistrationData(registrationData, valueToUnBond)
	if returnCode != vmcommon.Ok {
		return returnCode
	}
	if totalUnBond.Cmp(zero) == 0 {
		v.eei.AddReturnMessage("no tokens that can be unbond at this time")
		return vmcommon.Ok
	}

	err = v.eei.Transfer(args.CallerAddr, args.RecipientAddr, totalUnBond, nil, 0)
	if err != nil {
		v.eei.AddReturnMessage("transfer error on unBond function")
		return vmcommon.UserError
	}

	err = v.saveRegistrationData(args.CallerAddr, registrationData)
	if err != nil {
		v.eei.AddReturnMessage("cannot save registration data: error " + err.Error())
		return vmcommon.UserError
	}

	return vmcommon.Ok
}

func (v *validatorSC) unBondTokensFromRegistrationData(
	registrationData *ValidatorDataV2,
	valueToUnBond *big.Int,
) (*big.Int, vmcommon.ReturnCode) {
	var unstakedValue *UnstakedValue
	currentNonce := v.eei.BlockChainHook().CurrentNonce()
	totalUnBond := big.NewInt(0)
	index := 0

	stopAtUnBondValue := valueToUnBond.Cmp(zero) > 0

	splitUnStakedInfo := &UnstakedValue{UnstakedValue: big.NewInt(0)}
	for _, unstakedValue = range registrationData.UnstakedInfo {
		canUnbond := currentNonce-unstakedValue.UnstakedNonce >= v.unBondPeriod
		if !canUnbond {
			break
		}

		totalUnBond.Add(totalUnBond, unstakedValue.UnstakedValue)
		index++
		if stopAtUnBondValue && totalUnBond.Cmp(valueToUnBond) >= 0 {
			splitUnStakedInfo.UnstakedValue.Sub(totalUnBond, valueToUnBond)
			splitUnStakedInfo.UnstakedNonce = unstakedValue.UnstakedNonce
			totalUnBond.Set(valueToUnBond)
			break
		}
	}

	if splitUnStakedInfo.UnstakedValue.Cmp(zero) > 0 {
		index--
		registrationData.UnstakedInfo[index] = splitUnStakedInfo
	}

	registrationData.UnstakedInfo = registrationData.UnstakedInfo[index:]
	registrationData.TotalUnstaked.Sub(registrationData.TotalUnstaked, totalUnBond)
	if registrationData.TotalUnstaked.Cmp(zero) < 0 {
		v.eei.AddReturnMessage("too much requested to unBond")
		return nil, vmcommon.UserError
	}

	return totalUnBond, vmcommon.Ok
}

func (v *validatorSC) getTotalStaked(args *vmcommon.ContractCallInput) vmcommon.ReturnCode {
	if args.CallValue.Cmp(zero) != 0 {
		v.eei.AddReturnMessage(vm.TransactionValueMustBeZero)
		return vmcommon.UserError
	}
	err := v.eei.UseGas(v.gasCost.MetaChainSystemSCsCost.Get)
	if err != nil {
		v.eei.AddReturnMessage(vm.InsufficientGasLimit)
		return vmcommon.OutOfGas
	}

	registrationData, err := v.getOrCreateRegistrationData(args.CallerAddr)
	if err != nil {
		v.eei.AddReturnMessage(vm.CannotGetOrCreateRegistrationData + err.Error())
		return vmcommon.UserError
	}

	if len(registrationData.RewardAddress) == 0 {
		v.eei.AddReturnMessage("caller not registered in staking/validator sc")
		return vmcommon.UserError
	}

	v.eei.Finish([]byte(registrationData.TotalStakeValue.String()))
	return vmcommon.Ok
}

func (v *validatorSC) getTotalStakedTopUpBlsKeys(args *vmcommon.ContractCallInput) vmcommon.ReturnCode {
	if !v.flagEnableTopUp.IsSet() {
		v.eei.AddReturnMessage("invalid method to call")
		return vmcommon.UserError
	}
	if args.CallValue.Cmp(zero) != 0 {
		v.eei.AddReturnMessage(vm.TransactionValueMustBeZero)
		return vmcommon.UserError
	}
	err := v.eei.UseGas(v.gasCost.MetaChainSystemSCsCost.Get)
	if err != nil {
		v.eei.AddReturnMessage(vm.InsufficientGasLimit)
		return vmcommon.OutOfGas
	}

	registrationData, err := v.getOrCreateRegistrationData(args.CallerAddr)
	if err != nil {
		v.eei.AddReturnMessage(vm.CannotGetOrCreateRegistrationData + err.Error())
		return vmcommon.UserError
	}

	if len(registrationData.RewardAddress) == 0 {
		v.eei.AddReturnMessage("caller not registered in staking/validator sc")
		return vmcommon.UserError
	}

	validatorConfig := v.getConfig(v.eei.BlockChainHook().CurrentEpoch())
	stakeForNodes := big.NewInt(0).Mul(validatorConfig.NodePrice, big.NewInt(0).SetUint64(uint64(registrationData.NumRegistered)))

	topUp := big.NewInt(0).Set(registrationData.TotalStakeValue)
	topUp.Sub(topUp, stakeForNodes)

	if registrationData.TotalStakeValue.Cmp(zero) < 0 {
		v.eei.AddReturnMessage("contract error on getTopUp function, total stake < locked stake value")
		return vmcommon.UserError
	}

	v.eei.Finish([]byte(topUp.String()))
	v.eei.Finish([]byte(registrationData.TotalStakeValue.String()))

	for _, blsKey := range registrationData.BlsPubKeys {
		v.eei.Finish(blsKey)
	}

	return vmcommon.Ok
}

func (v *validatorSC) slash(_ *vmcommon.ContractCallInput) vmcommon.ReturnCode {
	// TODO: implement this. It is needed as last component of slashing. Slashing should happen to the funds of the
	// validator which is running the nodes
	return vmcommon.Ok
}

// EpochConfirmed is called whenever a new epoch is confirmed
func (v *validatorSC) EpochConfirmed(epoch uint32) {
	v.flagEnableStaking.Toggle(epoch >= v.enableStakingEpoch)
	log.Debug("validatorSC: stake/unstake/unbond", "enabled", v.flagEnableStaking.IsSet())

	v.flagEnableTopUp.Toggle(epoch >= v.stakingV2Epoch)
	log.Debug("validatorSC: top up mechanism", "enabled", v.flagEnableTopUp.IsSet())

	v.flagDoubleKey.Toggle(epoch >= v.enableDoubleKeyEpoch)
	log.Debug("stakingAuctionSC: doubleKeyProtection", "enabled", v.flagDoubleKey.IsSet())

}

// CanUseContract returns true if contract can be used
func (v *validatorSC) CanUseContract() bool {
	return true
}

func (v *validatorSC) getBlsKeysStatus(args *vmcommon.ContractCallInput) vmcommon.ReturnCode {
	if !bytes.Equal(args.CallerAddr, v.validatorSCAddress) {
		v.eei.AddReturnMessage("this is only a view function")
		return vmcommon.UserError
	}
	if len(args.Arguments) != 1 {
		v.eei.AddReturnMessage("number of arguments must be equal to 1")
		return vmcommon.UserError
	}

	registrationData, err := v.getOrCreateRegistrationData(args.Arguments[0])
	if err != nil {
		v.eei.AddReturnMessage("cannot get or create registration data: error " + err.Error())
		return vmcommon.UserError
	}

	if len(registrationData.BlsPubKeys) == 0 {
		v.eei.AddReturnMessage("no bls keys")
		return vmcommon.Ok
	}

	for _, blsKey := range registrationData.BlsPubKeys {
		vmOutput, errExec := v.executeOnStakingSC([]byte("getBLSKeyStatus@" + hex.EncodeToString(blsKey)))
		if errExec != nil {
			v.eei.AddReturnMessage("cannot get bls key status: bls key - " + hex.EncodeToString(blsKey) + " error - " + errExec.Error())
			continue
		}

		if vmOutput.ReturnCode != vmcommon.Ok {
			v.eei.AddReturnMessage("error in getting bls key status: bls key - " + hex.EncodeToString(blsKey))
			continue
		}

		if len(vmOutput.ReturnData) != 1 {
			v.eei.AddReturnMessage("cannot get bls key status for key " + hex.EncodeToString(blsKey))
			continue
		}

		v.eei.Finish(blsKey)
		v.eei.Finish(vmOutput.ReturnData[0])
	}

	return vmcommon.Ok
}

func (v *validatorSC) updateStakingV2(args *vmcommon.ContractCallInput) vmcommon.ReturnCode {
	if !v.flagEnableTopUp.IsSet() {
		v.eei.AddReturnMessage("invalid method to call")
		return vmcommon.UserError
	}
	if !bytes.Equal(args.CallerAddr, v.validatorSCAddress) {
		v.eei.AddReturnMessage("this is a function that has to be called internally")
		return vmcommon.UserError
	}
	if len(args.Arguments) != 1 {
		v.eei.AddReturnMessage("should have provided only one argument: the owner address")
		return vmcommon.UserError
	}
	if len(args.Arguments[0]) != v.walletAddressLen {
		v.eei.AddReturnMessage("wrong owner address")
		return vmcommon.UserError
	}
	if args.CallValue.Cmp(zero) != 0 {
		v.eei.AddReturnMessage(vm.TransactionValueMustBeZero)
		return vmcommon.UserError
	}
	registrationData, err := v.getOrCreateRegistrationData(args.Arguments[0])
	if err != nil {
		v.eei.AddReturnMessage("cannot get registration data: error " + err.Error())
		return vmcommon.UserError
	}
	if len(registrationData.RewardAddress) == 0 {
		v.eei.AddReturnMessage("key is not registered, updateStakingV2 is not possible")
		return vmcommon.UserError
	}
	for _, blsKey := range registrationData.BlsPubKeys {
		okSet := v.setOwnerOfBlsKey(blsKey, args.Arguments[0])
		if !okSet {
			return vmcommon.UserError
		}
	}

	return vmcommon.Ok
}

// SetNewGasCost is called whenever a gas cost was changed
func (v *validatorSC) SetNewGasCost(gasCost vm.GasCost) {
	v.mutExecution.Lock()
	v.gasCost = gasCost
	v.mutExecution.Unlock()
}

// IsInterfaceNil verifies if the underlying object is nil or not
func (v *validatorSC) IsInterfaceNil() bool {
	return v == nil
}<|MERGE_RESOLUTION|>--- conflicted
+++ resolved
@@ -135,11 +135,8 @@
 		marshalizer:           args.Marshalizer,
 		minUnstakeTokensValue: minUnstakeTokensValue,
 		walletAddressLen:      len(args.ValidatorSCAddress),
-<<<<<<< HEAD
+		enableDoubleKeyEpoch:  args.StakingSCConfig.DoubleKeyProtectionEnableEpoch,
 		endOfEpochAddress:     args.EndOfEpochAddress,
-=======
-		enableDoubleKeyEpoch:  args.StakingSCConfig.DoubleKeyProtectionEnableEpoch,
->>>>>>> 21025c4e
 	}
 
 	args.EpochNotifier.RegisterNotifyHandler(reg)
@@ -193,15 +190,12 @@
 		return v.getBlsKeysStatus(args)
 	case "updateStakingV2":
 		return v.updateStakingV2(args)
-<<<<<<< HEAD
+	case "cleanRegisteredData":
+		return v.cleanRegisteredData(args)
 	case "pauseUnStakeUnBond":
 		return v.pauseUnStakeUnBond(args)
 	case "unPauseUnStakeUnBond":
 		return v.unPauseStakeUnBond(args)
-=======
-	case "cleanRegisteredData":
-		return v.cleanRegisteredData(args)
->>>>>>> 21025c4e
 	}
 
 	v.eei.AddReturnMessage("invalid method to call")
