--- conflicted
+++ resolved
@@ -23,9 +23,9 @@
 
 message StakingNodesConfig {
 	int64 MinNumNodes = 1 [(gogoproto.jsontag) = "MinNumNodes"];
-<<<<<<< HEAD
-	int64 StakedNodes = 2 [(gogoproto.jsontag) = "StakedNodes"];
-	int64 JailedNodes = 3 [(gogoproto.jsontag) = "JailedNodes"];
+	int64 MaxNumNodes = 2 [(gogoproto.jsontag) = "MaxNumNodes"];
+	int64 StakedNodes = 3 [(gogoproto.jsontag) = "StakedNodes"];
+	int64 JailedNodes = 4 [(gogoproto.jsontag) = "JailedNodes"];
 }
 
 message ElementInList {
@@ -38,9 +38,4 @@
 	bytes FirstKey = 1 [(gogoproto.jsontag) = "FirstKey"];
 	bytes LastKey  = 2 [(gogoproto.jsontag) = "LastKey"];
 	uint32 Length  = 3 [(gogoproto.jsontag) = "Length"];
-=======
-	int64 MaxNumNodes = 2 [(gogoproto.jsontag) = "MaxNumNodes"];
-	int64 StakedNodes = 3 [(gogoproto.jsontag) = "StakedNodes"];
-	int64 JailedNodes = 4 [(gogoproto.jsontag) = "JailedNodes"];
->>>>>>> c58a9789
 }