package systemSmartContracts

import (
	"bytes"
	"encoding/json"
	"math/big"
	"testing"

	"github.com/ElrondNetwork/elrond-go/process/smartContract/hooks"
	"github.com/ElrondNetwork/elrond-go/vm"
	"github.com/ElrondNetwork/elrond-go/vm/mock"
	vmcommon "github.com/ElrondNetwork/elrond-vm-common"
	"github.com/stretchr/testify/assert"
)

func CreateVmContractCallInput() *vmcommon.ContractCallInput {
	return &vmcommon.ContractCallInput{
		VMInput: vmcommon.VMInput{
			CallerAddr:  []byte("cllraddr"),
			Arguments:   nil,
			CallValue:   big.NewInt(0),
			GasPrice:    0,
			GasProvided: 0,
		},
		RecipientAddr: []byte("rcpntaddr"),
		Function:      "something",
	}
}

func TestNewStakingSmartContract_NilStakeValueShouldErr(t *testing.T) {
	t.Parallel()

	eei := &mock.SystemEIStub{}
	stakingSmartContract, err := NewStakingSmartContract(nil, 0, eei)

	assert.Nil(t, stakingSmartContract)
	assert.Equal(t, vm.ErrNilInitialStakeValue, err)
}

func TestNewStakingSmartContract_NilSystemEIShouldErr(t *testing.T) {
	t.Parallel()

	stakeValue := big.NewInt(100)
	stakingSmartContract, err := NewStakingSmartContract(stakeValue, 0, nil)

	assert.Nil(t, stakingSmartContract)
	assert.Equal(t, vm.ErrNilSystemEnvironmentInterface, err)
}

func TestNewStakingSmartContract_NegativeStakeValueShouldErr(t *testing.T) {
	t.Parallel()

	stakeValue := big.NewInt(-100)
	eei := &mock.SystemEIStub{}
	stakingSmartContract, err := NewStakingSmartContract(stakeValue, 0, eei)

	assert.Nil(t, stakingSmartContract)
	assert.Equal(t, vm.ErrNegativeInitialStakeValue, err)
}

func TestNewStakingSmartContract(t *testing.T) {
	t.Parallel()

	stakeValue := big.NewInt(100)
	eei := &mock.SystemEIStub{}
	stakingSmartContract, err := NewStakingSmartContract(stakeValue, 0, eei)

	assert.NotNil(t, stakingSmartContract)
	assert.Nil(t, err)
}

func TestStakingSC_ExecuteInit(t *testing.T) {
	t.Parallel()

	stakeValue := big.NewInt(100)
	eei, _ := NewVMContext(&mock.BlockChainHookStub{}, hooks.NewVMCryptoHook())
	eei.SetSCAddress([]byte("addr"))
	stakingSmartContract, _ := NewStakingSmartContract(stakeValue, 0, eei)
	arguments := CreateVmContractCallInput()
	arguments.Function = "_init"

	retCode := stakingSmartContract.Execute(arguments)
	assert.Equal(t, vmcommon.Ok, retCode)

	ownerAddr := stakingSmartContract.eei.GetStorage([]byte(ownerKey))
	assert.Equal(t, arguments.CallerAddr, ownerAddr)

	ownerBalanceBytes := stakingSmartContract.eei.GetStorage(arguments.CallerAddr)
	ownerBalance := big.NewInt(0).SetBytes(ownerBalanceBytes)
	assert.Equal(t, big.NewInt(0), ownerBalance)

}

func TestStakingSC_ExecuteInitTwoTimeShouldReturnUserError(t *testing.T) {
	stakeValue := big.NewInt(100)
	eei, _ := NewVMContext(&mock.BlockChainHookStub{}, hooks.NewVMCryptoHook())
	eei.SetSCAddress([]byte("addr"))
	stakingSmartContract, _ := NewStakingSmartContract(stakeValue, 0, eei)
	arguments := CreateVmContractCallInput()
	arguments.Function = "_init"

	retCode := stakingSmartContract.Execute(arguments)
	assert.Equal(t, vmcommon.Ok, retCode)

	retCode = stakingSmartContract.Execute(arguments)
	assert.Equal(t, vmcommon.UserError, retCode)
}

func TestStakingSC_ExecuteStakeWrongStakeValueShouldErr(t *testing.T) {
	t.Parallel()

	stakeValue := big.NewInt(100)
	blockChainHook := &mock.BlockChainHookStub{}
	eei, _ := NewVMContext(blockChainHook, hooks.NewVMCryptoHook())
	eei.SetSCAddress([]byte("addr"))
	stakingSmartContract, _ := NewStakingSmartContract(stakeValue, 0, eei)
	arguments := CreateVmContractCallInput()
	arguments.Function = "stake"

	retCode := stakingSmartContract.Execute(arguments)
	assert.Equal(t, vmcommon.UserError, retCode)

	balance := eei.GetBalance(arguments.CallerAddr)
	assert.Equal(t, big.NewInt(0), balance)
}

func TestStakingSC_ExecuteStakeWrongUnmarshalDataShouldErr(t *testing.T) {
	t.Parallel()

	stakeValue := big.NewInt(100)
	eei := &mock.SystemEIStub{}
	eei.GetStorageCalled = func(key []byte) []byte {
		return []byte("data")
	}
	stakingSmartContract, _ := NewStakingSmartContract(stakeValue, 0, eei)
	arguments := CreateVmContractCallInput()
	arguments.Function = "stake"

	retCode := stakingSmartContract.Execute(arguments)
	assert.Equal(t, vmcommon.UserError, retCode)
}

func TestStakingSC_ExecuteStakeRegistrationDataStakedShouldErr(t *testing.T) {
	t.Parallel()

	stakeValue := big.NewInt(100)
	eei := &mock.SystemEIStub{}
	eei.GetStorageCalled = func(key []byte) []byte {
		registrationDataMarshalized, _ := json.Marshal(&StakingData{Staked: true})
		return registrationDataMarshalized
	}
	stakingSmartContract, _ := NewStakingSmartContract(stakeValue, 0, eei)
	arguments := CreateVmContractCallInput()
	arguments.Function = "stake"

	retCode := stakingSmartContract.Execute(arguments)
	assert.Equal(t, vmcommon.UserError, retCode)
}

func TestStakingSC_ExecuteStakeNotEnoughArgsShouldErr(t *testing.T) {
	t.Parallel()

	stakeValue := big.NewInt(100)
	eei := &mock.SystemEIStub{}
	eei.GetStorageCalled = func(key []byte) []byte {
		registrationDataMarshalized, _ := json.Marshal(&StakingData{})
		return registrationDataMarshalized
	}
	stakingSmartContract, _ := NewStakingSmartContract(stakeValue, 0, eei)
	arguments := CreateVmContractCallInput()
	arguments.Function = "stake"

	retCode := stakingSmartContract.Execute(arguments)
	assert.Equal(t, vmcommon.UserError, retCode)
}

func TestStakingSC_ExecuteStake(t *testing.T) {
	t.Parallel()

	stakeValue := big.NewInt(100)

	expectedRegistrationData := StakingData{
		StartNonce:    0,
		Staked:        true,
		UnStakedNonce: 0,
<<<<<<< HEAD
		BlsPubKey:     []byte{100},
		StakeValue:    new(big.Int).Set(stakeValue),
=======
		Address:       []byte{100},
		StakeValue:    big.NewInt(0).Set(stakeValue),
>>>>>>> 6ccf18ca
	}

	blockChainHook := &mock.BlockChainHookStub{}
	blockChainHook.GetStorageDataCalled = func(accountsAddress []byte, index []byte) (i []byte, e error) {
		switch {
		case bytes.Equal(index, []byte(initialStakeKey)):
			return stakeValue.Bytes(), nil
		default:
			return nil, nil
		}
	}

	eei, _ := NewVMContext(blockChainHook, hooks.NewVMCryptoHook())
	eei.SetSCAddress([]byte("addr"))

	stakerAddress := big.NewInt(100)
	stakerPubKey := big.NewInt(100)
	stakingSmartContract, _ := NewStakingSmartContract(stakeValue, 0, eei)
	arguments := CreateVmContractCallInput()
	arguments.Function = "stake"
	arguments.CallerAddr = stakerAddress.Bytes()
	arguments.Arguments = [][]byte{stakerPubKey.Bytes()}
	arguments.CallValue = big.NewInt(100)

	retCode := stakingSmartContract.Execute(arguments)
	assert.Equal(t, vmcommon.Ok, retCode)

	var registrationData StakingData
	data := stakingSmartContract.eei.GetStorage(arguments.CallerAddr)
	err := json.Unmarshal(data, &registrationData)
	assert.Nil(t, err)
	assert.Equal(t, expectedRegistrationData, registrationData)
}

func TestStakingSC_ExecuteUnStakeAddressNotStakedShouldErr(t *testing.T) {
	t.Parallel()

	stakeValue := big.NewInt(100)
	eei := &mock.SystemEIStub{}
	stakingSmartContract, _ := NewStakingSmartContract(stakeValue, 0, eei)
	arguments := CreateVmContractCallInput()
	arguments.Function = "unStake@abc"

	retCode := stakingSmartContract.Execute(arguments)
	assert.Equal(t, vmcommon.UserError, retCode)
}

func TestStakingSC_ExecuteUnStakeUnmarshalErr(t *testing.T) {
	t.Parallel()

	stakeValue := big.NewInt(100)
	eei := &mock.SystemEIStub{}
	eei.GetStorageCalled = func(key []byte) []byte {
		return []byte("data")
	}
	stakingSmartContract, _ := NewStakingSmartContract(stakeValue, 0, eei)
	arguments := CreateVmContractCallInput()
	arguments.Function = "unStake@abc"

	retCode := stakingSmartContract.Execute(arguments)
	assert.Equal(t, vmcommon.UserError, retCode)
}

func TestStakingSC_ExecuteUnStakeAlreadyUnStakedAddrShouldErr(t *testing.T) {
	t.Parallel()

	stakedRegistrationData := StakingData{
		StartNonce:    0,
		Staked:        false,
		UnStakedNonce: 0,
		Address:       nil,
		StakeValue:    nil,
	}

	stakeValue := big.NewInt(100)
	eei, _ := NewVMContext(&mock.BlockChainHookStub{}, hooks.NewVMCryptoHook())
	eei.SetSCAddress([]byte("addr"))

	stakingSmartContract, _ := NewStakingSmartContract(stakeValue, 0, eei)
	arguments := CreateVmContractCallInput()
	arguments.Function = "unStake"
	arguments.Arguments = [][]byte{big.NewInt(100).Bytes(), big.NewInt(200).Bytes()}
	marshalizedExpectedRegData, _ := json.Marshal(&stakedRegistrationData)
	stakingSmartContract.eei.SetStorage(arguments.CallerAddr, marshalizedExpectedRegData)

	retCode := stakingSmartContract.Execute(arguments)
	assert.Equal(t, vmcommon.UserError, retCode)
}

func TestStakingSC_ExecuteUnStakeFailsWithWrongCaller(t *testing.T) {
	t.Parallel()

	expectedCallerAddress := []byte("caller")
	wrongCallerAddress := []byte("wrongCaller")

	stakedRegistrationData := StakingData{
		StartNonce:    0,
		Staked:        true,
		UnStakedNonce: 0,
		Address:       expectedCallerAddress,
		StakeValue:    nil,
	}

	stakeValue := big.NewInt(100)
	eei, _ := NewVMContext(&mock.BlockChainHookStub{}, hooks.NewVMCryptoHook())
	eei.SetSCAddress([]byte("addr"))

	stakingSmartContract, _ := NewStakingSmartContract(stakeValue, 0, eei)
	arguments := CreateVmContractCallInput()
	arguments.Function = "unStake"
	arguments.Arguments = [][]byte{wrongCallerAddress}
	marshalizedExpectedRegData, _ := json.Marshal(&stakedRegistrationData)
	stakingSmartContract.eei.SetStorage(arguments.Arguments[0], marshalizedExpectedRegData)

	retCode := stakingSmartContract.Execute(arguments)
	assert.Equal(t, vmcommon.UserError, retCode)
}

func TestStakingSC_ExecuteUnStake(t *testing.T) {
	t.Parallel()

	callerAddress := []byte("caller")

	expectedRegistrationData := StakingData{
		StartNonce:    0,
		Staked:        false,
		UnStakedNonce: 0,
		Address:       callerAddress,
		StakeValue:    nil,
	}

	stakedRegistrationData := StakingData{
		StartNonce:    0,
		Staked:        true,
		UnStakedNonce: 0,
		Address:       callerAddress,
		StakeValue:    nil,
	}

	stakeValue := big.NewInt(100)
	eei, _ := NewVMContext(&mock.BlockChainHookStub{}, hooks.NewVMCryptoHook())
	eei.SetSCAddress([]byte("addr"))

	stakingSmartContract, _ := NewStakingSmartContract(stakeValue, 0, eei)
	arguments := CreateVmContractCallInput()
	arguments.Function = "unStake"
	arguments.Arguments = [][]byte{[]byte("abc")}
	arguments.CallerAddr = callerAddress
	marshalizedExpectedRegData, _ := json.Marshal(&stakedRegistrationData)
	stakingSmartContract.eei.SetStorage(arguments.Arguments[0], marshalizedExpectedRegData)

	retCode := stakingSmartContract.Execute(arguments)
	assert.Equal(t, vmcommon.Ok, retCode)

	var registrationData StakingData
	data := stakingSmartContract.eei.GetStorage(arguments.Arguments[0])
	err := json.Unmarshal(data, &registrationData)
	assert.Nil(t, err)
	assert.Equal(t, expectedRegistrationData, registrationData)
}

func TestStakingSC_ExecuteUnBoundUnmarshalErr(t *testing.T) {
	t.Parallel()

	stakeValue := big.NewInt(100)
	eei := &mock.SystemEIStub{}
	eei.GetStorageCalled = func(key []byte) []byte {
		return []byte("data")
	}
	stakingSmartContract, _ := NewStakingSmartContract(stakeValue, 0, eei)
	arguments := CreateVmContractCallInput()
	arguments.CallerAddr = []byte("data")
	arguments.Function = "unBound"
	arguments.Arguments = [][]byte{big.NewInt(100).Bytes(), big.NewInt(200).Bytes()}

	retCode := stakingSmartContract.Execute(arguments)
	assert.Equal(t, vmcommon.UserError, retCode)
}

func TestStakingSC_ExecuteUnBoundValidatorNotUnStakeShouldErr(t *testing.T) {
	t.Parallel()

	stakeValue := big.NewInt(100)
	eei := &mock.SystemEIStub{}
	eei.GetStorageCalled = func(key []byte) []byte {
		switch {
		case bytes.Equal(key, []byte(ownerKey)):
			return []byte("data")
		default:
			registrationDataMarshalized, _ := json.Marshal(&StakingData{UnStakedNonce: 0})
			return registrationDataMarshalized
		}
	}
	eei.BlockChainHookCalled = func() vmcommon.BlockchainHook {
		return &mock.BlockChainHookStub{CurrentNonceCalled: func() uint64 {
			return 10000
		}}
	}
	stakingSmartContract, _ := NewStakingSmartContract(stakeValue, 100, eei)
	arguments := CreateVmContractCallInput()
	arguments.CallerAddr = []byte("data")
	arguments.Function = "unBound"
	arguments.Arguments = [][]byte{big.NewInt(100).Bytes()}

	retCode := stakingSmartContract.Execute(arguments)
	assert.Equal(t, vmcommon.UserError, retCode)
}

func TestStakingSC_ExecuteFinalizeUnBoundBeforePeriodEnds(t *testing.T) {
	t.Parallel()

	unstakedNonce := uint64(10)
	registrationData := StakingData{
		StartNonce:    0,
		Staked:        true,
		UnStakedNonce: unstakedNonce,
		Address:       nil,
		StakeValue:    big.NewInt(100),
	}
	blsPubKey := big.NewInt(100)
	stakeValue := big.NewInt(100)
	marshalizedRegData, _ := json.Marshal(&registrationData)
	eei, _ := NewVMContext(&mock.BlockChainHookStub{
		CurrentNonceCalled: func() uint64 {
			return unstakedNonce + 1
		},
	}, hooks.NewVMCryptoHook())
	eei.SetSCAddress([]byte("addr"))
	eei.SetStorage([]byte(ownerKey), []byte("data"))
	eei.SetStorage(blsPubKey.Bytes(), marshalizedRegData)
	stakingSmartContract, _ := NewStakingSmartContract(stakeValue, 100, eei)
	arguments := CreateVmContractCallInput()
	arguments.CallerAddr = []byte("data")
	arguments.Function = "finalizeUnStake"
	arguments.Arguments = [][]byte{blsPubKey.Bytes()}

	retCode := stakingSmartContract.Execute(arguments)
	assert.Equal(t, vmcommon.UserError, retCode)
}

func TestStakingSC_ExecuteUnBound(t *testing.T) {
	t.Parallel()

	unBoundPeriod := uint64(100)
	unstakedNonce := uint64(10)
	registrationData := StakingData{
		StartNonce:    0,
		Staked:        false,
		UnStakedNonce: unstakedNonce,
		Address:       nil,
		StakeValue:    big.NewInt(100),
	}

	stakeValue := big.NewInt(100)
	marshalizedRegData, _ := json.Marshal(&registrationData)
	eei, _ := NewVMContext(&mock.BlockChainHookStub{
		CurrentNonceCalled: func() uint64 {
			return unstakedNonce + unBoundPeriod + 1
		},
	}, hooks.NewVMCryptoHook())
	scAddress := []byte("owner")
	eei.SetSCAddress(scAddress)
	eei.SetStorage([]byte(ownerKey), scAddress)

	stakingSmartContract, _ := NewStakingSmartContract(stakeValue, unBoundPeriod, eei)

	arguments := CreateVmContractCallInput()
	arguments.CallerAddr = []byte("address")
	arguments.Function = "unBound"
	arguments.Arguments = [][]byte{[]byte("abc")}

	stakingSmartContract.eei.SetStorage(arguments.Arguments[0], marshalizedRegData)

	retCode := stakingSmartContract.Execute(arguments)
	assert.Equal(t, vmcommon.Ok, retCode)

	data := stakingSmartContract.eei.GetStorage(arguments.Arguments[0])
	assert.Equal(t, 0, len(data))

	destinationBalance := stakingSmartContract.eei.GetBalance(arguments.CallerAddr)
	scBalance := stakingSmartContract.eei.GetBalance(scAddress)
	assert.Equal(t, 0, destinationBalance.Cmp(stakeValue))
	assert.Equal(t, 0, scBalance.Cmp(big.NewInt(0).Mul(stakeValue, big.NewInt(-1))))
}

func TestStakingSC_ExecuteSlashOwnerAddrNotOkShouldErr(t *testing.T) {
	t.Parallel()

	stakeValue := big.NewInt(100)
	eei := &mock.SystemEIStub{}
	stakingSmartContract, _ := NewStakingSmartContract(stakeValue, 0, eei)
	arguments := CreateVmContractCallInput()
	arguments.Function = "slash"

	retCode := stakingSmartContract.Execute(arguments)
	assert.Equal(t, vmcommon.UserError, retCode)
}

func TestStakingSC_ExecuteSlashArgumentsNotOkShouldErr(t *testing.T) {
	t.Parallel()

	stakeValue := big.NewInt(100)
	eei := &mock.SystemEIStub{}
	eei.GetStorageCalled = func(key []byte) []byte {
		return []byte("data")
	}
	stakingSmartContract, _ := NewStakingSmartContract(stakeValue, 0, eei)
	arguments := CreateVmContractCallInput()
	arguments.Function = "slash"
	arguments.CallerAddr = []byte("data")

	retCode := stakingSmartContract.Execute(arguments)
	assert.Equal(t, vmcommon.UserError, retCode)
}

func TestStakingSC_ExecuteSlashUnmarhsalErr(t *testing.T) {
	t.Parallel()

	stakeValue := big.NewInt(100)
	eei := &mock.SystemEIStub{}
	eei.GetStorageCalled = func(key []byte) []byte {
		return []byte("data")
	}
	stakingSmartContract, _ := NewStakingSmartContract(stakeValue, 0, eei)
	arguments := CreateVmContractCallInput()
	arguments.Function = "slash"
	arguments.CallerAddr = []byte("data")
	arguments.Arguments = [][]byte{big.NewInt(100).Bytes(), big.NewInt(100).Bytes()}

	retCode := stakingSmartContract.Execute(arguments)
	assert.Equal(t, vmcommon.UserError, retCode)
}

func TestStakingSC_ExecuteSlashNotStake(t *testing.T) {
	t.Parallel()

	stakeValue := big.NewInt(100)
	eei := &mock.SystemEIStub{}
	eei.GetStorageCalled = func(key []byte) []byte {
		switch {
		case bytes.Equal(key, []byte(ownerKey)):
			return []byte("data")
		default:
			registrationDataMarshalized, _ := json.Marshal(&StakingData{StakeValue: big.NewInt(100)})
			return registrationDataMarshalized
		}
	}

	stakingSmartContract, _ := NewStakingSmartContract(stakeValue, 0, eei)
	arguments := CreateVmContractCallInput()
	arguments.Function = "slash"
	arguments.CallerAddr = []byte("data")
	arguments.Arguments = [][]byte{big.NewInt(100).Bytes(), big.NewInt(100).Bytes()}

	retCode := stakingSmartContract.Execute(arguments)
	assert.Equal(t, vmcommon.UserError, retCode)
}

func TestStakingSC_ExecuteSlashStaked(t *testing.T) {
	t.Parallel()

	stakeValue := big.NewInt(100)
	eei := &mock.SystemEIStub{}
	eei.GetStorageCalled = func(key []byte) []byte {
		switch {
		case bytes.Equal(key, []byte(ownerKey)):
			return []byte("data")
		default:
			registrationDataMarshalized, _ := json.Marshal(&StakingData{StakeValue: big.NewInt(100), Staked: true})
			return registrationDataMarshalized
		}
	}

	stakingSmartContract, _ := NewStakingSmartContract(stakeValue, 0, eei)
	arguments := CreateVmContractCallInput()
	arguments.Function = "slash"
	arguments.CallerAddr = []byte("data")
	arguments.Arguments = [][]byte{big.NewInt(100).Bytes(), big.NewInt(100).Bytes()}

	retCode := stakingSmartContract.Execute(arguments)
	assert.Equal(t, vmcommon.Ok, retCode)
}

func TestStakingSC_ExecuteUnStakeAndUnBoundStake(t *testing.T) {
	t.Parallel()

	// Preparation
	unBoundPeriod := uint64(100)
	stakeValue := big.NewInt(100)
	valueStakedByTheCaller := big.NewInt(100)
	stakerAddress := []byte("address")
	stakerPubKey := []byte("pubKey")
	blockChainHook := &mock.BlockChainHookStub{}
	eei, _ := NewVMContext(blockChainHook, hooks.NewVMCryptoHook())

	smartcontractAddress := "smartcontractAddress"
	eei.SetSCAddress([]byte(smartcontractAddress))

	ownerAddress := "ownerAddress"
	eei.SetStorage([]byte(ownerKey), []byte(ownerAddress))

	stakingSmartContract, _ := NewStakingSmartContract(stakeValue, unBoundPeriod, eei)

	arguments := CreateVmContractCallInput()
	arguments.Arguments = [][]byte{stakerPubKey}
	arguments.CallerAddr = stakerAddress

	stakedRegistrationData := StakingData{
		StartNonce:    0,
		Staked:        true,
		UnStakedNonce: 0,
<<<<<<< HEAD
		BlsPubKey:     nil,
		StakeValue:    new(big.Int).Set(valueStakedByTheCaller),
=======
		Address:       stakerAddress,
		StakeValue:    valueStakedByTheCaller,
>>>>>>> 6ccf18ca
	}
	marshalizedExpectedRegData, _ := json.Marshal(&stakedRegistrationData)
	stakingSmartContract.eei.SetStorage(arguments.Arguments[0], marshalizedExpectedRegData)

	arguments.Function = "unStake"

	unStakeNonce := uint64(10)
	blockChainHook.CurrentNonceCalled = func() uint64 {
		return unStakeNonce
	}
	retCode := stakingSmartContract.Execute(arguments)
	assert.Equal(t, vmcommon.Ok, retCode)

	var registrationData StakingData
<<<<<<< HEAD
	mrsData := stakingSmartContract.eei.GetStorage(arguments.CallerAddr)
	err := json.Unmarshal(mrsData, &registrationData)
=======
	data := stakingSmartContract.eei.GetStorage(arguments.Arguments[0])
	err := json.Unmarshal(data, &registrationData)
>>>>>>> 6ccf18ca
	assert.Nil(t, err)

	expectedRegistrationData := StakingData{
		StartNonce:    0,
		Staked:        false,
		UnStakedNonce: unStakeNonce,
<<<<<<< HEAD
		BlsPubKey:     nil,
		StakeValue:    new(big.Int).Set(valueStakedByTheCaller),
=======
		Address:       stakerAddress,
		StakeValue:    valueStakedByTheCaller,
>>>>>>> 6ccf18ca
	}
	assert.Equal(t, expectedRegistrationData, registrationData)

	arguments.Function = "unBound"

	blockChainHook.CurrentNonceCalled = func() uint64 {
		return unStakeNonce + unBoundPeriod + 1
	}
	retCode = stakingSmartContract.Execute(arguments)
	assert.Equal(t, vmcommon.Ok, retCode)

	destinationBalance := stakingSmartContract.eei.GetBalance(arguments.CallerAddr)
	senderBalance := stakingSmartContract.eei.GetBalance([]byte(ownerAddress))
	assert.Equal(t, big.NewInt(100), destinationBalance)
	assert.Equal(t, big.NewInt(-100), senderBalance)
}

func TestStakingSC_ExecuteGetShouldReturnUserErr(t *testing.T) {
	t.Parallel()

	stakeValue := big.NewInt(100)
	arguments := CreateVmContractCallInput()
	arguments.Function = "get"
	eei, _ := NewVMContext(&mock.BlockChainHookStub{}, hooks.NewVMCryptoHook())
	stakingSmartContract, _ := NewStakingSmartContract(stakeValue, 0, eei)
	err := stakingSmartContract.Execute(arguments)

	assert.Equal(t, vmcommon.UserError, err)
}

func TestStakingSC_ExecuteGetShouldOk(t *testing.T) {
	t.Parallel()

	stakeValue := big.NewInt(100)
	arguments := CreateVmContractCallInput()
	arguments.Function = "get"
	arguments.Arguments = [][]byte{arguments.CallerAddr}
	eei, _ := NewVMContext(&mock.BlockChainHookStub{}, hooks.NewVMCryptoHook())
	stakingSmartContract, _ := NewStakingSmartContract(stakeValue, 0, eei)
	err := stakingSmartContract.Execute(arguments)

	assert.Equal(t, vmcommon.Ok, err)
}

func TestStakingSc_ExecuteSlashTwoTime(t *testing.T) {
	t.Parallel()

	stakeValue := big.NewInt(100)
	eei, _ := NewVMContext(&mock.BlockChainHookStub{}, hooks.NewVMCryptoHook())

	stakedRegistrationData := StakingData{
		StartNonce:    50,
		Staked:        true,
		UnStakedNonce: 0,
<<<<<<< HEAD
		BlsPubKey:     nil,
		StakeValue:    new(big.Int).Set(stakeValue),
=======
		Address:       nil,
		StakeValue:    stakeValue,
>>>>>>> 6ccf18ca
	}

	stakingSmartContract, _ := NewStakingSmartContract(stakeValue, 0, eei)
	arguments := CreateVmContractCallInput()
	arguments.Function = "slash"
	arguments.CallerAddr = []byte("data")
	marshalizedStakedData, _ := json.Marshal(&stakedRegistrationData)
	stakingSmartContract.eei.SetStorage(arguments.CallerAddr, marshalizedStakedData)
	stakingSmartContract.eei.SetStorage([]byte(ownerKey), arguments.CallerAddr)

	slashValue := big.NewInt(70)
	arguments.Arguments = [][]byte{arguments.CallerAddr, slashValue.Bytes()}
	retCode := stakingSmartContract.Execute(arguments)
	assert.Equal(t, vmcommon.Ok, retCode)

	dataBytes := stakingSmartContract.eei.GetStorage(arguments.CallerAddr)
	var registrationData StakingData
	err := json.Unmarshal(dataBytes, &registrationData)
	assert.Nil(t, err)

	expectedStake := big.NewInt(0).Sub(stakeValue, slashValue)
	assert.Equal(t, expectedStake, registrationData.StakeValue)

	arguments.Arguments = [][]byte{arguments.CallerAddr, slashValue.Bytes()}
	retCode = stakingSmartContract.Execute(arguments)
	assert.Equal(t, vmcommon.Ok, retCode)

	dataBytes = stakingSmartContract.eei.GetStorage(arguments.CallerAddr)
	err = json.Unmarshal(dataBytes, &registrationData)
	assert.Nil(t, err)

	expectedStake = big.NewInt(0).Sub(expectedStake, slashValue)
	assert.Equal(t, expectedStake, registrationData.StakeValue)
}<|MERGE_RESOLUTION|>--- conflicted
+++ resolved
@@ -183,13 +183,8 @@
 		StartNonce:    0,
 		Staked:        true,
 		UnStakedNonce: 0,
-<<<<<<< HEAD
-		BlsPubKey:     []byte{100},
-		StakeValue:    new(big.Int).Set(stakeValue),
-=======
 		Address:       []byte{100},
 		StakeValue:    big.NewInt(0).Set(stakeValue),
->>>>>>> 6ccf18ca
 	}
 
 	blockChainHook := &mock.BlockChainHookStub{}
@@ -601,13 +596,8 @@
 		StartNonce:    0,
 		Staked:        true,
 		UnStakedNonce: 0,
-<<<<<<< HEAD
-		BlsPubKey:     nil,
-		StakeValue:    new(big.Int).Set(valueStakedByTheCaller),
-=======
 		Address:       stakerAddress,
 		StakeValue:    valueStakedByTheCaller,
->>>>>>> 6ccf18ca
 	}
 	marshalizedExpectedRegData, _ := json.Marshal(&stakedRegistrationData)
 	stakingSmartContract.eei.SetStorage(arguments.Arguments[0], marshalizedExpectedRegData)
@@ -622,26 +612,16 @@
 	assert.Equal(t, vmcommon.Ok, retCode)
 
 	var registrationData StakingData
-<<<<<<< HEAD
-	mrsData := stakingSmartContract.eei.GetStorage(arguments.CallerAddr)
-	err := json.Unmarshal(mrsData, &registrationData)
-=======
 	data := stakingSmartContract.eei.GetStorage(arguments.Arguments[0])
 	err := json.Unmarshal(data, &registrationData)
->>>>>>> 6ccf18ca
 	assert.Nil(t, err)
 
 	expectedRegistrationData := StakingData{
 		StartNonce:    0,
 		Staked:        false,
 		UnStakedNonce: unStakeNonce,
-<<<<<<< HEAD
-		BlsPubKey:     nil,
-		StakeValue:    new(big.Int).Set(valueStakedByTheCaller),
-=======
 		Address:       stakerAddress,
 		StakeValue:    valueStakedByTheCaller,
->>>>>>> 6ccf18ca
 	}
 	assert.Equal(t, expectedRegistrationData, registrationData)
 
@@ -696,13 +676,8 @@
 		StartNonce:    50,
 		Staked:        true,
 		UnStakedNonce: 0,
-<<<<<<< HEAD
-		BlsPubKey:     nil,
-		StakeValue:    new(big.Int).Set(stakeValue),
-=======
 		Address:       nil,
 		StakeValue:    stakeValue,
->>>>>>> 6ccf18ca
 	}
 
 	stakingSmartContract, _ := NewStakingSmartContract(stakeValue, 0, eei)
