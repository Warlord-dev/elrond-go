//go:generate protoc -I=proto -I=$GOPATH/src -I=$GOPATH/src/github.com/ElrondNetwork/protobuf/protobuf  --gogoslick_out=. staking.proto
package systemSmartContracts

import (
	"bytes"
	"encoding/hex"
	"fmt"
	"math"
	"math/big"
	"strconv"
	"sync"

	logger "github.com/ElrondNetwork/elrond-go-logger"
	"github.com/ElrondNetwork/elrond-go/config"
	"github.com/ElrondNetwork/elrond-go/core"
	"github.com/ElrondNetwork/elrond-go/core/atomic"
	"github.com/ElrondNetwork/elrond-go/core/check"
	"github.com/ElrondNetwork/elrond-go/core/vmcommon"
	"github.com/ElrondNetwork/elrond-go/marshal"
	"github.com/ElrondNetwork/elrond-go/vm"
)

var log = logger.GetOrCreate("vm/systemsmartcontracts")

const ownerKey = "owner"
const nodesConfigKey = "nodesConfig"
const waitingListHeadKey = "waitingList"
const waitingElementPrefix = "w_"

type stakingSC struct {
	eei                      vm.SystemEI
	unBondPeriod             uint64
	stakeAccessAddr          []byte //TODO add a viewAddress field and use it on all system SC view functions
	governanceSCAddr         []byte
	jailAccessAddr           []byte
	endOfEpochAccessAddr     []byte
	numRoundsWithoutBleed    uint64
	bleedPercentagePerRound  float64
	maximumPercentageToBleed float64
	gasCost                  vm.GasCost
	minNumNodes              uint64
	maxNumNodes              uint64
	marshalizer              marshal.Marshalizer
	enableStakingEpoch       uint32
	stakeValue               *big.Int
	flagEnableStaking        atomic.Flag
	flagStakingV2            atomic.Flag
	stakingV2Epoch           uint32
	walletAddressLen         int
	mutExecution             sync.RWMutex
	minNodePrice             *big.Int
}

// ArgsNewStakingSmartContract holds the arguments needed to create a StakingSmartContract
type ArgsNewStakingSmartContract struct {
	StakingSCConfig      config.StakingSystemSCConfig
	MinNumNodes          uint64
	Eei                  vm.SystemEI
	StakingAccessAddr    []byte
	GovernanceSCAddress  []byte
	JailAccessAddr       []byte
	EndOfEpochAccessAddr []byte
	GasCost              vm.GasCost
	Marshalizer          marshal.Marshalizer
	EpochNotifier        vm.EpochNotifier
}

type waitingListReturnData struct {
	blsKeys         [][]byte
	stakedDataList  []*StakedDataV2_0
	lastKey         []byte
	afterLastjailed bool
}

// NewStakingSmartContract creates a staking smart contract
func NewStakingSmartContract(
	args ArgsNewStakingSmartContract,
) (*stakingSC, error) {
	if check.IfNil(args.Eei) {
		return nil, vm.ErrNilSystemEnvironmentInterface
	}
	if len(args.StakingAccessAddr) < 1 {
		return nil, vm.ErrInvalidStakingAccessAddress
	}
	if len(args.GovernanceSCAddress) < 1 {
		return nil, vm.ErrInvalidGovernanceSCAddress
	}
	if len(args.JailAccessAddr) < 1 {
		return nil, vm.ErrInvalidJailAccessAddress
	}
	if len(args.EndOfEpochAccessAddr) < 1 {
		return nil, vm.ErrInvalidEndOfEpochAccessAddress
	}
	if check.IfNil(args.Marshalizer) {
		return nil, vm.ErrNilMarshalizer
	}
	if args.StakingSCConfig.MaxNumberOfNodesForStake < 0 {
		return nil, vm.ErrNegativeWaitingNodesPercentage
	}
	if args.StakingSCConfig.BleedPercentagePerRound < 0 {
		return nil, vm.ErrNegativeBleedPercentagePerRound
	}
	if args.StakingSCConfig.MaximumPercentageToBleed < 0 {
		return nil, vm.ErrNegativeMaximumPercentageToBleed
	}
	if args.MinNumNodes > args.StakingSCConfig.MaxNumberOfNodesForStake {
		return nil, vm.ErrInvalidMaxNumberOfNodes
	}
	if check.IfNil(args.EpochNotifier) {
		return nil, vm.ErrNilEpochNotifier
	}

	minStakeValue, okValue := big.NewInt(0).SetString(args.StakingSCConfig.MinStakeValue, conversionBase)
	if !okValue || minStakeValue.Cmp(zero) <= 0 {
		return nil, fmt.Errorf("%w, value is %v", vm.ErrInvalidMinStakeValue, args.StakingSCConfig.MinStakeValue)
	}

	reg := &stakingSC{
		eei:                      args.Eei,
		unBondPeriod:             args.StakingSCConfig.UnBondPeriod,
		stakeAccessAddr:          args.StakingAccessAddr,
		governanceSCAddr:         args.GovernanceSCAddress,
		jailAccessAddr:           args.JailAccessAddr,
		numRoundsWithoutBleed:    args.StakingSCConfig.NumRoundsWithoutBleed,
		bleedPercentagePerRound:  args.StakingSCConfig.BleedPercentagePerRound,
		maximumPercentageToBleed: args.StakingSCConfig.MaximumPercentageToBleed,
		gasCost:                  args.GasCost,
		minNumNodes:              args.MinNumNodes,
		maxNumNodes:              args.StakingSCConfig.MaxNumberOfNodesForStake,
		marshalizer:              args.Marshalizer,
		endOfEpochAccessAddr:     args.EndOfEpochAccessAddr,
		enableStakingEpoch:       args.StakingSCConfig.StakeEnableEpoch,
		stakingV2Epoch:           args.StakingSCConfig.StakingV2Epoch,
		walletAddressLen:         len(args.StakingAccessAddr),
		minNodePrice:             minStakeValue,
	}

	conversionOk := true
	reg.stakeValue, conversionOk = big.NewInt(0).SetString(args.StakingSCConfig.GenesisNodePrice, conversionBase)
	if !conversionOk || reg.stakeValue.Cmp(zero) < 0 {
		return nil, vm.ErrNegativeInitialStakeValue
	}

	args.EpochNotifier.RegisterNotifyHandler(reg)

	return reg, nil
}

// Execute calls one of the functions from the staking smart contract and runs the code according to the input
func (s *stakingSC) Execute(args *vmcommon.ContractCallInput) vmcommon.ReturnCode {
	s.mutExecution.RLock()
	defer s.mutExecution.RUnlock()
	if CheckIfNil(args) != nil {
		return vmcommon.UserError
	}

	switch args.Function {
	case core.SCDeployInitFunctionName:
		return s.init(args)
	case "stake":
		return s.stake(args, false)
	case "register":
		return s.stake(args, true)
	case "unStake":
		return s.unStake(args)
	case "unBond":
		return s.unBond(args)
	case "get":
		return s.get(args)
	case "isStaked":
		return s.isStaked(args)
	case "slash":
		return s.slash(args)
	case "jail":
		return s.jail(args)
	case "unJail":
		return s.unJail(args)
	case "changeRewardAddress":
		return s.changeRewardAddress(args)
	case "changeValidatorKeys":
		return s.changeValidatorKey(args)
	case "switchJailedWithWaiting":
		return s.switchJailedWithWaiting(args)
	case "getQueueIndex":
		return s.getWaitingListIndex(args)
	case "getQueueSize":
		return s.getWaitingListSize(args)
	case "getRewardAddress":
		return s.getRewardAddress(args)
	case "getBLSKeyStatus":
		return s.getBLSKeyStatus(args)
	case "getRemainingUnBondPeriod":
		return s.getRemainingUnbondPeriod(args)
	case "getQueueRegisterNonceAndRewardAddress":
		return s.getWaitingListRegisterNonceAndRewardAddress(args)
	case "updateConfigMinNodes":
		return s.updateConfigMinNodes(args)
	case "setOwner":
		return s.setOwner(args)
	case "getOwner":
		return s.getOwner(args)
	case "updateConfigMaxNodes":
		return s.updateConfigMaxNodes(args)
	case "stakeNodesFromQueue":
		return s.stakeNodesFromQueue(args)
	case "unStakeAtEndOfEpoch":
		return s.unStakeAtEndOfEpoch(args)
	}

	return vmcommon.UserError
}

func (s *stakingSC) addToStakedNodes(value int64) {
	stakeConfig := s.getConfig()
	stakeConfig.StakedNodes += value
	s.setConfig(stakeConfig)
}

func (s *stakingSC) removeFromStakedNodes() {
	stakeConfig := s.getConfig()
	if stakeConfig.StakedNodes > 0 {
		stakeConfig.StakedNodes--
	}
	s.setConfig(stakeConfig)
}

func (s *stakingSC) numSpareNodes() int64 {
	stakeConfig := s.getConfig()
	return stakeConfig.StakedNodes - stakeConfig.JailedNodes - stakeConfig.MinNumNodes
}

func (s *stakingSC) canStake() bool {
	stakeConfig := s.getConfig()
	return stakeConfig.StakedNodes < stakeConfig.MaxNumNodes
}

func (s *stakingSC) canUnStake() bool {
	return s.numSpareNodes() > 0
}

func (s *stakingSC) canUnBond() bool {
	return s.numSpareNodes() >= 0
}

func (s *stakingSC) changeValidatorKey(args *vmcommon.ContractCallInput) vmcommon.ReturnCode {
	if !bytes.Equal(args.CallerAddr, s.stakeAccessAddr) {
		s.eei.AddReturnMessage("changeValidatorKey function not allowed to be called by address " + string(args.CallerAddr))
		return vmcommon.UserError
	}
	if len(args.Arguments) < 2 {
		s.eei.AddReturnMessage(fmt.Sprintf("invalid number of arguments: expected min %d, got %d", 2, len(args.Arguments)))
		return vmcommon.UserError
	}

	oldKey := args.Arguments[0]
	newKey := args.Arguments[1]
	if len(oldKey) != len(newKey) {
		s.eei.AddReturnMessage("invalid bls key")
		return vmcommon.UserError
	}

	stakedData, err := s.getOrCreateRegisteredData(oldKey)
	if err != nil {
		s.eei.AddReturnMessage("cannot get or create registered data: error " + err.Error())
		return vmcommon.UserError
	}
	if len(stakedData.RewardAddress) == 0 {
		// if not registered this is not an error
		return vmcommon.Ok
	}

	s.eei.SetStorage(oldKey, nil)
	err = s.saveStakingData(newKey, stakedData)
	if err != nil {
		s.eei.AddReturnMessage("cannot save staking data: error " + err.Error())
		return vmcommon.UserError
	}

	return vmcommon.Ok
}

func (s *stakingSC) changeRewardAddress(args *vmcommon.ContractCallInput) vmcommon.ReturnCode {
	if !bytes.Equal(args.CallerAddr, s.stakeAccessAddr) {
		s.eei.AddReturnMessage("stake function not allowed to be called by address " + string(args.CallerAddr))
		return vmcommon.UserError
	}
	if len(args.Arguments) < 2 {
		s.eei.AddReturnMessage(fmt.Sprintf("invalid number of arguments: expected min %d, got %d", 2, len(args.Arguments)))
		return vmcommon.UserError
	}

	newRewardAddress := args.Arguments[0]
	if len(newRewardAddress) != s.walletAddressLen {
		s.eei.AddReturnMessage("invalid reward address")
		return vmcommon.UserError
	}

	for _, blsKey := range args.Arguments[1:] {
		stakedData, err := s.getOrCreateRegisteredData(blsKey)
		if err != nil {
			s.eei.AddReturnMessage("cannot get or create registered data: error " + err.Error())
			return vmcommon.UserError
		}
		if len(stakedData.RewardAddress) == 0 {
			continue
		}

		stakedData.RewardAddress = newRewardAddress
		err = s.saveStakingData(blsKey, stakedData)
		if err != nil {
			s.eei.AddReturnMessage("cannot save staking data: error " + err.Error())
			return vmcommon.UserError
		}
	}

	return vmcommon.Ok
}

func (s *stakingSC) removeFromJailedNodes() {
	stakeConfig := s.getConfig()
	if stakeConfig.JailedNodes > 0 {
		stakeConfig.JailedNodes--
	}
	s.setConfig(stakeConfig)
}

func (s *stakingSC) unJailV1(args *vmcommon.ContractCallInput) vmcommon.ReturnCode {
	if !bytes.Equal(args.CallerAddr, s.stakeAccessAddr) {
		s.eei.AddReturnMessage("unJail function not allowed to be called by address " + string(args.CallerAddr))
		return vmcommon.UserError
	}

	for _, argument := range args.Arguments {
		stakedData, err := s.getOrCreateRegisteredData(argument)
		if err != nil {
			s.eei.AddReturnMessage("cannot get or created registered data: error " + err.Error())
			return vmcommon.UserError
		}
		if len(stakedData.RewardAddress) == 0 {
			s.eei.AddReturnMessage("cannot unJail a key that is not registered")
			return vmcommon.UserError
		}

		if stakedData.UnJailedNonce <= stakedData.JailedNonce {
			s.removeFromJailedNodes()
		}

		stakedData.JailedRound = math.MaxUint64
		stakedData.UnJailedNonce = s.eei.BlockChainHook().CurrentNonce()

		err = s.saveStakingData(argument, stakedData)
		if err != nil {
			s.eei.AddReturnMessage("cannot save staking data: error " + err.Error())
			return vmcommon.UserError
		}
	}

	return vmcommon.Ok
}

func (s *stakingSC) unJail(args *vmcommon.ContractCallInput) vmcommon.ReturnCode {
	if !s.flagEnableStaking.IsSet() {
		return s.unJailV1(args)
	}

	if !bytes.Equal(args.CallerAddr, s.stakeAccessAddr) {
		s.eei.AddReturnMessage("unJail function not allowed to be called by address " + string(args.CallerAddr))
		return vmcommon.UserError
	}
	if len(args.Arguments) != 1 {
		s.eei.AddReturnMessage("wrong number of arguments, wanted 1")
		return vmcommon.UserError
	}

	stakedData, err := s.getOrCreateRegisteredData(args.Arguments[0])
	if err != nil {
		s.eei.AddReturnMessage("cannot get or created registered data: error " + err.Error())
		return vmcommon.UserError
	}
	if len(stakedData.RewardAddress) == 0 {
		s.eei.AddReturnMessage("cannot unJail a key that is not registered")
		return vmcommon.UserError
	}
	if !stakedData.Jailed && !s.eei.CanUnJail(args.Arguments[0]) {
		s.eei.AddReturnMessage("cannot unJail a node which is not jailed")
		return vmcommon.UserError
	}

	stakedData.JailedRound = math.MaxUint64
	stakedData.UnJailedNonce = s.eei.BlockChainHook().CurrentNonce()
	stakedData.Jailed = false

	err = s.processStake(args.Arguments[0], stakedData, stakedData.NumJailed == 1)
	if err != nil {
		return vmcommon.UserError
	}

	err = s.saveStakingData(args.Arguments[0], stakedData)
	if err != nil {
		s.eei.AddReturnMessage("cannot save staking data: error " + err.Error())
		return vmcommon.UserError
	}

	return vmcommon.Ok
}

func (s *stakingSC) jail(args *vmcommon.ContractCallInput) vmcommon.ReturnCode {
	if !bytes.Equal(args.CallerAddr, s.jailAccessAddr) {
		return vmcommon.UserError
	}

	for _, argument := range args.Arguments {
		stakedData, err := s.getOrCreateRegisteredData(argument)
		if err != nil {
			s.eei.AddReturnMessage("cannot get or create registered data: error " + err.Error())
			return vmcommon.UserError
		}
		if len(stakedData.RewardAddress) == 0 {
			s.eei.AddReturnMessage("cannot jail a key that is not registered")
			return vmcommon.UserError
		}

		stakedData.JailedRound = s.eei.BlockChainHook().CurrentRound()
		stakedData.JailedNonce = s.eei.BlockChainHook().CurrentNonce()
		stakedData.Jailed = true
		stakedData.NumJailed++
		err = s.saveStakingData(argument, stakedData)
		if err != nil {
			s.eei.AddReturnMessage("cannot save staking data: error " + err.Error())
			return vmcommon.UserError
		}
	}

	return vmcommon.Ok
}

func (s *stakingSC) get(args *vmcommon.ContractCallInput) vmcommon.ReturnCode {
	if len(args.Arguments) < 1 {
		s.eei.AddReturnMessage(fmt.Sprintf("invalid number of arguments: expected min %d, got %d", 1, 0))
		return vmcommon.UserError
	}

	value := s.eei.GetStorage(args.Arguments[0])
	s.eei.Finish(value)

	return vmcommon.Ok
}

func (s *stakingSC) init(args *vmcommon.ContractCallInput) vmcommon.ReturnCode {
	ownerAddress := s.eei.GetStorage([]byte(ownerKey))
	if ownerAddress != nil {
		s.eei.AddReturnMessage("smart contract was already initialized")
		return vmcommon.UserError
	}

	s.eei.SetStorage([]byte(ownerKey), args.CallerAddr)
	s.eei.SetStorage(args.CallerAddr, big.NewInt(0).Bytes())

	stakeConfig := &StakingNodesConfig{
		MinNumNodes: int64(s.minNumNodes),
		MaxNumNodes: int64(s.maxNumNodes),
	}
	s.setConfig(stakeConfig)

	epoch := s.eei.BlockChainHook().CurrentEpoch()
	epochData := fmt.Sprintf("epoch_%d", epoch)

	s.eei.SetStorage([]byte(epochData), s.stakeValue.Bytes())

	return vmcommon.Ok
}

func (s *stakingSC) stake(args *vmcommon.ContractCallInput, onlyRegister bool) vmcommon.ReturnCode {
	if !bytes.Equal(args.CallerAddr, s.stakeAccessAddr) {
		s.eei.AddReturnMessage("stake function not allowed to be called by address " + string(args.CallerAddr))
		return vmcommon.UserError
	}
	if len(args.Arguments) < 3 {
		s.eei.AddReturnMessage("not enough arguments, needed BLS key, reward address and owner address")
		return vmcommon.UserError
	}

	registrationData, err := s.getOrCreateRegisteredData(args.Arguments[0])
	if err != nil {
		s.eei.AddReturnMessage("cannot get or create registered data: error " + err.Error())
		return vmcommon.UserError
	}
	if s.isNodeJailedOrWithBadRating(registrationData, args.Arguments[0]) {
		s.eei.AddReturnMessage("cannot stake node which is jailed or with bad rating")
		return vmcommon.UserError
	}

	registrationData.RewardAddress = args.Arguments[1]
	registrationData.OwnerAddress = args.Arguments[2]
	registrationData.StakeValue.Set(s.stakeValue)
	if !onlyRegister {
		err = s.processStake(args.Arguments[0], registrationData, false)
		if err != nil {
			return vmcommon.UserError
		}
	}

	err = s.saveStakingData(args.Arguments[0], registrationData)
	if err != nil {
		s.eei.AddReturnMessage("cannot save staking registered data: error " + err.Error())
		return vmcommon.UserError
	}

	return vmcommon.Ok
}

func (s *stakingSC) processStake(blsKey []byte, registrationData *StakedDataV2_0, addFirst bool) error {
	if registrationData.Staked {
		return nil
	}

	registrationData.RegisterNonce = s.eei.BlockChainHook().CurrentNonce()
	if !s.canStake() {
		s.eei.AddReturnMessage(fmt.Sprintf("staking is full key put into waiting list %s", hex.EncodeToString(blsKey)))
		err := s.addToWaitingList(blsKey, addFirst)
		if err != nil {
			s.eei.AddReturnMessage("error while adding to waiting")
			return err
		}
		registrationData.Waiting = true
		s.eei.Finish([]byte{waiting})
		return nil
	}

	err := s.removeFromWaitingList(blsKey)
	if err != nil {
		s.eei.AddReturnMessage("error while removing from waiting")
		return err
	}
	s.addToStakedNodes(1)
	s.activeStakingFor(registrationData)

	return nil
}

func (s *stakingSC) activeStakingFor(stakingData *StakedDataV2_0) {
	stakingData.RegisterNonce = s.eei.BlockChainHook().CurrentNonce()
	stakingData.Staked = true
	stakingData.StakedNonce = s.eei.BlockChainHook().CurrentNonce()
	stakingData.UnStakedEpoch = core.DefaultUnstakedEpoch
	stakingData.UnStakedNonce = 0
	stakingData.Waiting = false
}

func (s *stakingSC) unStakeAtEndOfEpoch(args *vmcommon.ContractCallInput) vmcommon.ReturnCode {
	if !bytes.Equal(args.CallerAddr, s.endOfEpochAccessAddr) {
		// backward compatibility - no need for return message
		return vmcommon.UserError
	}
	if len(args.Arguments) != 1 {
		s.eei.AddReturnMessage("not enough arguments, needed BLS key and reward address")
		return vmcommon.UserError
	}

	registrationData, err := s.getOrCreateRegisteredData(args.Arguments[0])
	if err != nil {
		s.eei.AddReturnMessage("cannot get or create registered data: error " + err.Error())
		return vmcommon.UserError
	}
	if len(registrationData.RewardAddress) == 0 {
		s.eei.AddReturnMessage("cannot unStake a key that is not registered")
		return vmcommon.UserError
	}
	if !registrationData.Staked {
		s.eei.AddReturnMessage("cannot unStake node which was already unStaked")
		return vmcommon.UserError
	}

	s.removeFromStakedNodes()
	registrationData.Staked = false
	registrationData.UnStakedEpoch = s.eei.BlockChainHook().CurrentEpoch()
	registrationData.UnStakedNonce = s.eei.BlockChainHook().CurrentNonce()
	registrationData.Waiting = false

	err = s.saveStakingData(args.Arguments[0], registrationData)
	if err != nil {
		s.eei.AddReturnMessage("cannot save staking data: error " + err.Error())
		return vmcommon.UserError
	}

	return vmcommon.Ok
}

func (s *stakingSC) unStake(args *vmcommon.ContractCallInput) vmcommon.ReturnCode {
	if !bytes.Equal(args.CallerAddr, s.stakeAccessAddr) {
		s.eei.AddReturnMessage("unStake function not allowed to be called by address " + string(args.CallerAddr))
		return vmcommon.UserError
	}
	if len(args.Arguments) < 2 {
		s.eei.AddReturnMessage("not enough arguments, needed BLS key and reward address")
		return vmcommon.UserError
	}

	registrationData, err := s.getOrCreateRegisteredData(args.Arguments[0])
	if err != nil {
		s.eei.AddReturnMessage("cannot get or create registered data: error " + err.Error())
		return vmcommon.UserError
	}
	if len(registrationData.RewardAddress) == 0 {
		s.eei.AddReturnMessage("cannot unStake a key that is not registered")
		return vmcommon.UserError
	}
	if !bytes.Equal(args.Arguments[1], registrationData.RewardAddress) {
		s.eei.AddReturnMessage("unStake possible only from staker caller")
		return vmcommon.UserError
	}
	if s.isNodeJailedOrWithBadRating(registrationData, args.Arguments[0]) {
		s.eei.AddReturnMessage("cannot unStake node which is jailed or with bad rating")
		return vmcommon.UserError
	}

	if !registrationData.Staked && !registrationData.Waiting {
		s.eei.AddReturnMessage("cannot unStake node which was already unStaked")
		return vmcommon.UserError
	}

	if !registrationData.Staked {
		registrationData.Waiting = false
		err = s.removeFromWaitingList(args.Arguments[0])
		if err != nil {
			s.eei.AddReturnMessage(err.Error())
			return vmcommon.UserError
		}
		err = s.saveStakingData(args.Arguments[0], registrationData)
		if err != nil {
			s.eei.AddReturnMessage("cannot save staking data: error " + err.Error())
			return vmcommon.UserError
		}

		return vmcommon.Ok
	}

	_, err = s.moveFirstFromWaitingToStakedIfNeeded(args.Arguments[0])
	if err != nil {
		s.eei.AddReturnMessage(err.Error())
		return vmcommon.UserError
	}
	if !s.canUnStake() {
		s.eei.AddReturnMessage("unStake is not possible as too many left")
		return vmcommon.UserError
	}

	s.removeFromStakedNodes()
	registrationData.Staked = false
	registrationData.UnStakedEpoch = s.eei.BlockChainHook().CurrentEpoch()
	registrationData.UnStakedNonce = s.eei.BlockChainHook().CurrentNonce()
	registrationData.Waiting = false

	err = s.saveStakingData(args.Arguments[0], registrationData)
	if err != nil {
		s.eei.AddReturnMessage("cannot save staking data: error " + err.Error())
		return vmcommon.UserError
	}

	return vmcommon.Ok
}

func (s *stakingSC) moveFirstFromWaitingToStakedIfNeeded(blsKey []byte) (bool, error) {
	waitingElementKey := s.createWaitingListKey(blsKey)
	elementInList, err := s.getWaitingListElement(waitingElementKey)
	if err == nil {
		// node in waiting - remove from it - and that's it
		return false, s.removeFromWaitingList(blsKey)
	}

	waitingList, err := s.getWaitingListHead()
	if err != nil {
		return false, err
	}
	if waitingList.Length == 0 {
		return false, nil
	}
	elementInList, err = s.getWaitingListElement(waitingList.FirstKey)
	if err != nil {
		return false, err
	}
	err = s.removeFromWaitingList(elementInList.BLSPublicKey)
	if err != nil {
		return false, err
	}

	nodeData, err := s.getOrCreateRegisteredData(elementInList.BLSPublicKey)
	if err != nil {
		return false, err
	}
	if len(nodeData.RewardAddress) == 0 || nodeData.Staked {
		return false, vm.ErrInvalidWaitingList
	}

	nodeData.Waiting = false
	nodeData.Staked = true
	nodeData.RegisterNonce = s.eei.BlockChainHook().CurrentNonce()
	nodeData.StakedNonce = s.eei.BlockChainHook().CurrentNonce()
	nodeData.UnStakedNonce = 0
	nodeData.UnStakedEpoch = core.DefaultUnstakedEpoch

	s.addToStakedNodes(1)
	return true, s.saveStakingData(elementInList.BLSPublicKey, nodeData)
}

func (s *stakingSC) unBond(args *vmcommon.ContractCallInput) vmcommon.ReturnCode {
	if !bytes.Equal(args.CallerAddr, s.stakeAccessAddr) {
		s.eei.AddReturnMessage("unBond function not allowed to be called by address " + string(args.CallerAddr))
		return vmcommon.UserError
	}
	if len(args.Arguments) < 1 {
		s.eei.AddReturnMessage("not enough arguments, needed BLS key")
		return vmcommon.UserError
	}

	registrationData, err := s.getOrCreateRegisteredData(args.Arguments[0])
	if err != nil {
		s.eei.AddReturnMessage("cannot get or create registered data: error " + err.Error())
		return vmcommon.UserError
	}

	blsKeyBytes := make([]byte, 2*len(args.Arguments[0]))
	_ = hex.Encode(blsKeyBytes, args.Arguments[0])
	encodedBlsKey := string(blsKeyBytes)

	if len(registrationData.RewardAddress) == 0 {
		s.eei.AddReturnMessage(fmt.Sprintf("cannot unBond key %s that is not registered", encodedBlsKey))
		return vmcommon.UserError
	}
	if registrationData.Staked {
		s.eei.AddReturnMessage(fmt.Sprintf("unBond is not possible for key %s which is staked", encodedBlsKey))
		return vmcommon.UserError
	}
	if s.isNodeJailedOrWithBadRating(registrationData, args.Arguments[0]) {
		s.eei.AddReturnMessage("cannot unBond node which is jailed or with bad rating " + encodedBlsKey)
		return vmcommon.UserError
	}
	if registrationData.Waiting {
		s.eei.AddReturnMessage(fmt.Sprintf("unBond in not possible for key %s which is in waiting list", encodedBlsKey))
		return vmcommon.UserError
	}

	currentNonce := s.eei.BlockChainHook().CurrentNonce()
	if registrationData.UnStakedNonce > 0 && currentNonce-registrationData.UnStakedNonce < s.unBondPeriod {
		s.eei.AddReturnMessage(fmt.Sprintf("unBond is not possible for key %s because unBond period did not pass", encodedBlsKey))
		return vmcommon.UserError
	}

<<<<<<< HEAD
	governanceLockNonce := r.getGovernanceLockNonce(args.CallerAddr)
	if governanceLockNonce > currentNonce {
		r.eei.AddReturnMessage(fmt.Sprintf("unBond is not possible because funds are locked by the governance contract until nonce: %d", governanceLockNonce))
		return vmcommon.UserError
	}

	if !r.canUnBond() {
		r.eei.AddReturnMessage("unBond is currently unavailable: number of total validators in the network is at minimum")
=======
	if !s.canUnBond() {
		s.eei.AddReturnMessage("unBond is currently unavailable: number of total validators in the network is at minimum")
>>>>>>> 5e152256
		return vmcommon.UserError
	}
	if s.eei.IsValidator(args.Arguments[0]) {
		s.eei.AddReturnMessage("unBond is not possible: the node with key " + encodedBlsKey + " is still a validator")
		return vmcommon.UserError
	}

	s.eei.SetStorage(args.Arguments[0], nil)
	return vmcommon.Ok
}

// backward compatibility
func (s *stakingSC) slash(_ *vmcommon.ContractCallInput) vmcommon.ReturnCode {
	s.eei.AddReturnMessage("slash function called by not the owners address")
	return vmcommon.UserError
}

func (s *stakingSC) isStaked(args *vmcommon.ContractCallInput) vmcommon.ReturnCode {
	if len(args.Arguments) < 1 {
		s.eei.AddReturnMessage(fmt.Sprintf("invalid number of arguments: expected min %d, got %d", 1, 0))
		return vmcommon.UserError
	}
	if args.CallValue.Cmp(zero) != 0 {
		s.eei.AddReturnMessage(vm.TransactionValueMustBeZero)
		return vmcommon.UserError
	}

	registrationData, err := s.getOrCreateRegisteredData(args.Arguments[0])
	if err != nil {
		s.eei.AddReturnMessage("cannot get or create registered data: error " + err.Error())
		return vmcommon.UserError
	}
	if len(registrationData.RewardAddress) == 0 {
		s.eei.AddReturnMessage("key is not registered")
		return vmcommon.UserError
	}
	if registrationData.Staked {
		return vmcommon.Ok
	}

	s.eei.AddReturnMessage("account not staked")
	return vmcommon.UserError
}

func (s *stakingSC) addToWaitingList(blsKey []byte, addJailed bool) error {
	inWaitingListKey := s.createWaitingListKey(blsKey)
	marshaledData := s.eei.GetStorage(inWaitingListKey)
	if len(marshaledData) != 0 {
		return nil
	}

	waitingList, err := s.getWaitingListHead()
	if err != nil {
		return err
	}

	waitingList.Length += 1
	if waitingList.Length == 1 {
		waitingList.FirstKey = inWaitingListKey
		waitingList.LastKey = inWaitingListKey
		if addJailed {
			waitingList.LastJailedKey = inWaitingListKey
		}

		elementInWaiting := &ElementInList{
			BLSPublicKey: blsKey,
			PreviousKey:  waitingList.LastKey,
			NextKey:      make([]byte, 0),
		}
		return s.saveElementAndList(inWaitingListKey, elementInWaiting, waitingList)
	}

	if addJailed {
		return s.insertAfterLastJailed(waitingList, blsKey)
	}

	return s.addToEndOfTheList(waitingList, blsKey)
}

func (s *stakingSC) addToEndOfTheList(waitingList *WaitingList, blsKey []byte) error {
	inWaitingListKey := s.createWaitingListKey(blsKey)
	oldLastKey := make([]byte, len(waitingList.LastKey))
	copy(oldLastKey, waitingList.LastKey)

	lastElement, err := s.getWaitingListElement(waitingList.LastKey)
	if err != nil {
		return err
	}
	lastElement.NextKey = inWaitingListKey
	elementInWaiting := &ElementInList{
		BLSPublicKey: blsKey,
		PreviousKey:  oldLastKey,
		NextKey:      make([]byte, 0),
	}

	err = s.saveWaitingListElement(oldLastKey, lastElement)
	if err != nil {
		return err
	}

	waitingList.LastKey = inWaitingListKey
	return s.saveElementAndList(inWaitingListKey, elementInWaiting, waitingList)
}

func (s *stakingSC) insertAfterLastJailed(
	waitingList *WaitingList,
	blsKey []byte,
) error {
	inWaitingListKey := s.createWaitingListKey(blsKey)
	if len(waitingList.LastJailedKey) == 0 {
		nextKey := make([]byte, len(waitingList.FirstKey))
		copy(nextKey, waitingList.FirstKey)
		waitingList.FirstKey = inWaitingListKey
		waitingList.LastJailedKey = inWaitingListKey
		elementInWaiting := &ElementInList{
			BLSPublicKey: blsKey,
			PreviousKey:  inWaitingListKey,
			NextKey:      nextKey,
		}
		return s.saveElementAndList(inWaitingListKey, elementInWaiting, waitingList)
	}

	lastJailedElement, err := s.getWaitingListElement(waitingList.LastJailedKey)
	if err != nil {
		return err
	}

	if bytes.Equal(waitingList.LastKey, waitingList.LastJailedKey) {
		waitingList.LastJailedKey = inWaitingListKey
		return s.addToEndOfTheList(waitingList, blsKey)
	}

	firstNonJailedElement, err := s.getWaitingListElement(lastJailedElement.NextKey)
	if err != nil {
		return err
	}

	elementInWaiting := &ElementInList{
		BLSPublicKey: blsKey,
		PreviousKey:  make([]byte, len(inWaitingListKey)),
		NextKey:      make([]byte, len(inWaitingListKey)),
	}
	copy(elementInWaiting.PreviousKey, waitingList.LastJailedKey)
	copy(elementInWaiting.NextKey, lastJailedElement.NextKey)

	lastJailedElement.NextKey = inWaitingListKey
	firstNonJailedElement.PreviousKey = inWaitingListKey
	waitingList.LastJailedKey = inWaitingListKey

	err = s.saveWaitingListElement(elementInWaiting.PreviousKey, lastJailedElement)
	if err != nil {
		return err
	}
	err = s.saveWaitingListElement(elementInWaiting.NextKey, firstNonJailedElement)
	if err != nil {
		return err
	}
	err = s.saveWaitingListElement(inWaitingListKey, elementInWaiting)
	if err != nil {
		return err
	}
	return s.saveWaitingListHead(waitingList)
}

func (s *stakingSC) saveElementAndList(key []byte, element *ElementInList, waitingList *WaitingList) error {
	err := s.saveWaitingListElement(key, element)
	if err != nil {
		return err
	}

	return s.saveWaitingListHead(waitingList)
}

func (s *stakingSC) removeFromWaitingList(blsKey []byte) error {
	inWaitingListKey := s.createWaitingListKey(blsKey)
	marshaledData := s.eei.GetStorage(inWaitingListKey)
	if len(marshaledData) == 0 {
		return nil
	}
	s.eei.SetStorage(inWaitingListKey, nil)

	elementToRemove := &ElementInList{}
	err := s.marshalizer.Unmarshal(elementToRemove, marshaledData)
	if err != nil {
		return err
	}

	waitingList, err := s.getWaitingListHead()
	if err != nil {
		return err
	}
	if waitingList.Length == 0 {
		return vm.ErrInvalidWaitingList
	}
	waitingList.Length -= 1
	if waitingList.Length == 0 {
		s.eei.SetStorage([]byte(waitingListHeadKey), nil)
		return nil
	}

	if bytes.Equal(elementToRemove.PreviousKey, inWaitingListKey) {
		if bytes.Equal(inWaitingListKey, waitingList.LastJailedKey) {
			waitingList.LastJailedKey = make([]byte, 0)
		}

		nextElement, errGet := s.getWaitingListElement(elementToRemove.NextKey)
		if errGet != nil {
			return errGet
		}

		nextElement.PreviousKey = elementToRemove.NextKey
		waitingList.FirstKey = elementToRemove.NextKey
		return s.saveElementAndList(elementToRemove.NextKey, nextElement, waitingList)
	}

	waitingList.LastJailedKey = make([]byte, len(elementToRemove.PreviousKey))
	copy(waitingList.LastJailedKey, elementToRemove.PreviousKey)
	previousElement, err := s.getWaitingListElement(elementToRemove.PreviousKey)
	if err != nil {
		return err
	}
	if len(elementToRemove.NextKey) == 0 {
		waitingList.LastKey = elementToRemove.PreviousKey
		previousElement.NextKey = make([]byte, 0)
		return s.saveElementAndList(elementToRemove.PreviousKey, previousElement, waitingList)
	}

	nextElement, err := s.getWaitingListElement(elementToRemove.NextKey)
	if err != nil {
		return err
	}

	nextElement.PreviousKey = elementToRemove.PreviousKey
	previousElement.NextKey = elementToRemove.NextKey

	err = s.saveWaitingListElement(elementToRemove.NextKey, nextElement)
	if err != nil {
		return err
	}
	return s.saveElementAndList(elementToRemove.PreviousKey, previousElement, waitingList)
}

func (s *stakingSC) getWaitingListElement(key []byte) (*ElementInList, error) {
	marshaledData := s.eei.GetStorage(key)
	if len(marshaledData) == 0 {
		return nil, vm.ErrElementNotFound
	}

	element := &ElementInList{}
	err := s.marshalizer.Unmarshal(element, marshaledData)
	if err != nil {
		return nil, err
	}

	return element, nil
}

func (s *stakingSC) isInWaiting(blsKey []byte) bool {
	waitingKey := s.createWaitingListKey(blsKey)
	marshaledData := s.eei.GetStorage(waitingKey)
	return len(marshaledData) > 0
}

func (s *stakingSC) saveWaitingListElement(key []byte, element *ElementInList) error {
	marshaledData, err := s.marshalizer.Marshal(element)
	if err != nil {
		return err
	}

	s.eei.SetStorage(key, marshaledData)
	return nil
}

func (s *stakingSC) getWaitingListHead() (*WaitingList, error) {
	waitingList := &WaitingList{
		FirstKey:      make([]byte, 0),
		LastKey:       make([]byte, 0),
		Length:        0,
		LastJailedKey: make([]byte, 0),
	}
	marshaledData := s.eei.GetStorage([]byte(waitingListHeadKey))
	if len(marshaledData) == 0 {
		return waitingList, nil
	}

	err := s.marshalizer.Unmarshal(waitingList, marshaledData)
	if err != nil {
		return nil, err
	}

	return waitingList, nil
}

func (s *stakingSC) saveWaitingListHead(waitingList *WaitingList) error {
	marshaledData, err := s.marshalizer.Marshal(waitingList)
	if err != nil {
		return err
	}

	s.eei.SetStorage([]byte(waitingListHeadKey), marshaledData)
	return nil
}

func (s *stakingSC) createWaitingListKey(blsKey []byte) []byte {
	return []byte(waitingElementPrefix + string(blsKey))
}

func (s *stakingSC) switchJailedWithWaiting(args *vmcommon.ContractCallInput) vmcommon.ReturnCode {
	if !bytes.Equal(args.CallerAddr, s.endOfEpochAccessAddr) {
		s.eei.AddReturnMessage("switchJailedWithWaiting function not allowed to be called by address " + string(args.CallerAddr))
		return vmcommon.UserError
	}
	if len(args.Arguments) != 1 {
		return vmcommon.UserError
	}

	registrationData, err := s.getOrCreateRegisteredData(args.Arguments[0])
	if err != nil {
		s.eei.AddReturnMessage(err.Error())
		return vmcommon.UserError
	}
	if len(registrationData.RewardAddress) == 0 {
		s.eei.AddReturnMessage("no need to jail as not a validator")
		return vmcommon.UserError
	}
	if !registrationData.Staked {
		s.eei.AddReturnMessage("no need to jail as not a validator")
		return vmcommon.UserError
	}
	if registrationData.Jailed {
		s.eei.AddReturnMessage(vm.ErrBLSPublicKeyAlreadyJailed.Error())
		return vmcommon.UserError
	}
	switched, err := s.moveFirstFromWaitingToStakedIfNeeded(args.Arguments[0])
	if err != nil {
		s.eei.AddReturnMessage(err.Error())
		return vmcommon.UserError
	}

	registrationData.NumJailed++
	registrationData.Jailed = true
	registrationData.JailedNonce = s.eei.BlockChainHook().CurrentNonce()
	if !switched {
		s.eei.AddReturnMessage("did not switch as nobody in waiting, but jailed")
	} else {
		s.removeFromStakedNodes()
		registrationData.Staked = false
		registrationData.UnStakedEpoch = s.eei.BlockChainHook().CurrentEpoch()
		registrationData.UnStakedNonce = s.eei.BlockChainHook().CurrentNonce()
		registrationData.StakedNonce = math.MaxUint64
	}

	err = s.saveStakingData(args.Arguments[0], registrationData)
	if err != nil {
		s.eei.AddReturnMessage("cannot save staking data: error " + err.Error())
		return vmcommon.UserError
	}

	return vmcommon.Ok
}

func (s *stakingSC) updateConfigMinNodes(args *vmcommon.ContractCallInput) vmcommon.ReturnCode {
	if !bytes.Equal(args.CallerAddr, s.endOfEpochAccessAddr) {
		s.eei.AddReturnMessage("updateConfigMinNodes function not allowed to be called by address " + string(args.CallerAddr))
		return vmcommon.UserError
	}

	stakeConfig := s.getConfig()
	if len(args.Arguments) != 1 {
		s.eei.AddReturnMessage("number of arguments must be 1")
		return vmcommon.UserError
	}

	newMinNodes := big.NewInt(0).SetBytes(args.Arguments[0]).Int64()
	if newMinNodes <= 0 {
		s.eei.AddReturnMessage("new minimum number of nodes zero or negative")
		return vmcommon.UserError
	}

	if newMinNodes > int64(s.maxNumNodes) {
		s.eei.AddReturnMessage("new minimum number of nodes greater than maximum number of nodes")
		return vmcommon.UserError
	}

	stakeConfig.MinNumNodes = newMinNodes
	s.setConfig(stakeConfig)

	return vmcommon.Ok
}

func (s *stakingSC) updateConfigMaxNodes(args *vmcommon.ContractCallInput) vmcommon.ReturnCode {
	if !s.flagStakingV2.IsSet() {
		s.eei.AddReturnMessage("invalid method to call")
		return vmcommon.UserError
	}
	if !bytes.Equal(args.CallerAddr, s.endOfEpochAccessAddr) {
		s.eei.AddReturnMessage("updateConfigMaxNodes function not allowed to be called by address " + string(args.CallerAddr))
		return vmcommon.UserError
	}

	stakeConfig := s.getConfig()
	if len(args.Arguments) != 1 {
		s.eei.AddReturnMessage("number of arguments must be 1")
		return vmcommon.UserError
	}

	newMaxNodes := big.NewInt(0).SetBytes(args.Arguments[0]).Int64()
	if newMaxNodes <= 0 {
		s.eei.AddReturnMessage("new max number of nodes zero or negative")
		return vmcommon.UserError
	}

	if newMaxNodes < int64(s.minNumNodes) {
		s.eei.AddReturnMessage("new max number of nodes less than min number of nodes")
		return vmcommon.UserError
	}

	prevMaxNumNodes := big.NewInt(stakeConfig.MaxNumNodes)
	s.eei.Finish(prevMaxNumNodes.Bytes())
	stakeConfig.MaxNumNodes = newMaxNodes
	s.setConfig(stakeConfig)

	return vmcommon.Ok
}

func (s *stakingSC) isNodeJailedOrWithBadRating(registrationData *StakedDataV2_0, blsKey []byte) bool {
	return registrationData.Jailed || s.eei.CanUnJail(blsKey) || s.eei.IsBadRating(blsKey)
}

func (s *stakingSC) getWaitingListIndex(args *vmcommon.ContractCallInput) vmcommon.ReturnCode {
	if !bytes.Equal(args.CallerAddr, s.stakeAccessAddr) {
		s.eei.AddReturnMessage("this is only a view function")
		return vmcommon.UserError
	}
	if len(args.Arguments) != 1 {
		s.eei.AddReturnMessage("number of arguments must be equal to 1")
		return vmcommon.UserError
	}

	waitingElementKey := s.createWaitingListKey(args.Arguments[0])
	_, err := s.getWaitingListElement(waitingElementKey)
	if err != nil {
		s.eei.AddReturnMessage(err.Error())
		return vmcommon.UserError
	}

	waitingListHead, err := s.getWaitingListHead()
	if err != nil {
		s.eei.AddReturnMessage(err.Error())
		return vmcommon.UserError
	}

	if bytes.Equal(waitingElementKey, waitingListHead.FirstKey) {
		s.eei.Finish([]byte(strconv.Itoa(1)))
		return vmcommon.Ok
	}
	if bytes.Equal(waitingElementKey, waitingListHead.LastKey) {
		s.eei.Finish([]byte(strconv.Itoa(int(waitingListHead.Length))))
		return vmcommon.Ok
	}

	prevElement, err := s.getWaitingListElement(waitingListHead.FirstKey)
	if err != nil {
		s.eei.AddReturnMessage(err.Error())
		return vmcommon.UserError
	}

	index := uint32(2)
	nextKey := make([]byte, len(waitingElementKey))
	copy(nextKey, prevElement.NextKey)
	for len(nextKey) != 0 && index <= waitingListHead.Length {
		if bytes.Equal(nextKey, waitingElementKey) {
			s.eei.Finish([]byte(strconv.Itoa(int(index))))
			return vmcommon.Ok
		}

		prevElement, err = s.getWaitingListElement(nextKey)
		if err != nil {
			s.eei.AddReturnMessage(err.Error())
			return vmcommon.UserError
		}

		index++
		copy(nextKey, prevElement.NextKey)
	}

	s.eei.AddReturnMessage("element in waiting list not found")
	return vmcommon.UserError
}

func (s *stakingSC) getWaitingListSize(args *vmcommon.ContractCallInput) vmcommon.ReturnCode {
	if args.CallValue.Cmp(zero) != 0 {
		s.eei.AddReturnMessage(vm.TransactionValueMustBeZero)
		return vmcommon.UserError
	}

	err := s.eei.UseGas(s.gasCost.MetaChainSystemSCsCost.Get)
	if err != nil {
		s.eei.AddReturnMessage("insufficient gas")
		return vmcommon.OutOfGas
	}

	waitingListHead, err := s.getWaitingListHead()
	if err != nil {
		s.eei.AddReturnMessage(err.Error())
		return vmcommon.UserError
	}

	s.eei.Finish([]byte(strconv.Itoa(int(waitingListHead.Length))))
	return vmcommon.Ok
}

func (s *stakingSC) getRewardAddress(args *vmcommon.ContractCallInput) vmcommon.ReturnCode {
	if args.CallValue.Cmp(zero) != 0 {
		s.eei.AddReturnMessage(vm.TransactionValueMustBeZero)
		return vmcommon.UserError
	}

	stakedData, returnCode := s.getStakedDataIfExists(args)
	if returnCode != vmcommon.Ok {
		return returnCode
	}

	s.eei.Finish([]byte(hex.EncodeToString(stakedData.RewardAddress)))
	return vmcommon.Ok
}

func (s *stakingSC) getStakedDataIfExists(args *vmcommon.ContractCallInput) (*StakedDataV2_0, vmcommon.ReturnCode) {
	err := s.eei.UseGas(s.gasCost.MetaChainSystemSCsCost.Get)
	if err != nil {
		s.eei.AddReturnMessage("insufficient gas")
		return nil, vmcommon.OutOfGas
	}
	if len(args.Arguments) != 1 {
		s.eei.AddReturnMessage("number of arguments must be equal to 1")
		return nil, vmcommon.UserError
	}
	stakedData, err := s.getOrCreateRegisteredData(args.Arguments[0])
	if err != nil {
		s.eei.AddReturnMessage(err.Error())
		return nil, vmcommon.UserError
	}
	if len(stakedData.RewardAddress) == 0 {
		s.eei.AddReturnMessage("blsKey not registered in staking sc")
		return nil, vmcommon.UserError
	}

	return stakedData, vmcommon.Ok
}

func (s *stakingSC) getBLSKeyStatus(args *vmcommon.ContractCallInput) vmcommon.ReturnCode {
	if args.CallValue.Cmp(zero) != 0 {
		s.eei.AddReturnMessage(vm.TransactionValueMustBeZero)
		return vmcommon.UserError
	}

	stakedData, returnCode := s.getStakedDataIfExists(args)
	if returnCode != vmcommon.Ok {
		return returnCode
	}

	if stakedData.Jailed || s.eei.CanUnJail(args.Arguments[0]) {
		s.eei.Finish([]byte("jailed"))
		return vmcommon.Ok
	}
	if stakedData.Waiting {
		s.eei.Finish([]byte("queued"))
		return vmcommon.Ok
	}
	if stakedData.Staked {
		s.eei.Finish([]byte("staked"))
		return vmcommon.Ok
	}

	s.eei.Finish([]byte("unStaked"))
	return vmcommon.Ok
}

func (s *stakingSC) getRemainingUnbondPeriod(args *vmcommon.ContractCallInput) vmcommon.ReturnCode {
	if args.CallValue.Cmp(zero) != 0 {
		s.eei.AddReturnMessage(vm.TransactionValueMustBeZero)
		return vmcommon.UserError
	}

	stakedData, returnCode := s.getStakedDataIfExists(args)
	if returnCode != vmcommon.Ok {
		return returnCode
	}
	if stakedData.UnStakedNonce == 0 {
		s.eei.AddReturnMessage("not in unbond period")
		return vmcommon.UserError
	}

	currentNonce := s.eei.BlockChainHook().CurrentNonce()
	passedNonce := currentNonce - stakedData.UnStakedNonce
	if passedNonce >= s.unBondPeriod {
		s.eei.Finish([]byte("0"))
	} else {
		remaining := s.unBondPeriod - passedNonce
		s.eei.Finish([]byte(strconv.Itoa(int(remaining))))
	}

	return vmcommon.Ok
}

func (s *stakingSC) getWaitingListRegisterNonceAndRewardAddress(args *vmcommon.ContractCallInput) vmcommon.ReturnCode {
	if !bytes.Equal(args.CallerAddr, s.stakeAccessAddr) {
		s.eei.AddReturnMessage("this is only a view function")
		return vmcommon.UserError
	}
	if len(args.Arguments) != 0 {
		s.eei.AddReturnMessage("number of arguments must be equal to 0")
		return vmcommon.UserError
	}

	waitingListData, err := s.getFirstElementsFromWaitingList(math.MaxUint32)
	if err != nil {
		s.eei.AddReturnMessage(err.Error())
		return vmcommon.UserError
	}
	if len(waitingListData.stakedDataList) == 0 {
		s.eei.AddReturnMessage("no one in waitingList")
		return vmcommon.UserError
	}

	for _, stakedData := range waitingListData.stakedDataList {
		s.eei.Finish([]byte(hex.EncodeToString(stakedData.RewardAddress)))
		s.eei.Finish([]byte(strconv.Itoa(int(stakedData.RegisterNonce))))
	}

	return vmcommon.Ok
}

func (s *stakingSC) setOwner(args *vmcommon.ContractCallInput) vmcommon.ReturnCode {
	if !s.flagStakingV2.IsSet() {
		s.eei.AddReturnMessage("invalid method to call")
		return vmcommon.UserError
	}
	if !bytes.Equal(args.CallerAddr, s.stakeAccessAddr) {
		s.eei.AddReturnMessage("setOwner function not allowed to be called by address " + string(args.CallerAddr))
		return vmcommon.UserError
	}
	if len(args.Arguments) < 2 {
		s.eei.AddReturnMessage(fmt.Sprintf("invalid number of arguments: expected min %d, got %d", 2, len(args.Arguments)))
		return vmcommon.UserError
	}
	stakedData, err := s.getOrCreateRegisteredData(args.Arguments[0])
	if err != nil {
		s.eei.AddReturnMessage(err.Error())
		return vmcommon.UserError
	}

	stakedData.OwnerAddress = args.Arguments[1]
	err = s.saveStakingData(args.Arguments[0], stakedData)
	if err != nil {
		s.eei.AddReturnMessage(err.Error())
		return vmcommon.UserError
	}

	return vmcommon.Ok
}

func (s *stakingSC) getOwner(args *vmcommon.ContractCallInput) vmcommon.ReturnCode {
	if !s.flagStakingV2.IsSet() {
		s.eei.AddReturnMessage("invalid method to call")
		return vmcommon.UserError
	}
	if !bytes.Equal(args.CallerAddr, s.stakeAccessAddr) {
		s.eei.AddReturnMessage("this is only a view function")
		return vmcommon.UserError
	}
	if len(args.Arguments) < 1 {
		s.eei.AddReturnMessage(fmt.Sprintf("invalid number of arguments: expected min %d, got %d", 1, len(args.Arguments)))
		return vmcommon.UserError
	}

	stakedData, errGet := s.getOrCreateRegisteredData(args.Arguments[0])
	if errGet != nil {
		s.eei.AddReturnMessage(errGet.Error())
		return vmcommon.UserError
	}

	s.eei.Finish([]byte(hex.EncodeToString(stakedData.OwnerAddress)))
	return vmcommon.Ok
}

func (s *stakingSC) stakeNodesFromQueue(args *vmcommon.ContractCallInput) vmcommon.ReturnCode {
	if !s.flagStakingV2.IsSet() {
		s.eei.AddReturnMessage("invalid method to call")
		return vmcommon.UserError
	}
	if !bytes.Equal(args.CallerAddr, s.endOfEpochAccessAddr) {
		s.eei.AddReturnMessage("stake nodes from waiting list can be called by endOfEpochAccess address only")
		return vmcommon.UserError
	}
	if len(args.Arguments) != 1 {
		s.eei.AddReturnMessage("number of arguments must be equal to 1")
		return vmcommon.UserError
	}

	numNodesToStake := big.NewInt(0).SetBytes(args.Arguments[0]).Uint64()
	waitingListData, err := s.getFirstElementsFromWaitingList(math.MaxUint32)
	if err != nil {
		s.eei.AddReturnMessage(err.Error())
		return vmcommon.UserError
	}
	if len(waitingListData.blsKeys) == 0 {
		s.eei.AddReturnMessage("no nodes in queue")
		return vmcommon.Ok
	}

	stakedNodes := uint64(0)
	mapCheckedOwners := make(map[string]bool)
	for i, blsKey := range waitingListData.blsKeys {
		stakedData := waitingListData.stakedDataList[i]
		if stakedNodes >= numNodesToStake {
			break
		}

		hasEnoughFunds, errCheck := s.checkValidatorFunds(mapCheckedOwners, stakedData.OwnerAddress)
		if errCheck != nil {
			s.eei.AddReturnMessage(errCheck.Error())
			return vmcommon.UserError
		}
		if !hasEnoughFunds {
			continue
		}

		s.activeStakingFor(stakedData)
		err = s.saveStakingData(blsKey, stakedData)
		if err != nil {
			s.eei.AddReturnMessage(err.Error())
			return vmcommon.UserError
		}

		// remove from waiting list
		err = s.removeFromWaitingList(blsKey)
		if err != nil {
			s.eei.AddReturnMessage(err.Error())
			return vmcommon.UserError
		}

		// return the change key
		s.eei.Finish(blsKey)
		s.eei.Finish(stakedData.RewardAddress)
	}

	return vmcommon.Ok
}

func (s *stakingSC) checkValidatorFunds(
	mapCheckedOwners map[string]bool,
	owner []byte,
) (bool, error) {
	hasFunds, okInMap := mapCheckedOwners[string(owner)]
	if okInMap {
		return hasFunds, nil
	}

	marshaledData := s.eei.GetStorageFromAddress(s.stakeAccessAddr, owner)
	if len(marshaledData) == 0 {
		mapCheckedOwners[string(owner)] = false
		return false, nil
	}

	validatorData := &ValidatorDataV2{}
	err := s.marshalizer.Unmarshal(validatorData, marshaledData)
	if err != nil {
		return false, err
	}

	numRegisteredKeys := int64(len(validatorData.BlsPubKeys))
	numQualified := big.NewInt(0).Div(validatorData.TotalStakeValue, s.minNodePrice).Int64()

	if numQualified < numRegisteredKeys {
		mapCheckedOwners[string(owner)] = false
		return false, nil
	}

	mapCheckedOwners[string(owner)] = true

	return true, nil
}

func (s *stakingSC) getFirstElementsFromWaitingList(numNodes uint32) (*waitingListReturnData, error) {
	waitingListData := &waitingListReturnData{}

	waitingListHead, err := s.getWaitingListHead()
	if err != nil {
		return nil, err
	}
	if waitingListHead.Length == 0 {
		return waitingListData, nil
	}

	blsKeysToStake := make([][]byte, 0)
	stakedDataList := make([]*StakedDataV2_0, 0)
	index := uint32(1)
	nextKey := make([]byte, len(waitingListHead.FirstKey))
	copy(nextKey, waitingListHead.FirstKey)
	for len(nextKey) != 0 && index <= waitingListHead.Length && index <= numNodes {
		element, errGet := s.getWaitingListElement(nextKey)
		if errGet != nil {
			return nil, errGet
		}

		if bytes.Equal(nextKey, waitingListHead.LastJailedKey) {
			waitingListData.afterLastjailed = true
		}

		stakedData, errGet := s.getOrCreateRegisteredData(element.BLSPublicKey)
		if errGet != nil {
			return nil, errGet
		}

		blsKeysToStake = append(blsKeysToStake, element.BLSPublicKey)
		stakedDataList = append(stakedDataList, stakedData)
		index++
		copy(nextKey, element.NextKey)
	}

	waitingListData.blsKeys = blsKeysToStake
	waitingListData.stakedDataList = stakedDataList
	waitingListData.lastKey = nextKey
	return waitingListData, nil
}

func (r *stakingSC) getGovernanceLockNonce(address []byte) uint64 {
	governanceLockKey := append([]byte(validatorLockPrefix), address...)
	lock := r.eei.GetStorageFromAddress(r.governanceSCAddr, governanceLockKey)

	return big.NewInt(0).SetBytes(lock).Uint64()
}

// EpochConfirmed is called whenever a new epoch is confirmed
func (s *stakingSC) EpochConfirmed(epoch uint32) {
	s.flagEnableStaking.Toggle(epoch >= s.enableStakingEpoch)
	log.Debug("stakingSC: stake/unstake/unbond", "enabled", s.flagEnableStaking.IsSet())

	s.flagStakingV2.Toggle(epoch >= s.stakingV2Epoch)
	log.Debug("stakingSC: set owner", "enabled", s.flagStakingV2.IsSet())
}

// CanUseContract returns true if contract can be used
func (s *stakingSC) CanUseContract() bool {
	return true
}

// SetNewGasCost is called whenever a gas cost was changed
func (s *stakingSC) SetNewGasCost(gasCost vm.GasCost) {
	s.mutExecution.Lock()
	s.gasCost = gasCost
	s.mutExecution.Unlock()
}

// IsInterfaceNil verifies if the underlying object is nil or not
func (s *stakingSC) IsInterfaceNil() bool {
	return s == nil
}<|MERGE_RESOLUTION|>--- conflicted
+++ resolved
@@ -746,19 +746,14 @@
 		return vmcommon.UserError
 	}
 
-<<<<<<< HEAD
-	governanceLockNonce := r.getGovernanceLockNonce(args.CallerAddr)
+	governanceLockNonce := s.getGovernanceLockNonce(args.CallerAddr)
 	if governanceLockNonce > currentNonce {
-		r.eei.AddReturnMessage(fmt.Sprintf("unBond is not possible because funds are locked by the governance contract until nonce: %d", governanceLockNonce))
-		return vmcommon.UserError
-	}
-
-	if !r.canUnBond() {
-		r.eei.AddReturnMessage("unBond is currently unavailable: number of total validators in the network is at minimum")
-=======
+		s.eei.AddReturnMessage(fmt.Sprintf("unBond is not possible because funds are locked by the governance contract until nonce: %d", governanceLockNonce))
+		return vmcommon.UserError
+	}
+
 	if !s.canUnBond() {
 		s.eei.AddReturnMessage("unBond is currently unavailable: number of total validators in the network is at minimum")
->>>>>>> 5e152256
 		return vmcommon.UserError
 	}
 	if s.eei.IsValidator(args.Arguments[0]) {
