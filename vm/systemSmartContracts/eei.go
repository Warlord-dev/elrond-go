--- conflicted
+++ resolved
@@ -265,7 +265,6 @@
 // CleanCache cleans the current vmContext
 func (host *vmContext) CleanCache() {
 	host.storageUpdate = make(map[string]map[string][]byte)
-<<<<<<< HEAD
 	host.outputAccounts = make(map[string]*vmcommon.OutputAccount)
 	host.output = make([][]byte, 0)
 }
@@ -273,11 +272,6 @@
 func (host *vmContext) softCleanCache() {
 	host.outputAccounts = make(map[string]*vmcommon.OutputAccount)
 	host.output = make([][]byte, 0)
-=======
-	host.selfDestruct = make(map[string][]byte)
-	host.outputAccounts = make(map[string]*vmcommon.OutputAccount)
-	host.output = make([]byte, 0)
->>>>>>> 5f494e06
 }
 
 // CreateVMOutput adapts vm output and all saved data from sc run into VM Output
