--- conflicted
+++ resolved
@@ -527,10 +527,6 @@
 // ErrNilBlockChainHook signals that nil blockchain hook has been provided
 var ErrNilBlockChainHook = errors.New("nil blockchain hook")
 
-<<<<<<< HEAD
-// ErrNilMiniBlocksCompacter signals that a nil mini blocks compacter has been provided
-var ErrNilMiniBlocksCompacter = errors.New("nil mini blocks compacter")
-=======
 // ErrNilSCDataGetter signals that a nil sc data getter has been provided
 var ErrNilSCDataGetter = errors.New("nil sc data getter")
 
@@ -548,4 +544,6 @@
 
 // ErrNilPeerChangesHandler signals that nil peer changes handler has been provided
 var ErrNilPeerChangesHandler = errors.New("nil peer changes handler")
->>>>>>> 602f05f9
+
+// ErrNilMiniBlocksCompacter signals that a nil mini blocks compacter has been provided
+var ErrNilMiniBlocksCompacter = errors.New("nil mini blocks compacter")