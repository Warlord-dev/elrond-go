--- conflicted
+++ resolved
@@ -542,10 +542,8 @@
 // ErrNilMiniBlocksCompacter signals that a nil mini blocks compacter has been provided
 var ErrNilMiniBlocksCompacter = errors.New("nil mini blocks compacter")
 
-<<<<<<< HEAD
 // ErrNilEconomicsData signals that nil economics data has been provided
 var ErrNilEconomicsData = errors.New("nil economics data")
-=======
+
 // ErrNilNetworkWatcher signals that a nil network watcher has been provided
-var ErrNilNetworkWatcher = errors.New("nil network watcher")
->>>>>>> 33510b72
+var ErrNilNetworkWatcher = errors.New("nil network watcher")