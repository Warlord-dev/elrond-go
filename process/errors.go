--- conflicted
+++ resolved
@@ -884,7 +884,6 @@
 // ErrEmptyPeerID signals that an empty peer ID has been provided
 var ErrEmptyPeerID = errors.New("empty peer ID")
 
-<<<<<<< HEAD
 // ErrAddressIsNotESDTSystemSC signals that destination is not a system sc address
 var ErrAddressIsNotESDTSystemSC = errors.New("destination is not system sc address")
 
@@ -905,7 +904,6 @@
 
 // ErrFailedExecutionAfterBuiltInFunc signals that tx execution after built in func call failed
 var ErrFailedExecutionAfterBuiltInFunc = errors.New("failed execution after built in func call failed")
-=======
+
 // ErrNilFallbackHeaderValidator signals that a nil fallback header validator has been provided
-var ErrNilFallbackHeaderValidator = errors.New("nil fallback header validator")
->>>>>>> 6c391d23
+var ErrNilFallbackHeaderValidator = errors.New("nil fallback header validator")