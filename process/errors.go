--- conflicted
+++ resolved
@@ -866,10 +866,8 @@
 // ErrSmartContractDeploymentIsDisabled signals that smart contract deployment was disabled
 var ErrSmartContractDeploymentIsDisabled = errors.New("smart Contract deployment is disabled")
 
-<<<<<<< HEAD
 // ErrUpgradeNotAllowed signals that upgrade is not allowed
 var ErrUpgradeNotAllowed = errors.New("upgrade is allowed only for owner")
-=======
+
 // ErrBuiltInfFunctionsAreDisabled signals that built in functions are disabled
-var ErrBuiltInfFunctionsAreDisabled = errors.New("built in functions are disabled")
->>>>>>> 2833112d
+var ErrBuiltInfFunctionsAreDisabled = errors.New("built in functions are disabled")