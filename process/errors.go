package process

import (
	"errors"
)

// ErrNilMessage signals that a nil message has been received
var ErrNilMessage = errors.New("nil message")

// ErrNilAccountsAdapter defines the error when trying to use a nil AccountsAddapter
var ErrNilAccountsAdapter = errors.New("nil AccountsAdapter")

// ErrNilHasher signals that an operation has been attempted to or with a nil hasher implementation
var ErrNilHasher = errors.New("nil Hasher")

// ErrNilAddressConverter signals that an operation has been attempted to or with a nil AddressConverter implementation
var ErrNilAddressConverter = errors.New("nil AddressConverter")

// ErrNilGasSchedule signals that an operation has been attempted with a nil gas schedule
var ErrNilGasSchedule = errors.New("nil GasSchedule")

// ErrNilAddressContainer signals that an operation has been attempted to or with a nil AddressContainer implementation
var ErrNilAddressContainer = errors.New("nil AddressContainer")

// ErrNilTransaction signals that an operation has been attempted to or with a nil transaction
var ErrNilTransaction = errors.New("nil transaction")

// ErrWrongTransaction signals that transaction is invalid
var ErrWrongTransaction = errors.New("invalid transaction")

// ErrNoVM signals that no SCHandler has been set
var ErrNoVM = errors.New("no VM (hook not set)")

// ErrHigherNonceInTransaction signals the nonce in transaction is higher than the account's nonce
var ErrHigherNonceInTransaction = errors.New("higher nonce in transaction")

// ErrLowerNonceInTransaction signals the nonce in transaction is lower than the account's nonce
var ErrLowerNonceInTransaction = errors.New("lower nonce in transaction")

// ErrInsufficientFunds signals the funds are insufficient
var ErrInsufficientFunds = errors.New("insufficient funds")

// ErrNilValue signals the value is nil
var ErrNilValue = errors.New("nil value")

// ErrNilBlockChain signals that an operation has been attempted to or with a nil blockchain
var ErrNilBlockChain = errors.New("nil block chain")

// ErrNilMetaBlockHeader signals that an operation has been attempted to or with a nil metablock
var ErrNilMetaBlockHeader = errors.New("nil metablock header")

// ErrNilTxBlockBody signals that an operation has been attempted to or with a nil tx block body
var ErrNilTxBlockBody = errors.New("nil tx block body")

// ErrNilStore signals that the provided storage service is nil
var ErrNilStore = errors.New("nil data storage service")

// ErrNilBlockHeader signals that an operation has been attempted to or with a nil block header
var ErrNilBlockHeader = errors.New("nil block header")

// ErrNilBlockBody signals that an operation has been attempted to or with a nil block body
var ErrNilBlockBody = errors.New("nil block body")

// ErrNilTxHash signals that an operation has been attempted with a nil hash
var ErrNilTxHash = errors.New("nil transaction hash")

// ErrNilPublicKey signals that a operation has been attempted with a nil public key
var ErrNilPublicKey = errors.New("nil public key")

// ErrNilPubKeysBitmap signals that a operation has been attempted with a nil public keys bitmap
var ErrNilPubKeysBitmap = errors.New("nil public keys bitmap")

// ErrNilPreviousBlockHash signals that a operation has been attempted with a nil previous block header hash
var ErrNilPreviousBlockHash = errors.New("nil previous block header hash")

// ErrNilSignature signals that a operation has been attempted with a nil signature
var ErrNilSignature = errors.New("nil signature")

// ErrNilMiniBlocks signals that an operation has been attempted with a nil mini-block
var ErrNilMiniBlocks = errors.New("nil mini blocks")

// ErrNilTxHashes signals that an operation has been atempted with nil transaction hashes
var ErrNilTxHashes = errors.New("nil transaction hashes")

// ErrNilRootHash signals that an operation has been attempted with a nil root hash
var ErrNilRootHash = errors.New("root hash is nil")

// ErrWrongNonceInBlock signals the nonce in block is different than expected nonce
var ErrWrongNonceInBlock = errors.New("wrong nonce in block")

// ErrBlockHashDoesNotMatch signals that header hash does not match with the previous one
var ErrBlockHashDoesNotMatch = errors.New("block hash does not match")

// ErrMissingTransaction signals that one transaction is missing
var ErrMissingTransaction = errors.New("missing transaction")

// ErrMarshalWithoutSuccess signals that marshal some data was not done with success
var ErrMarshalWithoutSuccess = errors.New("marshal without success")

// ErrUnmarshalWithoutSuccess signals that unmarshal some data was not done with success
var ErrUnmarshalWithoutSuccess = errors.New("unmarshal without success")

// ErrRootStateDoesNotMatch signals that root state does not match
var ErrRootStateDoesNotMatch = errors.New("root state does not match")

// ErrValidatorStatsRootHashDoesNotMatch signals that the root hash for the validator statistics does not match
var ErrValidatorStatsRootHashDoesNotMatch = errors.New("root hash for validator statistics does not match")

// ErrAccountStateDirty signals that the accounts were modified before starting the current modification
var ErrAccountStateDirty = errors.New("accountState was dirty before starting to change")

// ErrInvalidShardId signals that the shard id is invalid
var ErrInvalidShardId = errors.New("invalid shard id")

// ErrMissingHeader signals that header of the block is missing
var ErrMissingHeader = errors.New("missing header")

// ErrMissingHashForHeaderNonce signals that hash of the block is missing
var ErrMissingHashForHeaderNonce = errors.New("missing hash for header nonce")

// ErrMissingBody signals that body of the block is missing
var ErrMissingBody = errors.New("missing body")

// ErrNilBlockExecutor signals that an operation has been attempted to or with a nil BlockExecutor implementation
var ErrNilBlockExecutor = errors.New("nil BlockExecutor")

// ErrNilMarshalizer signals that an operation has been attempted to or with a nil Marshalizer implementation
var ErrNilMarshalizer = errors.New("nil Marshalizer")

// ErrNilRounder signals that an operation has been attempted to or with a nil Rounder implementation
var ErrNilRounder = errors.New("nil Rounder")

// ErrNilMessenger signals that a nil Messenger object was provided
var ErrNilMessenger = errors.New("nil Messenger")

// ErrNilTxDataPool signals that a nil transaction pool has been provided
var ErrNilTxDataPool = errors.New("nil transaction data pool")

// ErrEmptyTxDataPool signals that a empty transaction pool has been provided
var ErrEmptyTxDataPool = errors.New("empty transaction data pool")

// ErrNilHeadersDataPool signals that a nil headers pool has been provided
var ErrNilHeadersDataPool = errors.New("nil headers data pool")

// ErrNilHeadersNoncesDataPool signals that a nil header - nonce cache
var ErrNilHeadersNoncesDataPool = errors.New("nil headers nonces cache")

//ErrNilMetaHeadersNoncesDataPool signals a nil metachain header - nonce cache
var ErrNilMetaHeadersNoncesDataPool = errors.New("nil meta headers nonces cache")

// ErrNilCacher signals that a nil cache has been provided
var ErrNilCacher = errors.New("nil cacher")

// ErrNilUint64SyncMapCacher signals that a nil Uint64SyncMapCache has been provided
var ErrNilUint64SyncMapCacher = errors.New("nil Uint64SyncMapCacher")

// ErrNilRcvAddr signals that an operation has been attempted to or with a nil receiver address
var ErrNilRcvAddr = errors.New("nil receiver address")

// ErrNilSndAddr signals that an operation has been attempted to or with a nil sender address
var ErrNilSndAddr = errors.New("nil sender address")

// ErrNegativeValue signals that a negative value has been detected and it is not allowed
var ErrNegativeValue = errors.New("negative value")

// ErrNilShardCoordinator signals that an operation has been attempted to or with a nil shard coordinator
var ErrNilShardCoordinator = errors.New("nil shard coordinator")

// ErrNilNodesCoordinator signals that an operation has been attempted to or with a nil nodes coordinator
var ErrNilNodesCoordinator = errors.New("nil nodes coordinator")

// ErrInvalidRcvAddr signals that an operation has been attempted to or with an invalid receiver address
var ErrInvalidRcvAddr = errors.New("invalid receiver address")

// ErrInvalidSndAddr signals that an operation has been attempted to or with an invalid sender address
var ErrInvalidSndAddr = errors.New("invalid sender address")

// ErrNilKeyGen signals that an operation has been attempted to or with a nil single sign key generator
var ErrNilKeyGen = errors.New("nil key generator")

// ErrNilSingleSigner signals that a nil single signer is used
var ErrNilSingleSigner = errors.New("nil single signer")

// ErrBlockProposerSignatureMissing signals that block proposer signature is missing from the block aggregated sig
var ErrBlockProposerSignatureMissing = errors.New("block proposer signature is missing")

// ErrNilMultiSigVerifier signals that a nil multi-signature verifier is used
var ErrNilMultiSigVerifier = errors.New("nil multi-signature verifier")

// ErrNilDataToProcess signals that nil data was provided
var ErrNilDataToProcess = errors.New("nil data to process")

// ErrNilPoolsHolder signals that an operation has been attempted to or with a nil pools holder object
var ErrNilPoolsHolder = errors.New("nil pools holder")

// ErrNilTxStorage signals that a nil transaction storage has been provided
var ErrNilTxStorage = errors.New("nil transaction storage")

// ErrNilStorage signals that a nil storage has been provided
var ErrNilStorage = errors.New("nil storage")

// ErrNilShardedDataCacherNotifier signals that a nil sharded data cacher notifier has been provided
var ErrNilShardedDataCacherNotifier = errors.New("nil sharded data cacher notifier")

// ErrInvalidTxInPool signals an invalid transaction in the transactions pool
var ErrInvalidTxInPool = errors.New("invalid transaction in the transactions pool")

// ErrTxNotFound signals that a transaction has not found
var ErrTxNotFound = errors.New("transaction not found")

// ErrNilHeadersStorage signals that a nil header storage has been provided
var ErrNilHeadersStorage = errors.New("nil headers storage")

// ErrNilHeadersNonceHashStorage signals that a nil header nonce hash storage has been provided
var ErrNilHeadersNonceHashStorage = errors.New("nil headers nonce hash storage")

// ErrNilBlockBodyStorage signals that a nil block body storage has been provided
var ErrNilBlockBodyStorage = errors.New("nil block body storage")

// ErrNilTransactionPool signals that a nil transaction pool was used
var ErrNilTransactionPool = errors.New("nil transaction pool")

// ErrNilMiniBlockPool signals that a nil mini blocks pool was used
var ErrNilMiniBlockPool = errors.New("nil mini block pool")

// ErrNilMetaBlocksPool signals that a nil meta blocks pool was used
var ErrNilMetaBlocksPool = errors.New("nil meta blocks pool")

// ErrNilShardBlockPool signals that a nil shard blocks pool was used
var ErrNilShardBlockPool = errors.New("nil shard block pool")

// ErrNilTxProcessor signals that a nil transactions processor was used
var ErrNilTxProcessor = errors.New("nil transactions processor")

// ErrNilDataPoolHolder signals that the data pool holder is nil
var ErrNilDataPoolHolder = errors.New("nil data pool holder")

// ErrTimeIsOut signals that time is out
var ErrTimeIsOut = errors.New("time is out")

// ErrNilForkDetector signals that the fork detector is nil
var ErrNilForkDetector = errors.New("nil fork detector")

// ErrNilContainerElement signals when trying to add a nil element in the container
var ErrNilContainerElement = errors.New("element cannot be nil")

// ErrInvalidContainerKey signals that an element does not exist in the container's map
var ErrInvalidContainerKey = errors.New("element does not exist in container")

// ErrContainerKeyAlreadyExists signals that an element was already set in the container's map
var ErrContainerKeyAlreadyExists = errors.New("provided key already exists in container")

// ErrNilResolverContainer signals that a nil resolver container was provided
var ErrNilResolverContainer = errors.New("nil resolver container")

// ErrNilRequestHandler signals that a nil request handler interface was provided
var ErrNilRequestHandler = errors.New("nil request handler")

// ErrNilInternalTransactionProducer signals that a nil system transactions producer was provided
var ErrNilInternalTransactionProducer = errors.New("nil internal transaction producere")

// ErrNilHaveTimeHandler signals that a nil have time handler func was provided
var ErrNilHaveTimeHandler = errors.New("nil have time handler")

// ErrWrongTypeInContainer signals that a wrong type of object was found in container
var ErrWrongTypeInContainer = errors.New("wrong type of object inside container")

// ErrLenMismatch signals that 2 or more slices have different lengths
var ErrLenMismatch = errors.New("lengths mismatch")

// ErrWrongTypeAssertion signals that an type assertion failed
var ErrWrongTypeAssertion = errors.New("wrong type assertion")

// ErrNoDataInMessage signals that no data was found after parsing received p2p message
var ErrNoDataInMessage = errors.New("no data found in received message")

// ErrNilBuffer signals that a provided byte buffer is nil
var ErrNilBuffer = errors.New("provided byte buffer is nil")

// ErrNilRandSeed signals that a nil rand seed has been provided
var ErrNilRandSeed = errors.New("provided rand seed is nil")

// ErrNilPrevRandSeed signals that a nil previous rand seed has been provided
var ErrNilPrevRandSeed = errors.New("provided previous rand seed is nil")

// ErrNilRequestHeaderHandlerByNonce signals that a nil header request handler by nonce func was provided
var ErrNilRequestHeaderHandlerByNonce = errors.New("nil request header handler by nonce")

// ErrLowerRoundInBlock signals that a header round is too low for processing it
var ErrLowerRoundInBlock = errors.New("header round is lower than last committed")

// ErrRandSeedDoesNotMatch signals that random seed does not match with the previous one
var ErrRandSeedDoesNotMatch = errors.New("random seed do not match")

// ErrHeaderNotFinal signals that header is not final and it should be
var ErrHeaderNotFinal = errors.New("header in metablock is not final")

// ErrShardIdMissmatch signals shard ID does not match expectations
var ErrShardIdMissmatch = errors.New("shard ID missmatch")

// ErrMintAddressNotInThisShard signals that the mint address does not belong to current shard
var ErrMintAddressNotInThisShard = errors.New("mint address does not belong to current shard")

// ErrNotarizedHdrsSliceIsNil signals that the slice holding last notarized headers is nil
var ErrNotarizedHdrsSliceIsNil = errors.New("notarized shard headers slice is nil")

// ErrCrossShardMBWithoutConfirmationFromMeta signals that miniblock was not yet notarized by metachain
var ErrCrossShardMBWithoutConfirmationFromMeta = errors.New("cross shard miniblock with destination current shard is not confirmed by metachain")

// ErrHeaderBodyMismatch signals that the header does not attest all data from the block
var ErrHeaderBodyMismatch = errors.New("body cannot be validated from header data")

// ErrNilSmartContractProcessor signals that smart contract call executor is nil
var ErrNilSmartContractProcessor = errors.New("smart contract processor is nil")

// ErrNilArguments signals that arguments from transactions data is nil
var ErrNilArguments = errors.New("smart contract arguments are nil")

// ErrNilCode signals that code from transaction data is nil
var ErrNilCode = errors.New("smart contract code is nil")

// ErrNilFunction signals that function from transaction data is nil
var ErrNilFunction = errors.New("smart contract function is nil")

// ErrStringSplitFailed signals that data splitting into arguments and code failed
var ErrStringSplitFailed = errors.New("data splitting into arguments and code/function failed")

// ErrNilArgumentParser signals that the argument parser is nil
var ErrNilArgumentParser = errors.New("argument parser is nil")

// ErrNilSCDestAccount signals that destination account is nil
var ErrNilSCDestAccount = errors.New("nil destination SC account")

// ErrWrongNonceInVMOutput signals that nonce in vm output is wrong
var ErrWrongNonceInVMOutput = errors.New("nonce invalid from SC run")

// ErrNilVMOutput signals that vmoutput is nil
var ErrNilVMOutput = errors.New("nil vm output")

// ErrNilBalanceFromSC signals that balance is nil
var ErrNilBalanceFromSC = errors.New("output balance from VM is nil")

// ErrNilValueFromRewardTransaction signals that the transfered value is nil
var ErrNilValueFromRewardTransaction = errors.New("transferred value is nil in reward transaction")

// ErrNilTemporaryAccountsHandler signals that temporary accounts handler is nil
var ErrNilTemporaryAccountsHandler = errors.New("temporary accounts handler is nil")

// ErrNotEnoughValidBlocksInStorage signals that bootstrap from storage failed due to not enough valid blocks stored
var ErrNotEnoughValidBlocksInStorage = errors.New("not enough valid blocks to start from storage")

// ErrNilSmartContractResult signals that the smart contract result is nil
var ErrNilSmartContractResult = errors.New("smart contract result is nil")

// ErrNilRewardTransaction signals that the reward transaction is nil
var ErrNilRewardTransaction = errors.New("reward transaction is nil")

// ErrRewardTransactionNotFound is raised when reward transaction should be present but was not found
var ErrRewardTransactionNotFound = errors.New("reward transaction not found")

// ErrInvalidDataInput signals that the data input is invalid for parsing
var ErrInvalidDataInput = errors.New("data input is invalid to create key, value storage output")

// ErrNoRewardTransactionInMessage signals that message does not contain required data
var ErrNoRewardTransactionInMessage = errors.New("no reward transactions in message")

// ErrNilUTxDataPool signals that unsigned transaction pool is nil
var ErrNilUTxDataPool = errors.New("unsigned transactions pool is nil")

// ErrNilRewardTxDataPool signals that the reward transactions pool is nil
var ErrNilRewardTxDataPool = errors.New("reward transactions pool is nil")

// ErrNilUTxStorage signals that unsigned transaction storage is nil
var ErrNilUTxStorage = errors.New("unsigned transactions storage is nil")

// ErrNilRewardsTxStorage signals that rewards transaction storage is nil
var ErrNilRewardsTxStorage = errors.New("reward transactions storage is nil")

// ErrNilScAddress signals that a nil smart contract address has been provided
var ErrNilScAddress = errors.New("nil SC address")

// ErrEmptyFunctionName signals that an empty function name has been provided
var ErrEmptyFunctionName = errors.New("empty function name")

// ErrMiniBlockHashMismatch signals that miniblock hashes does not match
var ErrMiniBlockHashMismatch = errors.New("miniblocks does not match")

// ErrNilIntermediateTransactionHandler signals that nil intermediate transaction handler was provided
var ErrNilIntermediateTransactionHandler = errors.New("intermediate transaction handler is nil")

// ErrWrongTypeInMiniBlock signals that type is not correct for processing
var ErrWrongTypeInMiniBlock = errors.New("type in miniblock is not correct for processing")

// ErrNilTransactionCoordinator signals that transaction coordinator is nil
var ErrNilTransactionCoordinator = errors.New("transaction coordinator is nil")

// ErrNilUint64Converter signals that uint64converter is nil
var ErrNilUint64Converter = errors.New("unit64converter is nil")

// ErrNilSmartContractResultProcessor signals that smart contract result processor is nil
var ErrNilSmartContractResultProcessor = errors.New("nil smart contract result processor")

// ErrNilRewardsTxProcessor signals that the rewards transaction processor is nil
var ErrNilRewardsTxProcessor = errors.New("nil rewards transaction processor")

// ErrNilIntermediateProcessorContainer signals that intermediate processors container is nil
var ErrNilIntermediateProcessorContainer = errors.New("intermediate processor container is nil")

// ErrNilPreProcessorsContainer signals that preprocessors container is nil
var ErrNilPreProcessorsContainer = errors.New("preprocessors container is nil")

// ErrNilGasHandler signals that gas handler is nil
var ErrNilGasHandler = errors.New("nil gas handler")

// ErrUnknownBlockType signals that block type is not correct
var ErrUnknownBlockType = errors.New("block type is unknown")

// ErrMissingPreProcessor signals that required pre processor is missing
var ErrMissingPreProcessor = errors.New("pre processor is missing")

// ErrNilAppStatusHandler defines the error for setting a nil AppStatusHandler
var ErrNilAppStatusHandler = errors.New("nil AppStatusHandler")

// ErrNilInterceptedDataFactory signals that a nil intercepted data factory was provided
var ErrNilInterceptedDataFactory = errors.New("nil intercepted data factory")

// ErrNilInterceptedDataProcessor signals that a nil intercepted data processor was provided
var ErrNilInterceptedDataProcessor = errors.New("nil intercepted data processor")

// ErrNilInterceptorThrottler signals that a nil interceptor throttler was provided
var ErrNilInterceptorThrottler = errors.New("nil interceptor throttler")

// ErrInterceptedDataTypeNotDefined signals that the required data type has not been defined
var ErrInterceptedDataTypeNotDefined = errors.New("intercepted data type is not defined")

// ErrNilUnsignedTxHandler signals that the unsigned tx handler is nil
var ErrNilUnsignedTxHandler = errors.New("nil unsigned tx handler")

// ErrRewardTxsDoNotMatch signals that reward txs do not match
var ErrRewardTxsDoNotMatch = errors.New("calculated reward tx with block reward tx does not match")

// ErrRewardTxNotFound signals that the reward transaction was not found
var ErrRewardTxNotFound = errors.New("reward transaction not found")

// ErrRewardTxsMismatchCreatedReceived signals a mismatch between the nb of created and received reward transactions
var ErrRewardTxsMismatchCreatedReceived = errors.New("mismatch between created and received reward transactions")

// ErrNilTxTypeHandler signals that tx type handler is nil
var ErrNilTxTypeHandler = errors.New("nil tx type handler")

// ErrNilSpecialAddressHandler signals that special address handler is nil
var ErrNilSpecialAddressHandler = errors.New("nil special address handler")

// ErrNilPeerAccountsAdapter signals that a nil peer accounts database was provided
var ErrNilPeerAccountsAdapter = errors.New("nil peer accounts database")

// ErrInvalidInitialNodesState signals that the initial nodes state is invalid
var ErrInvalidInitialNodesState = errors.New("provided initial state is invalid")

// ErrInvalidPeerAccount signals that a peer account is invalid
var ErrInvalidPeerAccount = errors.New("invalid peer account")

// ErrInvalidMetaHeader signals that a wrong implementation of HeaderHandler was provided
var ErrInvalidMetaHeader = errors.New("invalid header provided, expected MetaBlock")

// ErrNotEnoughArgumentsToDeploy signals that there are not enough arguments to deploy the smart contract
var ErrNotEnoughArgumentsToDeploy = errors.New("not enough arguments to deploy the smart contract")

// ErrVMTypeLengthInvalid signals that vm type length is too long
var ErrVMTypeLengthInvalid = errors.New("vm type length is too long")

// ErrOverallBalanceChangeFromSC signals that all sumed balance changes are not zero
var ErrOverallBalanceChangeFromSC = errors.New("SC output balance updates are wrong")

// ErrNilTxValidator signals that a nil tx validator has been provided
var ErrNilTxValidator = errors.New("nil transaction validator")

// ErrNilHdrValidator signals that a nil header validator has been provided
var ErrNilHdrValidator = errors.New("nil header validator")

// ErrTxNotValid signals that a tx is not valid
var ErrTxNotValid = errors.New("transaction is not valid")

// ErrMiniblockNotForCurrentShard signals that the current processing miniblock must not be
// processed on the current shard
var ErrMiniblockNotForCurrentShard = errors.New("miniblock is not addressed for current shard")

// ErrNilTxsPoolsCleaner signals that a nil transactions pools cleaner has been provided
var ErrNilTxsPoolsCleaner = errors.New("nil transactions pools cleaner")

// ErrZeroMaxCleanTime signals that cleaning time for pools is less or equal with 0
var ErrZeroMaxCleanTime = errors.New("cleaning time is equal or less than zero")

// ErrNilEconomicsRewardsHandler signals that rewards handler is nil
var ErrNilEconomicsRewardsHandler = errors.New("nil economics rewards handler")

// ErrNilEconomicsFeeHandler signals that fee handler is nil
var ErrNilEconomicsFeeHandler = errors.New("nil economics fee handler")

// ErrSystemBusy signals that the system is busy
var ErrSystemBusy = errors.New("system busy")

// ErrInsufficientGasPriceInTx signals that a lower gas price than required was provided
var ErrInsufficientGasPriceInTx = errors.New("insufficient gas price in tx")

// ErrInsufficientGasLimitInTx signals that a lower gas limit than required was provided
var ErrInsufficientGasLimitInTx = errors.New("insufficient gas limit in tx")

// ErrHigherGasLimitRequiredInTx signals that a higher gas limit is required in tx
var ErrHigherGasLimitRequiredInTx = errors.New("higher gas limit required in tx")

// ErrInvalidMaxGasLimitPerBlock signals that an invalid max gas limit per block has been read from config file
var ErrInvalidMaxGasLimitPerBlock = errors.New("invalid max gas limit per block")

// ErrMaxGasLimitPerMiniBlockInSenderShardIsReached signals that max gas limit per mini block in sender shard has been reached
var ErrMaxGasLimitPerMiniBlockInSenderShardIsReached = errors.New("max gas limit per mini block in sender shard is reached")

// ErrMaxGasLimitPerMiniBlockInReceiverShardIsReached signals that max gas limit per mini block in receiver shard has been reached
var ErrMaxGasLimitPerMiniBlockInReceiverShardIsReached = errors.New("max gas limit per mini block in receiver shard is reached")

// ErrMaxGasLimitPerBlockInSelfShardIsReached signals that max gas limit per block in self shard has been reached
var ErrMaxGasLimitPerBlockInSelfShardIsReached = errors.New("max gas limit per block in self shard is reached")

// ErrInvalidMinimumGasPrice signals that an invalid gas price has been read from config file
var ErrInvalidMinimumGasPrice = errors.New("invalid minimum gas price")

// ErrInvalidMinimumGasLimitForTx signals that an invalid minimum gas limit for transactions has been read from config file
var ErrInvalidMinimumGasLimitForTx = errors.New("invalid minimum gas limit for transactions")

// ErrInvalidRewardsValue signals that an invalid rewards value has been read from config file
var ErrInvalidRewardsValue = errors.New("invalid rewards value")

// ErrInvalidUnboundPeriod signals that an invalid unbound period has been read from config file
var ErrInvalidUnboundPeriod = errors.New("invalid unbound period")

// ErrInvalidRewardsPercentages signals that rewards percentages are not correct
var ErrInvalidRewardsPercentages = errors.New("invalid rewards percentages")

// ErrInvalidNonceRequest signals that invalid nonce was requested
var ErrInvalidNonceRequest = errors.New("invalid nonce request")

// ErrNilBlockChainHook signals that nil blockchain hook has been provided
var ErrNilBlockChainHook = errors.New("nil blockchain hook")

// ErrNilSCDataGetter signals that a nil sc data getter has been provided
var ErrNilSCDataGetter = errors.New("nil sc data getter")

// ErrPeerChangesHashDoesNotMatch signals that peer changes from header does not match the created ones
var ErrPeerChangesHashDoesNotMatch = errors.New("peer changes hash does not match")

// ErrNilTxForCurrentBlockHandler signals that nil tx for current block handler has been provided
var ErrNilTxForCurrentBlockHandler = errors.New("nil tx for current block handler")

// ErrNilSCToProtocol signals that nil smart contract to protocol handler has been provided
var ErrNilSCToProtocol = errors.New("nil sc to protocol")

// ErrNilPeerChangesHandler signals that nil peer changes handler has been provided
var ErrNilPeerChangesHandler = errors.New("nil peer changes handler")

// ErrNilNodesSetup signals that nil nodes setup has been provided
var ErrNilNodesSetup = errors.New("nil nodes setup")

// ErrNilMiniBlocksCompacter signals that a nil mini blocks compacter has been provided
var ErrNilMiniBlocksCompacter = errors.New("nil mini blocks compacter")

// ErrNilBlackListHandler signals that a nil black list handler was provided
var ErrNilBlackListHandler = errors.New("nil black list handler")

// ErrHeaderIsBlackListed signals that the header provided is black listed
var ErrHeaderIsBlackListed = errors.New("header is black listed")

// ErrNilEconomicsData signals that nil economics data has been provided
var ErrNilEconomicsData = errors.New("nil economics data")

// ErrNilRater signals that nil rater has been provided
var ErrNilRater = errors.New("nil rater")

// ErrNilRatingReader signals that nil rating reader has been provided
var ErrNilRatingReader = errors.New("nil rating reader")

// ErrNilNetworkWatcher signals that a nil network watcher has been provided
var ErrNilNetworkWatcher = errors.New("nil network watcher")

<<<<<<< HEAD
// ErrMaxRatingIsSmallerThanMinRating signals that the max rating is smaller than the min rating value
var ErrMaxRatingIsSmallerThanMinRating = errors.New("max rating is smaller than min rating")

// ErrStartRatingNotBetweenMinAndMax signals that the start rating is not between min and max rating
var ErrStartRatingNotBetweenMinAndMax = errors.New("start rating is not between min and max rating")

=======
>>>>>>> 64e9b516
// ErrMissingPrevShardData signals that a required shard data information is missing
var ErrMissingPrevShardData = errors.New("shard data is missing")

// ErrInvalidMetaPoolHolder signals that a required shard data information is missing
var ErrInvalidMetaPoolHolder = errors.New("invalid meta pool holder")

// ErrNilMediator signals that a mediator implementation is needed, but it is nil
var ErrNilMediator = errors.New("nil mediator")

// ErrMissingShardDataInStorage signals that some ShardData information is missing from storage
var ErrMissingShardDataInStorage = errors.New("missing shard data in storage")<|MERGE_RESOLUTION|>--- conflicted
+++ resolved
@@ -581,15 +581,12 @@
 // ErrNilNetworkWatcher signals that a nil network watcher has been provided
 var ErrNilNetworkWatcher = errors.New("nil network watcher")
 
-<<<<<<< HEAD
 // ErrMaxRatingIsSmallerThanMinRating signals that the max rating is smaller than the min rating value
 var ErrMaxRatingIsSmallerThanMinRating = errors.New("max rating is smaller than min rating")
 
 // ErrStartRatingNotBetweenMinAndMax signals that the start rating is not between min and max rating
 var ErrStartRatingNotBetweenMinAndMax = errors.New("start rating is not between min and max rating")
 
-=======
->>>>>>> 64e9b516
 // ErrMissingPrevShardData signals that a required shard data information is missing
 var ErrMissingPrevShardData = errors.New("shard data is missing")
 
