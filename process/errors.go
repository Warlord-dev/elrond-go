--- conflicted
+++ resolved
@@ -788,7 +788,6 @@
 // ErrShardIsStuck signals that a shard is stuck
 var ErrShardIsStuck = errors.New("shard is stuck")
 
-<<<<<<< HEAD
 // ErrRelayedTxBeneficiaryDoesNotMatchReceiver signals that an invalid address was provided in the relayed tx
 var ErrRelayedTxBeneficiaryDoesNotMatchReceiver = errors.New("invalid address in relayed tx")
 
@@ -800,7 +799,7 @@
 
 // ErrRelayedTxValueHigherThenUserTxValue signals that relayed tx value is higher then user tx value
 var ErrRelayedTxValueHigherThenUserTxValue = errors.New("relayed tx value is higher than user tx value")
-=======
+
 // ErrNilInterceptorContainer signals that nil interceptor container has been provided
 var ErrNilInterceptorContainer = errors.New("nil interceptor container")
 
@@ -814,5 +813,4 @@
 var ErrInvalidUserNameLength = errors.New("invalid user name length")
 
 // ErrTxValueOutOfBounds signals that transaction value is out of bounds
-var ErrTxValueOutOfBounds = errors.New("tx value is out of bounds")
->>>>>>> 1f042485
+var ErrTxValueOutOfBounds = errors.New("tx value is out of bounds")