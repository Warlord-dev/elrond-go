--- conflicted
+++ resolved
@@ -557,10 +557,6 @@
 // ErrNilNetworkWatcher signals that a nil network watcher has been provided
 var ErrNilNetworkWatcher = errors.New("nil network watcher")
 
-<<<<<<< HEAD
-// ErrNilMethodHandler signals that a method handler is nil
-var ErrNilMethodHandler = errors.New("method handler is nil")
-=======
 // ErrMissingPrevShardData signals that a required shard data information is missing
 var ErrMissingPrevShardData = errors.New("shard data is missing")
 
@@ -572,4 +568,6 @@
 
 // ErrMissingShardDataInStorage signals that some ShardData information is missing from storage
 var ErrMissingShardDataInStorage = errors.New("missing shard data in storage")
->>>>>>> 8d9f0108
+
+// ErrNilMethodHandler signals that a method handler is nil
+var ErrNilMethodHandler = errors.New("method handler is nil")