package process

import (
	"errors"
)

// ErrNilMessage signals that a nil message has been received
var ErrNilMessage = errors.New("nil message")

// ErrNilAccountsAdapter defines the error when trying to use a nil AccountsAddapter
var ErrNilAccountsAdapter = errors.New("nil AccountsAdapter")

// ErrNilHasher signals that an operation has been attempted to or with a nil hasher implementation
var ErrNilHasher = errors.New("nil Hasher")

// ErrNilAddressConverter signals that an operation has been attempted to or with a nil AddressConverter implementation
var ErrNilAddressConverter = errors.New("nil AddressConverter")

// ErrNilAddressContainer signals that an operation has been attempted to or with a nil AddressContainer implementation
var ErrNilAddressContainer = errors.New("nil AddressContainer")

// ErrNilTransaction signals that an operation has been attempted to or with a nil transaction
var ErrNilTransaction = errors.New("nil transaction")

// ErrWrongTransaction signals that transaction is invalid
var ErrWrongTransaction = errors.New("invalid transaction")

// ErrNoVM signals that no SCHandler has been set
var ErrNoVM = errors.New("no VM (hook not set)")

// ErrHigherNonceInTransaction signals the nonce in transaction is higher than the account's nonce
var ErrHigherNonceInTransaction = errors.New("higher nonce in transaction")

// ErrLowerNonceInTransaction signals the nonce in transaction is lower than the account's nonce
var ErrLowerNonceInTransaction = errors.New("lower nonce in transaction")

// ErrInsufficientFunds signals the funds are insufficient
var ErrInsufficientFunds = errors.New("insufficient funds")

// ErrNilValue signals the value is nil
var ErrNilValue = errors.New("nil value")

// ErrNilBlockChain signals that an operation has been attempted to or with a nil blockchain
var ErrNilBlockChain = errors.New("nil block chain")

// ErrNilMetaBlockHeader signals that an operation has been attempted to or with a nil metablock
var ErrNilMetaBlockHeader = errors.New("nil metablock header")

// ErrNilTxBlockBody signals that an operation has been attempted to or with a nil tx block body
var ErrNilTxBlockBody = errors.New("nil tx block body")

// ErrNilStore signals that the provided storage service is nil
var ErrNilStore = errors.New("nil data storage service")

// ErrNilPeerBlockBody signals that an operation has been attempted to or with a nil block body
var ErrNilPeerBlockBody = errors.New("nil block body")

// ErrNilBlockHeader signals that an operation has been attempted to or with a nil block header
var ErrNilBlockHeader = errors.New("nil block header")

// ErrNilBlockBody signals that an operation has been attempted to or with a nil block body
var ErrNilBlockBody = errors.New("nil block body")

// ErrNilTxHash signals that an operation has been attempted with a nil hash
var ErrNilTxHash = errors.New("nil transaction hash")

// ErrNilPublicKey signals that a operation has been attempted with a nil public key
var ErrNilPublicKey = errors.New("nil public key")

// ErrNilPubKeysBitmap signals that a operation has been attempted with a nil public keys bitmap
var ErrNilPubKeysBitmap = errors.New("nil public keys bitmap")

// ErrNilPreviousBlockHash signals that a operation has been attempted with a nil previous block header hash
var ErrNilPreviousBlockHash = errors.New("nil previous block header hash")

// ErrNilSignature signals that a operation has been attempted with a nil signature
var ErrNilSignature = errors.New("nil signature")

// ErrNilMiniBlocks signals that an operation has been attempted with a nil mini-block
var ErrNilMiniBlocks = errors.New("nil mini blocks")

// ErrNilMiniBlockHeaders signals that an operation has been attempted with a nil mini-block
var ErrNilMiniBlockHeaders = errors.New("nil mini block headers")

// ErrNilTxHashes signals that an operation has been atempted with nil transaction hashes
var ErrNilTxHashes = errors.New("nil transaction hashes")

// ErrNilRootHash signals that an operation has been attempted with a nil root hash
var ErrNilRootHash = errors.New("root hash is nil")

// ErrWrongNonceInBlock signals the nonce in block is different than expected nonce
var ErrWrongNonceInBlock = errors.New("wrong nonce in block")

// ErrBlockHashDoesNotMatch signals the hash of the block is not matching with the previous one
var ErrBlockHashDoesNotMatch = errors.New("block hash does not match")

// ErrHashDoesNotMatchInOtherChainBlock signals that header hash for one shard is not match with the previous one
var ErrHashDoesNotMatchInOtherChainBlock = errors.New("block hash does not match with the last committed for this shard")

// ErrMissingTransaction signals that one transaction is missing
var ErrMissingTransaction = errors.New("missing transaction")

// ErrMarshalWithoutSuccess signals that marshal some data was not done with success
var ErrMarshalWithoutSuccess = errors.New("marshal without success")

// ErrUnmarshalWithoutSuccess signals that unmarshal some data was not done with success
var ErrUnmarshalWithoutSuccess = errors.New("unmarshal without success")

// ErrRootStateMissmatch signals that persist some data was not done with success
var ErrRootStateMissmatch = errors.New("root state does not match")

// ErrAccountStateDirty signals that the accounts were modified before starting the current modification
var ErrAccountStateDirty = errors.New("accountState was dirty before starting to change")

// ErrInvalidShardId signals that the shard id is invalid
var ErrInvalidShardId = errors.New("invalid shard id")

// ErrMissingHeader signals that header of the block is missing
var ErrMissingHeader = errors.New("missing header")

// ErrMissingHashForHeaderNonce signals that hash of the block is missing
var ErrMissingHashForHeaderNonce = errors.New("missing hash for header nonce")

// ErrMissingBody signals that body of the block is missing
var ErrMissingBody = errors.New("missing body")

// ErrNilBlockExecutor signals that an operation has been attempted to or with a nil BlockExecutor implementation
var ErrNilBlockExecutor = errors.New("nil BlockExecutor")

// ErrNilMarshalizer signals that an operation has been attempted to or with a nil Marshalizer implementation
var ErrNilMarshalizer = errors.New("nil Marshalizer")

// ErrNilRounder signals that an operation has been attempted to or with a nil Rounder implementation
var ErrNilRounder = errors.New("nil Rounder")

// ErrNilMessenger signals that a nil Messenger object was provided
var ErrNilMessenger = errors.New("nil Messenger")

// ErrNilHeadersDataPool signals that a nil headers pool has been provided
var ErrNilHeadersDataPool = errors.New("nil headers data pool")

// ErrNilMetaHeadersDataPool signals that a nil metachain header pool has been provided
var ErrNilMetaHeadersDataPool = errors.New("nil meta headers data pool")

// ErrNilHeadersNoncesDataPool signals that a nil header - nonce cache
var ErrNilHeadersNoncesDataPool = errors.New("nil headers nonces cache")

//ErrNilMetaHeadersNoncesDataPool signals a nil metachain header - nonce cache
var ErrNilMetaHeadersNoncesDataPool = errors.New("nil meta headers nonces cache")

// ErrNilCacher signals that a nil cache has been provided
var ErrNilCacher = errors.New("nil cacher")

// ErrNilUint64SyncMapCacher signals that a nil Uint64SyncMapCache has been provided
var ErrNilUint64SyncMapCacher = errors.New("nil Uint64SyncMapCacher")

// ErrNilRcvAddr signals that an operation has been attempted to or with a nil receiver address
var ErrNilRcvAddr = errors.New("nil receiver address")

// ErrNilSndAddr signals that an operation has been attempted to or with a nil sender address
var ErrNilSndAddr = errors.New("nil sender address")

// ErrNegativeValue signals that a negative value has been detected and it is not allowed
var ErrNegativeValue = errors.New("negative value")

// ErrNilShardCoordinator signals that an operation has been attempted to or with a nil shard coordinator
var ErrNilShardCoordinator = errors.New("nil shard coordinator")

// ErrInvalidRcvAddr signals that an operation has been attempted to or with an invalid receiver address
var ErrInvalidRcvAddr = errors.New("invalid receiver address")

// ErrInvalidSndAddr signals that an operation has been attempted to or with an invalid sender address
var ErrInvalidSndAddr = errors.New("invalid sender address")

// ErrNilKeyGen signals that an operation has been attempted to or with a nil single sign key generator
var ErrNilKeyGen = errors.New("nil key generator")

// ErrNilSingleSigner signals that a nil single signer is used
var ErrNilSingleSigner = errors.New("nil single signer")

// ErrNilMultiSigVerifier signals that a nil multi-signature verifier is used
var ErrNilMultiSigVerifier = errors.New("nil multi-signature verifier")

// ErrInvalidBlockBodyType signals that an operation has been attempted with an invalid block body type
var ErrInvalidBlockBodyType = errors.New("invalid block body type")

// ErrNilDataToProcess signals that nil data was provided
var ErrNilDataToProcess = errors.New("nil data to process")

// ErrNilPoolsHolder signals that an operation has been attempted to or with a nil pools holder object
var ErrNilPoolsHolder = errors.New("nil pools holder")

// ErrNilTxStorage signals that a nil transaction storage has been provided
var ErrNilTxStorage = errors.New("nil transaction storage")

// ErrNilStorage signals that a nil storage has been provided
var ErrNilStorage = errors.New("nil storage")

// ErrNilShardedDataCacherNotifier signals that a nil sharded data cacher notifier has been provided
var ErrNilShardedDataCacherNotifier = errors.New("nil sharded data cacher notifier")

// ErrNilBlocksTracker signals that a nil blocks tracker has been provided
var ErrNilBlocksTracker = errors.New("nil blocks tracker")

// ErrInvalidTxInPool signals an invalid transaction in the transactions pool
var ErrInvalidTxInPool = errors.New("invalid transaction in the transactions pool")

// ErrTxNotFound signals that a transaction has not found
var ErrTxNotFound = errors.New("transaction not found")

// ErrNilHeadersStorage signals that a nil header storage has been provided
var ErrNilHeadersStorage = errors.New("nil headers storage")

// ErrNilHeadersNonceHashStorage signals that a nil header nonce hash storage has been provided
var ErrNilHeadersNonceHashStorage = errors.New("nil headers nonce hash storage")

// ErrNilBlockBodyStorage signals that a nil block body storage has been provided
var ErrNilBlockBodyStorage = errors.New("nil block body storage")

// ErrNilTransactionPool signals that a nil transaction pool was used
var ErrNilTransactionPool = errors.New("nil transaction pool")

// ErrNilMiniBlockPool signals that a nil mini blocks pool was used
var ErrNilMiniBlockPool = errors.New("nil mini block pool")

// ErrNilMetaBlockPool signals that a nil meta blocks pool was used
var ErrNilMetaBlockPool = errors.New("nil meta block pool")

// ErrNilTxProcessor signals that a nil transactions processor was used
var ErrNilTxProcessor = errors.New("nil transactions processor")

// ErrNilDataPoolHolder signals that the data pool holder is nil
var ErrNilDataPoolHolder = errors.New("nil data pool holder")

// ErrTimeIsOut signals that time is out
var ErrTimeIsOut = errors.New("time is out")

// ErrNilForkDetector signals that the fork detector is nil
var ErrNilForkDetector = errors.New("nil fork detector")

// ErrNilContainerElement signals when trying to add a nil element in the container
var ErrNilContainerElement = errors.New("element cannot be nil")

// ErrInvalidContainerKey signals that an element does not exist in the container's map
var ErrInvalidContainerKey = errors.New("element does not exist in container")

// ErrContainerKeyAlreadyExists signals that an element was already set in the container's map
var ErrContainerKeyAlreadyExists = errors.New("provided key already exists in container")

// ErrNilResolverContainer signals that a nil resolver container was provided
var ErrNilResolverContainer = errors.New("nil resolver container")

// ErrNilRequestHandler signals that a nil request handler interface was provided
var ErrNilRequestHandler = errors.New("nil request handler")

// ErrNilHaveTimeHandler signals that a nil have time handler func was provided
var ErrNilHaveTimeHandler = errors.New("nil have time handler")

// ErrCouldNotDecodeUnderlyingBody signals that an InterceptedBlockBody could not be decoded to a block.Body using type assertion
var ErrCouldNotDecodeUnderlyingBody = errors.New("could not decode InterceptedBlockBody to block.Body")

// ErrWrongTypeInContainer signals that a wrong type of object was found in container
var ErrWrongTypeInContainer = errors.New("wrong type of object inside container")

// ErrLenMismatch signals that 2 or more slices have different lengths
var ErrLenMismatch = errors.New("lengths mismatch")

// ErrWrongTypeAssertion signals that an type assertion failed
var ErrWrongTypeAssertion = errors.New("wrong type assertion")

// ErrRollbackFromGenesis signals that a rollback from genesis is called
var ErrRollbackFromGenesis = errors.New("roll back from genesis is not supported")

// ErrNoDataInMessage signals that no data was found after parsing received p2p message
var ErrNoDataInMessage = errors.New("no data found in received message")

// ErrNilBuffer signals that a provided byte buffer is nil
var ErrNilBuffer = errors.New("provided byte buffer is nil")

// ErrNilChronologyValidator signals that a nil chronology validator has been provided
var ErrNilChronologyValidator = errors.New("provided chronology validator object is nil")

// ErrNilRandSeed signals that a nil rand seed has been provided
var ErrNilRandSeed = errors.New("provided rand seed is nil")

// ErrNilPrevRandSeed signals that a nil previous rand seed has been provided
var ErrNilPrevRandSeed = errors.New("provided previous rand seed is nil")

// ErrNilRequestHeaderHandlerByNonce signals that a nil header request handler by nonce func was provided
var ErrNilRequestHeaderHandlerByNonce = errors.New("nil request header handler by nonce")

// ErrLowerRoundInOtherChainBlock signals that header round for one shard is too low for processing it
var ErrLowerRoundInOtherChainBlock = errors.New("header round is lower than last committed for this shard")

// ErrLowerRoundInBlock signals that a header round is too low for processing
var ErrLowerRoundInBlock = errors.New("header round is lower than last committed")

// ErrRandSeedMismatch signals that random seeds are not equal
var ErrRandSeedMismatch = errors.New("random seeds do not match")

// ErrHeaderNotFinal signals that header is not final and it should be
var ErrHeaderNotFinal = errors.New("header in metablock is not final")

// ErrShardIdMissmatch signals shard ID does not match expectations
var ErrShardIdMissmatch = errors.New("shard ID missmatch")

// ErrMintAddressNotInThisShard signals that the mint address does not belong to current shard
var ErrMintAddressNotInThisShard = errors.New("mint address does not belong to current shard")

// ErrNotarizedHdrsSliceIsNil signals that the slice holding last notarized headers is nil
var ErrNotarizedHdrsSliceIsNil = errors.New("notarized shard headers slice is nil")

// ErrNoSortedHdrsForShard signals that there are no sorted hdrs in pool
var ErrNoSortedHdrsForShard = errors.New("no sorted headers in pool")

// ErrCrossShardMBWithoutConfirmationFromMeta signals that miniblock was not yet notarized by metachain
var ErrCrossShardMBWithoutConfirmationFromMeta = errors.New("cross shard miniblock with destination current shard is not confirmed by metachain")

// ErrHeaderBodyMismatch signals that the header does not attest all data from the block
var ErrHeaderBodyMismatch = errors.New("body cannot be validated from header data")

// ErrNilSmartContractProcessor signals that smart contract call executor is nil
var ErrNilSmartContractProcessor = errors.New("smart contract processor is nil")

// ErrNilArguments signals that arguments from transactions data is nil
var ErrNilArguments = errors.New("smart contract arguments are nil")

// ErrNilCode signals that code from transaction data is nil
var ErrNilCode = errors.New("smart contract code is nil")

// ErrNilFunction signals that function from transaction data is nil
var ErrNilFunction = errors.New("smart contract function is nil")

// ErrStringSplitFailed signals that data splitting into arguments and code failed
var ErrStringSplitFailed = errors.New("data splitting into arguments and code/function failed")

// ErrNilArgumentParser signals that the argument parser is nil
var ErrNilArgumentParser = errors.New("argument parser is nil")

// ErrNilSCDestAccount signals that destination account is nil
var ErrNilSCDestAccount = errors.New("nil destination SC account")

// ErrWrongNonceInVMOutput signals that nonce in vm output is wrong
var ErrWrongNonceInVMOutput = errors.New("nonce invalid from SC run")

// ErrNilVMOutput signals that vmoutput is nil
var ErrNilVMOutput = errors.New("nil vm output")

// ErrNilBalanceFromSC signals that balance is nil
var ErrNilBalanceFromSC = errors.New("output balance from VM is nil")

// ErrNilTemporaryAccountsHandler signals that temporary accounts handler is nil
var ErrNilTemporaryAccountsHandler = errors.New("temporary accounts handler is nil")

// ErrNotEnoughValidBlocksInStorage signals that bootstrap from storage failed due to not enough valid blocks stored
var ErrNotEnoughValidBlocksInStorage = errors.New("not enough valid blocks in storage")

// ErrNilSmartContractResult signals that the smart contract result is nil
var ErrNilSmartContractResult = errors.New("smart contract result is nil")

// ErrInvalidDataInput signals that the data input is invalid for parsing
var ErrInvalidDataInput = errors.New("data input is invalid to create key, value storage output")

// ErrNoUnsignedTransactionInMessage signals that message does not contain required data
var ErrNoUnsignedTransactionInMessage = errors.New("no unsigned transactions in message")

// ErrNilUTxDataPool signals that unsigned transaction pool is nil
var ErrNilUTxDataPool = errors.New("unsigned transactions pool is nil")

// ErrNilUTxStorage signals that unsigned transaction storage is nil
var ErrNilUTxStorage = errors.New("unsigned transactions storage is nil")

// ErrNilScAddress signals that a nil smart contract address has been provided
var ErrNilScAddress = errors.New("nil SC address")

// ErrEmptyFunctionName signals that an empty function name has been provided
var ErrEmptyFunctionName = errors.New("empty function name")

// ErrMiniBlockHashMismatch signals that miniblock hashes does not match
var ErrMiniBlockHashMismatch = errors.New("miniblocks does not match")

// ErrNilIntermediateTransactionHandler signals that nil intermediate transaction handler was provided
var ErrNilIntermediateTransactionHandler = errors.New("intermediate transaction handler is nil")

// ErrWrongTypeInMiniBlock signals that type is not correct for processing
var ErrWrongTypeInMiniBlock = errors.New("type in miniblock is not correct for processing")

// ErrNilTransactionCoordinator signals that transaction coordinator is nil
var ErrNilTransactionCoordinator = errors.New("transaction coordinator is nil")

// ErrNilUint64Converter signals that uint64converter is nil
var ErrNilUint64Converter = errors.New("unit64converter is nil")

// ErrNilSmartContractResultProcessor signals that smart contract result processor is nil
var ErrNilSmartContractResultProcessor = errors.New("nil smart contract result processor")

// ErrNilIntermediateProcessorContainer signals that intermediate processors container is nil
var ErrNilIntermediateProcessorContainer = errors.New("intermediate processor container is nil")

// ErrNilPreProcessorsContainer signals that preprocessors container is nil
var ErrNilPreProcessorsContainer = errors.New("preprocessors container is nil")

// ErrUnknownBlockType signals that block type is not correct
var ErrUnknownBlockType = errors.New("block type is unknown")

// ErrMissingPreProcessor signals that required pre processor is missing
var ErrMissingPreProcessor = errors.New("pre processor is missing")

// ErrNilHeaderHandlerValidator signals that a nil header handler validator has been provided
var ErrNilHeaderHandlerValidator = errors.New("nil header handler validator provided")

// ErrNilAppStatusHandler defines the error for setting a nil AppStatusHandler
var ErrNilAppStatusHandler = errors.New("nil AppStatusHandler")

<<<<<<< HEAD
// ErrNilInterceptedDataFactory signals that a nil intercepted data factory was provided
var ErrNilInterceptedDataFactory = errors.New("nil intercepted data factory")

// ErrNilInterceptedDataProcessor signals that a nil intercepted data processor was provided
var ErrNilInterceptedDataProcessor = errors.New("nil intercepted data processor")

// ErrNilInterceptorThrottler signals that a nil interceptor throttler was provided
var ErrNilInterceptorThrottler = errors.New("nil interceptor throttler")

// ErrInterceptedDataTypeNotDefined signals that the required data type has not been defined
var ErrInterceptedDataTypeNotDefined = errors.New("intercepted data type is not defined")
=======
// ErrNotEnoughArgumentsToDeploy signals that there are not enough arguments to deploy the smart contract
var ErrNotEnoughArgumentsToDeploy = errors.New("not enough arguments to deploy the smart contract")

// ErrVMTypeLengthInvalid signals that vm type length is too long
var ErrVMTypeLengthInvalid = errors.New("vm type length is too long")

// ErrOverallBalanceChangeFromSC signals that all sumed balance changes are not zero
var ErrOverallBalanceChangeFromSC = errors.New("SC output balance updates are wrong")
>>>>>>> 100abffe
<|MERGE_RESOLUTION|>--- conflicted
+++ resolved
@@ -412,7 +412,6 @@
 // ErrNilAppStatusHandler defines the error for setting a nil AppStatusHandler
 var ErrNilAppStatusHandler = errors.New("nil AppStatusHandler")
 
-<<<<<<< HEAD
 // ErrNilInterceptedDataFactory signals that a nil intercepted data factory was provided
 var ErrNilInterceptedDataFactory = errors.New("nil intercepted data factory")
 
@@ -424,7 +423,7 @@
 
 // ErrInterceptedDataTypeNotDefined signals that the required data type has not been defined
 var ErrInterceptedDataTypeNotDefined = errors.New("intercepted data type is not defined")
-=======
+
 // ErrNotEnoughArgumentsToDeploy signals that there are not enough arguments to deploy the smart contract
 var ErrNotEnoughArgumentsToDeploy = errors.New("not enough arguments to deploy the smart contract")
 
@@ -432,5 +431,4 @@
 var ErrVMTypeLengthInvalid = errors.New("vm type length is too long")
 
 // ErrOverallBalanceChangeFromSC signals that all sumed balance changes are not zero
-var ErrOverallBalanceChangeFromSC = errors.New("SC output balance updates are wrong")
->>>>>>> 100abffe
+var ErrOverallBalanceChangeFromSC = errors.New("SC output balance updates are wrong")