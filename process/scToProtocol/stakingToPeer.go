--- conflicted
+++ resolved
@@ -223,10 +223,6 @@
 	account *state.PeerAccount,
 	blsPubKey []byte,
 ) error {
-<<<<<<< HEAD
-	if !bytes.Equal(stakingData.RewardAddress, account.Address) {
-		err := account.SetSchnorrPublicKeyWithJournal(stakingData.RewardAddress)
-=======
 	if !bytes.Equal(stakingData.Address, account.RewardAddress) {
 		err := account.SetRewardAddressWithJournal(stakingData.Address)
 		if err != nil {
@@ -236,7 +232,6 @@
 
 	if !bytes.Equal(blsPubKey, account.BLSPublicKey) {
 		err := account.SetBLSPublicKeyWithJournal(blsPubKey)
->>>>>>> dbfabaab
 		if err != nil {
 			return err
 		}
@@ -288,15 +283,9 @@
 		ValueChange: big.NewInt(0),
 	}
 
-<<<<<<< HEAD
-	if len(account.BLSPublicKey) == 0 {
-		actualPeerChange.Action = block.PeerRegistrantion
-		actualPeerChange.TimeStamp = stakingData.RegisterNonce
-=======
 	if len(account.RewardAddress) == 0 {
 		actualPeerChange.Action = block.PeerRegistration
 		actualPeerChange.TimeStamp = stakingData.StartNonce
->>>>>>> dbfabaab
 		actualPeerChange.ValueChange.Set(stakingData.StakeValue)
 		actualPeerChange.Address = stakingData.Address
 		actualPeerChange.PublicKey = blsKey
@@ -320,13 +309,8 @@
 		}
 	}
 
-<<<<<<< HEAD
-	if stakingData.RegisterNonce == nonce {
-		actualPeerChange.Action = block.PeerRegistrantion
-=======
 	if stakingData.StartNonce == nonce {
 		actualPeerChange.Action = block.PeerRegistration
->>>>>>> dbfabaab
 	}
 
 	if stakingData.UnStakedNonce == nonce {
