--- conflicted
+++ resolved
@@ -370,15 +370,9 @@
 		return peerAccount, nil
 	}
 
-<<<<<<< HEAD
 	stakingData := systemSmartContracts.StakedData{
 		StakeValue:    big.NewInt(100),
 		RewardAddress: []byte(address),
-=======
-	stakingData := systemSmartContracts.StakingData{
-		StakeValue: big.NewInt(100),
-		Address:    []byte(address),
->>>>>>> dbfabaab
 	}
 	marshalizer := &mock.MarshalizerMock{}
 
@@ -436,15 +430,9 @@
 		return peerAccount, nil
 	}
 
-<<<<<<< HEAD
 	stakingData := systemSmartContracts.StakedData{
 		StakeValue:    big.NewInt(100),
 		RewardAddress: []byte(address),
-=======
-	stakingData := systemSmartContracts.StakingData{
-		StakeValue: big.NewInt(100),
-		Address:    []byte(address),
->>>>>>> dbfabaab
 	}
 	marshalizer := &mock.MarshalizerMock{}
 
@@ -502,15 +490,9 @@
 		return peerAccount, nil
 	}
 
-<<<<<<< HEAD
 	stakingData := systemSmartContracts.StakedData{
 		StakeValue:    big.NewInt(100),
 		RewardAddress: []byte(address),
-=======
-	stakingData := systemSmartContracts.StakingData{
-		StakeValue: big.NewInt(100),
-		Address:    []byte(address),
->>>>>>> dbfabaab
 	}
 	marshalizer := &mock.MarshalizerMock{}
 
@@ -568,15 +550,9 @@
 		return peerAccount, nil
 	}
 
-<<<<<<< HEAD
 	stakingData := systemSmartContracts.StakedData{
 		StakeValue:    big.NewInt(100),
 		RewardAddress: []byte(address),
-=======
-	stakingData := systemSmartContracts.StakingData{
-		StakeValue: big.NewInt(100),
-		Address:    []byte(address),
->>>>>>> dbfabaab
 	}
 	marshalizer := &mock.MarshalizerMock{}
 
@@ -634,15 +610,9 @@
 	}
 
 	stakeValue := big.NewInt(100)
-<<<<<<< HEAD
 	stakingData := systemSmartContracts.StakedData{
 		StakeValue:    stakeValue,
 		RewardAddress: []byte(address),
-=======
-	stakingData := systemSmartContracts.StakingData{
-		StakeValue: stakeValue,
-		Address:    []byte(address),
->>>>>>> dbfabaab
 	}
 	marshalizer := &mock.MarshalizerMock{}
 
@@ -707,15 +677,9 @@
 	}
 
 	stakeValue := big.NewInt(100)
-<<<<<<< HEAD
 	stakingData := systemSmartContracts.StakedData{
 		StakeValue:    stakeValue,
 		RewardAddress: []byte(address),
-=======
-	stakingData := systemSmartContracts.StakingData{
-		StakeValue: stakeValue,
-		Address:    []byte(address),
->>>>>>> dbfabaab
 	}
 	marshalizer := &mock.MarshalizerMock{}
 
