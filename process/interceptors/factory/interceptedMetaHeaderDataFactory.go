--- conflicted
+++ resolved
@@ -57,12 +57,6 @@
 	if check.IfNil(argument.ValidityAttester) {
 		return nil, process.ErrNilValidityAttester
 	}
-<<<<<<< HEAD
-	if check.IfNil(argument.CoreComponents.Uint64ByteSliceConverter()) {
-		return nil, process.ErrNilUint64Converter
-	}
-=======
->>>>>>> c4be2b2a
 
 	return &interceptedMetaHeaderDataFactory{
 		marshalizer:             argument.CoreComponents.InternalMarshalizer(),
@@ -73,10 +67,6 @@
 		chainID:                 []byte(argument.CoreComponents.ChainID()),
 		validityAttester:        argument.ValidityAttester,
 		epochStartTrigger:       argument.EpochStartTrigger,
-<<<<<<< HEAD
-		nonceConverter:          argument.CoreComponents.Uint64ByteSliceConverter(),
-=======
->>>>>>> c4be2b2a
 	}, nil
 }
 
