package factory

import (
	"github.com/ElrondNetwork/elrond-go/crypto"
	"github.com/ElrondNetwork/elrond-go/data/state"
	"github.com/ElrondNetwork/elrond-go/hashing"
	"github.com/ElrondNetwork/elrond-go/marshal"
	"github.com/ElrondNetwork/elrond-go/process"
	"github.com/ElrondNetwork/elrond-go/sharding"
)

// ArgInterceptedDataFactory holds all dependencies required by the shard and meta intercepted data factory in order to create
// new instances
type ArgInterceptedDataFactory struct {
<<<<<<< HEAD
	Marshalizer      marshal.Marshalizer
	Hasher           hashing.Hasher
	ShardCoordinator sharding.Coordinator
	MultiSigVerifier crypto.MultiSigVerifier
	NodesCoordinator sharding.NodesCoordinator
	KeyGen           crypto.KeyGenerator
	BlockKeyGen      crypto.KeyGenerator
	Signer           crypto.SingleSigner
	BlockSigner      crypto.SingleSigner
	AddrConv         state.AddressConverter
	FeeHandler       process.FeeHandler
	ChainID          []byte
=======
	Marshalizer       marshal.Marshalizer
	Hasher            hashing.Hasher
	ShardCoordinator  sharding.Coordinator
	MultiSigVerifier  crypto.MultiSigVerifier
	NodesCoordinator  sharding.NodesCoordinator
	KeyGen            crypto.KeyGenerator
	BlockKeyGen       crypto.KeyGenerator
	Signer            crypto.SingleSigner
	BlockSigner       crypto.SingleSigner
	AddrConv          state.AddressConverter
	FeeHandler        process.FeeHandler
	HeaderSigVerifier process.InterceptedHeaderSigVerifier
>>>>>>> e15539d7
}<|MERGE_RESOLUTION|>--- conflicted
+++ resolved
@@ -12,20 +12,6 @@
 // ArgInterceptedDataFactory holds all dependencies required by the shard and meta intercepted data factory in order to create
 // new instances
 type ArgInterceptedDataFactory struct {
-<<<<<<< HEAD
-	Marshalizer      marshal.Marshalizer
-	Hasher           hashing.Hasher
-	ShardCoordinator sharding.Coordinator
-	MultiSigVerifier crypto.MultiSigVerifier
-	NodesCoordinator sharding.NodesCoordinator
-	KeyGen           crypto.KeyGenerator
-	BlockKeyGen      crypto.KeyGenerator
-	Signer           crypto.SingleSigner
-	BlockSigner      crypto.SingleSigner
-	AddrConv         state.AddressConverter
-	FeeHandler       process.FeeHandler
-	ChainID          []byte
-=======
 	Marshalizer       marshal.Marshalizer
 	Hasher            hashing.Hasher
 	ShardCoordinator  sharding.Coordinator
@@ -38,5 +24,5 @@
 	AddrConv          state.AddressConverter
 	FeeHandler        process.FeeHandler
 	HeaderSigVerifier process.InterceptedHeaderSigVerifier
->>>>>>> e15539d7
+	ChainID			  []byte
 }