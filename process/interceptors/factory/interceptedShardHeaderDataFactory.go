--- conflicted
+++ resolved
@@ -13,15 +13,8 @@
 	marshalizer       marshal.Marshalizer
 	hasher            hashing.Hasher
 	shardCoordinator  sharding.Coordinator
-<<<<<<< HEAD
-	singleSigVerifier crypto.SingleSigner
-	multiSigVerifier  crypto.MultiSigVerifier
-	nodesCoordinator  sharding.NodesCoordinator
-	keyGen            crypto.KeyGenerator
+	headerSigVerifier process.InterceptedHeaderSigVerifier
 	chainID           []byte
-=======
-	headerSigVerifier process.InterceptedHeaderSigVerifier
->>>>>>> e15539d7
 }
 
 // NewInterceptedShardHeaderDataFactory creates an instance of interceptedShardHeaderDataFactory
@@ -49,15 +42,8 @@
 		marshalizer:       argument.Marshalizer,
 		hasher:            argument.Hasher,
 		shardCoordinator:  argument.ShardCoordinator,
-<<<<<<< HEAD
-		multiSigVerifier:  argument.MultiSigVerifier,
-		nodesCoordinator:  argument.NodesCoordinator,
-		singleSigVerifier: argument.BlockSigner,
-		keyGen:            argument.BlockKeyGen,
+		headerSigVerifier: argument.HeaderSigVerifier,
 		chainID:           argument.ChainID,
-=======
-		headerSigVerifier: argument.HeaderSigVerifier,
->>>>>>> e15539d7
 	}, nil
 }
 
@@ -68,12 +54,8 @@
 		Marshalizer:       ishdf.marshalizer,
 		Hasher:            ishdf.hasher,
 		ShardCoordinator:  ishdf.shardCoordinator,
-<<<<<<< HEAD
-		KeyGen:            ishdf.keyGen,
+		HeaderSigVerifier: ishdf.headerSigVerifier,
 		ChainID:           ishdf.chainID,
-=======
-		HeaderSigVerifier: ishdf.headerSigVerifier,
->>>>>>> e15539d7
 	}
 
 	return interceptedBlocks.NewInterceptedHeader(arg)
