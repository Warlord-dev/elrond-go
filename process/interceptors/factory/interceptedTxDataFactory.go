package factory

import (
	logger "github.com/ElrondNetwork/elrond-go-logger"
	"github.com/ElrondNetwork/elrond-go/core"
	"github.com/ElrondNetwork/elrond-go/core/atomic"
	"github.com/ElrondNetwork/elrond-go/core/check"
	"github.com/ElrondNetwork/elrond-go/core/versioning"
	"github.com/ElrondNetwork/elrond-go/crypto"
	"github.com/ElrondNetwork/elrond-go/hashing"
	"github.com/ElrondNetwork/elrond-go/marshal"
	"github.com/ElrondNetwork/elrond-go/process"
	"github.com/ElrondNetwork/elrond-go/process/transaction"
	"github.com/ElrondNetwork/elrond-go/sharding"
)

var _ process.InterceptedDataFactory = (*interceptedTxDataFactory)(nil)

var log = logger.GetOrCreate("interceptors/factory")

type interceptedTxDataFactory struct {
	protoMarshalizer            marshal.Marshalizer
	signMarshalizer             marshal.Marshalizer
	hasher                      hashing.Hasher
	keyGen                      crypto.KeyGenerator
	singleSigner                crypto.SingleSigner
	pubkeyConverter             core.PubkeyConverter
	shardCoordinator            sharding.Coordinator
	feeHandler                  process.FeeHandler
	whiteListerVerifiedTxs      process.WhiteListHandler
	argsParser                  process.ArgumentsParser
	chainID                     []byte
	minTransactionVersion       uint32
	enableSignedTxWithHashEpoch uint32
	epochStartTrigger           process.EpochStartTriggerHandler
	txSignHasher                hashing.Hasher
	txVersionChecker            process.TxVersionCheckerHandler
	flagEnableSignedTxWithHash  atomic.Flag
	epochNotifier               process.EpochNotifier
}

// NewInterceptedTxDataFactory creates an instance of interceptedTxDataFactory
func NewInterceptedTxDataFactory(argument *ArgInterceptedDataFactory) (*interceptedTxDataFactory, error) {
	if argument == nil {
		return nil, process.ErrNilArgumentStruct
	}
	if check.IfNil(argument.CoreComponents) {
		return nil, process.ErrNilCoreComponentsHolder
	}
	if check.IfNil(argument.CryptoComponents) {
		return nil, process.ErrNilCryptoComponentsHolder
	}
	if check.IfNil(argument.CoreComponents.InternalMarshalizer()) {
		return nil, process.ErrNilMarshalizer
	}
	if check.IfNil(argument.CoreComponents.TxMarshalizer()) {
		return nil, process.ErrNilMarshalizer
	}
	if check.IfNil(argument.CoreComponents.Hasher()) {
		return nil, process.ErrNilHasher
	}
	if check.IfNil(argument.CryptoComponents.TxSignKeyGen()) {
		return nil, process.ErrNilKeyGen
	}
	if check.IfNil(argument.CryptoComponents.TxSingleSigner()) {
		return nil, process.ErrNilSingleSigner
	}
	if check.IfNil(argument.CoreComponents.AddressPubKeyConverter()) {
		return nil, process.ErrNilPubkeyConverter
	}
	if check.IfNil(argument.ShardCoordinator) {
		return nil, process.ErrNilShardCoordinator
	}
	if check.IfNil(argument.FeeHandler) {
		return nil, process.ErrNilEconomicsFeeHandler
	}
	if check.IfNil(argument.WhiteListerVerifiedTxs) {
		return nil, process.ErrNilWhiteListHandler
	}
	if check.IfNil(argument.ArgsParser) {
		return nil, process.ErrNilArgumentParser
	}
	if len(argument.CoreComponents.ChainID()) == 0 {
		return nil, process.ErrInvalidChainID
	}
	if argument.CoreComponents.MinTransactionVersion() == 0 {
		return nil, process.ErrInvalidTransactionVersion
	}
	if check.IfNil(argument.EpochStartTrigger) {
		return nil, process.ErrNilEpochStartTrigger
	}
	if check.IfNil(argument.TxSignHasher) {
		return nil, process.ErrNilHasher
	}
	if check.IfNil(argument.EpochNotifier) {
		return nil, process.ErrNilEpochNotifier
	}

<<<<<<< HEAD
	return &interceptedTxDataFactory{
		protoMarshalizer:       argument.CoreComponents.InternalMarshalizer(),
		signMarshalizer:        argument.CoreComponents.TxMarshalizer(),
		hasher:                 argument.CoreComponents.Hasher(),
		keyGen:                 argument.CryptoComponents.TxSignKeyGen(),
		singleSigner:           argument.CryptoComponents.TxSingleSigner(),
		pubkeyConverter:        argument.CoreComponents.AddressPubKeyConverter(),
		shardCoordinator:       argument.ShardCoordinator,
		feeHandler:             argument.FeeHandler,
		whiteListerVerifiedTxs: argument.WhiteListerVerifiedTxs,
		argsParser:             argument.ArgsParser,
		chainID:                []byte(argument.CoreComponents.ChainID()),
		minTransactionVersion:  argument.CoreComponents.MinTransactionVersion(),
	}, nil
=======
	interceptedTxDataFactory := &interceptedTxDataFactory{
		protoMarshalizer:            argument.ProtoMarshalizer,
		signMarshalizer:             argument.TxSignMarshalizer,
		hasher:                      argument.Hasher,
		keyGen:                      argument.KeyGen,
		singleSigner:                argument.Signer,
		pubkeyConverter:             argument.AddressPubkeyConv,
		shardCoordinator:            argument.ShardCoordinator,
		feeHandler:                  argument.FeeHandler,
		whiteListerVerifiedTxs:      argument.WhiteListerVerifiedTxs,
		argsParser:                  argument.ArgsParser,
		chainID:                     argument.ChainID,
		minTransactionVersion:       argument.MinTransactionVersion,
		epochStartTrigger:           argument.EpochStartTrigger,
		enableSignedTxWithHashEpoch: argument.EnableSignTxWithHashEpoch,
		txSignHasher:                argument.TxSignHasher,
		txVersionChecker:            versioning.NewTxVersionChecker(argument.MinTransactionVersion),
	}

	argument.EpochNotifier.RegisterNotifyHandler(interceptedTxDataFactory)

	return interceptedTxDataFactory, nil
>>>>>>> a5be9984
}

// Create creates instances of InterceptedData by unmarshalling provided buffer
func (itdf *interceptedTxDataFactory) Create(buff []byte) (process.InterceptedData, error) {
	return transaction.NewInterceptedTransaction(
		buff,
		itdf.protoMarshalizer,
		itdf.signMarshalizer,
		itdf.hasher,
		itdf.keyGen,
		itdf.singleSigner,
		itdf.pubkeyConverter,
		itdf.shardCoordinator,
		itdf.feeHandler,
		itdf.whiteListerVerifiedTxs,
		itdf.argsParser,
		itdf.chainID,
		itdf.flagEnableSignedTxWithHash.IsSet(),
		itdf.txSignHasher,
		itdf.txVersionChecker,
	)
}

// IsInterfaceNil returns true if there is no value under the interface
func (itdf *interceptedTxDataFactory) IsInterfaceNil() bool {
	return itdf == nil
}

// EpochConfirmed is called whenever a new epoch is confirmed
func (itdf *interceptedTxDataFactory) EpochConfirmed(epoch uint32) {
	itdf.flagEnableSignedTxWithHash.Toggle(epoch >= itdf.enableSignedTxWithHashEpoch)
	log.Debug("interceptors: transaction signed with hash", "enabled", itdf.flagEnableSignedTxWithHash.IsSet())
}<|MERGE_RESOLUTION|>--- conflicted
+++ resolved
@@ -96,35 +96,19 @@
 		return nil, process.ErrNilEpochNotifier
 	}
 
-<<<<<<< HEAD
-	return &interceptedTxDataFactory{
-		protoMarshalizer:       argument.CoreComponents.InternalMarshalizer(),
-		signMarshalizer:        argument.CoreComponents.TxMarshalizer(),
-		hasher:                 argument.CoreComponents.Hasher(),
-		keyGen:                 argument.CryptoComponents.TxSignKeyGen(),
-		singleSigner:           argument.CryptoComponents.TxSingleSigner(),
-		pubkeyConverter:        argument.CoreComponents.AddressPubKeyConverter(),
-		shardCoordinator:       argument.ShardCoordinator,
-		feeHandler:             argument.FeeHandler,
-		whiteListerVerifiedTxs: argument.WhiteListerVerifiedTxs,
-		argsParser:             argument.ArgsParser,
-		chainID:                []byte(argument.CoreComponents.ChainID()),
-		minTransactionVersion:  argument.CoreComponents.MinTransactionVersion(),
-	}, nil
-=======
 	interceptedTxDataFactory := &interceptedTxDataFactory{
-		protoMarshalizer:            argument.ProtoMarshalizer,
-		signMarshalizer:             argument.TxSignMarshalizer,
-		hasher:                      argument.Hasher,
-		keyGen:                      argument.KeyGen,
-		singleSigner:                argument.Signer,
-		pubkeyConverter:             argument.AddressPubkeyConv,
+		protoMarshalizer:            argument.CoreComponents.InternalMarshalizer(),
+		signMarshalizer:             argument.CoreComponents.TxMarshalizer(),
+		hasher:                      argument.CoreComponents.Hasher(),
+		keyGen:                      argument.CryptoComponents.TxSignKeyGen(),
+		singleSigner:                argument.CryptoComponents.TxSingleSigner(),
+		pubkeyConverter:             argument.CoreComponents.AddressPubKeyConverter(),
 		shardCoordinator:            argument.ShardCoordinator,
 		feeHandler:                  argument.FeeHandler,
 		whiteListerVerifiedTxs:      argument.WhiteListerVerifiedTxs,
 		argsParser:                  argument.ArgsParser,
-		chainID:                     argument.ChainID,
-		minTransactionVersion:       argument.MinTransactionVersion,
+		chainID:                     []byte(argument.CoreComponents.ChainID()),
+		minTransactionVersion:       argument.CoreComponents.MinTransactionVersion(),
 		epochStartTrigger:           argument.EpochStartTrigger,
 		enableSignedTxWithHashEpoch: argument.EnableSignTxWithHashEpoch,
 		txSignHasher:                argument.TxSignHasher,
@@ -134,7 +118,6 @@
 	argument.EpochNotifier.RegisterNotifyHandler(interceptedTxDataFactory)
 
 	return interceptedTxDataFactory, nil
->>>>>>> a5be9984
 }
 
 // Create creates instances of InterceptedData by unmarshalling provided buffer
