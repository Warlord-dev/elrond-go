package processor

import (
	logger "github.com/ElrondNetwork/elrond-go-logger"
	"github.com/ElrondNetwork/elrond-go/core"
	"github.com/ElrondNetwork/elrond-go/core/check"
	"github.com/ElrondNetwork/elrond-go/data/block"
	"github.com/ElrondNetwork/elrond-go/hashing"
	"github.com/ElrondNetwork/elrond-go/marshal"
	"github.com/ElrondNetwork/elrond-go/p2p"
	"github.com/ElrondNetwork/elrond-go/process"
	"github.com/ElrondNetwork/elrond-go/process/block/interceptedBlocks"
	"github.com/ElrondNetwork/elrond-go/sharding"
	"github.com/ElrondNetwork/elrond-go/storage"
)

var _ process.InterceptorProcessor = (*MiniblockInterceptorProcessor)(nil)

var log = logger.GetOrCreate("process/interceptors/processor")

// MiniblockInterceptorProcessor is the processor used when intercepting miniblocks
type MiniblockInterceptorProcessor struct {
	miniblockCache     storage.Cacher
	marshalizer        marshal.Marshalizer
	hasher             hashing.Hasher
	shardCoordinator   sharding.Coordinator
	whiteListHandler   process.WhiteListHandler
	registeredHandlers []func(toShard uint32, data []byte)
}

// NewMiniblockInterceptorProcessor creates a new MiniblockInterceptorProcessor instance
func NewMiniblockInterceptorProcessor(argument *ArgMiniblockInterceptorProcessor) (*MiniblockInterceptorProcessor, error) {
	if argument == nil {
		return nil, process.ErrNilArgumentStruct
	}
	if check.IfNil(argument.MiniblockCache) {
		return nil, process.ErrNilMiniBlockPool
	}
	if check.IfNil(argument.Marshalizer) {
		return nil, process.ErrNilMarshalizer
	}
	if check.IfNil(argument.Hasher) {
		return nil, process.ErrNilHasher
	}
	if check.IfNil(argument.ShardCoordinator) {
		return nil, process.ErrNilShardCoordinator
	}
	if check.IfNil(argument.WhiteListHandler) {
		return nil, process.ErrNilWhiteListHandler
	}

	return &MiniblockInterceptorProcessor{
		miniblockCache:     argument.MiniblockCache,
		marshalizer:        argument.Marshalizer,
		hasher:             argument.Hasher,
		shardCoordinator:   argument.ShardCoordinator,
		whiteListHandler:   argument.WhiteListHandler,
		registeredHandlers: make([]func(toShard uint32, data []byte), 0),
	}, nil
}

// Validate checks if the intercepted data can be processed
// It returns nil as a body might consist of multiple miniblocks
// Since some might be valid and others not, we rather do the checking when
// we iterate the slice for processing as it is optimal to do so
func (mip *MiniblockInterceptorProcessor) Validate(_ process.InterceptedData, _ p2p.PeerID) error {
	return nil
}

// Save will save the received miniblocks inside the miniblock cacher after a new validation round
// that will be done on each miniblock
func (mip *MiniblockInterceptorProcessor) Save(data process.InterceptedData, _ p2p.PeerID) error {
	interceptedMiniblock, ok := data.(*interceptedBlocks.InterceptedMiniblock)
	if !ok {
		return process.ErrWrongTypeAssertion
	}

	miniblock := interceptedMiniblock.Miniblock()
	hash, err := core.CalculateHash(mip.marshalizer, mip.hasher, miniblock)
	if err != nil {
		return err
	}

<<<<<<< HEAD
	go mip.notify(miniblock, interceptedMiniblock.Hash())

	if mip.isMbCrossShard(miniblock) && !mip.whiteListHandler.IsWhiteListed(data) {
=======
	shouldRejectMiniBlock := mip.isMbCrossShard(miniblock) &&
		!mip.whiteListHandler.IsWhiteListed(data) &&
		mip.shardCoordinator.SelfId() != core.MetachainShardId
	if shouldRejectMiniBlock {
>>>>>>> 36d9af26
		log.Trace(
			"miniblock interceptor processor : cross shard miniblock for me",
			"message", "not whitelisted will not be added in pool",
			"type", miniblock.Type,
			"sender", miniblock.SenderShardID,
			"receiver", miniblock.ReceiverShardID,
			"hash", hash,
		)
		return nil
	}

	mip.miniblockCache.HasOrAdd(hash, miniblock, miniblock.Size())

	return nil
}

// RegisterHandler registers a callback function to be notified of incoming miniBlocks
func (mip *MiniblockInterceptorProcessor) RegisterHandler(handler func(toShard uint32, data []byte)) {
	if handler == nil {
		return
	}

	mip.registeredHandlers = append(mip.registeredHandlers, handler)
}

func (mip *MiniblockInterceptorProcessor) isMbCrossShard(miniblock *block.MiniBlock) bool {
	return miniblock.SenderShardID != mip.shardCoordinator.SelfId()
}

// IsInterfaceNil returns true if there is no value under the interface
func (mip *MiniblockInterceptorProcessor) IsInterfaceNil() bool {
	return mip == nil
}

func (mip *MiniblockInterceptorProcessor) notify(miniBlock *block.MiniBlock, hash []byte) {
	for _, handler := range mip.registeredHandlers {
		handler(miniBlock.ReceiverShardID, hash)
	}
}<|MERGE_RESOLUTION|>--- conflicted
+++ resolved
@@ -81,16 +81,12 @@
 		return err
 	}
 
-<<<<<<< HEAD
 	go mip.notify(miniblock, interceptedMiniblock.Hash())
 
-	if mip.isMbCrossShard(miniblock) && !mip.whiteListHandler.IsWhiteListed(data) {
-=======
 	shouldRejectMiniBlock := mip.isMbCrossShard(miniblock) &&
 		!mip.whiteListHandler.IsWhiteListed(data) &&
 		mip.shardCoordinator.SelfId() != core.MetachainShardId
 	if shouldRejectMiniBlock {
->>>>>>> 36d9af26
 		log.Trace(
 			"miniblock interceptor processor : cross shard miniblock for me",
 			"message", "not whitelisted will not be added in pool",
