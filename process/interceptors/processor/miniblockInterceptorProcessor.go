package processor

import (
	"sync"

	logger "github.com/ElrondNetwork/elrond-go-logger"
	"github.com/ElrondNetwork/elrond-go/core"
	"github.com/ElrondNetwork/elrond-go/core/check"
	"github.com/ElrondNetwork/elrond-go/data/block"
	"github.com/ElrondNetwork/elrond-go/hashing"
	"github.com/ElrondNetwork/elrond-go/marshal"
	"github.com/ElrondNetwork/elrond-go/process"
	"github.com/ElrondNetwork/elrond-go/process/block/interceptedBlocks"
	"github.com/ElrondNetwork/elrond-go/sharding"
	"github.com/ElrondNetwork/elrond-go/storage"
)

var _ process.InterceptorProcessor = (*MiniblockInterceptorProcessor)(nil)

var log = logger.GetOrCreate("process/interceptors/processor")

// MiniblockInterceptorProcessor is the processor used when intercepting miniblocks
type MiniblockInterceptorProcessor struct {
	miniblockCache     storage.Cacher
	marshalizer        marshal.Marshalizer
	hasher             hashing.Hasher
	shardCoordinator   sharding.Coordinator
	whiteListHandler   process.WhiteListHandler
	registeredHandlers []func(topic string, hash []byte, data interface{})
	mutHandlers        sync.RWMutex
}

// NewMiniblockInterceptorProcessor creates a new MiniblockInterceptorProcessor instance
func NewMiniblockInterceptorProcessor(argument *ArgMiniblockInterceptorProcessor) (*MiniblockInterceptorProcessor, error) {
	if argument == nil {
		return nil, process.ErrNilArgumentStruct
	}
	if check.IfNil(argument.MiniblockCache) {
		return nil, process.ErrNilMiniBlockPool
	}
	if check.IfNil(argument.Marshalizer) {
		return nil, process.ErrNilMarshalizer
	}
	if check.IfNil(argument.Hasher) {
		return nil, process.ErrNilHasher
	}
	if check.IfNil(argument.ShardCoordinator) {
		return nil, process.ErrNilShardCoordinator
	}
	if check.IfNil(argument.WhiteListHandler) {
		return nil, process.ErrNilWhiteListHandler
	}

	return &MiniblockInterceptorProcessor{
		miniblockCache:     argument.MiniblockCache,
		marshalizer:        argument.Marshalizer,
		hasher:             argument.Hasher,
		shardCoordinator:   argument.ShardCoordinator,
		whiteListHandler:   argument.WhiteListHandler,
		registeredHandlers: make([]func(topic string, hash []byte, data interface{}), 0),
	}, nil
}

// Validate checks if the intercepted data can be processed
// It returns nil as a body might consist of multiple miniblocks
// Since some might be valid and others not, we rather do the checking when
// we iterate the slice for processing as it is optimal to do so
func (mip *MiniblockInterceptorProcessor) Validate(_ process.InterceptedData, _ core.PeerID) error {
	return nil
}

// Save will save the received miniblocks inside the miniblock cacher after a new validation round
// that will be done on each miniblock
func (mip *MiniblockInterceptorProcessor) Save(data process.InterceptedData, _ core.PeerID, topic string) error {
	interceptedMiniblock, ok := data.(*interceptedBlocks.InterceptedMiniblock)
	if !ok {
		return process.ErrWrongTypeAssertion
	}

	miniblock := interceptedMiniblock.Miniblock()
	hash, err := core.CalculateHash(mip.marshalizer, mip.hasher, miniblock)
	if err != nil {
		return err
	}

	go mip.notify(miniblock, interceptedMiniblock.Hash(), topic)

<<<<<<< HEAD
	shouldRejectMiniBlock := mip.isMbCrossShard(miniblock) &&
		!mip.whiteListHandler.IsWhiteListed(data) &&
		mip.shardCoordinator.SelfId() != core.MetachainShardId
	if shouldRejectMiniBlock {
=======
	if !mip.whiteListHandler.IsWhiteListed(data) {
>>>>>>> 1d889849
		log.Trace(
			"MiniblockInterceptorProcessor.Save: not whitelisted miniblocks will not be added in pool",
			"type", miniblock.Type,
			"sender", miniblock.SenderShardID,
			"receiver", miniblock.ReceiverShardID,
			"hash", hash,
		)
		return nil
	}

	mip.miniblockCache.HasOrAdd(hash, miniblock, miniblock.Size())

	return nil
}

// RegisterHandler registers a callback function to be notified of incoming miniBlocks
func (mip *MiniblockInterceptorProcessor) RegisterHandler(handler func(topic string, hash []byte, data interface{})) {
	if handler == nil {
		return
	}

	mip.mutHandlers.Lock()
	mip.registeredHandlers = append(mip.registeredHandlers, handler)
	mip.mutHandlers.Unlock()
<<<<<<< HEAD
}

func (mip *MiniblockInterceptorProcessor) isMbCrossShard(miniblock *block.MiniBlock) bool {
	return miniblock.SenderShardID != mip.shardCoordinator.SelfId()
=======
>>>>>>> 1d889849
}

// IsInterfaceNil returns true if there is no value under the interface
func (mip *MiniblockInterceptorProcessor) IsInterfaceNil() bool {
	return mip == nil
}

func (mip *MiniblockInterceptorProcessor) notify(miniBlock *block.MiniBlock, hash []byte, topic string) {
	mip.mutHandlers.RLock()
	for _, handler := range mip.registeredHandlers {
		handler(topic, hash, miniBlock)
	}
	mip.mutHandlers.RUnlock()
}<|MERGE_RESOLUTION|>--- conflicted
+++ resolved
@@ -85,14 +85,7 @@
 
 	go mip.notify(miniblock, interceptedMiniblock.Hash(), topic)
 
-<<<<<<< HEAD
-	shouldRejectMiniBlock := mip.isMbCrossShard(miniblock) &&
-		!mip.whiteListHandler.IsWhiteListed(data) &&
-		mip.shardCoordinator.SelfId() != core.MetachainShardId
-	if shouldRejectMiniBlock {
-=======
 	if !mip.whiteListHandler.IsWhiteListed(data) {
->>>>>>> 1d889849
 		log.Trace(
 			"MiniblockInterceptorProcessor.Save: not whitelisted miniblocks will not be added in pool",
 			"type", miniblock.Type,
@@ -117,13 +110,6 @@
 	mip.mutHandlers.Lock()
 	mip.registeredHandlers = append(mip.registeredHandlers, handler)
 	mip.mutHandlers.Unlock()
-<<<<<<< HEAD
-}
-
-func (mip *MiniblockInterceptorProcessor) isMbCrossShard(miniblock *block.MiniBlock) bool {
-	return miniblock.SenderShardID != mip.shardCoordinator.SelfId()
-=======
->>>>>>> 1d889849
 }
 
 // IsInterfaceNil returns true if there is no value under the interface
