--- conflicted
+++ resolved
@@ -119,22 +119,6 @@
 		go processInterceptedData(mdi.processor, interceptedData, wgProcess, message)
 	}
 
-<<<<<<< HEAD
-=======
-	var buffToSend []byte
-	haveDataForBroadcast := len(filteredMultiDataBuff) > 0 && lastErrEncountered != nil
-	if haveDataForBroadcast {
-		buffToSend, err = mdi.marshalizer.Marshal(&batch.Batch{Data: filteredMultiDataBuff})
-		if err != nil {
-			return err
-		}
-
-		if broadcastHandler != nil {
-			broadcastHandler(buffToSend)
-		}
-	}
-
->>>>>>> 9a90e47c
 	return lastErrEncountered
 }
 
