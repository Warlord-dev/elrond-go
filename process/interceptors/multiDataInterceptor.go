package interceptors

import (
	"sync"

	logger "github.com/ElrondNetwork/elrond-go-logger"
	"github.com/ElrondNetwork/elrond-go/core/check"
	"github.com/ElrondNetwork/elrond-go/data/batch"
	"github.com/ElrondNetwork/elrond-go/debug/resolver"
	"github.com/ElrondNetwork/elrond-go/marshal"
	"github.com/ElrondNetwork/elrond-go/p2p"
	"github.com/ElrondNetwork/elrond-go/process"
)

var log = logger.GetOrCreate("process/interceptors")

// MultiDataInterceptor is used for intercepting packed multi data
type MultiDataInterceptor struct {
<<<<<<< HEAD
	topic            string
	marshalizer      marshal.Marshalizer
	factory          process.InterceptedDataFactory
	processor        process.InterceptorProcessor
	throttler        process.InterceptorThrottler
	whiteListRequest process.WhiteListHandler
	antifloodHandler process.P2PAntifloodHandler
=======
	topic                      string
	marshalizer                marshal.Marshalizer
	factory                    process.InterceptedDataFactory
	processor                  process.InterceptorProcessor
	throttler                  process.InterceptorThrottler
	whiteListHandler           process.WhiteListHandler
	antifloodHandler           process.P2PAntifloodHandler
	mutInterceptedDebugHandler sync.RWMutex
	interceptedDebugHandler    process.InterceptedDebugHandler
>>>>>>> bc28f3c8
}

// NewMultiDataInterceptor hooks a new interceptor for packed multi data
func NewMultiDataInterceptor(
	topic string,
	marshalizer marshal.Marshalizer,
	factory process.InterceptedDataFactory,
	processor process.InterceptorProcessor,
	throttler process.InterceptorThrottler,
	antifloodHandler process.P2PAntifloodHandler,
	whiteListRequest process.WhiteListHandler,
) (*MultiDataInterceptor, error) {
	if len(topic) == 0 {
		return nil, process.ErrEmptyTopic
	}
	if check.IfNil(marshalizer) {
		return nil, process.ErrNilMarshalizer
	}
	if check.IfNil(factory) {
		return nil, process.ErrNilInterceptedDataFactory
	}
	if check.IfNil(processor) {
		return nil, process.ErrNilInterceptedDataProcessor
	}
	if check.IfNil(throttler) {
		return nil, process.ErrNilInterceptorThrottler
	}
	if check.IfNil(antifloodHandler) {
		return nil, process.ErrNilAntifloodHandler
	}
	if check.IfNil(whiteListRequest) {
		return nil, process.ErrNilWhiteListHandler
	}

	multiDataIntercept := &MultiDataInterceptor{
		topic:            topic,
		marshalizer:      marshalizer,
		factory:          factory,
		processor:        processor,
		throttler:        throttler,
		whiteListRequest: whiteListRequest,
		antifloodHandler: antifloodHandler,
	}
	multiDataIntercept.interceptedDebugHandler = resolver.NewDisabledInterceptorResolver()

	return multiDataIntercept, nil
}

// ProcessReceivedMessage is the callback func from the p2p.Messenger and will be called each time a new message was received
// (for the topic this validator was registered to)
func (mdi *MultiDataInterceptor) ProcessReceivedMessage(message p2p.MessageP2P, fromConnectedPeer p2p.PeerID) error {
	err := preProcessMesage(mdi.throttler, mdi.antifloodHandler, message, fromConnectedPeer, mdi.topic)
	if err != nil {
		return err
	}

	b := batch.Batch{}
	err = mdi.marshalizer.Unmarshal(&b, message.Data())
	if err != nil {
		mdi.throttler.EndProcessing()
		return err
	}
	multiDataBuff := b.Data
	lenMultiData := len(multiDataBuff)
	if lenMultiData == 0 {
		mdi.throttler.EndProcessing()
		return process.ErrNoDataInMessage
	}

	err = mdi.antifloodHandler.CanProcessMessagesOnTopic(fromConnectedPeer, mdi.topic, uint32(lenMultiData))
	if err != nil {
		return err
	}

	interceptedMultiData := make([]process.InterceptedData, 0)
	lastErrEncountered := error(nil)
	wgProcess := &sync.WaitGroup{}
	wgProcess.Add(len(multiDataBuff))

	go func() {
		wgProcess.Wait()
		mdi.processor.SignalEndOfProcessing(interceptedMultiData)
		mdi.throttler.EndProcessing()
	}()

	for _, dataBuff := range multiDataBuff {
		var interceptedData process.InterceptedData
		interceptedData, err = mdi.interceptedData(dataBuff)
		if err != nil {
			lastErrEncountered = err
			wgProcess.Done()
			continue
		}

		interceptedMultiData = append(interceptedMultiData, interceptedData)

		isForCurrentShard := interceptedData.IsForCurrentShard()
		isWhiteListed := mdi.whiteListRequest.IsWhiteListed(interceptedData)
		shouldProcess := isForCurrentShard || isWhiteListed
		if !shouldProcess {
			log.Trace("intercepted data should not be processed",
				"pid", p2p.MessageOriginatorPid(message),
				"seq no", p2p.MessageOriginatorSeq(message),
				"topics", message.Topics(),
				"hash", interceptedData.Hash(),
				"is for this shard", isForCurrentShard,
				"is white listed", isWhiteListed,
			)
			wgProcess.Done()
			continue
		}

		go processInterceptedData(
			mdi.processor,
			mdi.interceptedDebugHandler,
			interceptedData,
			mdi.topic,
			wgProcess,
			message,
		)
	}

	return lastErrEncountered
}

func (mdi *MultiDataInterceptor) interceptedData(dataBuff []byte) (process.InterceptedData, error) {
	interceptedData, err := mdi.factory.Create(dataBuff)
	if err != nil {
		return nil, err
	}

	receivedDebugInterceptedData(mdi.interceptedDebugHandler, interceptedData, mdi.topic)

	err = interceptedData.CheckValidity()
	if err != nil {
		processDebugInterceptedData(mdi.interceptedDebugHandler, interceptedData, mdi.topic, err)
		return nil, err
	}

	return interceptedData, nil
}

// SetInterceptedDebugHandler will set a new intercepted debug handler
func (mdi *MultiDataInterceptor) SetInterceptedDebugHandler(handler process.InterceptedDebugHandler) error {
	if check.IfNil(handler) {
		return process.ErrNilInterceptedDebugHandler
	}

	mdi.mutInterceptedDebugHandler.Lock()
	mdi.interceptedDebugHandler = handler
	mdi.mutInterceptedDebugHandler.Unlock()

	return nil
}

// IsInterfaceNil returns true if there is no value under the interface
func (mdi *MultiDataInterceptor) IsInterfaceNil() bool {
	return mdi == nil
}<|MERGE_RESOLUTION|>--- conflicted
+++ resolved
@@ -16,25 +16,15 @@
 
 // MultiDataInterceptor is used for intercepting packed multi data
 type MultiDataInterceptor struct {
-<<<<<<< HEAD
-	topic            string
-	marshalizer      marshal.Marshalizer
-	factory          process.InterceptedDataFactory
-	processor        process.InterceptorProcessor
-	throttler        process.InterceptorThrottler
-	whiteListRequest process.WhiteListHandler
-	antifloodHandler process.P2PAntifloodHandler
-=======
 	topic                      string
 	marshalizer                marshal.Marshalizer
 	factory                    process.InterceptedDataFactory
 	processor                  process.InterceptorProcessor
 	throttler                  process.InterceptorThrottler
-	whiteListHandler           process.WhiteListHandler
+	whiteListRequest           process.WhiteListHandler
 	antifloodHandler           process.P2PAntifloodHandler
 	mutInterceptedDebugHandler sync.RWMutex
 	interceptedDebugHandler    process.InterceptedDebugHandler
->>>>>>> bc28f3c8
 }
 
 // NewMultiDataInterceptor hooks a new interceptor for packed multi data
