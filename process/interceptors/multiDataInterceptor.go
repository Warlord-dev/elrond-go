--- conflicted
+++ resolved
@@ -15,20 +15,13 @@
 
 // MultiDataInterceptor is used for intercepting packed multi data
 type MultiDataInterceptor struct {
-<<<<<<< HEAD
-	marshalizer  marshal.Marshalizer
-	factory      process.InterceptedDataFactory
-	processor    process.InterceptorProcessor
-	throttler    process.InterceptorThrottler
-	dataVerifier process.InterceptedDataVerifier
-=======
 	topic            string
 	marshalizer      marshal.Marshalizer
 	factory          process.InterceptedDataFactory
 	processor        process.InterceptorProcessor
 	throttler        process.InterceptorThrottler
+	dataVerifier 	 process.InterceptedDataVerifier
 	antifloodHandler process.P2PAntifloodHandler
->>>>>>> 6f39330e
 }
 
 // NewMultiDataInterceptor hooks a new interceptor for packed multi data
@@ -60,20 +53,13 @@
 	}
 
 	multiDataIntercept := &MultiDataInterceptor{
-<<<<<<< HEAD
-		marshalizer:  marshalizer,
-		factory:      factory,
-		processor:    processor,
-		throttler:    throttler,
-		dataVerifier: NewDefaultDataVerifier(),
-=======
 		topic:            topic,
 		marshalizer:      marshalizer,
 		factory:          factory,
 		processor:        processor,
 		throttler:        throttler,
+		dataVerifier: 	  NewDefaultDataVerifier(),
 		antifloodHandler: antifloodHandler,
->>>>>>> 6f39330e
 	}
 
 	return multiDataIntercept, nil
@@ -130,13 +116,7 @@
 
 		interceptedMultiData = append(interceptedMultiData, interceptedData)
 
-<<<<<<< HEAD
-		//data is validated, add it to filtered out buff
-		filteredMultiDataBuff = append(filteredMultiDataBuff, dataBuff)
 		if !mdi.dataVerifier.IsForCurrentShard(interceptedData) {
-=======
-		if !interceptedData.IsForCurrentShard() {
->>>>>>> 6f39330e
 			log.Trace("intercepted data is for other shards",
 				"pid", p2p.MessageOriginatorPid(message),
 				"seq no", p2p.MessageOriginatorSeq(message),
