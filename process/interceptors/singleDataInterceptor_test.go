--- conflicted
+++ resolved
@@ -206,95 +206,14 @@
 func TestSingleDataInterceptor_ProcessReceivedMessageIsNotValidShouldNotCallProcess(t *testing.T) {
 	t.Parallel()
 
-<<<<<<< HEAD
 	errExpected := errors.New("expected error")
 	testProcessReceiveMessage(t, true, errExpected, 0)
-=======
-	checkCalledNum := int32(0)
-	processCalledNum := int32(0)
-	errExpected := errors.New("expected err")
-	throttler := createMockThrottler()
-	interceptedData := &mock.InterceptedDataStub{
-		CheckValidityCalled: func() error {
-			return errExpected
-		},
-		IsForCurrentShardCalled: func() bool {
-			return true
-		},
-	}
-
-	sdi, _ := interceptors.NewSingleDataInterceptor(
-		testTopic,
-		&mock.InterceptedDataFactoryStub{
-			CreateCalled: func(buff []byte) (data process.InterceptedData, e error) {
-				return interceptedData, nil
-			},
-		},
-		createMockInterceptorStub(&checkCalledNum, &processCalledNum),
-		throttler,
-		&mock.P2PAntifloodHandlerStub{},
-		&mock.WhiteListHandlerStub{},
-	)
-
-	msg := &mock.P2PMessageMock{
-		DataField: []byte("data to be processed"),
-	}
-	err := sdi.ProcessReceivedMessage(msg, fromConnectedPeerId)
-
-	time.Sleep(time.Second)
-
-	assert.Equal(t, errExpected, err)
-	assert.Equal(t, int32(0), atomic.LoadInt32(&checkCalledNum))
-	assert.Equal(t, int32(0), atomic.LoadInt32(&processCalledNum))
-	assert.Equal(t, int32(1), throttler.StartProcessingCount())
-	assert.Equal(t, int32(1), throttler.EndProcessingCount())
->>>>>>> 74685fbd
 }
 
 func TestSingleDataInterceptor_ProcessReceivedMessageIsNotForCurrentShardShouldNotCallProcess(t *testing.T) {
 	t.Parallel()
 
-<<<<<<< HEAD
 	testProcessReceiveMessage(t, false, nil, 0)
-=======
-	checkCalledNum := int32(0)
-	processCalledNum := int32(0)
-	throttler := createMockThrottler()
-	interceptedData := &mock.InterceptedDataStub{
-		CheckValidityCalled: func() error {
-			return nil
-		},
-		IsForCurrentShardCalled: func() bool {
-			return false
-		},
-	}
-
-	sdi, _ := interceptors.NewSingleDataInterceptor(
-		testTopic,
-		&mock.InterceptedDataFactoryStub{
-			CreateCalled: func(buff []byte) (data process.InterceptedData, e error) {
-				return interceptedData, nil
-			},
-		},
-		createMockInterceptorStub(&checkCalledNum, &processCalledNum),
-		throttler,
-		&mock.P2PAntifloodHandlerStub{},
-		&mock.WhiteListHandlerStub{},
-	)
-
-	msg := &mock.P2PMessageMock{
-		DataField: []byte("data to be processed"),
-	}
-	err := sdi.ProcessReceivedMessage(msg, fromConnectedPeerId)
-
-	time.Sleep(time.Second)
-
-	assert.Nil(t, err)
-	assert.Equal(t, int32(0), atomic.LoadInt32(&checkCalledNum))
-	assert.Equal(t, int32(0), atomic.LoadInt32(&processCalledNum))
-	assert.Equal(t, int32(1), throttler.StartProcessingCount())
-	assert.Equal(t, int32(1), throttler.EndProcessingCount())
->>>>>>> 74685fbd
 }
 
 func TestSingleDataInterceptor_ProcessReceivedMessageShouldWork(t *testing.T) {
@@ -336,9 +255,9 @@
 
 	time.Sleep(time.Second)
 
-	assert.Nil(t, err)
-	assert.Equal(t, int32(1), atomic.LoadInt32(&checkCalledNum))
-	assert.Equal(t, int32(1), atomic.LoadInt32(&processCalledNum))
+	assert.Equal(t, validityErr, err)
+	assert.Equal(t, int32(calledNum), atomic.LoadInt32(&checkCalledNum))
+	assert.Equal(t, int32(calledNum), atomic.LoadInt32(&processCalledNum))
 	assert.Equal(t, int32(1), throttler.EndProcessingCount())
 	assert.Equal(t, int32(1), throttler.EndProcessingCount())
 }
@@ -382,9 +301,9 @@
 
 	time.Sleep(time.Second)
 
-	assert.Equal(t, validityErr, err)
-	assert.Equal(t, int32(calledNum), atomic.LoadInt32(&checkCalledNum))
-	assert.Equal(t, int32(calledNum), atomic.LoadInt32(&processCalledNum))
+	assert.Nil(t, err)
+	assert.Equal(t, int32(1), atomic.LoadInt32(&checkCalledNum))
+	assert.Equal(t, int32(1), atomic.LoadInt32(&processCalledNum))
 	assert.Equal(t, int32(1), throttler.EndProcessingCount())
 	assert.Equal(t, int32(1), throttler.EndProcessingCount())
 }
