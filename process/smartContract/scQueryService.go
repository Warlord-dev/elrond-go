package smartContract

import (
	"errors"
	"math"
	"math/big"
	"sync"

	"github.com/ElrondNetwork/elrond-go/core/check"
	"github.com/ElrondNetwork/elrond-go/core/parsers"
	"github.com/ElrondNetwork/elrond-go/core/vmcommon"
	"github.com/ElrondNetwork/elrond-go/data"
	"github.com/ElrondNetwork/elrond-go/data/transaction"
	"github.com/ElrondNetwork/elrond-go/process"
)

var _ process.SCQueryService = (*SCQueryService)(nil)

// SCQueryService can execute Get functions over SC to fetch stored values
type SCQueryService struct {
	vmContainer    process.VirtualMachinesContainer
	economicsFee   process.FeeHandler
	mutRunSc       sync.Mutex
	blockChainHook process.BlockChainHookHandler
	blockChain     data.ChainHandler
	numQueries     int
	gasForQuery    uint64
}

// NewSCQueryService returns a new instance of SCQueryService
func NewSCQueryService(
	vmContainer process.VirtualMachinesContainer,
	economicsFee process.FeeHandler,
	blockChainHook process.BlockChainHookHandler,
	blockChain data.ChainHandler,
) (*SCQueryService, error) {
	if check.IfNil(vmContainer) {
		return nil, process.ErrNoVM
	}
	if check.IfNil(economicsFee) {
		return nil, process.ErrNilEconomicsFeeHandler
	}
	if check.IfNil(blockChainHook) {
		return nil, process.ErrNilBlockChainHook
	}
	if check.IfNil(blockChain) {
		return nil, process.ErrNilBlockChain
	}

	return &SCQueryService{
		vmContainer:    vmContainer,
		economicsFee:   economicsFee,
		blockChain:     blockChain,
		blockChainHook: blockChainHook,
		gasForQuery:    math.MaxUint64,
	}, nil
}

// ExecuteQuery returns the VMOutput resulted upon running the function on the smart contract
func (service *SCQueryService) ExecuteQuery(query *process.SCQuery) (*vmcommon.VMOutput, error) {
	if query.ScAddress == nil {
		return nil, process.ErrNilScAddress
	}
	if len(query.FuncName) == 0 {
		return nil, process.ErrEmptyFunctionName
	}

	service.mutRunSc.Lock()
	defer service.mutRunSc.Unlock()

	return service.executeScCall(query, 0)
}

func (service *SCQueryService) executeScCall(query *process.SCQuery, gasPrice uint64) (*vmcommon.VMOutput, error) {
	log.Debug("executeScCall", "function", query.FuncName, "numQueries", service.numQueries)
	service.numQueries++

	service.blockChainHook.SetCurrentHeader(service.blockChain.GetCurrentBlockHeader())

	vm, err := findVMByScAddress(service.vmContainer, query.ScAddress)
	if err != nil {
		return nil, err
	}

	query = prepareScQuery(query)
	vmInput := service.createVMCallInput(query, gasPrice)
	vmOutput, err := vm.RunSmartContractCall(vmInput)
	if err != nil {
		return nil, err
	}

	if service.hasRetriableExecutionError(vmOutput) {
		log.Error("Retriable execution error detected. Will retry (once) executeScCall()", "returnCode", vmOutput.ReturnCode, "returnMessage", vmOutput.ReturnMessage)

		vmOutput, err = vm.RunSmartContractCall(vmInput)
		if err != nil {
			return nil, err
		}
	}

	return vmOutput, nil
}

func prepareScQuery(query *process.SCQuery) *process.SCQuery {
	if query.CallerAddr == nil {
		query.CallerAddr = query.ScAddress
	}
	if query.CallValue == nil {
		query.CallValue = big.NewInt(0)
	}

	return query
}

func (service *SCQueryService) createVMCallInput(query *process.SCQuery, gasPrice uint64) *vmcommon.ContractCallInput {
	vmInput := vmcommon.VMInput{
		CallerAddr:  query.CallerAddr,
		CallValue:   query.CallValue,
		GasPrice:    gasPrice,
		GasProvided: service.gasForQuery,
		Arguments:   query.Arguments,
		CallType:    vmcommon.DirectCall,
	}

	vmContractCallInput := &vmcommon.ContractCallInput{
		RecipientAddr: query.ScAddress,
		Function:      query.FuncName,
		VMInput:       vmInput,
	}

	return vmContractCallInput
}

func (service *SCQueryService) hasRetriableExecutionError(vmOutput *vmcommon.VMOutput) bool {
	return vmOutput.ReturnMessage == "allocation error"
}

// ComputeScCallGasLimit will estimate how many gas a transaction will consume
func (service *SCQueryService) ComputeScCallGasLimit(tx *transaction.Transaction) (uint64, error) {
	argParser := parsers.NewCallArgsParser()

	function, arguments, err := argParser.ParseData(string(tx.Data))
	if err != nil {
		return 0, err
	}

	query := &process.SCQuery{
		ScAddress:  tx.RcvAddr,
		CallerAddr: tx.SndAddr,
		FuncName:   function,
		Arguments:  arguments,
<<<<<<< HEAD
=======
		CallValue:  tx.Value,
>>>>>>> 4e27cb59
	}

	service.mutRunSc.Lock()
	defer service.mutRunSc.Unlock()

	vmOutput, err := service.executeScCall(query, 1)
	if err != nil {
		return 0, err
	}

	if vmOutput.ReturnCode != vmcommon.Ok {
		return 0, errors.New(vmOutput.ReturnMessage)
	}

	moveBalanceGasLimit := service.economicsFee.ComputeGasLimit(tx)
	gasConsumedExecution := service.gasForQuery - vmOutput.GasRemaining

	gasLimit := moveBalanceGasLimit + gasConsumedExecution

	return gasLimit, nil
}

// IsInterfaceNil returns true if there is no value under the interface
func (service *SCQueryService) IsInterfaceNil() bool {
	return service == nil
}<|MERGE_RESOLUTION|>--- conflicted
+++ resolved
@@ -149,10 +149,7 @@
 		CallerAddr: tx.SndAddr,
 		FuncName:   function,
 		Arguments:  arguments,
-<<<<<<< HEAD
-=======
 		CallValue:  tx.Value,
->>>>>>> 4e27cb59
 	}
 
 	service.mutRunSc.Lock()
