package smartContract

import (
	"bytes"
	"encoding/hex"
	"fmt"
	"math/big"
	"sort"

	"github.com/ElrondNetwork/elrond-go/core"
	"github.com/ElrondNetwork/elrond-go/core/check"
	"github.com/ElrondNetwork/elrond-go/data"
	"github.com/ElrondNetwork/elrond-go/data/smartContractResult"
	"github.com/ElrondNetwork/elrond-go/data/state"
	"github.com/ElrondNetwork/elrond-go/hashing"
	"github.com/ElrondNetwork/elrond-go/logger"
	"github.com/ElrondNetwork/elrond-go/marshal"
	"github.com/ElrondNetwork/elrond-go/process"
	"github.com/ElrondNetwork/elrond-go/sharding"
	"github.com/ElrondNetwork/elrond-vm-common"
	"github.com/mitchellh/mapstructure"
)

// claimDeveloperRewardsFunctionName is a constant which defines the name for the claim developer rewards function
const claimDeveloperRewardsFunctionName = "ClaimDeveloperRewards"

// changeOwnerAddressFunctionName is a constant which defines the name for the change owner address function
const changeOwnerAddressFunctionName = "ChangeOwnerAddress"

var log = logger.GetOrCreate("process/smartcontract")

type scProcessor struct {
	accounts         state.AccountsAdapter
	tempAccounts     process.TemporaryAccountsHandler
	adrConv          state.AddressConverter
	hasher           hashing.Hasher
	marshalizer      marshal.Marshalizer
	shardCoordinator sharding.Coordinator
	vmContainer      process.VirtualMachinesContainer
	argsParser       process.ArgumentsParser
	builtInFunctions map[string]process.BuiltinFunction

	scrForwarder  process.IntermediateTransactionHandler
	txFeeHandler  process.TransactionFeeHandler
	economicsFee  process.FeeHandler
	txTypeHandler process.TxTypeHandler
	gasHandler    process.GasHandler
	gasCost       GasCost
}

// ArgsNewSmartContractProcessor defines the arguments needed for new smart contract processor
type ArgsNewSmartContractProcessor struct {
	VmContainer   process.VirtualMachinesContainer
	ArgsParser    process.ArgumentsParser
	Hasher        hashing.Hasher
	Marshalizer   marshal.Marshalizer
	AccountsDB    state.AccountsAdapter
	TempAccounts  process.TemporaryAccountsHandler
	AdrConv       state.AddressConverter
	Coordinator   sharding.Coordinator
	ScrForwarder  process.IntermediateTransactionHandler
	TxFeeHandler  process.TransactionFeeHandler
	EconomicsFee  process.FeeHandler
	TxTypeHandler process.TxTypeHandler
	GasHandler    process.GasHandler
	GasMap        map[string]map[string]uint64
}

// NewSmartContractProcessor create a smart contract processor creates and interprets VM data
func NewSmartContractProcessor(args ArgsNewSmartContractProcessor) (*scProcessor, error) {

	if check.IfNil(args.VmContainer) {
		return nil, process.ErrNoVM
	}
	if check.IfNil(args.ArgsParser) {
		return nil, process.ErrNilArgumentParser
	}
	if check.IfNil(args.Hasher) {
		return nil, process.ErrNilHasher
	}
	if check.IfNil(args.Marshalizer) {
		return nil, process.ErrNilMarshalizer
	}
	if check.IfNil(args.AccountsDB) {
		return nil, process.ErrNilAccountsAdapter
	}
	if check.IfNil(args.TempAccounts) {
		return nil, process.ErrNilTemporaryAccountsHandler
	}
	if check.IfNil(args.AdrConv) {
		return nil, process.ErrNilAddressConverter
	}
	if check.IfNil(args.Coordinator) {
		return nil, process.ErrNilShardCoordinator
	}
	if check.IfNil(args.ScrForwarder) {
		return nil, process.ErrNilIntermediateTransactionHandler
	}
	if check.IfNil(args.TxFeeHandler) {
		return nil, process.ErrNilUnsignedTxHandler
	}
	if check.IfNil(args.EconomicsFee) {
		return nil, process.ErrNilEconomicsFeeHandler
	}
	if check.IfNil(args.TxTypeHandler) {
		return nil, process.ErrNilTxTypeHandler
	}
	if check.IfNil(args.GasHandler) {
		return nil, process.ErrNilGasHandler
	}

	sc := &scProcessor{
		vmContainer:      args.VmContainer,
		argsParser:       args.ArgsParser,
		hasher:           args.Hasher,
		marshalizer:      args.Marshalizer,
		accounts:         args.AccountsDB,
		tempAccounts:     args.TempAccounts,
		adrConv:          args.AdrConv,
		shardCoordinator: args.Coordinator,
		scrForwarder:     args.ScrForwarder,
		txFeeHandler:     args.TxFeeHandler,
		economicsFee:     args.EconomicsFee,
		txTypeHandler:    args.TxTypeHandler,
		gasHandler:       args.GasHandler,
	}

	err := sc.createGasConfig(args.GasMap)
	if err != nil {
		return nil, err
	}

	err = sc.createBuiltInFunctions()
	if err != nil {
		return nil, err
	}

	return sc, nil
}

func (sc *scProcessor) createGasConfig(gasMap map[string]map[string]uint64) error {
	baseOps := &BaseOperationCost{}
	err := mapstructure.Decode(gasMap[core.BaseOperationCost], baseOps)
	if err != nil {
		return err
	}

	err = check.ForZeroUintFields(*baseOps)
	if err != nil {
		return err
	}

	builtInOps := &BuiltInCost{}
	err = mapstructure.Decode(gasMap[core.BuiltInCost], builtInOps)
	if err != nil {
		return err
	}

	err = check.ForZeroUintFields(*builtInOps)
	if err != nil {
		return err
	}

	sc.gasCost = GasCost{
		BaseOperationCost: *baseOps,
		BuiltInCost:       *builtInOps,
	}

	return nil
}

func (sc *scProcessor) createBuiltInFunctions() error {
	sc.builtInFunctions = make(map[string]process.BuiltinFunction)

	sc.builtInFunctions[claimDeveloperRewardsFunctionName] = &claimDeveloperRewards{gasCost: sc.gasCost.BuiltInCost.ClaimDeveloperRewards}
	sc.builtInFunctions[changeOwnerAddressFunctionName] = &changeOwnerAddress{gasCost: sc.gasCost.BuiltInCost.ClaimDeveloperRewards}

	return nil
}

func (sc *scProcessor) checkTxValidity(tx data.TransactionHandler) error {
	if check.IfNil(tx) {
		return process.ErrNilTransaction
	}

	recvAddressIsInvalid := sc.adrConv.AddressLen() != len(tx.GetRecvAddress())
	if recvAddressIsInvalid {
		return process.ErrWrongTransaction
	}

	return nil
}

func (sc *scProcessor) isDestAddressEmpty(tx data.TransactionHandler) bool {
	isEmptyAddress := bytes.Equal(tx.GetRecvAddress(), make([]byte, sc.adrConv.AddressLen()))
	return isEmptyAddress
}

// ExecuteSmartContractTransaction processes the transaction, call the VM and processes the SC call output
func (sc *scProcessor) ExecuteSmartContractTransaction(
	tx data.TransactionHandler,
	acntSnd, acntDst state.UserAccountHandler,
) error {
	defer sc.tempAccounts.CleanTempAccounts()

	if check.IfNil(tx) {
		return process.ErrNilTransaction
	}
	if check.IfNil(acntDst) {
		return process.ErrNilSCDestAccount
	}

	err := sc.processSCPayment(tx, acntSnd)
	if err != nil {
		log.Debug("process sc payment error", "error", err.Error())
		return err
	}

	defer func() {
		if err != nil {
			err = sc.processIfError(acntSnd, tx, err.Error())
			if err != nil {
				log.Debug("error while processing error in smart contract processor")
			}

			err = sc.saveAccounts(acntSnd, nil)
			if err != nil {
				log.Debug("error saving account")
			}
		}
	}()

	err = sc.prepareSmartContractCall(tx, acntSnd)
	if err != nil {
		log.Debug("prepare smart contract call error", "error", err.Error())
		return nil
	}

	vmInput, err := sc.createVMCallInput(tx)
	if err != nil {
		log.Debug("create vm call input error", "error", err.Error())
		return nil
	}

	executed, err := sc.resolveBuiltInFunctions(tx, acntSnd, acntDst, vmInput)
	if err != nil {
		log.Debug("processed built in functions error", "error", err.Error())
		return nil
	}
	if executed {
		return nil
	}

	vm, err := sc.getVMFromRecvAddress(tx)
	if err != nil {
		log.Debug("get vm from address error", "error", err.Error())
		return nil
	}

	vmOutput, err := vm.RunSmartContractCall(vmInput)
	if err != nil {
		log.Debug("run smart contract call error", "error", err.Error())
		return nil
	}

<<<<<<< HEAD
	err = sc.saveAccounts(acntSnd, acntDst)
	if err != nil {
		return err
	}

	results, consumedFee, err := sc.processVMOutput(vmOutput, tx, acntSnd)
=======
	results, consumedFee, err := sc.processVMOutput(vmOutput, tx, acntSnd, vmInput.CallType)
>>>>>>> 1d6200a8
	if err != nil {
		log.Trace("process vm output error", "error", err.Error())
		return nil
	}

	err = sc.scrForwarder.AddIntermediateTransactions(results)
	if err != nil {
		log.Debug("AddIntermediateTransactions error", "error", err.Error())
		return nil
	}

	newDeveloperReward := core.GetPercentageOfValue(consumedFee, sc.economicsFee.DeveloperPercentage())
	feeForValidators := big.NewInt(0).Sub(consumedFee, newDeveloperReward)

	acntDst, err = sc.reloadLocalAccount(acntDst)
	if err != nil {
		log.Debug("reloadLocalAccount error", "error", err.Error())
		return nil
	}

	acntDst.SetDeveloperReward(big.NewInt(0).Add(acntDst.GetDeveloperReward(), newDeveloperReward))

	sc.txFeeHandler.ProcessTransactionFee(feeForValidators)

	err = sc.saveAccounts(nil, acntDst)
	if err != nil {
		log.Debug("error saving account")
	}

	return nil
}

func (sc *scProcessor) saveAccounts(acntSnd, acntDst state.AccountHandler) error {
	if !check.IfNil(acntSnd) {
		err := sc.accounts.SaveAccount(acntSnd)
		if err != nil {
			return err
		}
	}

	if !check.IfNil(acntDst) {
		err := sc.accounts.SaveAccount(acntDst)
		if err != nil {
			return err
		}
	}

	return nil
}

func (sc *scProcessor) resolveBuiltInFunctions(
	tx data.TransactionHandler,
	acntSnd, acntDst state.UserAccountHandler,
	vmInput *vmcommon.ContractCallInput,
) (bool, error) {

	builtIn, ok := sc.builtInFunctions[vmInput.Function]
	if !ok {
		return false, nil
	}
	if check.IfNil(builtIn) {
		return true, process.ErrNilBuiltInFunction
	}

	valueToSend, err := builtIn.ProcessBuiltinFunction(tx, acntSnd, acntDst, vmInput)
	if err != nil {
		return true, err
	}

	err = sc.saveAccounts(acntSnd, acntDst)
	if err != nil {
		return true, err
	}

	txHash, err := sc.computeTransactionHash(tx)
	if err != nil {
		return true, err
	}

	gasConsumed := builtIn.GasUsed()
	if tx.GetGasLimit() < gasConsumed {
		return true, process.ErrNotEnoughGas
	}

	acntSnd, err = sc.reloadLocalAccount(acntSnd)
	if err != nil {
		return true, err
	}

	gasRemaining := tx.GetGasLimit() - gasConsumed
	scrRefund, consumedFee, err := sc.createSCRForSender(
		big.NewInt(0),
		gasRemaining,
		vmcommon.Ok,
		make([][]byte, 0),
		tx,
		txHash,
		acntSnd,
		vmcommon.DirectCall,
	)
	if err != nil {
		return true, err
	}

	scrRefund.Value.Add(scrRefund.Value, valueToSend)
	err = sc.scrForwarder.AddIntermediateTransactions([]data.TransactionHandler{scrRefund})
	if err != nil {
		log.Debug("AddIntermediateTransactions error", "error", err.Error())
		return true, err
	}

	sc.gasHandler.SetGasRefunded(gasRemaining, txHash)
	sc.txFeeHandler.ProcessTransactionFee(consumedFee)

	return true, nil
}

func (sc *scProcessor) processIfError(
	acntSnd state.UserAccountHandler,
	tx data.TransactionHandler,
	returnCode string,
) error {
	consumedFee := big.NewInt(0).Mul(big.NewInt(0).SetUint64(tx.GetGasLimit()), big.NewInt(0).SetUint64(tx.GetGasPrice()))
	scrIfError, err := sc.createSCRsWhenError(tx, returnCode)
	if err != nil {
		return err
	}

	if !check.IfNil(acntSnd) {
<<<<<<< HEAD
		acntSnd.SetBalance(big.NewInt(0).Add(acntSnd.GetBalance(), tx.GetValue()))
=======
		err = acntSnd.AddToBalance(tx.GetValue())
		if err != nil {
			return err
		}
	} else {
		moveBalanceCost := sc.economicsFee.ComputeFee(tx)
		consumedFee.Sub(consumedFee, moveBalanceCost)
>>>>>>> 1d6200a8
	}

	err = sc.scrForwarder.AddIntermediateTransactions(scrIfError)
	if err != nil {
		return err
	}

	sc.txFeeHandler.ProcessTransactionFee(consumedFee)

	return nil
}

func (sc *scProcessor) prepareSmartContractCall(tx data.TransactionHandler, acntSnd state.UserAccountHandler) error {
	nonce := tx.GetNonce()
	if acntSnd != nil && !acntSnd.IsInterfaceNil() {
		nonce = acntSnd.GetNonce()
	}

	txValue := big.NewInt(0).Set(tx.GetValue())
	sc.tempAccounts.AddTempAccount(tx.GetSndAddress(), txValue, nonce)

	return nil
}

func (sc *scProcessor) getVMTypeFromArguments(vmType []byte) ([]byte, error) {
	// first parsed argument after the code in case of vmDeploy is the actual vmType
	vmAppendedType := make([]byte, core.VMTypeLen)
	vmArgLen := len(vmType)
	if vmArgLen > core.VMTypeLen {
		return nil, process.ErrVMTypeLengthInvalid
	}

	copy(vmAppendedType[core.VMTypeLen-vmArgLen:], vmType)
	return vmAppendedType, nil
}

func (sc *scProcessor) getVMFromRecvAddress(tx data.TransactionHandler) (vmcommon.VMExecutionHandler, error) {
	vmType := core.GetVMType(tx.GetRecvAddress())
	vm, err := sc.vmContainer.Get(vmType)
	if err != nil {
		return nil, err
	}
	return vm, nil
}

// DeploySmartContract processes the transaction, than deploy the smart contract into VM, final code is saved in account
func (sc *scProcessor) DeploySmartContract(
	tx data.TransactionHandler,
	acntSnd state.UserAccountHandler,
) error {
	defer sc.tempAccounts.CleanTempAccounts()

	err := sc.checkTxValidity(tx)
	if err != nil {
		log.Debug("Transaction invalid", "error", err.Error())
		return err
	}

	isEmptyAddress := sc.isDestAddressEmpty(tx)
	if !isEmptyAddress {
		log.Debug("Transaction wrong", "error", process.ErrWrongTransaction.Error())
		return process.ErrWrongTransaction
	}

	err = sc.processSCPayment(tx, acntSnd)
	if err != nil {
		return err
	}

	defer func() {
		if err != nil {
			err = sc.processIfError(acntSnd, tx, err.Error())
			if err != nil {
				log.Debug("error while processing error in smart contract processor")
			}

			err = sc.saveAccounts(acntSnd, nil)
			if err != nil {
				log.Debug("error saving account")
			}
		}
	}()

	err = sc.prepareSmartContractCall(tx, acntSnd)
	if err != nil {
		log.Debug("Transaction error", "error", err.Error())
		return nil
	}

	vmInput, vmType, err := sc.createVMDeployInput(tx)
	if err != nil {
		log.Debug("Transaction error", "error", err.Error())
		return nil
	}

	vm, err := sc.vmContainer.Get(vmType)
	if err != nil {
		log.Debug("VM error", "error", err.Error())
		return nil
	}

	vmOutput, err := vm.RunSmartContractCreate(vmInput)
	if err != nil {
		log.Debug("VM error", "error", err.Error())
		return nil
	}

<<<<<<< HEAD
	err = sc.saveAccounts(acntSnd, nil)
	if err != nil {
		return err
	}

	results, consumedFee, err := sc.processVMOutput(vmOutput, tx, acntSnd)
=======
	results, consumedFee, err := sc.processVMOutput(vmOutput, tx, acntSnd, vmInput.CallType)
>>>>>>> 1d6200a8
	if err != nil {
		log.Debug("Processing error", "error", err.Error())
		return nil
	}

	err = sc.scrForwarder.AddIntermediateTransactions(results)
	if err != nil {
		log.Debug("AddIntermediate Transaction error", "error", err.Error())
		return nil
	}

	sc.txFeeHandler.ProcessTransactionFee(consumedFee)

	log.Trace("SmartContract deployed")
	return nil
}

func (sc *scProcessor) createVMCallInput(tx data.TransactionHandler) (*vmcommon.ContractCallInput, error) {
	vmInput, err := sc.createVMInput(tx)
	if err != nil {
		return nil, err
	}

	vmCallInput := &vmcommon.ContractCallInput{}
	vmCallInput.VMInput = *vmInput
	vmCallInput.Function, err = sc.argsParser.GetFunction()
	if err != nil {
		return nil, err
	}

	vmCallInput.RecipientAddr = tx.GetRecvAddress()

	return vmCallInput, nil
}

func (sc *scProcessor) createVMDeployInput(
	tx data.TransactionHandler,
) (*vmcommon.ContractCreateInput, []byte, error) {
	vmInput, err := sc.createVMInput(tx)
	if err != nil {
		return nil, nil, err
	}

	if len(vmInput.Arguments) < 1 {
		return nil, nil, process.ErrNotEnoughArgumentsToDeploy
	}

	vmType, err := sc.getVMTypeFromArguments(vmInput.Arguments[0])
	if err != nil {
		return nil, nil, err
	}
	// delete the first argument as it is the vmType
	vmInput.Arguments = vmInput.Arguments[1:]

	vmCreateInput := &vmcommon.ContractCreateInput{}
	hexCode, err := sc.argsParser.GetCode()
	if err != nil {
		return nil, nil, err
	}

	vmCreateInput.ContractCode, err = hex.DecodeString(string(hexCode))
	if err != nil {
		return nil, nil, err
	}

	vmCreateInput.VMInput = *vmInput

	return vmCreateInput, vmType, nil
}

func (sc *scProcessor) createVMInput(tx data.TransactionHandler) (*vmcommon.VMInput, error) {
	var err error
	vmInput := &vmcommon.VMInput{}
	vmInput.CallType = determineCallType(tx)

	dataToParse := tx.GetData()
	if vmInput.CallType == vmcommon.AsynchronousCallBack {
		dataToParse = append([]byte("callBack"), tx.GetData()...)
	}

	err = sc.argsParser.ParseData(string(dataToParse))
	if err != nil {
		return nil, err
	}

	vmInput.CallerAddr = tx.GetSndAddress()
	vmInput.Arguments, err = sc.argsParser.GetArguments()
	if err != nil {
		return nil, err
	}

	vmInput.CallValue = tx.GetValue()
	vmInput.GasPrice = tx.GetGasPrice()
	moveBalanceGasConsume := sc.economicsFee.ComputeGasLimit(tx)

	if tx.GetGasLimit() < moveBalanceGasConsume {
		return nil, process.ErrNotEnoughGas
	}

	vmInput.GasProvided = tx.GetGasLimit() - moveBalanceGasConsume

	return vmInput, nil
}

func determineCallType(tx data.TransactionHandler) vmcommon.CallType {
	scr, isSCR := tx.(*smartContractResult.SmartContractResult)
	if isSCR {
		return scr.CallType
	}
	return vmcommon.DirectCall
}

// taking money from sender, as VM might not have access to him because of state sharding
func (sc *scProcessor) processSCPayment(tx data.TransactionHandler, acntSnd state.UserAccountHandler) error {
	if check.IfNil(acntSnd) {
		// transaction was already processed at sender shard
		return nil
	}

	acntSnd.SetNonce(acntSnd.GetNonce() + 1)

	err := sc.economicsFee.CheckValidityTxValues(tx)
	if err != nil {
		return err
	}

	cost := big.NewInt(0)
	cost = cost.Mul(big.NewInt(0).SetUint64(tx.GetGasPrice()), big.NewInt(0).SetUint64(tx.GetGasLimit()))
	cost = cost.Add(cost, tx.GetValue())

	if cost.Cmp(big.NewInt(0)) == 0 {
		return nil
	}

<<<<<<< HEAD
	if acntSnd.GetBalance().Cmp(cost) < 0 {
		return process.ErrInsufficientFunds
	}

	acntSnd.SetBalance(big.NewInt(0).Add(acntSnd.GetBalance(), big.NewInt(0).Neg(cost)))
=======
	err = acntSnd.SubFromBalance(cost)
	if err != nil {
		return err
	}
>>>>>>> 1d6200a8

	return nil
}

func (sc *scProcessor) computeTransactionHash(tx data.TransactionHandler) ([]byte, error) {
	scr, ok := tx.(*smartContractResult.SmartContractResult)
	if ok {
		return scr.TxHash, nil
	}

	return core.CalculateHash(sc.marshalizer, sc.hasher, tx)
}

func (sc *scProcessor) processVMOutput(
	vmOutput *vmcommon.VMOutput,
	tx data.TransactionHandler,
	acntSnd state.UserAccountHandler,
	callType vmcommon.CallType,
) ([]data.TransactionHandler, *big.Int, error) {
	if vmOutput == nil {
		return nil, nil, process.ErrNilVMOutput
	}
	if check.IfNil(tx) {
		return nil, nil, process.ErrNilTransaction
	}

	txHash, err := sc.computeTransactionHash(tx)
	if err != nil {
		return nil, nil, err
	}

	if vmOutput.ReturnCode != vmcommon.Ok {
		log.Trace("smart contract processing returned with error",
			"hash", txHash,
			"return code", vmOutput.ReturnCode.String(),
		)

		return nil, nil, fmt.Errorf(vmOutput.ReturnCode.String())
	}

	outPutAccounts := sortVMOutputInsideData(vmOutput)

	scrTxs, err := sc.processSCOutputAccounts(outPutAccounts, tx, txHash)
	if err != nil {
		return nil, nil, err
	}

	acntSnd, err = sc.reloadLocalAccount(acntSnd)
	if err != nil {
		return nil, nil, err
	}

	totalGasConsumed := tx.GetGasLimit() - vmOutput.GasRemaining
	log.Trace("total gas consumed", "value", totalGasConsumed, "hash", txHash)

	if vmOutput.GasRefund.Cmp(big.NewInt(0)) > 0 {
		log.Trace("total gas refunded", "value", vmOutput.GasRefund.String(), "hash", txHash)
	}

	scrRefund, consumedFee, err := sc.createSCRForSender(
		vmOutput.GasRefund,
		vmOutput.GasRemaining,
		vmOutput.ReturnCode,
		vmOutput.ReturnData,
		tx,
		txHash,
		acntSnd,
		callType,
	)
	if err != nil {
		return nil, nil, err
	}

	scrTxs = append(scrTxs, scrRefund)

	err = sc.saveAccounts(acntSnd, nil)
	if err != nil {
		return nil, nil, err
	}

	err = sc.deleteAccounts(vmOutput.DeletedAccounts)
	if err != nil {
		return nil, nil, err
	}

	err = sc.processTouchedAccounts(vmOutput.TouchedAccounts)
	if err != nil {
		return nil, nil, err
	}

	sc.gasHandler.SetGasRefunded(vmOutput.GasRemaining, txHash)

	return scrTxs, consumedFee, nil
}

func sortVMOutputInsideData(vmOutput *vmcommon.VMOutput) []*vmcommon.OutputAccount {
	sort.Slice(vmOutput.DeletedAccounts, func(i, j int) bool {
		return bytes.Compare(vmOutput.DeletedAccounts[i], vmOutput.DeletedAccounts[j]) < 0
	})
	sort.Slice(vmOutput.TouchedAccounts, func(i, j int) bool {
		return bytes.Compare(vmOutput.TouchedAccounts[i], vmOutput.TouchedAccounts[j]) < 0
	})

	outPutAccounts := make([]*vmcommon.OutputAccount, len(vmOutput.OutputAccounts))
	i := 0
	for _, outAcc := range vmOutput.OutputAccounts {
		outPutAccounts[i] = outAcc
		i++
	}

	sort.Slice(outPutAccounts, func(i, j int) bool {
		return bytes.Compare(outPutAccounts[i].Address, outPutAccounts[j].Address) < 0
	})

	return outPutAccounts
}

func getSortedStorageUpdates(account *vmcommon.OutputAccount) []*vmcommon.StorageUpdate {
	storageUpdates := make([]*vmcommon.StorageUpdate, len(account.StorageUpdates))
	i := 0
	for _, update := range account.StorageUpdates {
		storageUpdates[i] = update
		i++
	}

	sort.Slice(storageUpdates, func(i, j int) bool {
		return bytes.Compare(storageUpdates[i].Offset, storageUpdates[j].Offset) < 0
	})

	return storageUpdates
}

func (sc *scProcessor) createSCRsWhenError(
	tx data.TransactionHandler,
	returnCode string,
) ([]data.TransactionHandler, error) {
	txHash, err := core.CalculateHash(sc.marshalizer, sc.hasher, tx)
	if err != nil {
		return nil, err
	}

	rcvAddress := tx.GetSndAddress()

	callType := determineCallType(tx)
	if callType == vmcommon.AsynchronousCallBack {
		rcvAddress = tx.GetRecvAddress()
	}

	scr := &smartContractResult.SmartContractResult{
		Nonce:   tx.GetNonce(),
		Value:   tx.GetValue(),
		RcvAddr: rcvAddress,
		SndAddr: tx.GetRecvAddress(),
		Code:    nil,
		Data:    []byte("@" + hex.EncodeToString([]byte(returnCode)) + "@" + hex.EncodeToString(txHash)),
		TxHash:  txHash,
	}

	resultedScrs := []data.TransactionHandler{scr}

	return resultedScrs, nil
}

// reloadLocalAccount will reload from current account state the sender account
// this requirement is needed because in the case of refunding the exact account that was previously
// modified in saveSCOutputToCurrentState, the modifications done there should be visible here
func (sc *scProcessor) reloadLocalAccount(acntSnd state.UserAccountHandler) (state.UserAccountHandler, error) {
	if check.IfNil(acntSnd) {
		return acntSnd, nil
	}

	isAccountFromCurrentShard := acntSnd.AddressContainer() != nil
	if !isAccountFromCurrentShard {
		return acntSnd, nil
	}

	return sc.getAccountFromAddress(acntSnd.AddressContainer().Bytes())
}

func (sc *scProcessor) createSmartContractResult(
	outAcc *vmcommon.OutputAccount,
	tx data.TransactionHandler,
	txHash []byte,
	storageUpdates []*vmcommon.StorageUpdate,
) *smartContractResult.SmartContractResult {
	result := &smartContractResult.SmartContractResult{}

	result.Value = outAcc.BalanceDelta
	result.Nonce = outAcc.Nonce
	result.RcvAddr = outAcc.Address
	result.SndAddr = tx.GetRecvAddress()
	result.Code = outAcc.Code
	result.Data = append(outAcc.Data, sc.argsParser.CreateDataFromStorageUpdate(storageUpdates)...)
	result.GasLimit = outAcc.GasLimit
	result.GasPrice = tx.GetGasPrice()
	result.TxHash = txHash

	return result
}

// createSCRForSender(vmOutput, tx, txHash, acntSnd)
// give back the user the unused gas money
func (sc *scProcessor) createSCRForSender(
	gasRefund *big.Int,
	gasRemaining uint64,
	returnCode vmcommon.ReturnCode,
	returnData [][]byte,
	tx data.TransactionHandler,
	txHash []byte,
	acntSnd state.UserAccountHandler,
	callType vmcommon.CallType,
) (*smartContractResult.SmartContractResult, *big.Int, error) {
	storageFreeRefund := big.NewInt(0).Mul(gasRefund, big.NewInt(0).SetUint64(sc.economicsFee.MinGasPrice()))

	consumedFee := big.NewInt(0)
	consumedFee.Mul(big.NewInt(0).SetUint64(tx.GetGasPrice()), big.NewInt(0).SetUint64(tx.GetGasLimit()))

	refundErd := big.NewInt(0)
	refundErd = refundErd.Mul(big.NewInt(0).SetUint64(gasRemaining), big.NewInt(0).SetUint64(tx.GetGasPrice()))
	consumedFee.Sub(consumedFee, refundErd)

	rcvAddress := tx.GetSndAddress()
	if callType == vmcommon.AsynchronousCallBack {
		rcvAddress = tx.GetRecvAddress()
	}

	scTx := &smartContractResult.SmartContractResult{}
	scTx.Value = big.NewInt(0).Add(refundErd, storageFreeRefund)
	scTx.RcvAddr = rcvAddress
	scTx.SndAddr = tx.GetRecvAddress()
	scTx.Nonce = tx.GetNonce() + 1
	scTx.TxHash = txHash
	scTx.GasLimit = gasRemaining
	scTx.GasPrice = tx.GetGasPrice()

	scTx.Data = []byte("@" + hex.EncodeToString([]byte(returnCode.String())))
	for _, retData := range returnData {
		scTx.Data = append(scTx.Data, []byte("@"+hex.EncodeToString(retData))...)
	}

	if callType == vmcommon.AsynchronousCall {
		scTx.CallType = vmcommon.AsynchronousCallBack
	}

	if check.IfNil(acntSnd) {
		// cross shard move balance fee was already consumed at sender shard
		moveBalanceCost := sc.economicsFee.ComputeFee(tx)
		consumedFee.Sub(consumedFee, moveBalanceCost)
		return scTx, consumedFee, nil
	}

	acntSnd.SetBalance(big.NewInt(0).Add(acntSnd.GetBalance(), scTx.Value))

	return scTx, consumedFee, nil
}

// save account changes in state from vmOutput - protected by VM - every output can be treated as is.
func (sc *scProcessor) processSCOutputAccounts(
	outputAccounts []*vmcommon.OutputAccount,
	tx data.TransactionHandler,
	txHash []byte,
) ([]data.TransactionHandler, error) {
	scResults := make([]data.TransactionHandler, 0, len(outputAccounts))

	sumOfAllDiff := big.NewInt(0)
	sumOfAllDiff.Sub(sumOfAllDiff, tx.GetValue())

	zero := big.NewInt(0)
	for i := 0; i < len(outputAccounts); i++ {
		outAcc := outputAccounts[i]
		acc, err := sc.getAccountFromAddress(outAcc.Address)
		if err != nil {
			return nil, err
		}

		storageUpdates := getSortedStorageUpdates(outAcc)
		scTx := sc.createSmartContractResult(outAcc, tx, txHash, storageUpdates)
		scResults = append(scResults, scTx)

		if check.IfNil(acc) {
			if outAcc.BalanceDelta != nil {
				sumOfAllDiff.Add(sumOfAllDiff, outAcc.BalanceDelta)
			}
			continue
		}

		for j := 0; j < len(storageUpdates); j++ {
			storeUpdate := storageUpdates[j]
			acc.DataTrieTracker().SaveKeyValue(storeUpdate.Offset, storeUpdate.Data)

			log.Trace("storeUpdate", "acc", outAcc.Address, "key", storeUpdate.Offset, "data", storeUpdate.Data)
		}

		//if len(outAcc.StorageUpdates) > 0 {
		//	//SC with data variables
		//	err = sc.accounts.SaveDataTrie(acc)
		//	if err != nil {
		//		return nil, err
		//	}
		//}

		err = sc.updateSmartContractCode(acc, outAcc, tx)
		if err != nil {
			return nil, err
		}

		// change nonce only if there is a change
		if outAcc.Nonce != acc.GetNonce() && outAcc.Nonce != 0 {
			if outAcc.Nonce < acc.GetNonce() {
				return nil, process.ErrWrongNonceInVMOutput
			}

			acc.SetNonce(outAcc.Nonce)
		}

		err = sc.accounts.SaveAccount(acc)
		if err != nil {
			return nil, err
		}

		// if no change then continue
		if outAcc.BalanceDelta == nil || outAcc.BalanceDelta.Cmp(zero) == 0 {
			continue
		}

<<<<<<< HEAD
		sumOfAllDiff = sumOfAllDiff.Add(sumOfAllDiff, outAcc.BalanceDelta)

		newBalance := big.NewInt(0).Add(acc.GetBalance(), outAcc.BalanceDelta)
		if newBalance.Cmp(big.NewInt(0)) < 0 {
			return nil, process.ErrInsufficientFunds
		}

		acc.SetBalance(newBalance)

		err = sc.saveAccounts(acc, nil)
=======
		sumOfAllDiff.Add(sumOfAllDiff, outAcc.BalanceDelta)

		err = acc.AddToBalance(outAcc.BalanceDelta)
>>>>>>> 1d6200a8
		if err != nil {
			return nil, err
		}
	}

	if sumOfAllDiff.Cmp(zero) != 0 {
		return nil, process.ErrOverallBalanceChangeFromSC
	}

	return scResults, nil
}

func (sc *scProcessor) updateSmartContractCode(
	account state.UserAccountHandler,
	outAcc *vmcommon.OutputAccount,
	tx data.TransactionHandler,
) error {
	if len(outAcc.Code) == 0 {
		return nil
	}

	isDeployment := len(account.GetCode()) == 0
	if isDeployment {
		account.SetOwnerAddress(tx.GetSndAddress())
		account.SetCode(outAcc.Code)

		log.Trace("created SC address", "address", hex.EncodeToString(outAcc.Address))
		return nil
	}

	// TODO: implement upgradable flag for smart contracts
	isUpgradeEnabled := bytes.Equal(account.GetOwnerAddress(), tx.GetSndAddress())
	if isUpgradeEnabled {
		account.SetCode(outAcc.Code)

		log.Trace("created SC address", "address", hex.EncodeToString(outAcc.Address))
		return nil
	}

	// TODO: change to return some error when IELE is updated. Currently IELE sends the code in output account even for normal SC RUN
	return nil
}

// delete accounts - only suicide by current SC or another SC called by current SC - protected by VM
func (sc *scProcessor) deleteAccounts(deletedAccounts [][]byte) error {
	for _, value := range deletedAccounts {
		acc, err := sc.getAccountFromAddress(value)
		if err != nil {
			return err
		}

		if acc == nil || acc.IsInterfaceNil() {
			//TODO: sharded Smart Contract processing
			continue
		}

		err = sc.accounts.RemoveAccount(acc.AddressContainer())
		if err != nil {
			return err
		}
	}
	return nil
}

func (sc *scProcessor) processTouchedAccounts(_ [][]byte) error {
	//TODO: implement
	return nil
}

func (sc *scProcessor) getAccountFromAddress(address []byte) (state.UserAccountHandler, error) {
	adrSrc, err := sc.adrConv.CreateAddressFromPublicKeyBytes(address)
	if err != nil {
		return nil, err
	}

	shardForCurrentNode := sc.shardCoordinator.SelfId()
	shardForSrc := sc.shardCoordinator.ComputeId(adrSrc)
	if shardForCurrentNode != shardForSrc {
		return nil, nil
	}

	acnt, err := sc.accounts.LoadAccount(adrSrc)
	if err != nil {
		return nil, err
	}

	stAcc, ok := acnt.(state.UserAccountHandler)
	if !ok {
		return nil, process.ErrWrongTypeAssertion
	}

	return stAcc, nil
}

// ProcessSmartContractResult updates the account state from the smart contract result
func (sc *scProcessor) ProcessSmartContractResult(scr *smartContractResult.SmartContractResult) error {
	if scr == nil {
		return process.ErrNilSmartContractResult
	}

	var err error
	defer func() {
		if err != nil {
			err = sc.processIfError(nil, scr, err.Error())
			if err != nil {
				log.Debug("error while processing error in smart contract processor")
			}
		}
	}()

	dstAcc, err := sc.getAccountFromAddress(scr.RcvAddr)
	if err != nil {
		return nil
	}
	if check.IfNil(dstAcc) {
		err = process.ErrNilSCDestAccount
		return nil
	}

	process.DisplayProcessTxDetails("ProcessSmartContractResult: receiver account details", dstAcc, scr)

	txType, err := sc.txTypeHandler.ComputeTransactionType(scr)
	if err != nil {
		return nil
	}

	switch txType {
	case process.MoveBalance:
		err = sc.processSimpleSCR(scr, dstAcc)
		return nil
	case process.SCDeployment:
		err = process.ErrSCDeployFromSCRIsNotPermitted
		return nil
	case process.SCInvoking:
		err = sc.ExecuteSmartContractTransaction(scr, nil, dstAcc)
		return nil
	}

	err = process.ErrWrongTransaction
	return nil
}

func (sc *scProcessor) processSimpleSCR(
	scr *smartContractResult.SmartContractResult,
	dstAcc state.UserAccountHandler,
) error {
	if len(scr.Data) > 0 {
		storageUpdates, err := sc.argsParser.GetStorageUpdates(string(scr.Data))
		if err != nil {
			log.Debug("storage updates could not be parsed")
		}

		for i := 0; i < len(storageUpdates); i++ {
			dstAcc.DataTrieTracker().SaveKeyValue(storageUpdates[i].Offset, storageUpdates[i].Data)
		}

		////SC with data variables
		//err = sc.accounts.SaveDataTrie(dstAcc)
		//if err != nil {
		//	return err
		//}
	}

	err := sc.updateSmartContractCode(dstAcc, &vmcommon.OutputAccount{Code: scr.Code, Address: scr.RcvAddr}, scr)
	if err != nil {
		return err
	}

	if scr.Value == nil {
		return nil
	}

	newBalance := big.NewInt(0).Add(dstAcc.GetBalance(), scr.Value)
	if newBalance.Cmp(big.NewInt(0)) < 0 {
		return process.ErrInsufficientFunds
	}

	dstAcc.SetBalance(newBalance)
	err = sc.saveAccounts(dstAcc, nil)
	if err != nil {
		return err
	}

	return nil
}

// IsInterfaceNil returns true if there is no value under the interface
func (sc *scProcessor) IsInterfaceNil() bool {
	return sc == nil
}<|MERGE_RESOLUTION|>--- conflicted
+++ resolved
@@ -263,16 +263,12 @@
 		return nil
 	}
 
-<<<<<<< HEAD
 	err = sc.saveAccounts(acntSnd, acntDst)
 	if err != nil {
 		return err
 	}
 
-	results, consumedFee, err := sc.processVMOutput(vmOutput, tx, acntSnd)
-=======
 	results, consumedFee, err := sc.processVMOutput(vmOutput, tx, acntSnd, vmInput.CallType)
->>>>>>> 1d6200a8
 	if err != nil {
 		log.Trace("process vm output error", "error", err.Error())
 		return nil
@@ -402,17 +398,10 @@
 	}
 
 	if !check.IfNil(acntSnd) {
-<<<<<<< HEAD
 		acntSnd.SetBalance(big.NewInt(0).Add(acntSnd.GetBalance(), tx.GetValue()))
-=======
-		err = acntSnd.AddToBalance(tx.GetValue())
-		if err != nil {
-			return err
-		}
 	} else {
 		moveBalanceCost := sc.economicsFee.ComputeFee(tx)
 		consumedFee.Sub(consumedFee, moveBalanceCost)
->>>>>>> 1d6200a8
 	}
 
 	err = sc.scrForwarder.AddIntermediateTransactions(scrIfError)
@@ -520,16 +509,12 @@
 		return nil
 	}
 
-<<<<<<< HEAD
 	err = sc.saveAccounts(acntSnd, nil)
 	if err != nil {
 		return err
 	}
 
-	results, consumedFee, err := sc.processVMOutput(vmOutput, tx, acntSnd)
-=======
 	results, consumedFee, err := sc.processVMOutput(vmOutput, tx, acntSnd, vmInput.CallType)
->>>>>>> 1d6200a8
 	if err != nil {
 		log.Debug("Processing error", "error", err.Error())
 		return nil
@@ -664,18 +649,10 @@
 		return nil
 	}
 
-<<<<<<< HEAD
-	if acntSnd.GetBalance().Cmp(cost) < 0 {
-		return process.ErrInsufficientFunds
-	}
-
-	acntSnd.SetBalance(big.NewInt(0).Add(acntSnd.GetBalance(), big.NewInt(0).Neg(cost)))
-=======
 	err = acntSnd.SubFromBalance(cost)
 	if err != nil {
 		return err
 	}
->>>>>>> 1d6200a8
 
 	return nil
 }
@@ -1001,7 +978,6 @@
 			continue
 		}
 
-<<<<<<< HEAD
 		sumOfAllDiff = sumOfAllDiff.Add(sumOfAllDiff, outAcc.BalanceDelta)
 
 		newBalance := big.NewInt(0).Add(acc.GetBalance(), outAcc.BalanceDelta)
@@ -1012,11 +988,6 @@
 		acc.SetBalance(newBalance)
 
 		err = sc.saveAccounts(acc, nil)
-=======
-		sumOfAllDiff.Add(sumOfAllDiff, outAcc.BalanceDelta)
-
-		err = acc.AddToBalance(outAcc.BalanceDelta)
->>>>>>> 1d6200a8
 		if err != nil {
 			return nil, err
 		}
