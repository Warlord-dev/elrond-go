package smartContract

import (
	"bytes"
	"encoding/hex"
	"fmt"
	"math/big"
	"sync"

	"github.com/ElrondNetwork/elrond-go/core/logger"
	"github.com/ElrondNetwork/elrond-go/data"
	"github.com/ElrondNetwork/elrond-go/data/feeTx"
	"github.com/ElrondNetwork/elrond-go/data/smartContractResult"
	"github.com/ElrondNetwork/elrond-go/data/state"
	"github.com/ElrondNetwork/elrond-go/data/transaction"
	"github.com/ElrondNetwork/elrond-go/hashing"
	"github.com/ElrondNetwork/elrond-go/marshal"
	"github.com/ElrondNetwork/elrond-go/process"
	"github.com/ElrondNetwork/elrond-go/process/factory"
	"github.com/ElrondNetwork/elrond-go/sharding"
	"github.com/ElrondNetwork/elrond-vm-common"
)

type scExecutionState struct {
	allLogs       map[string][]*vmcommon.LogEntry
	allReturnData map[string][]*big.Int
	returnCodes   map[string]vmcommon.ReturnCode
	rootHash      []byte
}

type scProcessor struct {
	accounts         state.AccountsAdapter
	tempAccounts     process.TemporaryAccountsHandler
	adrConv          state.AddressConverter
	hasher           hashing.Hasher
	marshalizer      marshal.Marshalizer
	shardCoordinator sharding.Coordinator
	vmContainer      process.VirtualMachinesContainer
	argsParser       process.ArgumentsParser

	mutSCState   sync.Mutex
	mapExecState map[uint64]scExecutionState

	scrForwarder process.IntermediateTransactionHandler
	txFeeHandler process.UnsignedTxHandler
}

var log = logger.DefaultLogger()

// NewSmartContractProcessor create a smart contract processor creates and interprets VM data
func NewSmartContractProcessor(
	vmContainer process.VirtualMachinesContainer,
	argsParser process.ArgumentsParser,
	hasher hashing.Hasher,
	marshalizer marshal.Marshalizer,
	accountsDB state.AccountsAdapter,
	tempAccounts process.TemporaryAccountsHandler,
	adrConv state.AddressConverter,
	coordinator sharding.Coordinator,
	scrForwarder process.IntermediateTransactionHandler,
	txFeeHandler process.UnsignedTxHandler,
) (*scProcessor, error) {
	if vmContainer == nil || vmContainer.IsInterfaceNil() {
		return nil, process.ErrNoVM
	}
	if argsParser == nil || argsParser.IsInterfaceNil() {
		return nil, process.ErrNilArgumentParser
	}
	if hasher == nil || hasher.IsInterfaceNil() {
		return nil, process.ErrNilHasher
	}
	if marshalizer == nil || marshalizer.IsInterfaceNil() {
		return nil, process.ErrNilMarshalizer
	}
	if accountsDB == nil || accountsDB.IsInterfaceNil() {
		return nil, process.ErrNilAccountsAdapter
	}
	if tempAccounts == nil || tempAccounts.IsInterfaceNil() {
		return nil, process.ErrNilTemporaryAccountsHandler
	}
	if adrConv == nil || adrConv.IsInterfaceNil() {
		return nil, process.ErrNilAddressConverter
	}
	if coordinator == nil || coordinator.IsInterfaceNil() {
		return nil, process.ErrNilShardCoordinator
	}
	if scrForwarder == nil || scrForwarder.IsInterfaceNil() {
		return nil, process.ErrNilIntermediateTransactionHandler
	}
	if txFeeHandler == nil {
		return nil, process.ErrNilUnsignedTxHandler
	}

	return &scProcessor{
		vmContainer:      vmContainer,
		argsParser:       argsParser,
		hasher:           hasher,
		marshalizer:      marshalizer,
		accounts:         accountsDB,
		tempAccounts:     tempAccounts,
		adrConv:          adrConv,
		shardCoordinator: coordinator,
		scrForwarder:     scrForwarder,
		txFeeHandler:     txFeeHandler,
		mapExecState:     make(map[uint64]scExecutionState)}, nil
}

// ComputeTransactionType calculates the type of the transaction
func (sc *scProcessor) ComputeTransactionType(tx *transaction.Transaction) (process.TransactionType, error) {
	err := sc.checkTxValidity(tx)
	if err != nil {
		return 0, err
	}

	isEmptyAddress := sc.isDestAddressEmpty(tx)
	if isEmptyAddress {
		if len(tx.Data) > 0 {
			return process.SCDeployment, nil
		}
		return 0, process.ErrWrongTransaction
	}

	acntDst, err := sc.getAccountFromAddress(tx.RcvAddr)
	if err != nil {
		return 0, err
	}

	if acntDst == nil || acntDst.IsInterfaceNil() {
		return process.MoveBalance, nil
	}

	if !acntDst.IsInterfaceNil() && len(acntDst.GetCode()) > 0 {
		return process.SCInvoking, nil
	}

	return process.MoveBalance, nil
}

func (sc *scProcessor) checkTxValidity(tx *transaction.Transaction) error {
	if tx == nil || tx.IsInterfaceNil() {
		return process.ErrNilTransaction
	}

	recvAddressIsInvalid := sc.adrConv.AddressLen() != len(tx.RcvAddr)
	if recvAddressIsInvalid {
		return process.ErrWrongTransaction
	}

	return nil
}

func (sc *scProcessor) isDestAddressEmpty(tx *transaction.Transaction) bool {
	isEmptyAddress := bytes.Equal(tx.RcvAddr, make([]byte, sc.adrConv.AddressLen()))
	return isEmptyAddress
}

// ExecuteSmartContractTransaction processes the transaction, call the VM and processes the SC call output
func (sc *scProcessor) ExecuteSmartContractTransaction(
	tx *transaction.Transaction,
	acntSnd, acntDst state.AccountHandler,
	round uint64,
) error {
	defer sc.tempAccounts.CleanTempAccounts()

	if tx == nil || tx.IsInterfaceNil() {
		return process.ErrNilTransaction
	}
	if acntDst == nil || acntDst.IsInterfaceNil() {
		return process.ErrNilSCDestAccount
	}
	if acntDst.IsInterfaceNil() || acntDst.GetCode() == nil {
		return process.ErrNilSCDestAccount
	}

	err := sc.prepareSmartContractCall(tx, acntSnd)
	if err != nil {
		return err
	}

	vmInput, err := sc.createVMCallInput(tx)
	if err != nil {
		return err
	}

	vm, err := sc.getVMFromTransaction(tx)
	if err != nil {
		return err
	}

	vmOutput, err := vm.RunSmartContractCall(vmInput)
	if err != nil {
		return err
	}

	// VM is formally verified and the output is correct
	crossTxs, consumedFee, err := sc.processVMOutput(vmOutput, tx, acntSnd, round)
	if err != nil {
		return err
	}

	err = sc.scrForwarder.AddIntermediateTransactions(crossTxs)
	if err != nil {
		return err
	}

	sc.txFeeHandler.AddProcessedUTx(consumedFee)

	return nil
}

func (sc *scProcessor) prepareSmartContractCall(tx *transaction.Transaction, acntSnd state.AccountHandler) error {
	err := sc.argsParser.ParseData(tx.Data)
	if err != nil {
		return err
	}

	err = sc.processSCPayment(tx, acntSnd)
	if err != nil {
		return err
	}

	nonce := tx.Nonce
	if acntSnd != nil && !acntSnd.IsInterfaceNil() {
		nonce = acntSnd.GetNonce()
	}
	txValue := big.NewInt(0).Set(tx.Value)
	sc.tempAccounts.AddTempAccount(tx.SndAddr, txValue, nonce)

	return nil
}

func (sc *scProcessor) getVMFromTransaction(tx *transaction.Transaction) (vmcommon.VMExecutionHandler, error) {
	//TODO add processing here - like calculating what kind of VM does this contract call needs
	vm, err := sc.vmContainer.Get([]byte(factory.IELEVirtualMachine))
	if err != nil {
		return nil, err
	}
	return vm, nil
}

// DeploySmartContract processes the transaction, than deploy the smart contract into VM, final code is saved in account
func (sc *scProcessor) DeploySmartContract(
	tx *transaction.Transaction,
	acntSnd state.AccountHandler,
	round uint64,
) error {
	defer sc.tempAccounts.CleanTempAccounts()

	err := sc.checkTxValidity(tx)
	if err != nil {
		return err
	}

	isEmptyAddress := sc.isDestAddressEmpty(tx)
	if !isEmptyAddress {
		return process.ErrWrongTransaction
	}

	err = sc.prepareSmartContractCall(tx, acntSnd)
	if err != nil {
		return err
	}

	vmInput, err := sc.createVMDeployInput(tx)
	if err != nil {
		return err
	}

	vm, err := sc.getVMFromTransaction(tx)
	if err != nil {
		return err
	}

	// TODO: Smart contract address calculation
	vmOutput, err := vm.RunSmartContractCreate(vmInput)
	if err != nil {
		return err
	}

	// VM is formally verified, the output is correct
	crossTxs, consumedFee, err := sc.processVMOutput(vmOutput, tx, acntSnd, round)
	if err != nil {
		return err
	}

	err = sc.scrForwarder.AddIntermediateTransactions(crossTxs)
	if err != nil {
		return err
	}

	sc.txFeeHandler.AddProcessedUTx(consumedFee)

	return nil
}

func (sc *scProcessor) createVMCallInput(tx *transaction.Transaction) (*vmcommon.ContractCallInput, error) {
	vmInput, err := sc.createVMInput(tx)
	if err != nil {
		return nil, err
	}

	vmCallInput := &vmcommon.ContractCallInput{}
	vmCallInput.VMInput = *vmInput
	vmCallInput.Function, err = sc.argsParser.GetFunction()
	if err != nil {
		return nil, err
	}

	vmCallInput.RecipientAddr = tx.RcvAddr

	return vmCallInput, nil
}

func (sc *scProcessor) createVMDeployInput(tx *transaction.Transaction) (*vmcommon.ContractCreateInput, error) {
	vmInput, err := sc.createVMInput(tx)
	if err != nil {
		return nil, err
	}

	vmCreateInput := &vmcommon.ContractCreateInput{}
	hexCode, err := sc.argsParser.GetCode()
	if err != nil {
		return nil, err
	}

	vmCreateInput.ContractCode, err = hex.DecodeString(string(hexCode))
	if err != nil {
		return nil, err
	}

	vmCreateInput.VMInput = *vmInput

	return vmCreateInput, nil
}

func (sc *scProcessor) createVMInput(tx *transaction.Transaction) (*vmcommon.VMInput, error) {
	var err error
	vmInput := &vmcommon.VMInput{}

	vmInput.CallerAddr = tx.SndAddr
	vmInput.Arguments, err = sc.argsParser.GetArguments()
	if err != nil {
		return nil, err
	}
	vmInput.CallValue = tx.Value
	vmInput.GasPrice = big.NewInt(int64(tx.GasPrice))
	vmInput.GasProvided = big.NewInt(int64(tx.GasLimit))

	//TODO: change this when we know for what they are used.
	scCallHeader := &vmcommon.SCCallHeader{}
	scCallHeader.GasLimit = big.NewInt(0)
	scCallHeader.Number = big.NewInt(0)
	scCallHeader.Timestamp = big.NewInt(0)
	scCallHeader.Beneficiary = big.NewInt(0)

	vmInput.Header = scCallHeader

	return vmInput, nil
}

// taking money from sender, as VM might not have access to him because of state sharding
func (sc *scProcessor) processSCPayment(tx *transaction.Transaction, acntSnd state.AccountHandler) error {
	if acntSnd == nil || acntSnd.IsInterfaceNil() {
		// transaction was already done at sender shard
		return nil
	}

	err := acntSnd.SetNonceWithJournal(acntSnd.GetNonce() + 1)
	if err != nil {
		return err
	}

	cost := big.NewInt(0)
	cost = cost.Mul(big.NewInt(0).SetUint64(tx.GasPrice), big.NewInt(0).SetUint64(tx.GasLimit))
	cost = cost.Add(cost, tx.Value)

	if cost.Cmp(big.NewInt(0)) == 0 {
		return nil
	}

	stAcc, ok := acntSnd.(*state.Account)
	if !ok {
		return process.ErrWrongTypeAssertion
	}

	if stAcc.Balance.Cmp(cost) < 0 {
		return process.ErrInsufficientFunds
	}

	totalCost := big.NewInt(0)
	err = stAcc.SetBalanceWithJournal(totalCost.Sub(stAcc.Balance, cost))
	if err != nil {
		return err
	}

	return nil
}

func (sc *scProcessor) processVMOutput(
	vmOutput *vmcommon.VMOutput,
	tx *transaction.Transaction,
	acntSnd state.AccountHandler,
	round uint64,
) ([]data.TransactionHandler, *feeTx.FeeTx, error) {
	if vmOutput == nil {
		return nil, nil, process.ErrNilVMOutput
	}
	if tx == nil {
		return nil, nil, process.ErrNilTransaction
	}

	txBytes, err := sc.marshalizer.Marshal(tx)
	if err != nil {
		return nil, nil, err
	}
	txHash := sc.hasher.Compute(string(txBytes))

	if vmOutput.ReturnCode != vmcommon.Ok {
		log.Info(fmt.Sprintf(
			"error processing tx %s in VM: return code: %s",
			hex.EncodeToString(txHash),
			vmOutput.ReturnCode),
		)
	}

	err = sc.saveSCOutputToCurrentState(vmOutput, round, txHash)
	if err != nil {
		return nil, nil, err
	}

	crossOutAccs, err := sc.processSCOutputAccounts(vmOutput.OutputAccounts)
	if err != nil {
		return nil, nil, err
	}

	crossTxs, err := sc.createCrossShardTransactions(crossOutAccs, tx, txHash)
	if err != nil {
		return nil, nil, err
	}

	acntSnd, err = sc.reloadLocalSndAccount(acntSnd)
	if err != nil {
		return nil, nil, err
	}

	totalGasRefund := big.NewInt(0)
	totalGasRefund = totalGasRefund.Add(vmOutput.GasRefund, vmOutput.GasRemaining)
	scrIfCrossShard, consumedFee, err := sc.refundGasToSender(totalGasRefund, tx, txHash, acntSnd)
	if err != nil {
		return nil, nil, err
	}

	if scrIfCrossShard != nil {
		crossTxs = append(crossTxs, scrIfCrossShard)
	}

	err = sc.deleteAccounts(vmOutput.DeletedAccounts)
	if err != nil {
		return nil, nil, err
	}

	err = sc.processTouchedAccounts(vmOutput.TouchedAccounts)
	if err != nil {
		return nil, nil, err
	}

	currFeeTx := &feeTx.FeeTx{
		Nonce: tx.Nonce,
		Value: consumedFee,
	}

	return crossTxs, currFeeTx, nil
}

// reloadLocalSndAccount will reload from current account state the sender account
// this requirement is needed because in the case of refunding the exact account that was previously
// modified in saveSCOutputToCurrentState, the modifications done there should be visible here
func (sc *scProcessor) reloadLocalSndAccount(acntSnd state.AccountHandler) (state.AccountHandler, error) {
	if acntSnd == nil || acntSnd.IsInterfaceNil() {
		return acntSnd, nil
	}

	isAccountFromCurrentShard := acntSnd.AddressContainer() != nil
	if !isAccountFromCurrentShard {
		return acntSnd, nil
	}

	return sc.getAccountFromAddress(acntSnd.AddressContainer().Bytes())
}

func (sc *scProcessor) createSmartContractResult(
	outAcc *vmcommon.OutputAccount,
	scAddress []byte,
	txHash []byte,
) *smartContractResult.SmartContractResult {
	crossSc := &smartContractResult.SmartContractResult{}

	crossSc.Value = outAcc.Balance
	crossSc.Nonce = outAcc.Nonce.Uint64()
	crossSc.RcvAddr = outAcc.Address
	crossSc.SndAddr = scAddress
	crossSc.Code = outAcc.Code
	crossSc.Data = sc.argsParser.CreateDataFromStorageUpdate(outAcc.StorageUpdates)
	crossSc.TxHash = txHash

	return crossSc
}

func (sc *scProcessor) createCrossShardTransactions(
	crossOutAccs []*vmcommon.OutputAccount,
	tx *transaction.Transaction,
	txHash []byte,
) ([]data.TransactionHandler, error) {
	crossSCTxs := make([]data.TransactionHandler, 0)

	for i := 0; i < len(crossOutAccs); i++ {
		scTx := sc.createSmartContractResult(crossOutAccs[i], tx.RcvAddr, txHash)
		crossSCTxs = append(crossSCTxs, scTx)
	}

	return crossSCTxs, nil
}

// give back the user the unused gas money
func (sc *scProcessor) refundGasToSender(
	gasRefund *big.Int,
	tx *transaction.Transaction,
	txHash []byte,
	acntSnd state.AccountHandler,
) (*smartContractResult.SmartContractResult, *big.Int, error) {
	consumedFee := big.NewInt(0)
	consumedFee = consumedFee.Mul(big.NewInt(0).SetUint64(tx.GasPrice), big.NewInt(0).SetUint64(tx.GasLimit))
	if gasRefund == nil || gasRefund.Cmp(big.NewInt(0)) <= 0 {
		return nil, consumedFee, nil
	}

	refundErd := big.NewInt(0)
	refundErd = refundErd.Mul(gasRefund, big.NewInt(int64(tx.GasPrice)))

<<<<<<< HEAD
	consumedFee = consumedFee.Sub(consumedFee, refundErd)

	if acntSnd == nil || acntSnd.IsInterfaceNil() {
		scTx := &smartContractResult.SmartContractResult{}
		scTx.Value = refundErd
		scTx.RcvAddr = tx.SndAddr
		scTx.SndAddr = tx.RcvAddr
		scTx.Nonce = tx.Nonce + 1
		scTx.TxHash = txHash
		return scTx, consumedFee, nil
=======
	scTx := &smartContractResult.SmartContractResult{}
	scTx.Value = refundErd
	scTx.RcvAddr = tx.SndAddr
	scTx.SndAddr = tx.RcvAddr
	scTx.Nonce = tx.Nonce + 1
	scTx.TxHash = txHash

	if acntSnd == nil || acntSnd.IsInterfaceNil() {
		return scTx, nil
>>>>>>> 4cbcdbf3
	}

	stAcc, ok := acntSnd.(*state.Account)
	if !ok {
		return nil, nil, process.ErrWrongTypeAssertion
	}

	newBalance := big.NewInt(0).Add(stAcc.Balance, refundErd)
	err := stAcc.SetBalanceWithJournal(newBalance)
	if err != nil {
		return nil, nil, err
	}

<<<<<<< HEAD
	return nil, consumedFee, nil
=======
	return scTx, nil
>>>>>>> 4cbcdbf3
}

// save account changes in state from vmOutput - protected by VM - every output can be treated as is.
func (sc *scProcessor) processSCOutputAccounts(outputAccounts []*vmcommon.OutputAccount) ([]*vmcommon.OutputAccount, error) {
	crossOutAccs := make([]*vmcommon.OutputAccount, 0)
	for i := 0; i < len(outputAccounts); i++ {
		outAcc := outputAccounts[i]
		acc, err := sc.getAccountFromAddress(outAcc.Address)
		if err != nil {
			return nil, err
		}

		fakeAcc := sc.tempAccounts.TempAccount(outAcc.Address)

		if acc == nil || acc.IsInterfaceNil() {
			crossOutAccs = append(crossOutAccs, outAcc)
			continue
		}

		for j := 0; j < len(outAcc.StorageUpdates); j++ {
			storeUpdate := outAcc.StorageUpdates[j]
			acc.DataTrieTracker().SaveKeyValue(storeUpdate.Offset, storeUpdate.Data)
		}

		if len(outAcc.StorageUpdates) > 0 {
			//SC with data variables
			err := sc.accounts.SaveDataTrie(acc)
			if err != nil {
				return nil, err
			}
		}

		if len(outAcc.Code) > 0 {
			err = sc.accounts.PutCode(acc, outAcc.Code)
			if err != nil {
				return nil, err
			}

			//TODO remove this when receipts are implemented
			log.Info(fmt.Sprintf("*** Generated/called SC account: %s ***", hex.EncodeToString(outAcc.Address)))
		}

		if outAcc.Nonce == nil || outAcc.Nonce.Cmp(big.NewInt(int64(acc.GetNonce()))) < 0 {
			return nil, process.ErrWrongNonceInVMOutput
		}

		err = acc.SetNonceWithJournal(outAcc.Nonce.Uint64())
		if err != nil {
			return nil, err
		}

		if outAcc.Balance == nil {
			return nil, process.ErrNilBalanceFromSC
		}

		stAcc, ok := acc.(*state.Account)
		if !ok {
			return nil, process.ErrWrongTypeAssertion
		}

		// if fake account, than VM only has transaction value as balance, so anything remaining is a plus
		if fakeAcc != nil && !fakeAcc.IsInterfaceNil() {
			outAcc.Balance = outAcc.Balance.Add(outAcc.Balance, stAcc.Balance)
		}

		realBalanceChange := big.NewInt(0).Sub(outAcc.Balance, stAcc.Balance)

		// update the values according to SC output
		err = stAcc.SetBalanceWithJournal(outAcc.Balance)
		if err != nil {
			return nil, err
		}

		zero := big.NewInt(0)
		if realBalanceChange.Cmp(zero) != 0 {
			outAcc.Balance = realBalanceChange
			crossOutAccs = append(crossOutAccs, outAcc)
		}
	}

	return crossOutAccs, nil
}

// delete accounts - only suicide by current SC or another SC called by current SC - protected by VM
func (sc *scProcessor) deleteAccounts(deletedAccounts [][]byte) error {
	for _, value := range deletedAccounts {
		acc, err := sc.getAccountFromAddress(value)
		if err != nil {
			return err
		}

		if acc == nil || acc.IsInterfaceNil() {
			//TODO: sharded Smart Contract processing
			continue
		}

		err = sc.accounts.RemoveAccount(acc.AddressContainer())
		if err != nil {
			return err
		}
	}
	return nil
}

func (sc *scProcessor) processTouchedAccounts(touchedAccounts [][]byte) error {
	//TODO: implement
	return nil
}

func (sc *scProcessor) getAccountFromAddress(address []byte) (state.AccountHandler, error) {
	adrSrc, err := sc.adrConv.CreateAddressFromPublicKeyBytes(address)
	if err != nil {
		return nil, err
	}

	shardForCurrentNode := sc.shardCoordinator.SelfId()
	shardForSrc := sc.shardCoordinator.ComputeId(adrSrc)
	if shardForCurrentNode != shardForSrc {
		return nil, nil
	}

	acnt, err := sc.accounts.GetAccountWithJournal(adrSrc)
	if err != nil {
		return nil, err
	}

	return acnt, nil
}

// GetAllSmartContractCallRootHash returns the roothash of the state of the SC executions for defined round
func (sc *scProcessor) GetAllSmartContractCallRootHash(round uint64) []byte {
	return []byte("roothash")
}

// saves VM output into state
func (sc *scProcessor) saveSCOutputToCurrentState(output *vmcommon.VMOutput, round uint64, txHash []byte) error {
	var err error

	sc.mutSCState.Lock()
	defer sc.mutSCState.Unlock()

	if _, ok := sc.mapExecState[round]; !ok {
		sc.mapExecState[round] = scExecutionState{
			allLogs:       make(map[string][]*vmcommon.LogEntry),
			allReturnData: make(map[string][]*big.Int),
			returnCodes:   make(map[string]vmcommon.ReturnCode)}
	}

	tmpCurrScState := sc.mapExecState[round]
	defer func() {
		if err != nil {
			sc.mapExecState[round] = tmpCurrScState
		}
	}()

	err = sc.saveReturnData(output.ReturnData, round, txHash)
	if err != nil {
		return err
	}

	err = sc.saveReturnCode(output.ReturnCode, round, txHash)
	if err != nil {
		return err
	}

	err = sc.saveLogsIntoState(output.Logs, round, txHash)
	if err != nil {
		return err
	}

	return nil
}

// saves return data into account state
func (sc *scProcessor) saveReturnData(returnData []*big.Int, round uint64, txHash []byte) error {
	sc.mapExecState[round].allReturnData[string(txHash)] = returnData
	return nil
}

// saves smart contract return code into account state
func (sc *scProcessor) saveReturnCode(returnCode vmcommon.ReturnCode, round uint64, txHash []byte) error {
	sc.mapExecState[round].returnCodes[string(txHash)] = returnCode
	return nil
}

// save vm output logs into accounts
func (sc *scProcessor) saveLogsIntoState(logs []*vmcommon.LogEntry, round uint64, txHash []byte) error {
	sc.mapExecState[round].allLogs[string(txHash)] = logs
	return nil
}

// ProcessSmartContractResult updates the account state from the smart contract result
func (sc *scProcessor) ProcessSmartContractResult(scr *smartContractResult.SmartContractResult) error {
	if scr == nil {
		return process.ErrNilSmartContractResult
	}

	accHandler, err := sc.getAccountFromAddress(scr.RcvAddr)
	if err != nil {
		return err
	}
	if accHandler == nil || accHandler.IsInterfaceNil() {
		return process.ErrNilSCDestAccount
	}

	stAcc, ok := accHandler.(*state.Account)
	if !ok {
		return process.ErrWrongTypeAssertion
	}

	storageUpdates, err := sc.argsParser.GetStorageUpdates(scr.Data)
	for i := 0; i < len(storageUpdates); i++ {
		stAcc.DataTrieTracker().SaveKeyValue(storageUpdates[i].Offset, storageUpdates[i].Data)
	}

	if len(scr.Data) > 0 {
		//SC with data variables
		err := sc.accounts.SaveDataTrie(stAcc)
		if err != nil {
			return err
		}
	}

	if len(scr.Code) > 0 {
		err = sc.accounts.PutCode(stAcc, scr.Code)
		if err != nil {
			return err
		}
	}

	if scr.Value == nil {
		return process.ErrNilBalanceFromSC
	}

	operation := big.NewInt(0)
	operation = operation.Add(scr.Value, stAcc.Balance)
	err = stAcc.SetBalanceWithJournal(operation)
	if err != nil {
		return err
	}

	return nil
}

// IsInterfaceNil returns true if there is no value under the interface
func (sc *scProcessor) IsInterfaceNil() bool {
	if sc == nil {
		return true
	}
	return false
}<|MERGE_RESOLUTION|>--- conflicted
+++ resolved
@@ -536,19 +536,8 @@
 
 	refundErd := big.NewInt(0)
 	refundErd = refundErd.Mul(gasRefund, big.NewInt(int64(tx.GasPrice)))
-
-<<<<<<< HEAD
 	consumedFee = consumedFee.Sub(consumedFee, refundErd)
 
-	if acntSnd == nil || acntSnd.IsInterfaceNil() {
-		scTx := &smartContractResult.SmartContractResult{}
-		scTx.Value = refundErd
-		scTx.RcvAddr = tx.SndAddr
-		scTx.SndAddr = tx.RcvAddr
-		scTx.Nonce = tx.Nonce + 1
-		scTx.TxHash = txHash
-		return scTx, consumedFee, nil
-=======
 	scTx := &smartContractResult.SmartContractResult{}
 	scTx.Value = refundErd
 	scTx.RcvAddr = tx.SndAddr
@@ -557,8 +546,7 @@
 	scTx.TxHash = txHash
 
 	if acntSnd == nil || acntSnd.IsInterfaceNil() {
-		return scTx, nil
->>>>>>> 4cbcdbf3
+		return scTx, consumedFee, nil
 	}
 
 	stAcc, ok := acntSnd.(*state.Account)
@@ -572,11 +560,7 @@
 		return nil, nil, err
 	}
 
-<<<<<<< HEAD
-	return nil, consumedFee, nil
-=======
-	return scTx, nil
->>>>>>> 4cbcdbf3
+	return scTx, consumedFee, nil
 }
 
 // save account changes in state from vmOutput - protected by VM - every output can be treated as is.
