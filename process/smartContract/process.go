--- conflicted
+++ resolved
@@ -245,7 +245,6 @@
 	dataToParse := tx.GetData()
 
 	scr, ok := tx.(*smartContractResult.SmartContractResult)
-<<<<<<< HEAD
 	isSCResultAnIncomingCrossShardCall := ok && len(scr.Data) > 0 && scr.Data[0] != '@'
 	if isSCResultAnIncomingCrossShardCall {
 		sc.isAsyncCall = true
@@ -253,14 +252,8 @@
 
 	isSCResultReturningFromCrossShardCall := ok && len(scr.Data) > 0 && scr.Data[0] == '@'
 	if isSCResultReturningFromCrossShardCall {
-		dataToParse = "callBack" + tx.GetData()
+		dataToParse = append([]byte("callBack"), tx.GetData()...)
 		sc.isAsyncCallBack = true
-=======
-	isSCRResultFromCrossShardCall := ok && len(scr.Data) > 0 && scr.Data[0] == '@'
-	if isSCRResultFromCrossShardCall {
-		dataToParse = append([]byte("callBack"), tx.GetData()...)
-		sc.isCallBack = true
->>>>>>> a08e1b36
 	}
 
 	err := sc.argsParser.ParseData(string(dataToParse))
