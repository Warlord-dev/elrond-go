package smartContract

import (
	"encoding/hex"
	"strings"

	"github.com/ElrondNetwork/elrond-go/process"
	"github.com/ElrondNetwork/elrond-vm-common"
)

type atArgumentParser struct {
	arguments [][]byte
	code      []byte
}

const atSep = "@"
const atSepChar = '@'

// NewAtArgumentParser creates a new argument parser implementation that splits arguments by @ character
func NewAtArgumentParser() (process.ArgumentsParser, error) {
	return &atArgumentParser{}, nil
}

// ParseData creates the code and the arguments from the input data
// format: code@arg1@arg2@arg3...
// Until the first @ all the bytes are for the code / function
// after that every argument start with an @
func (at *atArgumentParser) ParseData(data string) error {
	splitString := strings.Split(data, atSep)
	if len(splitString) == 0 || len(splitString[0]) == 0 {
		return process.ErrStringSplitFailed
	}

	var err error
	code := []byte(splitString[0])
	arguments := make([][]byte, len(splitString)-1)
	for i := 1; i < len(splitString); i++ {
		arguments[i-1], err = hex.DecodeString(splitString[i])
		if err != nil {
			return err
		}
	}

	at.code = code
	at.arguments = arguments
	return nil
}

// GetArguments returns the arguments from the parsed data
func (at *atArgumentParser) GetArguments() ([][]byte, error) {
	if at.arguments == nil {
		return nil, process.ErrNilArguments
	}
	return at.arguments, nil
}

// GetCode returns the code from the parsed data
func (at *atArgumentParser) GetCode() ([]byte, error) {
	if at.code == nil {
		return nil, process.ErrNilCode
	}
	return at.code, nil
}

// GetFunction returns the function from the parsed data
func (at *atArgumentParser) GetFunction() (string, error) {
	if at.code == nil {
		return "", process.ErrNilFunction
	}
	return string(at.code), nil
}

// GetSeparator returns the separator used for parsing the data
func (at *atArgumentParser) GetSeparator() string {
	return atSep
}

// GetStorageUpdates parse data into storage updates
<<<<<<< HEAD
func (at *atArgumentParser) GetStorageUpdates(data []byte) ([]*vmcommon.StorageUpdate, error) {
	splitString := strings.Split(string(data), atSep)
=======
func (at *atArgumentParser) GetStorageUpdates(data string) ([]*vmcommon.StorageUpdate, error) {
	if len(data) > 0 && data[0] == atSepChar {
		data = data[1:]
	}

	splitString := strings.Split(data, atSep)
>>>>>>> 0c33bbbd
	if len(splitString) == 0 || len(splitString[0]) == 0 {
		return nil, process.ErrStringSplitFailed
	}

	if len(splitString)%2 != 0 {
		return nil, process.ErrInvalidDataInput
	}

	storageUpdates := make([]*vmcommon.StorageUpdate, 0, len(splitString))
	for i := 0; i < len(splitString); i += 2 {
		offset, err := hex.DecodeString(splitString[i])
		if err != nil {
			return nil, err
		}

		value, err := hex.DecodeString(splitString[i+1])
		if err != nil {
			return nil, err
		}

		storageUpdate := &vmcommon.StorageUpdate{Offset: offset, Data: value}
		storageUpdates = append(storageUpdates, storageUpdate)
	}

	return storageUpdates, nil
}

// CreateDataFromStorageUpdate creates storage update from data
func (at *atArgumentParser) CreateDataFromStorageUpdate(storageUpdates []*vmcommon.StorageUpdate) []byte {
	data := ""
	for i := 0; i < len(storageUpdates); i++ {
		storageUpdate := storageUpdates[i]
		data = data + hex.EncodeToString(storageUpdate.Offset)
		data = data + at.GetSeparator()
		data = data + hex.EncodeToString(storageUpdate.Data)

		if i < len(storageUpdates)-1 {
			data = data + at.GetSeparator()
		}
	}
	return []byte(data)
}

// IsInterfaceNil returns true if there is no value under the interface
func (at *atArgumentParser) IsInterfaceNil() bool {
	if at == nil {
		return true
	}
	return false
}<|MERGE_RESOLUTION|>--- conflicted
+++ resolved
@@ -76,17 +76,14 @@
 }
 
 // GetStorageUpdates parse data into storage updates
-<<<<<<< HEAD
-func (at *atArgumentParser) GetStorageUpdates(data []byte) ([]*vmcommon.StorageUpdate, error) {
-	splitString := strings.Split(string(data), atSep)
-=======
 func (at *atArgumentParser) GetStorageUpdates(data string) ([]*vmcommon.StorageUpdate, error) {
 	if len(data) > 0 && data[0] == atSepChar {
 		data = data[1:]
 	}
 
 	splitString := strings.Split(data, atSep)
->>>>>>> 0c33bbbd
+func (at *atArgumentParser) GetStorageUpdates(data []byte) ([]*vmcommon.StorageUpdate, error) {
+	splitString := strings.Split(string(data), atSep)
 	if len(splitString) == 0 || len(splitString[0]) == 0 {
 		return nil, process.ErrStringSplitFailed
 	}
