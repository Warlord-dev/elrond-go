package smartContract

import (
	"bytes"
	"math/big"

	"github.com/ElrondNetwork/elrond-go/core/check"
	"github.com/ElrondNetwork/elrond-go/data"
	"github.com/ElrondNetwork/elrond-go/data/state"
	"github.com/ElrondNetwork/elrond-go/process"
	vmcommon "github.com/ElrondNetwork/elrond-vm-common"
)

type changeOwnerAddress struct {
	gasCost uint64
}

// ProcessBuiltinFunction processes simple protocol built-in function
func (c *changeOwnerAddress) ProcessBuiltinFunction(
	tx data.TransactionHandler,
	_, acntDst state.UserAccountHandler,
	vmInput *vmcommon.ContractCallInput,
) (*big.Int, error) {
	if len(vmInput.Arguments) == 0 {
		return nil, process.ErrInvalidArguments
	}
	if check.IfNil(tx) {
		return nil, process.ErrNilTransaction
	}
	if check.IfNil(acntDst) {
		return nil, process.ErrNilSCDestAccount
	}

<<<<<<< HEAD
	if !bytes.Equal(tx.GetSndAddress(), acntDst.GetOwnerAddress()) {
		return nil, process.ErrOperationNotPermitted
	}
	if len(vmInput.Arguments[0]) != len(acntDst.AddressContainer().Bytes()) {
		return nil, process.ErrInvalidAddressLength
	}

	err := acntDst.ChangeOwnerAddress(tx.GetSndAddress(), vmInput.Arguments[0])
=======
	err := acntDst.ChangeOwnerAddress(tx.GetSndAddr(), vmInput.Arguments[0])
>>>>>>> 692762b9
	if err != nil {
		return nil, err
	}

	return big.NewInt(0), nil
}

// GasUsed returns the gas used for processing the change
func (c *changeOwnerAddress) GasUsed() uint64 {
	return c.gasCost
}

// IsInterfaceNil returns true if underlying object in nil
func (c *changeOwnerAddress) IsInterfaceNil() bool {
	return c == nil
}<|MERGE_RESOLUTION|>--- conflicted
+++ resolved
@@ -31,7 +31,6 @@
 		return nil, process.ErrNilSCDestAccount
 	}
 
-<<<<<<< HEAD
 	if !bytes.Equal(tx.GetSndAddress(), acntDst.GetOwnerAddress()) {
 		return nil, process.ErrOperationNotPermitted
 	}
@@ -39,10 +38,7 @@
 		return nil, process.ErrInvalidAddressLength
 	}
 
-	err := acntDst.ChangeOwnerAddress(tx.GetSndAddress(), vmInput.Arguments[0])
-=======
 	err := acntDst.ChangeOwnerAddress(tx.GetSndAddr(), vmInput.Arguments[0])
->>>>>>> 692762b9
 	if err != nil {
 		return nil, err
 	}
