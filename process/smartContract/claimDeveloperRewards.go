package smartContract

import (
	"bytes"
	"math/big"

	"github.com/ElrondNetwork/elrond-go/core/check"
	"github.com/ElrondNetwork/elrond-go/data"
	"github.com/ElrondNetwork/elrond-go/data/state"
	"github.com/ElrondNetwork/elrond-go/process"
	vmcommon "github.com/ElrondNetwork/elrond-vm-common"
)

type claimDeveloperRewards struct {
	gasCost uint64
}

// ProcessBuiltinFunction processes the protocol built-in smart contract function
func (c *claimDeveloperRewards) ProcessBuiltinFunction(
	tx data.TransactionHandler,
	acntSnd, acntDst state.UserAccountHandler,
	_ *vmcommon.ContractCallInput,
) (*big.Int, error) {
	if check.IfNil(tx) {
		return nil, process.ErrNilTransaction
	}
	if check.IfNil(acntDst) {
		return nil, process.ErrNilSCDestAccount
	}

<<<<<<< HEAD
	if !bytes.Equal(tx.GetSndAddress(), acntDst.GetOwnerAddress()) {
		return nil, process.ErrOperationNotPermitted
	}

	value, err := acntDst.ClaimDeveloperRewards(tx.GetSndAddress())
=======
	value, err := acntDst.ClaimDeveloperRewards(tx.GetSndAddr())
>>>>>>> 692762b9
	if err != nil {
		return nil, err
	}

	if check.IfNil(acntSnd) {
		return value, nil
	}

	err = acntSnd.AddToBalance(value)
	if err != nil {
		return nil, err
	}

	return value, nil
}

// GasUsed returns the gas used for processing the change
func (c *claimDeveloperRewards) GasUsed() uint64 {
	return c.gasCost
}

// IsInterfaceNil returns true if underlying object is nil
func (c *claimDeveloperRewards) IsInterfaceNil() bool {
	return c == nil
}<|MERGE_RESOLUTION|>--- conflicted
+++ resolved
@@ -28,15 +28,11 @@
 		return nil, process.ErrNilSCDestAccount
 	}
 
-<<<<<<< HEAD
 	if !bytes.Equal(tx.GetSndAddress(), acntDst.GetOwnerAddress()) {
 		return nil, process.ErrOperationNotPermitted
 	}
 
-	value, err := acntDst.ClaimDeveloperRewards(tx.GetSndAddress())
-=======
 	value, err := acntDst.ClaimDeveloperRewards(tx.GetSndAddr())
->>>>>>> 692762b9
 	if err != nil {
 		return nil, err
 	}
