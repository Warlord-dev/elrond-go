--- conflicted
+++ resolved
@@ -167,15 +167,9 @@
 	return inUTx.uTx
 }
 
-<<<<<<< HEAD
-// TotalValue returns the value of the unsigned transaction
-func (inUTx *InterceptedUnsignedTransaction) TotalValue() *big.Int {
-	return new(big.Int).Set(inUTx.uTx.GetValue())
-=======
 // Fee represents the unsigned transaction fee. It is always 0
 func (inUTx *InterceptedUnsignedTransaction) Fee() *big.Int {
 	return big.NewInt(0)
->>>>>>> 6ccf18ca
 }
 
 // Hash gets the hash of this transaction
