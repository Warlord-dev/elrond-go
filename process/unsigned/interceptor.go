--- conflicted
+++ resolved
@@ -67,13 +67,8 @@
 
 // ProcessReceivedMessage will be the callback func from the p2p.Messenger and will be called each time a new message was received
 // (for the topic this validator was registered to)
-<<<<<<< HEAD
 func (utxi *UnsignedTxInterceptor) ProcessReceivedMessage(message p2p.MessageP2P, broadcastHandler func(buffToSend []byte)) error {
-	if message == nil {
-=======
-func (utxi *UnsignedTxInterceptor) ProcessReceivedMessage(message p2p.MessageP2P) error {
 	if message == nil || message.IsInterfaceNil() {
->>>>>>> b3bcdfa9
 		return process.ErrNilMessage
 	}
 
