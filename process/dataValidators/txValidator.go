package dataValidators

import (
	"encoding/hex"
	"fmt"

	"github.com/ElrondNetwork/elrond-go/core/logger"
	"github.com/ElrondNetwork/elrond-go/data/state"
	"github.com/ElrondNetwork/elrond-go/process"
	"github.com/ElrondNetwork/elrond-go/sharding"
)

var log = logger.DefaultLogger()

<<<<<<< HEAD
// txValidator represents a tx handler validator that doesn't check the validity of provided txHandler
type txValidator struct {
	accounts         state.AccountsAdapter
	shardCoordinator sharding.Coordinator
	rejectedTxs      uint64
}

// NewTxValidator creates a new nil tx handler validator instance
func NewTxValidator(accounts state.AccountsAdapter, shardCoordinator sharding.Coordinator) (*txValidator, error) {
=======
// TxValidator represents a tx handler validator that doesn't check the validity of provided txHandler
type TxValidator struct {
	accounts             state.AccountsAdapter
	shardCoordinator     sharding.Coordinator
	rejectedTxs          uint64
	maxNonceDeltaAllowed int
}

// NewTxValidator creates a new nil tx handler validator instance
func NewTxValidator(
	accounts state.AccountsAdapter,
	shardCoordinator sharding.Coordinator,
	maxNonceDeltaAllowed int,
) (*TxValidator, error) {

>>>>>>> 0bf1c24c
	if accounts == nil || accounts.IsInterfaceNil() {
		return nil, process.ErrNilAccountsAdapter
	}
	if shardCoordinator == nil || shardCoordinator.IsInterfaceNil() {
		return nil, process.ErrNilShardCoordinator
	}

<<<<<<< HEAD
	return &txValidator{
		accounts:         accounts,
		shardCoordinator: shardCoordinator,
		rejectedTxs:      uint64(0),
=======
	return &TxValidator{
		accounts:             accounts,
		shardCoordinator:     shardCoordinator,
		rejectedTxs:          uint64(0),
		maxNonceDeltaAllowed: maxNonceDeltaAllowed,
>>>>>>> 0bf1c24c
	}, nil
}

// IsTxValidForProcessing will filter transactions that needs to be added in pools
func (tv *txValidator) IsTxValidForProcessing(interceptedTx process.TxValidatorHandler) bool {
	shardId := tv.shardCoordinator.SelfId()
	txShardId := interceptedTx.SenderShardId()
	senderIsInAnotherShard := shardId != txShardId
	if senderIsInAnotherShard {
		return true
	}

	sndAddr := interceptedTx.SenderAddress()
	accountHandler, err := tv.accounts.GetExistingAccount(sndAddr)
	if err != nil {
		log.Debug(fmt.Sprintf("Transaction's sender address %s does not exist in current shard %d", sndAddr, shardId))
		tv.rejectedTxs++
		return false
	}

	accountNonce := accountHandler.GetNonce()
	txNonce := interceptedTx.Nonce()
	lowerNonceInTx := txNonce < accountNonce
	veryHighNonceInTx := txNonce > accountNonce+uint64(tv.maxNonceDeltaAllowed)
	isTxRejected := lowerNonceInTx || veryHighNonceInTx
	if isTxRejected {
		tv.rejectedTxs++
		return false
	}

	account, ok := accountHandler.(*state.Account)
	if !ok {
		hexSenderAddr := hex.EncodeToString(sndAddr.Bytes())
		log.Error(fmt.Sprintf("Cannot convert account handler in a state.Account %s", hexSenderAddr))
		return false
	}

	accountBalance := account.Balance
	txTotalValue := interceptedTx.TotalValue()
	if accountBalance.Cmp(txTotalValue) < 0 {
		tv.rejectedTxs++
		return false
	}

	return true
}

// NumRejectedTxs will return number of rejected transaction
func (tv *txValidator) NumRejectedTxs() uint64 {
	return tv.rejectedTxs
}

// IsInterfaceNil returns true if there is no value under the interface
func (tv *txValidator) IsInterfaceNil() bool {
	if tv == nil {
		return true
	}
	return false
}<|MERGE_RESOLUTION|>--- conflicted
+++ resolved
@@ -12,22 +12,11 @@
 
 var log = logger.DefaultLogger()
 
-<<<<<<< HEAD
 // txValidator represents a tx handler validator that doesn't check the validity of provided txHandler
 type txValidator struct {
 	accounts         state.AccountsAdapter
 	shardCoordinator sharding.Coordinator
 	rejectedTxs      uint64
-}
-
-// NewTxValidator creates a new nil tx handler validator instance
-func NewTxValidator(accounts state.AccountsAdapter, shardCoordinator sharding.Coordinator) (*txValidator, error) {
-=======
-// TxValidator represents a tx handler validator that doesn't check the validity of provided txHandler
-type TxValidator struct {
-	accounts             state.AccountsAdapter
-	shardCoordinator     sharding.Coordinator
-	rejectedTxs          uint64
 	maxNonceDeltaAllowed int
 }
 
@@ -36,9 +25,8 @@
 	accounts state.AccountsAdapter,
 	shardCoordinator sharding.Coordinator,
 	maxNonceDeltaAllowed int,
-) (*TxValidator, error) {
+	) (*txValidator, error) {
 
->>>>>>> 0bf1c24c
 	if accounts == nil || accounts.IsInterfaceNil() {
 		return nil, process.ErrNilAccountsAdapter
 	}
@@ -46,18 +34,11 @@
 		return nil, process.ErrNilShardCoordinator
 	}
 
-<<<<<<< HEAD
 	return &txValidator{
 		accounts:         accounts,
 		shardCoordinator: shardCoordinator,
 		rejectedTxs:      uint64(0),
-=======
-	return &TxValidator{
-		accounts:             accounts,
-		shardCoordinator:     shardCoordinator,
-		rejectedTxs:          uint64(0),
 		maxNonceDeltaAllowed: maxNonceDeltaAllowed,
->>>>>>> 0bf1c24c
 	}, nil
 }
 
