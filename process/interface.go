--- conflicted
+++ resolved
@@ -14,7 +14,7 @@
 	"github.com/ElrondNetwork/elrond-go/process/smartContract/hooks"
 	"github.com/ElrondNetwork/elrond-go/sharding"
 	"github.com/ElrondNetwork/elrond-go/storage"
-	vmcommon "github.com/ElrondNetwork/elrond-vm-common"
+	"github.com/ElrondNetwork/elrond-vm-common"
 )
 
 // TransactionProcessor is the main interface for transaction execution engine
@@ -35,8 +35,6 @@
 	IsInterfaceNil() bool
 }
 
-<<<<<<< HEAD
-=======
 // TxValidator can determine if a provided transaction handler is valid or not from the process point of view
 type TxValidator interface {
 	IsTxValidForProcessing(txHandler TxValidatorHandler) bool
@@ -44,7 +42,6 @@
 	IsInterfaceNil() bool
 }
 
->>>>>>> 100abffe
 // HeaderValidator can determine if a provided header handler is valid or not from the process point of view
 type HeaderValidator interface {
 	IsHeaderValidForProcessing(headerHandler data.HeaderHandler) bool
