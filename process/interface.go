package process

import (
	"math/big"
	"time"

	"github.com/ElrondNetwork/elrond-go/core"
	"github.com/ElrondNetwork/elrond-go/data"
	"github.com/ElrondNetwork/elrond-go/data/block"
	"github.com/ElrondNetwork/elrond-go/data/rewardTx"
	"github.com/ElrondNetwork/elrond-go/data/smartContractResult"
	"github.com/ElrondNetwork/elrond-go/data/state"
	"github.com/ElrondNetwork/elrond-go/data/transaction"
	"github.com/ElrondNetwork/elrond-go/p2p"
	"github.com/ElrondNetwork/elrond-go/process/block/bootstrapStorage"
	"github.com/ElrondNetwork/elrond-go/storage"
	"github.com/ElrondNetwork/elrond-vm-common"
)

// TransactionProcessor is the main interface for transaction execution engine
type TransactionProcessor interface {
	ProcessTransaction(transaction *transaction.Transaction, round uint64) error
	IsInterfaceNil() bool
}

// RewardTransactionProcessor is the interface for reward transaction execution engine
type RewardTransactionProcessor interface {
	ProcessRewardTransaction(rewardTx *rewardTx.RewardTx) error
	IsInterfaceNil() bool
}

// RewardTransactionPreProcessor prepares the processing of reward transactions
type RewardTransactionPreProcessor interface {
	AddComputedRewardMiniBlocks(computedRewardMiniblocks block.MiniBlockSlice)
	IsInterfaceNil() bool
}

// SmartContractResultProcessor is the main interface for smart contract result execution engine
type SmartContractResultProcessor interface {
	ProcessSmartContractResult(scr *smartContractResult.SmartContractResult) error
	IsInterfaceNil() bool
}

// TxTypeHandler is an interface to calculate the transaction type
type TxTypeHandler interface {
	ComputeTransactionType(tx data.TransactionHandler) (TransactionType, error)
	IsInterfaceNil() bool
}

// TxValidator can determine if a provided transaction handler is valid or not from the process point of view
type TxValidator interface {
	CheckTxValidity(txHandler TxValidatorHandler) error
	IsInterfaceNil() bool
}

// TxValidatorHandler defines the functionality that is needed for a TxValidator to validate a transaction
type TxValidatorHandler interface {
	SenderShardId() uint32
	Nonce() uint64
	SenderAddress() state.AddressContainer
	TotalValue() *big.Int
}

// HdrValidatorHandler defines the functionality that is needed for a HdrValidator to validate a header
type HdrValidatorHandler interface {
	Hash() []byte
	HeaderHandler() data.HeaderHandler
}

// HeaderValidator can determine if a provided header handler is valid or not from the process point of view
type HeaderValidator interface {
	HeaderValidForProcessing(headerHandler HdrValidatorHandler) error
	IsInterfaceNil() bool
}

// InterceptedDataFactory can create new instances of InterceptedData
type InterceptedDataFactory interface {
	Create(buff []byte) (InterceptedData, error)
	IsInterfaceNil() bool
}

// InterceptedData represents the interceptor's view of the received data
type InterceptedData interface {
	CheckValidity() error
	IsForCurrentShard() bool
	IsInterfaceNil() bool
	Hash() []byte
}

// InterceptorProcessor further validates and saves received data
type InterceptorProcessor interface {
	Validate(data InterceptedData) error
	Save(data InterceptedData) error
	IsInterfaceNil() bool
}

// InterceptorThrottler can
type InterceptorThrottler interface {
	CanProcess() bool
	StartProcessing()
	EndProcessing()
	IsInterfaceNil() bool
}

// TransactionCoordinator is an interface to coordinate transaction processing using multiple processors
type TransactionCoordinator interface {
	RequestMiniBlocks(header data.HeaderHandler)
	RequestBlockTransactions(body block.Body)
	IsDataPreparedForProcessing(haveTime func() time.Duration) error

	SaveBlockDataToStorage(body block.Body) error
	RestoreBlockDataFromStorage(body block.Body) (int, error)
	RemoveBlockDataFromPool(body block.Body) error

	ProcessBlockTransaction(body block.Body, round uint64, haveTime func() time.Duration) error

	CreateBlockStarted()
	CreateMbsAndProcessCrossShardTransactionsDstMe(header data.HeaderHandler, processedMiniBlocksHashes map[string]struct{}, maxTxSpaceRemained uint32, maxMbSpaceRemained uint32, round uint64, haveTime func() bool) (block.MiniBlockSlice, uint32, bool)
	CreateMbsAndProcessTransactionsFromMe(maxTxSpaceRemained uint32, maxMbSpaceRemained uint32, round uint64, haveTime func() bool) block.MiniBlockSlice

	CreateMarshalizedData(body block.Body) (map[uint32]block.MiniBlockSlice, map[string][][]byte)

	GetAllCurrentUsedTxs(blockType block.Type) map[string]data.TransactionHandler

	VerifyCreatedBlockTransactions(body block.Body) error
	IsInterfaceNil() bool
}

// SmartContractProcessor is the main interface for the smart contract caller engine
type SmartContractProcessor interface {
	ExecuteSmartContractTransaction(tx data.TransactionHandler, acntSrc, acntDst state.AccountHandler, round uint64) error
	DeploySmartContract(tx data.TransactionHandler, acntSrc state.AccountHandler, round uint64) error
	IsInterfaceNil() bool
}

// IntermediateTransactionHandler handles transactions which are not resolved in only one step
type IntermediateTransactionHandler interface {
	AddIntermediateTransactions(txs []data.TransactionHandler) error
	CreateAllInterMiniBlocks() map[uint32]*block.MiniBlock
	VerifyInterMiniBlocks(body block.Body) error
	CreateMarshalizedData(txHashes [][]byte) ([][]byte, error)
	SaveCurrentIntermediateTxToStorage() error
	GetAllCurrentFinishedTxs() map[string]data.TransactionHandler
	CreateBlockStarted()
	IsInterfaceNil() bool
}

// InternalTransactionProducer creates system transactions (e.g. rewards)
type InternalTransactionProducer interface {
	CreateAllInterMiniBlocks() map[uint32]*block.MiniBlock
	IsInterfaceNil() bool
}

// TransactionVerifier interface validates if the transaction is good and if it should be processed
type TransactionVerifier interface {
	IsTransactionValid(tx data.TransactionHandler) error
}

// TransactionFeeHandler processes the transaction fee
type TransactionFeeHandler interface {
	ProcessTransactionFee(cost *big.Int)
	IsInterfaceNil() bool
}

// SpecialAddressHandler responds with needed special addresses
type SpecialAddressHandler interface {
	SetShardConsensusData(randomness []byte, round uint64, epoch uint32, shardID uint32) error
	SetMetaConsensusData(randomness []byte, round uint64, epoch uint32) error
	ConsensusShardRewardData() *data.ConsensusRewardData
	ConsensusMetaRewardData() []*data.ConsensusRewardData
	ClearMetaConsensusData()
	ElrondCommunityAddress() []byte
	LeaderAddress() []byte
	BurnAddress() []byte
	SetElrondCommunityAddress(elrond []byte)
	ShardIdForAddress([]byte) (uint32, error)
	Epoch() uint32
	Round() uint64
	IsCurrentNodeInConsensus() bool
	IsInterfaceNil() bool
}

// PreProcessor is an interface used to prepare and process transaction data
type PreProcessor interface {
	CreateBlockStarted()
	IsDataPrepared(requestedTxs int, haveTime func() time.Duration) error

	RemoveTxBlockFromPools(body block.Body, miniBlockPool storage.Cacher) error
	RestoreTxBlockIntoPools(body block.Body, miniBlockPool storage.Cacher) (int, error)
	SaveTxBlockToStorage(body block.Body) error

	ProcessBlockTransactions(body block.Body, round uint64, haveTime func() bool) error
	RequestBlockTransactions(body block.Body) int

	CreateMarshalizedData(txHashes [][]byte) ([][]byte, error)

	RequestTransactionsForMiniBlock(miniBlock *block.MiniBlock) int
	ProcessMiniBlock(miniBlock *block.MiniBlock, haveTime func() bool, round uint64) error
	CreateAndProcessMiniBlock(sndShardId, dstShardId uint32, spaceRemained int, haveTime func() bool, round uint64) (*block.MiniBlock, error)
	CreateAndProcessMiniBlocks(maxTxSpaceRemained uint32, maxMbSpaceRemained uint32, round uint64, haveTime func() bool) (block.MiniBlockSlice, error)

	GetAllCurrentUsedTxs() map[string]data.TransactionHandler
	IsInterfaceNil() bool
}

// BlockProcessor is the main interface for block execution engine
type BlockProcessor interface {
	ProcessBlock(blockChain data.ChainHandler, header data.HeaderHandler, body data.BodyHandler, haveTime func() time.Duration) error
	CommitBlock(blockChain data.ChainHandler, header data.HeaderHandler, body data.BodyHandler) error
	RevertAccountState()
	RevertStateToBlock(header data.HeaderHandler) error
	CreateNewHeader() data.HeaderHandler
	CreateBlockBody(initialHdrData data.HeaderHandler, haveTime func() bool) (data.BodyHandler, error)
	RestoreBlockIntoPools(header data.HeaderHandler, body data.BodyHandler) error
	ApplyBodyToHeader(hdr data.HeaderHandler, body data.BodyHandler) error
	ApplyProcessedMiniBlocks(processedMiniBlocks map[string]map[string]struct{})
	MarshalizedDataToBroadcast(header data.HeaderHandler, body data.BodyHandler) (map[uint32][]byte, map[string][][]byte, error)
	DecodeBlockBody(dta []byte) data.BodyHandler
	DecodeBlockHeader(dta []byte) data.HeaderHandler
	AddLastNotarizedHdr(shardId uint32, processedHdr data.HeaderHandler)
	RestoreLastNotarizedHrdsToGenesis()
	SetConsensusData(randomness []byte, round uint64, epoch uint32, shardId uint32)
	SetNumProcessedObj(numObj uint64)
	IsInterfaceNil() bool
}

// ValidatorStatisticsProcessor is the main interface for validators' consensus participation statistics
type ValidatorStatisticsProcessor interface {
	UpdatePeerState(header data.HeaderHandler) ([]byte, error)
	RevertPeerState(header data.HeaderHandler) error
	RevertPeerStateToSnapshot(snapshot int) error
	IsInterfaceNil() bool
	Commit() ([]byte, error)
	RootHash() ([]byte, error)
}

// HashAccesser interface provides functionality over hashable objects
type HashAccesser interface {
	SetHash([]byte)
	Hash() []byte
}

// Bootstrapper is an interface that defines the behaviour of a struct that is able
// to synchronize the node
type Bootstrapper interface {
	AddSyncStateListener(func(isSyncing bool))
	ShouldSync() bool
	StopSync()
	StartSync()
	SetStatusHandler(handler core.AppStatusHandler) error
	IsInterfaceNil() bool
}

// ForkDetector is an interface that defines the behaviour of a struct that is able
// to detect forks
type ForkDetector interface {
	AddHeader(header data.HeaderHandler, headerHash []byte, state BlockHeaderState, finalHeaders []data.HeaderHandler, finalHeadersHashes [][]byte, isNotarizedShardStuck bool) error
	RemoveHeaders(nonce uint64, hash []byte)
	CheckFork() *ForkInfo
	GetHighestFinalBlockNonce() uint64
	ProbableHighestNonce() uint64
	ResetProbableHighestNonce()
	ResetFork()
	RestoreFinalCheckPointToGenesis()
	GetNotarizedHeaderHash(nonce uint64) []byte
	IsInterfaceNil() bool
}

// InterceptorsContainer defines an interceptors holder data type with basic functionality
type InterceptorsContainer interface {
	Get(key string) (Interceptor, error)
	Add(key string, val Interceptor) error
	AddMultiple(keys []string, interceptors []Interceptor) error
	Replace(key string, val Interceptor) error
	Remove(key string)
	Len() int
	IsInterfaceNil() bool
}

// InterceptorsContainerFactory defines the functionality to create an interceptors container
type InterceptorsContainerFactory interface {
	Create() (InterceptorsContainer, error)
	IsInterfaceNil() bool
}

// PreProcessorsContainer defines an PreProcessors holder data type with basic functionality
type PreProcessorsContainer interface {
	Get(key block.Type) (PreProcessor, error)
	Add(key block.Type, val PreProcessor) error
	AddMultiple(keys []block.Type, preprocessors []PreProcessor) error
	Replace(key block.Type, val PreProcessor) error
	Remove(key block.Type)
	Len() int
	Keys() []block.Type
	IsInterfaceNil() bool
}

// PreProcessorsContainerFactory defines the functionality to create an PreProcessors container
type PreProcessorsContainerFactory interface {
	Create() (PreProcessorsContainer, error)
	IsInterfaceNil() bool
}

// IntermediateProcessorContainer defines an IntermediateProcessor holder data type with basic functionality
type IntermediateProcessorContainer interface {
	Get(key block.Type) (IntermediateTransactionHandler, error)
	Add(key block.Type, val IntermediateTransactionHandler) error
	AddMultiple(keys []block.Type, preprocessors []IntermediateTransactionHandler) error
	Replace(key block.Type, val IntermediateTransactionHandler) error
	Remove(key block.Type)
	Len() int
	Keys() []block.Type
	IsInterfaceNil() bool
}

// IntermediateProcessorsContainerFactory defines the functionality to create an IntermediateProcessors container
type IntermediateProcessorsContainerFactory interface {
	Create() (IntermediateProcessorContainer, error)
	IsInterfaceNil() bool
}

// VirtualMachinesContainer defines a virtual machine holder data type with basic functionality
type VirtualMachinesContainer interface {
	Get(key []byte) (vmcommon.VMExecutionHandler, error)
	Add(key []byte, val vmcommon.VMExecutionHandler) error
	AddMultiple(keys [][]byte, vms []vmcommon.VMExecutionHandler) error
	Replace(key []byte, val vmcommon.VMExecutionHandler) error
	Remove(key []byte)
	Len() int
	Keys() [][]byte
	IsInterfaceNil() bool
}

// VirtualMachinesContainerFactory defines the functionality to create a virtual machine container
type VirtualMachinesContainerFactory interface {
	Create() (VirtualMachinesContainer, error)
	BlockChainHookImpl() BlockChainHookHandler
	IsInterfaceNil() bool
}

type BlockChainHookHandler interface {
	TemporaryAccountsHandler
	SetCurrentHeader(hdr data.HeaderHandler)
}

// Interceptor defines what a data interceptor should do
// It should also adhere to the p2p.MessageProcessor interface so it can wire to a p2p.Messenger
type Interceptor interface {
	ProcessReceivedMessage(message p2p.MessageP2P, fromConnectedPeer p2p.PeerID) error
	IsInterfaceNil() bool
}

// TopicHandler defines the functionality needed by structs to manage topics and message processors
type TopicHandler interface {
	HasTopic(name string) bool
	CreateTopic(name string, createChannelForTopic bool) error
	RegisterMessageProcessor(topic string, handler p2p.MessageProcessor) error
	IsInterfaceNil() bool
}

// DataPacker can split a large slice of byte slices in smaller packets
type DataPacker interface {
	PackDataInChunks(data [][]byte, limit int) ([][]byte, error)
	IsInterfaceNil() bool
}

// RequestHandler defines the methods through which request to data can be made
type RequestHandler interface {
	RequestHeaderByNonce(shardId uint32, nonce uint64)
	RequestTransaction(shardId uint32, txHashes [][]byte)
	RequestUnsignedTransactions(destShardID uint32, scrHashes [][]byte)
	RequestRewardTransactions(destShardID uint32, txHashes [][]byte)
	RequestMiniBlock(shardId uint32, miniblockHash []byte)
	RequestHeader(shardId uint32, hash []byte)
	IsInterfaceNil() bool
}

// ArgumentsParser defines the functionality to parse transaction data into arguments and code for smart contracts
type ArgumentsParser interface {
	GetArguments() ([][]byte, error)
	GetCode() ([]byte, error)
	GetFunction() (string, error)
	ParseData(data string) error

	CreateDataFromStorageUpdate(storageUpdates []*vmcommon.StorageUpdate) string
	GetStorageUpdates(data string) ([]*vmcommon.StorageUpdate, error)
	IsInterfaceNil() bool
}

// TemporaryAccountsHandler defines the functionality to create temporary accounts and pass to VM.
// This holder will contain usually one account from shard X that calls a SC in shard Y
// so when executing the code in shard Y, this impl will hold an ephemeral copy of the sender account from shard X
type TemporaryAccountsHandler interface {
	AddTempAccount(address []byte, balance *big.Int, nonce uint64)
	CleanTempAccounts()
	TempAccount(address []byte) state.AccountHandler
	IsInterfaceNil() bool
}

// BlockSizeThrottler defines the functionality of adapting the node to the network speed/latency when it should send a
// block to its peers which should be received in a limited time frame
type BlockSizeThrottler interface {
	MaxItemsToAdd() uint32
	Add(round uint64, items uint32)
	Succeed(round uint64)
	ComputeMaxItems()
	IsInterfaceNil() bool
}

// PoolsCleaner define the functionality that is needed for a pools cleaner
type PoolsCleaner interface {
	Clean(duration time.Duration) (bool, error)
	NumRemovedTxs() uint64
	IsInterfaceNil() bool
}

// RewardsHandler will return information about rewards
type RewardsHandler interface {
	RewardsValue() *big.Int
	CommunityPercentage() float64
	LeaderPercentage() float64
	BurnPercentage() float64
	IsInterfaceNil() bool
}

// ValidatorSettingsHandler defines the functionality which is needed for validators' settings
type ValidatorSettingsHandler interface {
	UnBoundPeriod() uint64
	StakeValue() *big.Int
	IsInterfaceNil() bool
}

// FeeHandler is able to perform some economics calculation on a provided transaction
type FeeHandler interface {
	MaxGasLimitPerBlock() uint64
	ComputeGasLimit(tx TransactionWithFeeHandler) uint64
	ComputeFee(tx TransactionWithFeeHandler) *big.Int
	CheckValidityTxValues(tx TransactionWithFeeHandler) error
	IsInterfaceNil() bool
}

// TransactionWithFeeHandler represents a transaction structure that has economics variables defined
type TransactionWithFeeHandler interface {
	GetGasLimit() uint64
	GetGasPrice() uint64
	GetData() string
}

// EconomicsAddressesHandler will return information about economics addresses
type EconomicsAddressesHandler interface {
	CommunityAddress() string
	BurnAddress() string
	IsInterfaceNil() bool
}

// SmartContractToProtocolHandler is able to translate data from smart contract state into protocol changes
type SmartContractToProtocolHandler interface {
	UpdateProtocol(body block.Body, nonce uint64) error
	IsInterfaceNil() bool
}

// PeerChangesHandler will create the peer changes data for current block and will verify them
type PeerChangesHandler interface {
	PeerChanges() []block.PeerData
	VerifyPeerChanges(peerChanges []block.PeerData) error
	IsInterfaceNil() bool
}

// MiniBlocksCompacter defines the functionality that is needed for mini blocks compaction and expansion
type MiniBlocksCompacter interface {
	Compact(block.MiniBlockSlice, map[string]data.TransactionHandler) block.MiniBlockSlice
	Expand(block.MiniBlockSlice, map[string]data.TransactionHandler) (block.MiniBlockSlice, error)
	IsInterfaceNil() bool
}

// BlackListHandler can determine if a certain key is or not blacklisted
type BlackListHandler interface {
	Add(key string) error
	Has(key string) bool
	Sweep()
	IsInterfaceNil() bool
}

// NetworkConnectionWatcher defines a watchdog functionality used to specify if the current node
// is still connected to the rest of the network
type NetworkConnectionWatcher interface {
	IsConnectedToTheNetwork() bool
	IsInterfaceNil() bool
}

// SCQuery represents a prepared query for executing a function of the smart contract
type SCQuery struct {
	ScAddress []byte
	FuncName  string
	Arguments [][]byte
}

// GasHandler is able to perform some gas calculation
type GasHandler interface {
	Init()
	SetGasConsumed(gasConsumed uint64, hash []byte)
	SetGasRefunded(gasRefunded uint64, hash []byte)
	GasConsumed(hash []byte) uint64
	GasRefunded(hash []byte) uint64
	TotalGasConsumed() uint64
	TotalGasRefunded() uint64
	RemoveGasConsumed(hashes [][]byte)
	RemoveGasRefunded(hashes [][]byte)
	ComputeGasConsumedByMiniBlock(*block.MiniBlock, map[string]data.TransactionHandler) (uint64, uint64, error)
	ComputeGasConsumedByTx(txSenderShardId uint32, txReceiverShardId uint32, txHandler data.TransactionHandler) (uint64, uint64, error)
	IsInterfaceNil() bool
}

// BootStorer is the interface needed by bootstrapper to read/write data in storage
type BootStorer interface {
	SaveLastRound(round int64) error
	Put(round int64, bootData bootstrapStorage.BootstrapData) error
	Get(round int64) (bootstrapStorage.BootstrapData, error)
	GetHighestRound() int64
	IsInterfaceNil() bool
}

// BootstrapperFromStorage is the interface needed by boot component to load data from storage
type BootstrapperFromStorage interface {
	LoadFromStorage() error
	GetHighestBlockNonce() uint64
	IsInterfaceNil() bool
}

// RequestBlockBodyHandler is the interface needed by process block
type RequestBlockBodyHandler interface {
	GetBlockBodyFromPool(headerHandler data.HeaderHandler) (data.BodyHandler, error)
}

<<<<<<< HEAD
// FloodPreventer defines the behavior of a component that is able to signal that too many events occurred
// on a provided identifier between Reset calls
type FloodPreventer interface {
	Increment(identifier string, size uint64) bool
	Reset()
=======
// InterceptedHeaderSigVerifier is the interface needed at interceptors level to check a header if is correct
type InterceptedHeaderSigVerifier interface {
	VerifyRandSeedAndLeaderSignature(header data.HeaderHandler) error
	VerifySignature(header data.HeaderHandler) error
>>>>>>> 1022d846
	IsInterfaceNil() bool
}<|MERGE_RESOLUTION|>--- conflicted
+++ resolved
@@ -532,17 +532,17 @@
 	GetBlockBodyFromPool(headerHandler data.HeaderHandler) (data.BodyHandler, error)
 }
 
-<<<<<<< HEAD
+// InterceptedHeaderSigVerifier is the interface needed at interceptors level to check a header if is correct
+type InterceptedHeaderSigVerifier interface {
+	VerifyRandSeedAndLeaderSignature(header data.HeaderHandler) error
+	VerifySignature(header data.HeaderHandler) error
+	IsInterfaceNil() bool
+}
+
 // FloodPreventer defines the behavior of a component that is able to signal that too many events occurred
 // on a provided identifier between Reset calls
 type FloodPreventer interface {
 	Increment(identifier string, size uint64) bool
 	Reset()
-=======
-// InterceptedHeaderSigVerifier is the interface needed at interceptors level to check a header if is correct
-type InterceptedHeaderSigVerifier interface {
-	VerifyRandSeedAndLeaderSignature(header data.HeaderHandler) error
-	VerifySignature(header data.HeaderHandler) error
->>>>>>> 1022d846
 	IsInterfaceNil() bool
 }