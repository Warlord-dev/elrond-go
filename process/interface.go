--- conflicted
+++ resolved
@@ -610,19 +610,6 @@
 	IsInterfaceNil() bool
 }
 
-<<<<<<< HEAD
-// InterceptedDataVerifier check whether the received data is needed by shard
-type InterceptedDataVerifier interface {
-	IsForCurrentShard(interceptedData InterceptedData) bool
-	IsInterfaceNil() bool
-}
-
-// InterceptedDataWhiteList is the interface needed to add whitelisted data
-type InterceptedDataWhiteList interface {
-	IsForCurrentShard(interceptedData InterceptedData) bool
-	Remove(keys [][]byte)
-	Add(keys [][]byte)
-=======
 // BlockTracker defines the functionality for node to track the blocks which are received from network
 type BlockTracker interface {
 	AddCrossNotarizedHeader(shradID uint32, crossNotarizedHeader data.HeaderHandler, crossNotarizedHeaderHash []byte)
@@ -668,6 +655,19 @@
 type MiniBlocksResolver interface {
 	GetMiniBlocks(hashes [][]byte) (block.MiniBlockSlice, [][]byte)
 	GetMiniBlocksFromPool(hashes [][]byte) (block.MiniBlockSlice, [][]byte)
->>>>>>> 7fe3821b
+	IsInterfaceNil() bool
+}
+
+// InterceptedDataVerifier check whether the received data is needed by shard
+type InterceptedDataVerifier interface {
+	IsForCurrentShard(interceptedData InterceptedData) bool
+	IsInterfaceNil() bool
+}
+
+// InterceptedDataWhiteList is the interface needed to add whitelisted data
+type InterceptedDataWhiteList interface {
+	IsForCurrentShard(interceptedData InterceptedData) bool
+	Remove(keys [][]byte)
+	Add(keys [][]byte)
 	IsInterfaceNil() bool
 }