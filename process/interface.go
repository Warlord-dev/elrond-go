--- conflicted
+++ resolved
@@ -281,12 +281,8 @@
 // Interceptor defines what a data interceptor should do
 // It should also adhere to the p2p.MessageProcessor interface so it can wire to a p2p.Messenger
 type Interceptor interface {
-<<<<<<< HEAD
 	ProcessReceivedMessage(message p2p.MessageP2P, broadcastHandler func(buffToSend []byte)) error
-=======
-	ProcessReceivedMessage(message p2p.MessageP2P) error
-	IsInterfaceNil() bool
->>>>>>> b3bcdfa9
+	IsInterfaceNil() bool
 }
 
 // MessageHandler defines the functionality needed by structs to send data to other peers
