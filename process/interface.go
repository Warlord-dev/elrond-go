--- conflicted
+++ resolved
@@ -505,12 +505,8 @@
 type TransactionWithFeeHandler interface {
 	GetGasLimit() uint64
 	GetGasPrice() uint64
-<<<<<<< HEAD
 	GetData() []byte
-=======
-	GetData() string
 	GetRecvAddress() []byte
->>>>>>> 47895871
 }
 
 // EconomicsAddressesHandler will return information about economics addresses
