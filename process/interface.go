package process

import (
	"math/big"
	"time"

	"github.com/ElrondNetwork/elrond-go/core"
	"github.com/ElrondNetwork/elrond-go/data"
	"github.com/ElrondNetwork/elrond-go/data/block"
	"github.com/ElrondNetwork/elrond-go/data/rewardTx"
	"github.com/ElrondNetwork/elrond-go/data/smartContractResult"
	"github.com/ElrondNetwork/elrond-go/data/state"
	"github.com/ElrondNetwork/elrond-go/data/transaction"
	"github.com/ElrondNetwork/elrond-go/epochStart"
	"github.com/ElrondNetwork/elrond-go/p2p"
	"github.com/ElrondNetwork/elrond-go/process/block/bootstrapStorage"
	"github.com/ElrondNetwork/elrond-go/process/block/processedMb"
	"github.com/ElrondNetwork/elrond-go/sharding"
	"github.com/ElrondNetwork/elrond-go/storage"
	"github.com/ElrondNetwork/elrond-vm-common"
)

// TransactionProcessor is the main interface for transaction execution engine
type TransactionProcessor interface {
	ProcessTransaction(transaction *transaction.Transaction) error
	IsInterfaceNil() bool
}

// RewardTransactionProcessor is the interface for reward transaction execution engine
type RewardTransactionProcessor interface {
	ProcessRewardTransaction(rewardTx *rewardTx.RewardTx) error
	IsInterfaceNil() bool
}

// RewardTransactionPreProcessor prepares the processing of reward transactions
type RewardTransactionPreProcessor interface {
	AddComputedRewardMiniBlocks(computedRewardMiniblocks block.MiniBlockSlice)
	IsInterfaceNil() bool
}

// SmartContractResultProcessor is the main interface for smart contract result execution engine
type SmartContractResultProcessor interface {
	ProcessSmartContractResult(scr *smartContractResult.SmartContractResult) error
	IsInterfaceNil() bool
}

// TxTypeHandler is an interface to calculate the transaction type
type TxTypeHandler interface {
	ComputeTransactionType(tx data.TransactionHandler) TransactionType
	IsInterfaceNil() bool
}

// TxValidator can determine if a provided transaction handler is valid or not from the process point of view
type TxValidator interface {
	CheckTxValidity(txHandler TxValidatorHandler) error
	IsInterfaceNil() bool
}

// TxValidatorHandler defines the functionality that is needed for a TxValidator to validate a transaction
type TxValidatorHandler interface {
	SenderShardId() uint32
	ReceiverShardId() uint32
	Nonce() uint64
	SenderAddress() []byte
	Fee() *big.Int
}

// HdrValidatorHandler defines the functionality that is needed for a HdrValidator to validate a header
type HdrValidatorHandler interface {
	Hash() []byte
	HeaderHandler() data.HeaderHandler
}

// HeaderValidator can determine if a provided header handler is valid or not from the process point of view
type HeaderValidator interface {
	HeaderValidForProcessing(headerHandler HdrValidatorHandler) error
	IsInterfaceNil() bool
}

// InterceptedDataFactory can create new instances of InterceptedData
type InterceptedDataFactory interface {
	Create(buff []byte) (InterceptedData, error)
	IsInterfaceNil() bool
}

// InterceptedData represents the interceptor's view of the received data
type InterceptedData interface {
	CheckValidity() error
	IsForCurrentShard() bool
	IsInterfaceNil() bool
	Hash() []byte
	Type() string
	Identifiers() [][]byte
	String() string
}

// InterceptorProcessor further validates and saves received data
type InterceptorProcessor interface {
	Validate(data InterceptedData, fromConnectedPeer p2p.PeerID) error
	Save(data InterceptedData, fromConnectedPeer p2p.PeerID) error
	IsInterfaceNil() bool
}

// InterceptorThrottler can monitor the number of the currently running interceptor go routines
type InterceptorThrottler interface {
	CanProcess() bool
	StartProcessing()
	EndProcessing()
	IsInterfaceNil() bool
}

// TransactionCoordinator is an interface to coordinate transaction processing using multiple processors
type TransactionCoordinator interface {
	RequestMiniBlocks(header data.HeaderHandler)
	RequestBlockTransactions(body *block.Body)
	IsDataPreparedForProcessing(haveTime func() time.Duration) error

	SaveBlockDataToStorage(body *block.Body) error
	RestoreBlockDataFromStorage(body *block.Body) (int, error)
	RemoveBlockDataFromPool(body *block.Body) error

	ProcessBlockTransaction(body *block.Body, haveTime func() time.Duration) error

	CreateBlockStarted()
	CreateMbsAndProcessCrossShardTransactionsDstMe(
		header data.HeaderHandler,
		processedMiniBlocksHashes map[string]struct{},

		haveTime func() bool,
	) (block.MiniBlockSlice, uint32, bool, error)
	CreateMbsAndProcessTransactionsFromMe(haveTime func() bool) block.MiniBlockSlice
	CreatePostProcessMiniBlocks() block.MiniBlockSlice
	CreateMarshalizedData(body *block.Body) map[string][][]byte
	GetAllCurrentUsedTxs(blockType block.Type) map[string]data.TransactionHandler

	CreateReceiptsHash() ([]byte, error)
	VerifyCreatedBlockTransactions(hdr data.HeaderHandler, body *block.Body) error
	IsInterfaceNil() bool
}

// SmartContractProcessor is the main interface for the smart contract caller engine
type SmartContractProcessor interface {
	ExecuteSmartContractTransaction(tx data.TransactionHandler, acntSrc, acntDst state.UserAccountHandler) error
	DeploySmartContract(tx data.TransactionHandler, acntSrc state.UserAccountHandler) error
	ProcessIfError(acntSnd state.UserAccountHandler, txHash []byte, tx data.TransactionHandler, returnCode string, snapshot int) error
	IsInterfaceNil() bool
}

// IntermediateTransactionHandler handles transactions which are not resolved in only one step
type IntermediateTransactionHandler interface {
	AddIntermediateTransactions(txs []data.TransactionHandler) error
	CreateAllInterMiniBlocks() []*block.MiniBlock
	VerifyInterMiniBlocks(body *block.Body) error
	SaveCurrentIntermediateTxToStorage() error
	GetAllCurrentFinishedTxs() map[string]data.TransactionHandler
	CreateBlockStarted()
	GetCreatedInShardMiniBlock() *block.MiniBlock
	RemoveProcessedResultsFor(txHashes [][]byte)
	IsInterfaceNil() bool
}

// DataMarshalizer defines the behavior of a structure that is able to marshalize containing data
type DataMarshalizer interface {
	CreateMarshalizedData(txHashes [][]byte) ([][]byte, error)
}

// TransactionVerifier interface validates if the transaction is good and if it should be processed
type TransactionVerifier interface {
	IsTransactionValid(tx data.TransactionHandler) error
}

// TransactionFeeHandler processes the transaction fee
type TransactionFeeHandler interface {
	CreateBlockStarted()
	GetAccumulatedFees() *big.Int
	GetDeveloperFees() *big.Int
	ProcessTransactionFee(cost *big.Int, devFee *big.Int, txHash []byte)
	RevertFees(txHashes [][]byte)
	IsInterfaceNil() bool
}

// PreProcessor is an interface used to prepare and process transaction data
type PreProcessor interface {
	CreateBlockStarted()
	IsDataPrepared(requestedTxs int, haveTime func() time.Duration) error

	RemoveTxBlockFromPools(body *block.Body, miniBlockPool storage.Cacher) error
	RestoreTxBlockIntoPools(body *block.Body, miniBlockPool storage.Cacher) (int, error)
	SaveTxBlockToStorage(body *block.Body) error

	ProcessBlockTransactions(body *block.Body, haveTime func() bool) error
	RequestBlockTransactions(body *block.Body) int

	RequestTransactionsForMiniBlock(miniBlock *block.MiniBlock) int
	ProcessMiniBlock(miniBlock *block.MiniBlock, haveTime func() bool) ([][]byte, error)
	CreateAndProcessMiniBlocks(haveTime func() bool) (block.MiniBlockSlice, error)

	GetAllCurrentUsedTxs() map[string]data.TransactionHandler
	IsInterfaceNil() bool
}

// BlockProcessor is the main interface for block execution engine
type BlockProcessor interface {
	ProcessBlock(header data.HeaderHandler, body data.BodyHandler, haveTime func() time.Duration) error
	CommitBlock(header data.HeaderHandler, body data.BodyHandler) error
	RevertAccountState(header data.HeaderHandler)
	PruneStateOnRollback(currHeader data.HeaderHandler, prevHeader data.HeaderHandler)
	RevertStateToBlock(header data.HeaderHandler) error
	CreateNewHeader(round uint64, nonce uint64) data.HeaderHandler
	RestoreBlockIntoPools(header data.HeaderHandler, body data.BodyHandler) error
	CreateBlock(initialHdr data.HeaderHandler, haveTime func() bool) (data.HeaderHandler, data.BodyHandler, error)
	ApplyProcessedMiniBlocks(processedMiniBlocks *processedMb.ProcessedMiniBlockTracker)
	MarshalizedDataToBroadcast(header data.HeaderHandler, body data.BodyHandler) (map[uint32][]byte, map[string][][]byte, error)
	DecodeBlockBody(dta []byte) data.BodyHandler
	DecodeBlockHeader(dta []byte) data.HeaderHandler
	SetNumProcessedObj(numObj uint64)
	IsInterfaceNil() bool
}

// ValidatorStatisticsProcessor is the main interface for validators' consensus participation statistics
type ValidatorStatisticsProcessor interface {
	UpdatePeerState(header data.HeaderHandler, cache map[string]data.HeaderHandler) ([]byte, error)
	RevertPeerState(header data.HeaderHandler) error
	GetPeerAccount(address []byte) (state.PeerAccountHandler, error)
	Process(shardValidatorInfo data.ShardValidatorInfoHandler) error
	IsInterfaceNil() bool
	RootHash() ([]byte, error)
	ResetValidatorStatisticsAtNewEpoch(vInfos map[uint32][]*state.ValidatorInfo) error
	GetValidatorInfoForRootHash(rootHash []byte) (map[uint32][]*state.ValidatorInfo, error)
	ProcessRatingsEndOfEpoch(validatorInfos map[uint32][]*state.ValidatorInfo, epoch uint32) error
	Commit() ([]byte, error)
	DisplayRatings(epoch uint32)
}

// TransactionLogProcessor is the main interface for saving logs generated by smart contract calls
type TransactionLogProcessor interface {
	GetLog(txHash []byte) (data.LogHandler, error)
	SaveLog(txHash []byte, tx data.TransactionHandler, vmLogs []*vmcommon.LogEntry) error
	IsInterfaceNil() bool
}

// TransactionLogProcessorDatabase is interface the  for saving logs also in RAM
type TransactionLogProcessorDatabase interface {
	GetLogFromCache(txHash []byte) (data.LogHandler, bool)
	EnableLogToBeSavedInCache()
	Clean()
	IsInterfaceNil() bool
}

// ValidatorsProvider is the main interface for validators' provider
type ValidatorsProvider interface {
	GetLatestValidators() map[string]*state.ValidatorApiResponse
	GetLatestValidatorInfos() (map[uint32][]*state.ValidatorInfo, error)
	IsInterfaceNil() bool
}

// Checker provides functionality to checks the integrity and validity of a data structure
type Checker interface {
	// IntegrityAndValidity does both validity and integrity checks on the data structure
	IntegrityAndValidity(coordinator sharding.Coordinator) error
	// Integrity checks only the integrity of the data
	Integrity(coordinator sharding.Coordinator) error
	// IsInterfaceNil returns true if there is no value under the interface
	IsInterfaceNil() bool
}

// HeaderConstructionValidator provides functionality to verify header construction
type HeaderConstructionValidator interface {
	IsHeaderConstructionValid(currHdr, prevHdr data.HeaderHandler) error
	IsInterfaceNil() bool
}

// SigVerifier provides functionality to verify a signature of a signed data structure that holds also the verifying parameters
type SigVerifier interface {
	VerifySig() error
}

// SignedDataValidator provides functionality to check the validity and signature of a data structure
type SignedDataValidator interface {
	SigVerifier
	Checker
}

// HashAccesser interface provides functionality over hashable objects
type HashAccesser interface {
	SetHash([]byte)
	Hash() []byte
}

// Bootstrapper is an interface that defines the behaviour of a struct that is able
// to synchronize the node
type Bootstrapper interface {
	Close() error
	AddSyncStateListener(func(isSyncing bool))
	GetNodeState() core.NodeState
	StartSyncingBlocks()
	SetStatusHandler(handler core.AppStatusHandler) error
	IsInterfaceNil() bool
}

// ForkDetector is an interface that defines the behaviour of a struct that is able
// to detect forks
type ForkDetector interface {
	AddHeader(header data.HeaderHandler, headerHash []byte, state BlockHeaderState, selfNotarizedHeaders []data.HeaderHandler, selfNotarizedHeadersHashes [][]byte) error
	RemoveHeader(nonce uint64, hash []byte)
	CheckFork() *ForkInfo
	GetHighestFinalBlockNonce() uint64
	GetHighestFinalBlockHash() []byte
	ProbableHighestNonce() uint64
	ResetFork()
	SetRollBackNonce(nonce uint64)
	RestoreToGenesis()
	GetNotarizedHeaderHash(nonce uint64) []byte
	ResetProbableHighestNonce()
	IsInterfaceNil() bool
}

// InterceptorsContainer defines an interceptors holder data type with basic functionality
type InterceptorsContainer interface {
	Get(key string) (Interceptor, error)
	Add(key string, val Interceptor) error
	AddMultiple(keys []string, interceptors []Interceptor) error
	Replace(key string, val Interceptor) error
	Remove(key string)
	Len() int
	Iterate(handler func(key string, interceptor Interceptor) bool)
	IsInterfaceNil() bool
}

// InterceptorsContainerFactory defines the functionality to create an interceptors container
type InterceptorsContainerFactory interface {
	Create() (InterceptorsContainer, error)
	IsInterfaceNil() bool
}

// PreProcessorsContainer defines an PreProcessors holder data type with basic functionality
type PreProcessorsContainer interface {
	Get(key block.Type) (PreProcessor, error)
	Add(key block.Type, val PreProcessor) error
	AddMultiple(keys []block.Type, preprocessors []PreProcessor) error
	Replace(key block.Type, val PreProcessor) error
	Remove(key block.Type)
	Len() int
	Keys() []block.Type
	IsInterfaceNil() bool
}

// PreProcessorsContainerFactory defines the functionality to create an PreProcessors container
type PreProcessorsContainerFactory interface {
	Create() (PreProcessorsContainer, error)
	IsInterfaceNil() bool
}

// IntermediateProcessorContainer defines an IntermediateProcessor holder data type with basic functionality
type IntermediateProcessorContainer interface {
	Get(key block.Type) (IntermediateTransactionHandler, error)
	Add(key block.Type, val IntermediateTransactionHandler) error
	AddMultiple(keys []block.Type, preprocessors []IntermediateTransactionHandler) error
	Replace(key block.Type, val IntermediateTransactionHandler) error
	Remove(key block.Type)
	Len() int
	Keys() []block.Type
	IsInterfaceNil() bool
}

// IntermediateProcessorsContainerFactory defines the functionality to create an IntermediateProcessors container
type IntermediateProcessorsContainerFactory interface {
	Create() (IntermediateProcessorContainer, error)
	IsInterfaceNil() bool
}

// VirtualMachinesContainer defines a virtual machine holder data type with basic functionality
type VirtualMachinesContainer interface {
	Close() error
	Get(key []byte) (vmcommon.VMExecutionHandler, error)
	Add(key []byte, val vmcommon.VMExecutionHandler) error
	AddMultiple(keys [][]byte, vms []vmcommon.VMExecutionHandler) error
	Replace(key []byte, val vmcommon.VMExecutionHandler) error
	Remove(key []byte)
	Len() int
	Keys() [][]byte
	IsInterfaceNil() bool
}

// VirtualMachinesContainerFactory defines the functionality to create a virtual machine container
type VirtualMachinesContainerFactory interface {
	Create() (VirtualMachinesContainer, error)
	BlockChainHookImpl() BlockChainHookHandler
	IsInterfaceNil() bool
}

// EpochStartTriggerHandler defines that actions which are needed by processor for start of epoch
type EpochStartTriggerHandler interface {
	Update(round uint64, nonce uint64)
	IsEpochStart() bool
	Epoch() uint32
	MetaEpoch() uint32
	EpochStartRound() uint64
	SetProcessed(header data.HeaderHandler, body data.BodyHandler)
	RevertStateToBlock(header data.HeaderHandler) error
	EpochStartMetaHdrHash() []byte
	GetSavedStateKey() []byte
	LoadState(key []byte) error
	IsInterfaceNil() bool
	SetFinalityAttestingRound(round uint64)
	EpochFinalityAttestingRound() uint64
	RequestEpochStartIfNeeded(interceptedHeader data.HeaderHandler)
}

// EpochBootstrapper defines the actions needed by bootstrapper
type EpochBootstrapper interface {
	SetCurrentEpochStartRound(round uint64)
	IsInterfaceNil() bool
}

// PendingMiniBlocksHandler is an interface to keep unfinalized miniblocks
type PendingMiniBlocksHandler interface {
	AddProcessedHeader(handler data.HeaderHandler) error
	RevertHeader(handler data.HeaderHandler) error
	GetPendingMiniBlocks(shardID uint32) [][]byte
	SetPendingMiniBlocks(shardID uint32, mbHashes [][]byte)
	IsInterfaceNil() bool
}

// BlockChainHookHandler defines the actions which should be performed by implementation
type BlockChainHookHandler interface {
	TemporaryAccountsHandler
	SetCurrentHeader(hdr data.HeaderHandler)
	GetBuiltInFunctions() BuiltInFunctionContainer
	NewAddress(creatorAddress []byte, creatorNonce uint64, vmType []byte) ([]byte, error)
}

// Interceptor defines what a data interceptor should do
// It should also adhere to the p2p.MessageProcessor interface so it can wire to a p2p.Messenger
type Interceptor interface {
	ProcessReceivedMessage(message p2p.MessageP2P, fromConnectedPeer p2p.PeerID) error
	SetInterceptedDebugHandler(handler InterceptedDebugHandler) error
	IsInterfaceNil() bool
}

// TopicHandler defines the functionality needed by structs to manage topics and message processors
type TopicHandler interface {
	HasTopic(name string) bool
	CreateTopic(name string, createChannelForTopic bool) error
	RegisterMessageProcessor(topic string, handler p2p.MessageProcessor) error
	IsInterfaceNil() bool
}

// DataPacker can split a large slice of byte slices in smaller packets
type DataPacker interface {
	PackDataInChunks(data [][]byte, limit int) ([][]byte, error)
	IsInterfaceNil() bool
}

// RequestHandler defines the methods through which request to data can be made
type RequestHandler interface {
	SetEpoch(epoch uint32)
	RequestShardHeader(shardID uint32, hash []byte)
	RequestMetaHeader(hash []byte)
	RequestMetaHeaderByNonce(nonce uint64)
	RequestShardHeaderByNonce(shardID uint32, nonce uint64)
	RequestTransaction(destShardID uint32, txHashes [][]byte)
	RequestUnsignedTransactions(destShardID uint32, scrHashes [][]byte)
	RequestRewardTransactions(destShardID uint32, txHashes [][]byte)
	RequestMiniBlock(destShardID uint32, miniblockHash []byte)
	RequestMiniBlocks(destShardID uint32, miniblocksHashes [][]byte)
	RequestTrieNodes(destShardID uint32, hashes [][]byte, topic string)
	RequestStartOfEpochMetaBlock(epoch uint32)
	RequestInterval() time.Duration
	SetNumPeersToQuery(key string, intra int, cross int) error
	GetNumPeersToQuery(key string) (int, int, error)
	IsInterfaceNil() bool
}

// ArgumentsParser defines the functionality to parse transaction data into arguments and code for smart contracts
type ArgumentsParser interface {
	GetFunctionArguments() ([][]byte, error)
	GetConstructorArguments() ([][]byte, error)
	GetCode() ([]byte, error)
	GetCodeDecoded() ([]byte, error)
	GetVMType() ([]byte, error)
	GetCodeMetadata() (vmcommon.CodeMetadata, error)
	GetFunction() (string, error)
	ParseData(data string) error

	CreateDataFromStorageUpdate(storageUpdates []*vmcommon.StorageUpdate) string
	GetStorageUpdates(data string) ([]*vmcommon.StorageUpdate, error)
	IsInterfaceNil() bool
}

// TemporaryAccountsHandler defines the functionality to create temporary accounts and pass to VM.
// This holder will contain usually one account from shard X that calls a SC in shard Y
// so when executing the code in shard Y, this impl will hold an ephemeral copy of the sender account from shard X
type TemporaryAccountsHandler interface {
	AddTempAccount(address []byte, balance *big.Int, nonce uint64)
	CleanTempAccounts()
	TempAccount(address []byte) state.AccountHandler
	IsInterfaceNil() bool
}

// BlockSizeThrottler defines the functionality of adapting the node to the network speed/latency when it should send a
// block to its peers which should be received in a limited time frame
type BlockSizeThrottler interface {
	GetCurrentMaxSize() uint32
	Add(round uint64, size uint32)
	Succeed(round uint64)
	ComputeCurrentMaxSize()
	IsInterfaceNil() bool
}

// RewardsHandler will return information about rewards
type RewardsHandler interface {
	LeaderPercentage() float64
	CommunityPercentage() float64
	CommunityAddress() string
	MinInflationRate() float64
	MaxInflationRate() float64
	IsInterfaceNil() bool
}

// EndOfEpochEconomics defines the functionality that is needed to compute end of epoch economics data
type EndOfEpochEconomics interface {
	ComputeEndOfEpochEconomics(metaBlock *block.MetaBlock) (*block.Economics, error)
	VerifyRewardsPerBlock(metaBlock *block.MetaBlock) error
	IsInterfaceNil() bool
}

// ValidatorSettingsHandler defines the functionality which is needed for validators' settings
type ValidatorSettingsHandler interface {
	UnBondPeriod() uint64
	GenesisNodePrice() *big.Int
	IsInterfaceNil() bool
}

// FeeHandler is able to perform some economics calculation on a provided transaction
type FeeHandler interface {
	DeveloperPercentage() float64
	MaxGasLimitPerBlock() uint64
	ComputeGasLimit(tx TransactionWithFeeHandler) uint64
	ComputeFee(tx TransactionWithFeeHandler) *big.Int
	CheckValidityTxValues(tx TransactionWithFeeHandler) error
	MinGasPrice() uint64
	IsInterfaceNil() bool
}

// TransactionWithFeeHandler represents a transaction structure that has economics variables defined
type TransactionWithFeeHandler interface {
	GetGasLimit() uint64
	GetGasPrice() uint64
	GetData() []byte
	GetRcvAddr() []byte
}

// EconomicsAddressesHandler will return information about economics addresses
type EconomicsAddressesHandler interface {
	CommunityAddress() string
	BurnAddress() string
	IsInterfaceNil() bool
}

// SmartContractToProtocolHandler is able to translate data from smart contract state into protocol changes
type SmartContractToProtocolHandler interface {
	UpdateProtocol(body *block.Body, nonce uint64) error
	IsInterfaceNil() bool
}

// PeerChangesHandler will create the peer changes data for current block and will verify them
type PeerChangesHandler interface {
	PeerChanges() []block.PeerData
	VerifyPeerChanges(peerChanges []block.PeerData) error
	IsInterfaceNil() bool
}

// BlackListHandler can determine if a certain key is or not blacklisted
type BlackListHandler interface {
	Add(key string) error
	Has(key string) bool
	Sweep()
	IsInterfaceNil() bool
}

// NetworkConnectionWatcher defines a watchdog functionality used to specify if the current node
// is still connected to the rest of the network
type NetworkConnectionWatcher interface {
	IsConnectedToTheNetwork() bool
	IsInterfaceNil() bool
}

// SCQuery represents a prepared query for executing a function of the smart contract
type SCQuery struct {
	ScAddress []byte
	FuncName  string
	Arguments [][]byte
}

// GasHandler is able to perform some gas calculation
type GasHandler interface {
	Init()
	SetGasConsumed(gasConsumed uint64, hash []byte)
	SetGasRefunded(gasRefunded uint64, hash []byte)
	GasConsumed(hash []byte) uint64
	GasRefunded(hash []byte) uint64
	TotalGasConsumed() uint64
	TotalGasRefunded() uint64
	RemoveGasConsumed(hashes [][]byte)
	RemoveGasRefunded(hashes [][]byte)
	ComputeGasConsumedByMiniBlock(*block.MiniBlock, map[string]data.TransactionHandler) (uint64, uint64, error)
	ComputeGasConsumedByTx(txSenderShardId uint32, txReceiverShardId uint32, txHandler data.TransactionHandler) (uint64, uint64, error)
	IsInterfaceNil() bool
}

// BootStorer is the interface needed by bootstrapper to read/write data in storage
type BootStorer interface {
	SaveLastRound(round int64) error
	Put(round int64, bootData bootstrapStorage.BootstrapData) error
	Get(round int64) (bootstrapStorage.BootstrapData, error)
	GetHighestRound() int64
	IsInterfaceNil() bool
}

// BootstrapperFromStorage is the interface needed by boot component to load data from storage
type BootstrapperFromStorage interface {
	LoadFromStorage() error
	GetHighestBlockNonce() uint64
	IsInterfaceNil() bool
}

// RequestBlockBodyHandler is the interface needed by process block
type RequestBlockBodyHandler interface {
	GetBlockBodyFromPool(headerHandler data.HeaderHandler) (data.BodyHandler, error)
}

// InterceptedHeaderSigVerifier is the interface needed at interceptors level to check a header if is correct
type InterceptedHeaderSigVerifier interface {
	VerifyRandSeedAndLeaderSignature(header data.HeaderHandler) error
	VerifySignature(header data.HeaderHandler) error
	IsInterfaceNil() bool
}

// BlockTracker defines the functionality for node to track the blocks which are received from network
type BlockTracker interface {
	AddCrossNotarizedHeader(shradID uint32, crossNotarizedHeader data.HeaderHandler, crossNotarizedHeaderHash []byte)
	AddSelfNotarizedHeader(shardID uint32, selfNotarizedHeader data.HeaderHandler, selfNotarizedHeaderHash []byte)
	AddTrackedHeader(header data.HeaderHandler, hash []byte)
	CheckBlockAgainstFinal(headerHandler data.HeaderHandler) error
	CheckBlockAgainstRounder(headerHandler data.HeaderHandler) error
	CleanupHeadersBehindNonce(shardID uint32, selfNotarizedNonce uint64, crossNotarizedNonce uint64)
	CleanupInvalidCrossHeaders(metaNewEpoch uint32, metaRoundAttestingEpoch uint64)
	ComputeLongestChain(shardID uint32, header data.HeaderHandler) ([]data.HeaderHandler, [][]byte)
	ComputeLongestMetaChainFromLastNotarized() ([]data.HeaderHandler, [][]byte, error)
	ComputeLongestShardsChainsFromLastNotarized() ([]data.HeaderHandler, [][]byte, map[uint32][]data.HeaderHandler, error)
	DisplayTrackedHeaders()
	GetCrossNotarizedHeader(shardID uint32, offset uint64) (data.HeaderHandler, []byte, error)
	GetLastCrossNotarizedHeader(shardID uint32) (data.HeaderHandler, []byte, error)
	GetLastCrossNotarizedHeadersForAllShards() (map[uint32]data.HeaderHandler, error)
	GetLastSelfNotarizedHeader(shardID uint32) (data.HeaderHandler, []byte, error)
	GetSelfNotarizedHeader(shardID uint32, offset uint64) (data.HeaderHandler, []byte, error)
	GetTrackedHeaders(shardID uint32) ([]data.HeaderHandler, [][]byte)
	GetTrackedHeadersForAllShards() map[uint32][]data.HeaderHandler
	GetTrackedHeadersWithNonce(shardID uint32, nonce uint64) ([]data.HeaderHandler, [][]byte)
	IsShardStuck(shardID uint32) bool
	RegisterCrossNotarizedHeadersHandler(func(shardID uint32, headers []data.HeaderHandler, headersHashes [][]byte))
	RegisterSelfNotarizedHeadersHandler(func(shardID uint32, headers []data.HeaderHandler, headersHashes [][]byte))
	RemoveLastNotarizedHeaders()
	RestoreToGenesis()
	ShouldAddHeader(headerHandler data.HeaderHandler) bool
	IsInterfaceNil() bool
}

// FloodPreventer defines the behavior of a component that is able to signal that too many events occurred
// on a provided identifier between Reset calls
type FloodPreventer interface {
	IncreaseLoadGlobal(identifier string, size uint64) error
	IncreaseLoad(identifier string, size uint64) error
	Reset()
	IsInterfaceNil() bool
}

// TopicFloodPreventer defines the behavior of a component that is able to signal that too many events occurred
// on a provided identifier between Reset calls, on a given topic
type TopicFloodPreventer interface {
	IncreaseLoad(identifier string, topic string, numMessages uint32) error
	ResetForTopic(topic string)
	ResetForNotRegisteredTopics()
	SetMaxMessagesForTopic(topic string, maxNum uint32)
	IsInterfaceNil() bool
}

// P2PAntifloodHandler defines the behavior of a component able to signal that the system is too busy (or flooded) processing
// p2p messages
type P2PAntifloodHandler interface {
	CanProcessMessage(message p2p.MessageP2P, fromConnectedPeer p2p.PeerID) error
	CanProcessMessagesOnTopic(peer p2p.PeerID, topic string, numMessages uint32) error
	IsInterfaceNil() bool
}

// SCQueryService defines how data should be get from a SC account
type SCQueryService interface {
	ExecuteQuery(query *SCQuery) (*vmcommon.VMOutput, error)
	IsInterfaceNil() bool
}

// EpochStartDataCreator defines the functionality for node to create epoch start data
type EpochStartDataCreator interface {
	CreateEpochStartData() (*block.EpochStart, error)
	VerifyEpochStartDataForMetablock(metaBlock *block.MetaBlock) error
	IsInterfaceNil() bool
}

// EpochStartRewardsCreator defines the functionality for the metachain to create rewards at end of epoch
type EpochStartRewardsCreator interface {
	CreateRewardsMiniBlocks(metaBlock *block.MetaBlock, validatorsInfo map[uint32][]*state.ValidatorInfo) (block.MiniBlockSlice, error)
	VerifyRewardsMiniBlocks(metaBlock *block.MetaBlock, validatorsInfo map[uint32][]*state.ValidatorInfo) error
	CreateMarshalizedData(body *block.Body) map[string][][]byte
	GetRewardsTxs(body *block.Body) map[string]data.TransactionHandler
	SaveTxBlockToStorage(metaBlock *block.MetaBlock, body *block.Body)
	DeleteTxsFromStorage(metaBlock *block.MetaBlock, body *block.Body)
	RemoveBlockDataFromPools(metaBlock *block.MetaBlock, body *block.Body)
	IsInterfaceNil() bool
}

// EpochStartValidatorInfoCreator defines the functionality for the metachain to create validator statistics at end of epoch
type EpochStartValidatorInfoCreator interface {
	CreateValidatorInfoMiniBlocks(validatorInfo map[uint32][]*state.ValidatorInfo) (block.MiniBlockSlice, error)
	VerifyValidatorInfoMiniBlocks(miniblocks []*block.MiniBlock, validatorsInfo map[uint32][]*state.ValidatorInfo) error
	SaveValidatorInfoBlocksToStorage(metaBlock *block.MetaBlock, body *block.Body)
	DeleteValidatorInfoBlocksFromStorage(metaBlock *block.MetaBlock)
	RemoveBlockDataFromPools(metaBlock *block.MetaBlock, body *block.Body)
	IsInterfaceNil() bool
}

// ValidityAttester is able to manage the valid blocks
type ValidityAttester interface {
	CheckBlockAgainstFinal(headerHandler data.HeaderHandler) error
	CheckBlockAgainstRounder(headerHandler data.HeaderHandler) error
	IsInterfaceNil() bool
}

// MiniBlockProvider defines what a miniblock data provider should do
type MiniBlockProvider interface {
	GetMiniBlocks(hashes [][]byte) ([]*MiniblockAndHash, [][]byte)
	GetMiniBlocksFromPool(hashes [][]byte) ([]*MiniblockAndHash, [][]byte)
	IsInterfaceNil() bool
}

// BuiltinFunction defines the methods for the built-in protocol smart contract functions
type BuiltinFunction interface {
	ProcessBuiltinFunction(acntSnd, acntDst state.UserAccountHandler, vmInput *vmcommon.ContractCallInput) (*vmcommon.VMOutput, error)
	IsInterfaceNil() bool
}

// BuiltInFunctionContainer defines the methods for the built-in protocol container
type BuiltInFunctionContainer interface {
	Get(key string) (BuiltinFunction, error)
	Add(key string, function BuiltinFunction) error
	Replace(key string, function BuiltinFunction) error
	Remove(key string)
	Len() int
	Keys() map[string]struct{}
	IsInterfaceNil() bool
}

// RoundTimeDurationHandler defines the methods to get the time duration of a round
type RoundTimeDurationHandler interface {
	TimeDuration() time.Duration
	IsInterfaceNil() bool
}

// Rounder defines the actions which should be handled by a round implementation
type Rounder interface {
	Index() int64
	IsInterfaceNil() bool
}

// SelectionChance defines the actions which should be handled by a round implementation
type SelectionChance interface {
	GetMaxThreshold() uint32
	GetChancePercent() uint32
}

// RatingsInfoHandler defines the information needed for the rating computation
type RatingsInfoHandler interface {
	StartRating() uint32
	MaxRating() uint32
	MinRating() uint32
	SignedBlocksThreshold() float32
	MetaChainRatingsStepHandler() RatingsStepHandler
	ShardChainRatingsStepHandler() RatingsStepHandler
	SelectionChances() []SelectionChance
	IsInterfaceNil() bool
}

// RatingsStepHandler defines the information needed for the rating computation on shards or meta
type RatingsStepHandler interface {
	ProposerIncreaseRatingStep() int32
	ProposerDecreaseRatingStep() int32
	ValidatorIncreaseRatingStep() int32
	ValidatorDecreaseRatingStep() int32
	ConsecutiveMissedBlocksPenalty() float32
}

// ValidatorInfoSyncer defines the method needed for validatorInfoProcessing
type ValidatorInfoSyncer interface {
	SyncMiniBlocks(metaBlock *block.MetaBlock) ([][]byte, data.BodyHandler, error)
	IsInterfaceNil() bool
}

//RatingChanceHandler provides the methods needed for the computation of chances from the Rating
type RatingChanceHandler interface {
	//GetMaxThreshold returns the threshold until this ChancePercentage holds
	GetMaxThreshold() uint32
	//GetChancePercentage returns the percentage for the RatingChanceHandler
	GetChancePercentage() uint32
	//IsInterfaceNil verifies if the interface is nil
	IsInterfaceNil() bool
}

// WhiteListHandler is the interface needed to add whitelisted data
type WhiteListHandler interface {
	Remove(keys [][]byte)
	Add(keys [][]byte)
	IsWhiteListed(interceptedData InterceptedData) bool
	IsInterfaceNil() bool
}

// InterceptedDebugHandler defines an interface for debugging the intercepted data
type InterceptedDebugHandler interface {
	LogReceivedHashes(topic string, hashes [][]byte)
	LogProcessedHashes(topic string, hashes [][]byte, err error)
	IsInterfaceNil() bool
}

// MiniblockAndHash holds the info related to a miniblock and its hash
type MiniblockAndHash struct {
	Miniblock *block.MiniBlock
	Hash      []byte
}

<<<<<<< HEAD
// EpochHandler defines what a component which handles current epoch should be able to do
type EpochHandler interface {
	MetaEpoch() uint32
	IsInterfaceNil() bool
}

// EpochStartEventNotifier provides Register and Unregister functionality for the end of epoch events
type EpochStartEventNotifier interface {
	RegisterHandler(handler epochStart.ActionHandler)
	UnregisterHandler(handler epochStart.ActionHandler)
	IsInterfaceNil() bool
}

// NodesCoordinator provides Validator methods needed for the peer processing
type NodesCoordinator interface {
	GetAllEligibleValidatorsPublicKeys(epoch uint32) (map[uint32][][]byte, error)
	GetAllWaitingValidatorsPublicKeys(epoch uint32) (map[uint32][][]byte, error)
	GetAllLeavingValidatorsPublicKeys(epoch uint32) (map[uint32][][]byte, error)
=======
// PoolsCleaner defines the functionality to clean pools for old records
type PoolsCleaner interface {
	Close() error
	StartCleaning()
>>>>>>> b2ebad41
	IsInterfaceNil() bool
}<|MERGE_RESOLUTION|>--- conflicted
+++ resolved
@@ -836,7 +836,13 @@
 	Hash      []byte
 }
 
-<<<<<<< HEAD
+// PoolsCleaner defines the functionality to clean pools for old records
+type PoolsCleaner interface {
+	Close() error
+	StartCleaning()
+	IsInterfaceNil() bool
+}
+
 // EpochHandler defines what a component which handles current epoch should be able to do
 type EpochHandler interface {
 	MetaEpoch() uint32
@@ -855,11 +861,5 @@
 	GetAllEligibleValidatorsPublicKeys(epoch uint32) (map[uint32][][]byte, error)
 	GetAllWaitingValidatorsPublicKeys(epoch uint32) (map[uint32][][]byte, error)
 	GetAllLeavingValidatorsPublicKeys(epoch uint32) (map[uint32][][]byte, error)
-=======
-// PoolsCleaner defines the functionality to clean pools for old records
-type PoolsCleaner interface {
-	Close() error
-	StartCleaning()
->>>>>>> b2ebad41
 	IsInterfaceNil() bool
 }