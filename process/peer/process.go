package peer

import (
	"bytes"
	"fmt"
	"math"
	"math/big"
	"sort"
	"sync"

	"github.com/ElrondNetwork/elrond-go/core"
	"github.com/ElrondNetwork/elrond-go/core/check"
	"github.com/ElrondNetwork/elrond-go/data"
	"github.com/ElrondNetwork/elrond-go/data/block"
	"github.com/ElrondNetwork/elrond-go/data/state"
	"github.com/ElrondNetwork/elrond-go/dataRetriever"
	"github.com/ElrondNetwork/elrond-go/logger"
	"github.com/ElrondNetwork/elrond-go/marshal"
	"github.com/ElrondNetwork/elrond-go/process"
	"github.com/ElrondNetwork/elrond-go/sharding"
)

var log = logger.GetOrCreate("process/peer")

type validatorActionType uint8

const (
	unknownAction    validatorActionType = 0
	leaderSuccess    validatorActionType = 1
	leaderFail       validatorActionType = 2
	validatorSuccess validatorActionType = 3
	validatorFail    validatorActionType = 4
)

// ArgValidatorStatisticsProcessor holds all dependencies for the validatorStatistics
type ArgValidatorStatisticsProcessor struct {
	StakeValue          *big.Int
	Marshalizer         marshal.Marshalizer
	NodesCoordinator    sharding.NodesCoordinator
	ShardCoordinator    sharding.Coordinator
	DataPool            DataPool
	StorageService      dataRetriever.StorageService
	AdrConv             state.AddressConverter
	PeerAdapter         state.AccountsAdapter
	Rater               sharding.RaterHandler
	RewardsHandler      process.RewardsHandler
	MaxComputableRounds uint64
	StartEpoch          uint32
}

type validatorStatistics struct {
	marshalizer             marshal.Marshalizer
	dataPool                DataPool
	storageService          dataRetriever.StorageService
	nodesCoordinator        sharding.NodesCoordinator
	shardCoordinator        sharding.Coordinator
	adrConv                 state.AddressConverter
	peerAdapter             state.AccountsAdapter
	rater                   sharding.RaterHandler
	rewardsHandler          process.RewardsHandler
	maxComputableRounds     uint64
	missedBlocksCounters    validatorRoundCounters
	mutMissedBlocksCounters sync.RWMutex
}

// NewValidatorStatisticsProcessor instantiates a new validatorStatistics structure responsible of keeping account of
//  each validator actions in the consensus process
func NewValidatorStatisticsProcessor(arguments ArgValidatorStatisticsProcessor) (*validatorStatistics, error) {
	if check.IfNil(arguments.PeerAdapter) {
		return nil, process.ErrNilPeerAccountsAdapter
	}
	if check.IfNil(arguments.AdrConv) {
		return nil, process.ErrNilAddressConverter
	}
	if check.IfNil(arguments.DataPool) {
		return nil, process.ErrNilDataPoolHolder
	}
	if check.IfNil(arguments.StorageService) {
		return nil, process.ErrNilStorage
	}
	if check.IfNil(arguments.NodesCoordinator) {
		return nil, process.ErrNilNodesCoordinator
	}
	if check.IfNil(arguments.ShardCoordinator) {
		return nil, process.ErrNilShardCoordinator
	}
	if check.IfNil(arguments.Marshalizer) {
		return nil, process.ErrNilMarshalizer
	}
	if arguments.StakeValue == nil {
		return nil, process.ErrNilEconomicsData
	}
	if arguments.MaxComputableRounds == 0 {
		return nil, process.ErrZeroMaxComputableRounds
	}
	if check.IfNil(arguments.Rater) {
		return nil, process.ErrNilRater
	}
	if check.IfNil(arguments.RewardsHandler) {
		return nil, process.ErrNilRewardsHandler
	}

	vs := &validatorStatistics{
		peerAdapter:          arguments.PeerAdapter,
		adrConv:              arguments.AdrConv,
		nodesCoordinator:     arguments.NodesCoordinator,
		shardCoordinator:     arguments.ShardCoordinator,
		dataPool:             arguments.DataPool,
		storageService:       arguments.StorageService,
		marshalizer:          arguments.Marshalizer,
		missedBlocksCounters: make(validatorRoundCounters),
		rater:                arguments.Rater,
		rewardsHandler:       arguments.RewardsHandler,
		maxComputableRounds:  arguments.MaxComputableRounds,
	}

	rater := arguments.Rater
	ratingReaderSetter, ok := rater.(sharding.RatingReaderSetter)

	if !ok {
		return nil, process.ErrNilRatingReader
	}
	log.Debug("setting ratingReader")

	rr := &RatingReader{
		getRating: vs.getRating,
	}

	ratingReaderSetter.SetRatingReader(rr)

	err := vs.saveInitialState(arguments.StakeValue, rater.GetStartRating(), arguments.StartEpoch)
	if err != nil {
		return nil, err
	}

	return vs, nil
}

// saveInitialState takes an initial peer list, validates it and sets up the initial state for each of the peers
func (vs *validatorStatistics) saveInitialState(
	stakeValue *big.Int,
	startRating uint32,
	startEpoch uint32,
) error {
	nodesMap, err := vs.nodesCoordinator.GetAllValidatorsPublicKeys(startEpoch)
	if err != nil {
		return err
	}

	for _, pks := range nodesMap {
		for _, pk := range pks {
			node, _, err := vs.nodesCoordinator.GetValidatorWithPublicKey(pk, startEpoch)
			if err != nil {
				return err
			}

			err = vs.initializeNode(node, stakeValue, startRating)
			if err != nil {
				return err
			}
		}
	}

	hash, err := vs.peerAdapter.Commit()
	if err != nil {
		return err
	}

	log.Trace("committed peer adapter", "root hash", core.ToHex(hash))

	return nil
}

// UpdatePeerState takes a header, updates the peer state for all of the
//  consensus members and returns the new root hash
func (vs *validatorStatistics) UpdatePeerState(header data.HeaderHandler) ([]byte, error) {
	if header.GetNonce() == 0 {
		return vs.peerAdapter.RootHash()
	}

	vs.mutMissedBlocksCounters.Lock()
	vs.missedBlocksCounters.reset()
	vs.mutMissedBlocksCounters.Unlock()

	// TODO: remove if start of epoch block needs to be validated by the new epoch nodes
	epoch := header.GetEpoch()
	if header.IsStartOfEpochBlock() && epoch > 0 {
		epoch = epoch - 1
	}

	previousHeader, err := process.GetMetaHeader(header.GetPrevHash(), vs.dataPool.Headers(), vs.marshalizer, vs.storageService)
	if err != nil {
		log.Debug("UpdatePeerState could not get meta header from storage", "error", err.Error(), "hash", header.GetPrevHash(), "round", header.GetRound(), "nonce", header.GetNonce())
		return nil, err
	}

	err = vs.checkForMissedBlocks(
		header.GetRound(),
		previousHeader.GetRound(),
		previousHeader.GetPrevRandSeed(),
		previousHeader.GetShardID(),
		epoch,
	)
	if err != nil {
		return nil, err
	}

	err = vs.updateShardDataPeerState(header)
	if err != nil {
		return nil, err
	}

	err = vs.updateMissedBlocksCounters()
	if err != nil {
		return nil, err
	}

	if header.GetNonce() == 1 {
		return vs.peerAdapter.RootHash()
	}

	consensusGroup, err := vs.nodesCoordinator.ComputeConsensusGroup(previousHeader.GetPrevRandSeed(), previousHeader.GetRound(), previousHeader.GetShardID(), epoch)
	if err != nil {
		return nil, err
	}

	err = vs.updateValidatorInfo(consensusGroup, previousHeader.GetPubKeysBitmap(), previousHeader.GetAccumulatedFees())
	if err != nil {
		return nil, err
	}

	return vs.peerAdapter.RootHash()
}

// RootHash returns the root hash of the validator statistics trie
func (vs *validatorStatistics) RootHash() ([]byte, error) {
	return vs.peerAdapter.RootHash()
}

func (vs *validatorStatistics) getValidatorDataFromLeaves(
	leaves map[string][]byte,
) (map[uint32][]*state.ValidatorInfoData, error) {

	validators := make(map[uint32][]*state.ValidatorInfoData, vs.shardCoordinator.NumberOfShards()+1)
	for i := uint32(0); i < vs.shardCoordinator.NumberOfShards(); i++ {
		validators[i] = make([]*state.ValidatorInfoData, 0)
	}
	validators[core.MetachainShardId] = make([]*state.ValidatorInfoData, 0)

	sortedLeaves := make([][]byte, len(leaves))
	i := 0
	for _, pa := range leaves {
		sortedLeaves[i] = pa
		i++
	}

	sort.Slice(sortedLeaves, func(i, j int) bool {
		return bytes.Compare(sortedLeaves[i], sortedLeaves[j]) < 0
	})

	for _, pa := range sortedLeaves {
		peerAccount := &state.PeerAccount{}
		err := vs.marshalizer.Unmarshal(peerAccount, pa)
		if err != nil {
			return nil, err
		}

		currentShardId := peerAccount.CurrentShardId
		validatorInfoData := &state.ValidatorInfoData{
<<<<<<< HEAD
			PublicKey:        peerAccount.BLSPublicKey,
			ShardId:          peerAccount.CurrentShardId,
			List:             "",
			Index:            0,
			TempRating:       peerAccount.TempRating,
			Rating:           peerAccount.Rating,
			RewardAddress:    peerAccount.RewardAddress,
			LeaderSuccess:    peerAccount.LeaderSuccessRate.NrSuccess,
			LeaderFailure:    peerAccount.LeaderSuccessRate.NrFailure,
			ValidatorSuccess: peerAccount.ValidatorSuccessRate.NrSuccess,
			ValidatorFailure: peerAccount.ValidatorSuccessRate.NrFailure,
=======
			PublicKey:                  peerAccount.BLSPublicKey,
			ShardId:                    peerAccount.CurrentShardId,
			List:                       "list",
			Index:                      0,
			TempRating:                 peerAccount.TempRating,
			Rating:                     peerAccount.Rating,
			RewardAddress:              peerAccount.RewardAddress,
			LeaderSuccess:              peerAccount.LeaderSuccessRate.NrSuccess,
			LeaderFailure:              peerAccount.LeaderSuccessRate.NrFailure,
			ValidatorSuccess:           peerAccount.ValidatorSuccessRate.NrSuccess,
			ValidatorFailure:           peerAccount.ValidatorSuccessRate.NrFailure,
			NumSelectedInSuccessBlocks: peerAccount.NumSelectedInSuccessBlocks,
			AccumulatedFees:            big.NewInt(0).Set(peerAccount.AccumulatedFees),
>>>>>>> b7960ad1
		}

		validators[currentShardId] = append(validators[currentShardId], validatorInfoData)
	}

	return validators, nil
}

// GetValidatorInfoForRootHash returns all the peer accounts from the trie with the given rootHash
func (vs *validatorStatistics) GetValidatorInfoForRootHash(rootHash []byte) (map[uint32][]*state.ValidatorInfoData, error) {
	sw := core.NewStopWatch()
	sw.Start("GetValidatorInfoForRootHash")
	defer func() {
		sw.Stop("GetValidatorInfoForRootHash")
		log.Debug("GetValidatorInfoForRootHash", sw.GetMeasurements()...)
	}()

	allLeaves, err := vs.peerAdapter.GetAllLeaves(rootHash)
	if err != nil {
		return nil, err
	}

	vInfos, err := vs.getValidatorDataFromLeaves(allLeaves)
	if err != nil {
		return nil, err
	}

	return vInfos, err
}

// ResetValidatorStatisticsAtNewEpoch resets the validator info at the start of a new epoch
func (vs *validatorStatistics) ResetValidatorStatisticsAtNewEpoch(vInfos map[uint32][]*state.ValidatorInfoData) error {
	sw := core.NewStopWatch()
	sw.Start("ResetValidatorStatisticsAtNewEpoch")
	defer func() {
		sw.Stop("ResetValidatorStatisticsAtNewEpoch")
		log.Debug("ResetValidatorStatisticsAtNewEpoch", sw.GetMeasurements()...)
	}()

	for _, validators := range vInfos {
		for _, validator := range validators {
			addrContainer, err := vs.adrConv.CreateAddressFromPublicKeyBytes(validator.GetPublicKey())
			if err != nil {
				return err
			}
			account, err := vs.peerAdapter.GetAccountWithJournal(addrContainer)
			if err != nil {
				return err
			}

			peerAccount, ok := account.(state.PeerAccountHandler)
			if !ok {
				return process.ErrWrongTypeAssertion
			}

			err = peerAccount.ResetAtNewEpoch()
			if err != nil {
				return err
			}
		}
	}

	return nil
}

func (vs *validatorStatistics) checkForMissedBlocks(
	currentHeaderRound,
	previousHeaderRound uint64,
	prevRandSeed []byte,
	shardId uint32,
	epoch uint32,
) error {
	missedRounds := currentHeaderRound - previousHeaderRound
	if missedRounds <= 1 {
		return nil
	}

	tooManyComputations := missedRounds > vs.maxComputableRounds
	if !tooManyComputations {
		return vs.computeDecrease(previousHeaderRound, currentHeaderRound, prevRandSeed, shardId, epoch)
	}

	return vs.decreaseAll(shardId, missedRounds-1, epoch)
}

func (vs *validatorStatistics) computeDecrease(previousHeaderRound uint64, currentHeaderRound uint64, prevRandSeed []byte, shardId uint32, epoch uint32) error {
	sw := core.NewStopWatch()
	sw.Start("checkForMissedBlocks")
	defer func() {
		sw.Stop("checkForMissedBlocks")
		log.Trace("measurements checkForMissedBlocks", sw.GetMeasurements()...)
	}()

	for i := previousHeaderRound + 1; i < currentHeaderRound; i++ {
		swInner := core.NewStopWatch()

		swInner.Start("ComputeValidatorsGroup")
		consensusGroup, err := vs.nodesCoordinator.ComputeConsensusGroup(prevRandSeed, i, shardId, epoch)
		swInner.Stop("ComputeValidatorsGroup")
		if err != nil {
			return err
		}

		swInner.Start("GetPeerAccount")
		leaderPeerAcc, err := vs.GetPeerAccount(consensusGroup[0].PubKey())
		swInner.Stop("GetPeerAccount")
		if err != nil {
			return err
		}

		vs.mutMissedBlocksCounters.Lock()
		vs.missedBlocksCounters.decreaseLeader(consensusGroup[0].PubKey())
		vs.mutMissedBlocksCounters.Unlock()

		swInner.Start("ComputeDecreaseProposer")
		newRating := vs.rater.ComputeDecreaseProposer(leaderPeerAcc.GetTempRating())
		swInner.Stop("ComputeDecreaseProposer")

		swInner.Start("SetTempRatingWithJournal")
		err = leaderPeerAcc.SetTempRatingWithJournal(newRating)
		swInner.Stop("SetTempRatingWithJournal")
		if err != nil {
			return err
		}

		swInner.Start("ComputeDecreaseAllValidators")
		err = vs.decreaseForConsensusValidators(consensusGroup)
		swInner.Stop("ComputeDecreaseAllValidators")
		if err != nil {
			return err
		}
		sw.Add(swInner)

		for _, val := range consensusGroup {
			vs.display(string(val.PubKey()))
		}
	}
	return nil
}

func (vs *validatorStatistics) decreaseForConsensusValidators(consensusGroup []sharding.Validator) error {
	vs.mutMissedBlocksCounters.Lock()
	defer vs.mutMissedBlocksCounters.Unlock()

	for j := 1; j < len(consensusGroup); j++ {
		validatorPeerAccount, verr := vs.GetPeerAccount(consensusGroup[j].PubKey())
		if verr != nil {
			return verr
		}

		vs.missedBlocksCounters.decreaseValidator(consensusGroup[j].PubKey())

		newRating := vs.rater.ComputeDecreaseValidator(validatorPeerAccount.GetTempRating())
		verr = validatorPeerAccount.SetTempRatingWithJournal(newRating)
		if verr != nil {
			return verr
		}
	}

	return nil
}

// RevertPeerState takes the current and previous headers and undos the peer state
//  for all of the consensus members
func (vs *validatorStatistics) RevertPeerState(header data.HeaderHandler) error {
	return vs.peerAdapter.RecreateTrie(header.GetValidatorStatsRootHash())
}

func (vs *validatorStatistics) updateShardDataPeerState(header data.HeaderHandler) error {
	metaHeader, ok := header.(*block.MetaBlock)
	if !ok {
		return process.ErrInvalidMetaHeader
	}

	// TODO: remove if start of epoch block needs to be validated by the new epoch nodes
	epoch := header.GetEpoch()
	if header.IsStartOfEpochBlock() && epoch > 0 {
		epoch = epoch - 1
	}

	for _, h := range metaHeader.ShardInfo {
		shardConsensus, shardInfoErr := vs.nodesCoordinator.ComputeConsensusGroup(h.PrevRandSeed, h.Round, h.ShardID, epoch)
		if shardInfoErr != nil {
			return shardInfoErr
		}

		shardInfoErr = vs.updateValidatorInfo(shardConsensus, h.PubKeysBitmap, h.AccumulatedFees)
		if shardInfoErr != nil {
			return shardInfoErr
		}

		if h.Nonce == 1 {
			continue
		}

		prevShardData, shardInfoErr := process.GetShardHeader(
			h.PrevHash,
			vs.dataPool.Headers(),
			vs.marshalizer,
			vs.storageService,
		)
		if shardInfoErr != nil {
			return shardInfoErr
		}

		shardInfoErr = vs.checkForMissedBlocks(
			h.Round,
			prevShardData.Round,
			prevShardData.PrevRandSeed,
			h.ShardID,
			epoch,
		)
		if shardInfoErr != nil {
			return shardInfoErr
		}
	}

	return nil
}

func (vs *validatorStatistics) initializeNode(
	node sharding.Validator,
	stakeValue *big.Int,
	startRating uint32,
) error {
	peerAccount, err := vs.GetPeerAccount(node.PubKey())
	if err != nil {
		return err
	}

	err = vs.savePeerAccountData(peerAccount, node, stakeValue, startRating)
	if err != nil {
		return err
	}

	return nil
}

func (vs *validatorStatistics) savePeerAccountData(
	peerAccount state.PeerAccountHandler,
	data sharding.Validator,
	stakeValue *big.Int,
	startRating uint32,
) error {
	err := peerAccount.SetRewardAddressWithJournal(data.Address())
	if err != nil {
		return err
	}

	err = peerAccount.SetSchnorrPublicKeyWithJournal(data.Address())
	if err != nil {
		return err
	}

	err = peerAccount.SetBLSPublicKeyWithJournal(data.PubKey())
	if err != nil {
		return err
	}

	err = peerAccount.SetStakeWithJournal(stakeValue)
	if err != nil {
		return err
	}

	err = peerAccount.SetRatingWithJournal(startRating)
	if err != nil {
		return err
	}

	err = peerAccount.SetTempRatingWithJournal(startRating)
	if err != nil {
		return err
	}

	return nil
}

func (vs *validatorStatistics) updateValidatorInfo(validatorList []sharding.Validator, signingBitmap []byte, accumulatedFees *big.Int) error {
	lenValidators := len(validatorList)
	for i := 0; i < lenValidators; i++ {
		peerAcc, err := vs.GetPeerAccount(validatorList[i].PubKey())
		if err != nil {
			return err
		}

		err = peerAcc.IncreaseNumSelectedInSuccessBlocks()
		if err != nil {
			return err
		}

		var newRating uint32
		isLeader := i == 0
		validatorSigned := (signingBitmap[i/8] & (1 << (uint16(i) % 8))) != 0
		actionType := vs.computeValidatorActionType(isLeader, validatorSigned)

		switch actionType {
		case leaderSuccess:
			err = peerAcc.IncreaseLeaderSuccessRateWithJournal(1)
			newRating = vs.rater.ComputeIncreaseProposer(peerAcc.GetTempRating())
			if err != nil {
				return err
			}

			leaderAccumulatedFees := core.GetPercentageOfValue(accumulatedFees, vs.rewardsHandler.LeaderPercentage())
			err = peerAcc.AddToAccumulatedFees(leaderAccumulatedFees)
		case validatorSuccess:
			err = peerAcc.IncreaseValidatorSuccessRateWithJournal(1)
			newRating = vs.rater.ComputeIncreaseValidator(peerAcc.GetTempRating())
		case validatorFail:
			err = peerAcc.DecreaseValidatorSuccessRateWithJournal(1)
			newRating = vs.rater.ComputeDecreaseValidator(peerAcc.GetTempRating())
		}

		if err != nil {
			return err
		}

		err = peerAcc.SetTempRatingWithJournal(newRating)
		if err != nil {
			return err
		}

		vs.display(string(validatorList[i].PubKey()))
	}

	return nil
}

// GetPeerAccount will return a PeerAccountHandler for a given address
func (vs *validatorStatistics) GetPeerAccount(address []byte) (state.PeerAccountHandler, error) {
	addressContainer, err := vs.adrConv.CreateAddressFromPublicKeyBytes(address)
	if err != nil {
		return nil, err
	}

	account, err := vs.peerAdapter.GetAccountWithJournal(addressContainer)
	if err != nil {
		return nil, err
	}

	peerAccount, ok := account.(state.PeerAccountHandler)
	if !ok {
		return nil, process.ErrInvalidPeerAccount
	}

	return peerAccount, nil
}

func (vs *validatorStatistics) getMatchingPrevShardData(currentShardData block.ShardData, shardInfo []block.ShardData) *block.ShardData {
	for _, prevShardData := range shardInfo {
		if currentShardData.ShardID != prevShardData.ShardID {
			continue
		}
		if currentShardData.Nonce == prevShardData.Nonce+1 {
			return &prevShardData
		}
	}

	return nil
}

func (vs *validatorStatistics) updateMissedBlocksCounters() error {
	vs.mutMissedBlocksCounters.Lock()
	defer func() {
		vs.missedBlocksCounters.reset()
		vs.mutMissedBlocksCounters.Unlock()
	}()

	for pubKey, roundCounters := range vs.missedBlocksCounters {
		peerAccount, err := vs.GetPeerAccount([]byte(pubKey))
		if err != nil {
			return err
		}

		if roundCounters.leaderDecreaseCount > 0 {
			err = peerAccount.DecreaseLeaderSuccessRateWithJournal(roundCounters.leaderDecreaseCount)
			if err != nil {
				return err
			}
		}

		if roundCounters.validatorDecreaseCount > 0 {
			err = peerAccount.DecreaseValidatorSuccessRateWithJournal(roundCounters.validatorDecreaseCount)
			if err != nil {
				return err
			}
		}
	}

	return nil
}

func (vs *validatorStatistics) computeValidatorActionType(isLeader, validatorSigned bool) validatorActionType {
	if isLeader && validatorSigned {
		return leaderSuccess
	}
	if isLeader && !validatorSigned {
		return leaderFail
	}
	if !isLeader && validatorSigned {
		return validatorSuccess
	}
	if !isLeader && !validatorSigned {
		return validatorFail
	}

	return unknownAction
}

// IsInterfaceNil returns true if there is no value under the interface
func (vs *validatorStatistics) IsInterfaceNil() bool {
	return vs == nil
}

func (vs *validatorStatistics) getRating(s string) uint32 {
	peer, err := vs.GetPeerAccount([]byte(s))
	if err != nil {
		log.Debug("Error getting peer account", "error", err)
		return vs.rater.GetStartRating()
	}

	return peer.GetRating()
}

func (vs *validatorStatistics) getTempRating(s string) uint32 {
	peer, err := vs.GetPeerAccount([]byte(s))

	if err != nil {
		log.Debug("Error getting peer account", "error", err)
		return vs.rater.GetStartRating()
	}

	return peer.GetTempRating()
}

func (vs *validatorStatistics) display(validatorKey string) {
	peerAcc, err := vs.GetPeerAccount([]byte(validatorKey))

	if err != nil {
		log.Trace("display peer acc", "error", err)
		return
	}

	acc, ok := peerAcc.(*state.PeerAccount)

	if !ok {
		log.Trace("display", "error", "not a peeracc")
		return
	}

	log.Trace("validator statistics",
		"pk", acc.BLSPublicKey,
		"leader fail", acc.LeaderSuccessRate.NrFailure,
		"leader success", acc.LeaderSuccessRate.NrSuccess,
		"val fail", acc.ValidatorSuccessRate.NrFailure,
		"val success", acc.ValidatorSuccessRate.NrSuccess,
		"temp rating", acc.TempRating,
		"rating", acc.Rating,
	)
}

func (vs *validatorStatistics) decreaseAll(shardId uint32, missedRounds uint64, epoch uint32) error {

	log.Trace("ValidatorStatistics decreasing all", "shardId", shardId, "missedRounds", missedRounds)
	consensusGroupSize := vs.nodesCoordinator.ConsensusGroupSize(shardId)
	validators, err := vs.nodesCoordinator.GetAllValidatorsPublicKeys(epoch)
	if err != nil {
		return err
	}
	shardValidators := validators[shardId]
	validatorsCount := len(shardValidators)
	percentageRoundMissedFromTotalValidators := float64(missedRounds) / float64(validatorsCount)
	leaderAppearances := uint32(percentageRoundMissedFromTotalValidators + 1 - math.SmallestNonzeroFloat64)
	consensusGroupAppearances := uint32(float64(consensusGroupSize)*percentageRoundMissedFromTotalValidators +
		1 - math.SmallestNonzeroFloat64)
	ratingDifference := uint32(0)
	for i, validator := range shardValidators {
		validatorPeerAccount, err := vs.GetPeerAccount(validator)
		if err != nil {
			return err
		}
		err = validatorPeerAccount.DecreaseLeaderSuccessRateWithJournal(leaderAppearances)
		if err != nil {
			return err
		}
		err = validatorPeerAccount.DecreaseValidatorSuccessRateWithJournal(consensusGroupAppearances)
		if err != nil {
			return err
		}

		currentTempRating := validatorPeerAccount.GetTempRating()
		for ct := uint32(0); ct < leaderAppearances; ct++ {
			currentTempRating = vs.rater.ComputeDecreaseProposer(currentTempRating)
		}

		for ct := uint32(0); ct < consensusGroupAppearances; ct++ {
			currentTempRating = vs.rater.ComputeDecreaseValidator(currentTempRating)
		}

		if i == 0 {
			ratingDifference = validatorPeerAccount.GetTempRating() - currentTempRating
		}

		err = validatorPeerAccount.SetTempRatingWithJournal(currentTempRating)
		if err != nil {
			return err
		}

		vs.display(string(validator))
	}

	log.Trace(fmt.Sprintf("Decrease leader: %v, decrease validator: %v, ratingDifference: %v", leaderAppearances, consensusGroupAppearances, ratingDifference))

	return nil
}<|MERGE_RESOLUTION|>--- conflicted
+++ resolved
@@ -267,19 +267,6 @@
 
 		currentShardId := peerAccount.CurrentShardId
 		validatorInfoData := &state.ValidatorInfoData{
-<<<<<<< HEAD
-			PublicKey:        peerAccount.BLSPublicKey,
-			ShardId:          peerAccount.CurrentShardId,
-			List:             "",
-			Index:            0,
-			TempRating:       peerAccount.TempRating,
-			Rating:           peerAccount.Rating,
-			RewardAddress:    peerAccount.RewardAddress,
-			LeaderSuccess:    peerAccount.LeaderSuccessRate.NrSuccess,
-			LeaderFailure:    peerAccount.LeaderSuccessRate.NrFailure,
-			ValidatorSuccess: peerAccount.ValidatorSuccessRate.NrSuccess,
-			ValidatorFailure: peerAccount.ValidatorSuccessRate.NrFailure,
-=======
 			PublicKey:                  peerAccount.BLSPublicKey,
 			ShardId:                    peerAccount.CurrentShardId,
 			List:                       "list",
@@ -293,7 +280,6 @@
 			ValidatorFailure:           peerAccount.ValidatorSuccessRate.NrFailure,
 			NumSelectedInSuccessBlocks: peerAccount.NumSelectedInSuccessBlocks,
 			AccumulatedFees:            big.NewInt(0).Set(peerAccount.AccumulatedFees),
->>>>>>> b7960ad1
 		}
 
 		validators[currentShardId] = append(validators[currentShardId], validatorInfoData)
