--- conflicted
+++ resolved
@@ -48,34 +48,21 @@
 }
 
 type validatorStatistics struct {
-<<<<<<< HEAD
-	marshalizer         marshal.Marshalizer
-	dataPool            DataPool
-	storageService      dataRetriever.StorageService
-	nodesCoordinator    sharding.NodesCoordinator
-	shardCoordinator    sharding.Coordinator
-	adrConv             state.AddressConverter
-	peerAdapter         state.AccountsAdapter
-	prevShardInfo       map[string]block.ShardData
-	mutPrevShardInfo    sync.RWMutex
-	rater               sharding.RaterHandler
-	rewardsHandler      process.RewardsHandler
-	initialNodes        []*sharding.InitialNode
-	maxComputableRounds uint64
-=======
-	marshalizer             marshal.Marshalizer
-	dataPool                DataPool
-	storageService          dataRetriever.StorageService
-	nodesCoordinator        sharding.NodesCoordinator
-	shardCoordinator        sharding.Coordinator
-	adrConv                 state.AddressConverter
-	peerAdapter             state.AccountsAdapter
+	marshalizer         	marshal.Marshalizer
+	dataPool            	DataPool
+	storageService      	dataRetriever.StorageService
+	nodesCoordinator    	sharding.NodesCoordinator
+	shardCoordinator    	sharding.Coordinator
+	adrConv             	state.AddressConverter
+	peerAdapter         	state.AccountsAdapter
+	prevShardInfo       	map[string]block.ShardData
+	mutPrevShardInfo    	sync.RWMutex
+	rater               	sharding.RaterHandler
+	rewardsHandler      	process.RewardsHandler
+	initialNodes        	[]*sharding.InitialNode
+	maxComputableRounds 	uint64
 	missedBlocksCounters    validatorRoundCounters
 	mutMissedBlocksCounters sync.RWMutex
-	rater                   sharding.RaterHandler
-	initialNodes            []*sharding.InitialNode
-	maxComputableRounds     uint64
->>>>>>> 99fbe184
 }
 
 // NewValidatorStatisticsProcessor instantiates a new validatorStatistics structure responsible of keeping account of
@@ -116,7 +103,6 @@
 	}
 
 	vs := &validatorStatistics{
-<<<<<<< HEAD
 		peerAdapter:         arguments.PeerAdapter,
 		adrConv:             arguments.AdrConv,
 		nodesCoordinator:    arguments.NodesCoordinator,
@@ -124,22 +110,10 @@
 		dataPool:            arguments.DataPool,
 		storageService:      arguments.StorageService,
 		marshalizer:         arguments.Marshalizer,
-		prevShardInfo:       make(map[string]block.ShardData),
+		missedBlocksCounters: make(validatorRoundCounters),
 		rater:               arguments.Rater,
 		rewardsHandler:      arguments.RewardsHandler,
 		maxComputableRounds: arguments.MaxComputableRounds,
-=======
-		peerAdapter:          arguments.PeerAdapter,
-		adrConv:              arguments.AdrConv,
-		nodesCoordinator:     arguments.NodesCoordinator,
-		shardCoordinator:     arguments.ShardCoordinator,
-		dataPool:             arguments.DataPool,
-		storageService:       arguments.StorageService,
-		marshalizer:          arguments.Marshalizer,
-		missedBlocksCounters: make(validatorRoundCounters),
-		rater:                arguments.Rater,
-		maxComputableRounds:  arguments.MaxComputableRounds,
->>>>>>> 99fbe184
 	}
 
 	rater := arguments.Rater
