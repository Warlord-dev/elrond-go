--- conflicted
+++ resolved
@@ -179,22 +179,9 @@
 		return vs.peerAdapter.RootHash()
 	}
 
-<<<<<<< HEAD
-	rootHash, err := vs.peerAdapter.RootHash()
-	if err != nil {
-		log.Debug("UpdatePeerState - get root hash failed start", "error", err.Error())
-	}
-	log.Trace("starting from validator stats", "rootHash", rootHash, "round", header.GetRound(), "selfId", vs.shardCoordinator.SelfId())
-
-	err = vs.processPeerChanges(header)
-	if err != nil {
-		return nil, err
-	}
-=======
 	vs.mutMissedBlocksCounters.Lock()
 	vs.missedBlocksCounters.reset()
 	vs.mutMissedBlocksCounters.Unlock()
->>>>>>> b7960ad1
 
 	// TODO: remove if start of epoch block needs to be validated by the new epoch nodes
 	epoch := header.GetEpoch()
@@ -243,7 +230,6 @@
 		return nil, err
 	}
 
-<<<<<<< HEAD
 	vs.displayRatings(header.GetEpoch())
 	rootHash, err = vs.peerAdapter.RootHash()
 	if err != nil {
@@ -251,17 +237,10 @@
 	}
 
 	log.Trace("after updating validator stats", "rootHash", rootHash, "round", header.GetRound(), "selfId", vs.shardCoordinator.SelfId())
-=======
+
 	return vs.peerAdapter.RootHash()
 }
->>>>>>> b7960ad1
-
-// RootHash returns the root hash of the validator statistics trie
-func (vs *validatorStatistics) RootHash() ([]byte, error) {
-	return vs.peerAdapter.RootHash()
-}
-
-<<<<<<< HEAD
+
 func (vs *validatorStatistics) displayRatings(epoch uint32) {
 	validatorPKs, err := vs.nodesCoordinator.GetAllEligibleValidatorsPublicKeys(epoch)
 	if err != nil {
@@ -275,7 +254,18 @@
 		}
 	}
 	log.Trace("finished printing tempRatings")
-=======
+}
+
+// Commit commits the validator statistics trie and returns the root hash
+func (vs *validatorStatistics) Commit() ([]byte, error) {
+	return vs.peerAdapter.Commit()
+}
+
+// RootHash returns the root hash of the validator statistics trie
+func (vs *validatorStatistics) RootHash() ([]byte, error) {
+	return vs.peerAdapter.RootHash()
+}
+
 func (vs *validatorStatistics) getValidatorDataFromLeaves(
 	leaves map[string][]byte,
 ) (map[uint32][]*state.ValidatorInfoData, error) {
@@ -325,7 +315,6 @@
 	}
 
 	return validators, nil
->>>>>>> b7960ad1
 }
 
 // GetValidatorInfoForRootHash returns all the peer accounts from the trie with the given rootHash
@@ -452,10 +441,6 @@
 			return err
 		}
 		sw.Add(swInner)
-
-		for _, val := range consensusGroup {
-			vs.display(string(val.PubKey()))
-		}
 	}
 	return nil
 }
@@ -540,22 +525,12 @@
 	return nil
 }
 
-<<<<<<< HEAD
-func (vs *validatorStatistics) initializeNode(node *sharding.InitialNode, stakeValue *big.Int,
-	startRating uint32) error {
-	if !vs.IsNodeValid(node) {
-		return process.ErrInvalidInitialNodesState
-	}
-
-	peerAccount, err := vs.getOrCreatePeerAccount(node)
-=======
 func (vs *validatorStatistics) initializeNode(
 	node sharding.Validator,
 	stakeValue *big.Int,
 	startRating uint32,
 ) error {
 	peerAccount, err := vs.GetPeerAccount(node.PubKey())
->>>>>>> b7960ad1
 	if err != nil {
 		return err
 	}
@@ -568,28 +543,6 @@
 	return nil
 }
 
-<<<<<<< HEAD
-func (vs *validatorStatistics) getOrCreatePeerAccount(node *sharding.InitialNode) (*state.PeerAccount, error) {
-	address, err := vs.adrConv.CreateAddressFromHex(node.PubKey)
-	if err != nil {
-		return nil, err
-	}
-
-	acc, err := vs.peerAdapter.GetAccountWithJournal(address)
-	if err != nil {
-		return nil, err
-	}
-
-	peerAccount, ok := acc.(*state.PeerAccount)
-	if !ok {
-		return nil, process.ErrInvalidPeerAccount
-	}
-
-	return peerAccount, nil
-}
-
-=======
->>>>>>> b7960ad1
 func (vs *validatorStatistics) savePeerAccountData(
 	peerAccount state.PeerAccountHandler,
 	data sharding.Validator,
@@ -673,8 +626,6 @@
 		if err != nil {
 			return err
 		}
-
-		vs.display(string(validatorList[i].PubKey()))
 	}
 
 	return nil
@@ -787,7 +738,6 @@
 	return peer.GetTempRating()
 }
 
-<<<<<<< HEAD
 func (vs *validatorStatistics) updateRatingFromTempRating(pks []string) {
 	rootHash, _ := vs.RootHash()
 	log.Trace("UpdateRatingFromTempRating before", "rootHash", rootHash)
@@ -807,7 +757,8 @@
 	}
 	rootHash, _ = vs.RootHash()
 	log.Trace("UpdateRatingFromTempRating after", "rootHash", rootHash)
-=======
+}
+
 func (vs *validatorStatistics) display(validatorKey string) {
 	peerAcc, err := vs.GetPeerAccount([]byte(validatorKey))
 
@@ -887,5 +838,4 @@
 	log.Trace(fmt.Sprintf("Decrease leader: %v, decrease validator: %v, ratingDifference: %v", leaderAppearances, consensusGroupAppearances, ratingDifference))
 
 	return nil
->>>>>>> b7960ad1
 }