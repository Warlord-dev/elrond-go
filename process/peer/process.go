--- conflicted
+++ resolved
@@ -42,12 +42,8 @@
 	StorageService      dataRetriever.StorageService
 	AdrConv             state.AddressConverter
 	PeerAdapter         state.AccountsAdapter
-<<<<<<< HEAD
 	Rater               sharding.PeerAccountListAndRatingHandler
-=======
-	Rater               sharding.RaterHandler
 	RewardsHandler      process.RewardsHandler
->>>>>>> d4f33728
 	MaxComputableRounds uint64
 	StartEpoch          uint32
 }
@@ -60,15 +56,8 @@
 	shardCoordinator        sharding.Coordinator
 	adrConv                 state.AddressConverter
 	peerAdapter             state.AccountsAdapter
-<<<<<<< HEAD
-	missedBlocksCounters    validatorRoundCounters
-	mutMissedBlocksCounters sync.RWMutex
 	rater                   sharding.PeerAccountListAndRatingHandler
-	initialNodes            []*sharding.InitialNode
-=======
-	rater                   sharding.RaterHandler
 	rewardsHandler          process.RewardsHandler
->>>>>>> d4f33728
 	maxComputableRounds     uint64
 	missedBlocksCounters    validatorRoundCounters
 	mutMissedBlocksCounters sync.RWMutex
@@ -139,7 +128,6 @@
 
 	ratingReaderSetter.SetRatingReader(rr)
 
-<<<<<<< HEAD
 	listIndexUpdaterSetter, ok := rater.(sharding.ListIndexUpdaterSetter)
 	if !ok {
 		return nil, process.ErrNilListIndexUpdaterSetter
@@ -160,9 +148,6 @@
 	}
 
 	err = vs.saveInitialState(vs.initialNodes, arguments.StakeValue, rater.GetStartRating())
-=======
-	err := vs.saveInitialState(arguments.StakeValue, rater.GetStartRating(), arguments.StartEpoch)
->>>>>>> d4f33728
 	if err != nil {
 		return nil, err
 	}
