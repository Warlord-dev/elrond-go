package peer

import (
	"bytes"
	"fmt"
	"math"
	"math/big"
	"sort"
	"sync"

	"github.com/ElrondNetwork/elrond-go/core"
	"github.com/ElrondNetwork/elrond-go/core/check"
	"github.com/ElrondNetwork/elrond-go/data"
	"github.com/ElrondNetwork/elrond-go/data/block"
	"github.com/ElrondNetwork/elrond-go/data/state"
	"github.com/ElrondNetwork/elrond-go/dataRetriever"
	"github.com/ElrondNetwork/elrond-go/logger"
	"github.com/ElrondNetwork/elrond-go/marshal"
	"github.com/ElrondNetwork/elrond-go/process"
	"github.com/ElrondNetwork/elrond-go/sharding"
)

var log = logger.GetOrCreate("process/peer")

type validatorActionType uint8

const (
	unknownAction    validatorActionType = 0
	leaderSuccess    validatorActionType = 1
	leaderFail       validatorActionType = 2
	validatorSuccess validatorActionType = 3
	validatorFail    validatorActionType = 4
)

// ArgValidatorStatisticsProcessor holds all dependencies for the validatorStatistics
type ArgValidatorStatisticsProcessor struct {
	StakeValue          *big.Int
	Marshalizer         marshal.Marshalizer
	NodesCoordinator    sharding.NodesCoordinator
	ShardCoordinator    sharding.Coordinator
	DataPool            DataPool
	StorageService      dataRetriever.StorageService
	AdrConv             state.AddressConverter
	PeerAdapter         state.AccountsAdapter
	Rater               sharding.RaterHandler
	RewardsHandler      process.RewardsHandler
	MaxComputableRounds uint64
	StartEpoch          uint32
}

type validatorStatistics struct {
	marshalizer             marshal.Marshalizer
	dataPool                DataPool
	storageService          dataRetriever.StorageService
	nodesCoordinator        sharding.NodesCoordinator
	shardCoordinator        sharding.Coordinator
	adrConv                 state.AddressConverter
	peerAdapter             state.AccountsAdapter
	rater                   sharding.RaterHandler
	rewardsHandler          process.RewardsHandler
	maxComputableRounds     uint64
	missedBlocksCounters    validatorRoundCounters
	mutMissedBlocksCounters sync.RWMutex
}

// NewValidatorStatisticsProcessor instantiates a new validatorStatistics structure responsible of keeping account of
//  each validator actions in the consensus process
func NewValidatorStatisticsProcessor(arguments ArgValidatorStatisticsProcessor) (*validatorStatistics, error) {
	if check.IfNil(arguments.PeerAdapter) {
		return nil, process.ErrNilPeerAccountsAdapter
	}
	if check.IfNil(arguments.AdrConv) {
		return nil, process.ErrNilAddressConverter
	}
	if check.IfNil(arguments.DataPool) {
		return nil, process.ErrNilDataPoolHolder
	}
	if check.IfNil(arguments.StorageService) {
		return nil, process.ErrNilStorage
	}
	if check.IfNil(arguments.NodesCoordinator) {
		return nil, process.ErrNilNodesCoordinator
	}
	if check.IfNil(arguments.ShardCoordinator) {
		return nil, process.ErrNilShardCoordinator
	}
	if check.IfNil(arguments.Marshalizer) {
		return nil, process.ErrNilMarshalizer
	}
	if arguments.StakeValue == nil {
		return nil, process.ErrNilEconomicsData
	}
	if arguments.MaxComputableRounds == 0 {
		return nil, process.ErrZeroMaxComputableRounds
	}
	if check.IfNil(arguments.Rater) {
		return nil, process.ErrNilRater
	}
	if check.IfNil(arguments.RewardsHandler) {
		return nil, process.ErrNilRewardsHandler
	}

	vs := &validatorStatistics{
		peerAdapter:          arguments.PeerAdapter,
		adrConv:              arguments.AdrConv,
		nodesCoordinator:     arguments.NodesCoordinator,
		shardCoordinator:     arguments.ShardCoordinator,
		dataPool:             arguments.DataPool,
		storageService:       arguments.StorageService,
		marshalizer:          arguments.Marshalizer,
		missedBlocksCounters: make(validatorRoundCounters),
		rater:                arguments.Rater,
		rewardsHandler:       arguments.RewardsHandler,
		maxComputableRounds:  arguments.MaxComputableRounds,
	}

	rater := arguments.Rater
	ratingReaderSetter, ok := rater.(sharding.RatingReaderSetter)

	if !ok {
		return nil, process.ErrNilRatingReader
	}
	log.Debug("setting ratingReader")

	rr := &RatingReader{
		getRating: vs.getRating,
	}

	ratingReaderSetter.SetRatingReader(rr)

	err := vs.saveInitialState(arguments.StakeValue, rater.GetStartRating(), arguments.StartEpoch)
	if err != nil {
		return nil, err
	}

	return vs, nil
}

// saveInitialState takes an initial peer list, validates it and sets up the initial state for each of the peers
func (vs *validatorStatistics) saveInitialState(
	stakeValue *big.Int,
	startRating uint32,
	startEpoch uint32,
) error {
	nodesMap, err := vs.nodesCoordinator.GetAllValidatorsPublicKeys(startEpoch)
	if err != nil {
		return err
	}

	for _, pks := range nodesMap {
		for _, pk := range pks {
			node, _, err := vs.nodesCoordinator.GetValidatorWithPublicKey(pk, startEpoch)
			if err != nil {
				return err
			}

			err = vs.initializeNode(node, stakeValue, startRating)
			if err != nil {
				return err
			}
		}
	}

	hash, err := vs.peerAdapter.Commit()
	if err != nil {
		return err
	}

	log.Trace("committed peer adapter", "root hash", core.ToHex(hash))

	return nil
}

// UpdatePeerState takes a header, updates the peer state for all of the
//  consensus members and returns the new root hash
func (vs *validatorStatistics) UpdatePeerState(header data.HeaderHandler, cache map[string]data.HeaderHandler) ([]byte, error) {
	if header.GetNonce() == 0 {
		return vs.peerAdapter.RootHash()
	}

	vs.mutMissedBlocksCounters.Lock()
	vs.missedBlocksCounters.reset()
	vs.mutMissedBlocksCounters.Unlock()

	// TODO: remove if start of epoch block needs to be validated by the new epoch nodes
	epoch := header.GetEpoch()
	if header.IsStartOfEpochBlock() && epoch > 0 {
		epoch = epoch - 1
	}

	previousHeader, err := process.GetMetaHeader(header.GetPrevHash(), vs.dataPool.Headers(), vs.marshalizer, vs.storageService)
	if err != nil {
		log.Debug("UpdatePeerState could not get meta header from storage", "error", err.Error(), "hash", header.GetPrevHash(), "round", header.GetRound(), "nonce", header.GetNonce())
		return nil, err
	}

	err = vs.checkForMissedBlocks(
		header.GetRound(),
		previousHeader.GetRound(),
		previousHeader.GetPrevRandSeed(),
		previousHeader.GetShardID(),
		epoch,
	)
	if err != nil {
		return nil, err
	}

	err = vs.updateShardDataPeerState(header, cache)
	if err != nil {
		return nil, err
	}

	err = vs.updateMissedBlocksCounters()
	if err != nil {
		return nil, err
	}

	if header.GetNonce() == 1 {
		return vs.peerAdapter.RootHash()
	}

	consensusGroup, err := vs.nodesCoordinator.ComputeConsensusGroup(previousHeader.GetPrevRandSeed(), previousHeader.GetRound(), previousHeader.GetShardID(), epoch)
	if err != nil {
		return nil, err
	}

	err = vs.updateValidatorInfo(consensusGroup, previousHeader.GetPubKeysBitmap(), previousHeader.GetAccumulatedFees())
	if err != nil {
		return nil, err
	}

	return vs.peerAdapter.RootHash()
}

// RootHash returns the root hash of the validator statistics trie
func (vs *validatorStatistics) RootHash() ([]byte, error) {
	return vs.peerAdapter.RootHash()
}

func (vs *validatorStatistics) getValidatorDataFromLeaves(
	leaves map[string][]byte,
) (map[uint32][]*state.ValidatorInfoData, error) {

	validators := make(map[uint32][]*state.ValidatorInfoData, vs.shardCoordinator.NumberOfShards()+1)
	for i := uint32(0); i < vs.shardCoordinator.NumberOfShards(); i++ {
		validators[i] = make([]*state.ValidatorInfoData, 0)
	}
	validators[core.MetachainShardId] = make([]*state.ValidatorInfoData, 0)

	sortedLeaves := make([][]byte, len(leaves))
	i := 0
	for _, pa := range leaves {
		sortedLeaves[i] = pa
		i++
	}

	sort.Slice(sortedLeaves, func(i, j int) bool {
		return bytes.Compare(sortedLeaves[i], sortedLeaves[j]) < 0
	})

	for _, pa := range sortedLeaves {
		peerAccount := &state.PeerAccount{}
		err := vs.marshalizer.Unmarshal(peerAccount, pa)
		if err != nil {
			return nil, err
		}

		currentShardId := peerAccount.CurrentShardId
		validatorInfoData := &state.ValidatorInfoData{
			PublicKey:                  peerAccount.BLSPublicKey,
			ShardId:                    peerAccount.CurrentShardId,
			List:                       "list",
			Index:                      0,
			TempRating:                 peerAccount.TempRating,
			Rating:                     peerAccount.Rating,
			RewardAddress:              peerAccount.RewardAddress,
			LeaderSuccess:              peerAccount.LeaderSuccessRate.NrSuccess,
			LeaderFailure:              peerAccount.LeaderSuccessRate.NrFailure,
			ValidatorSuccess:           peerAccount.ValidatorSuccessRate.NrSuccess,
			ValidatorFailure:           peerAccount.ValidatorSuccessRate.NrFailure,
			NumSelectedInSuccessBlocks: peerAccount.NumSelectedInSuccessBlocks,
			AccumulatedFees:            big.NewInt(0).Set(peerAccount.AccumulatedFees),
		}

		validators[currentShardId] = append(validators[currentShardId], validatorInfoData)
	}

	return validators, nil
}

// GetValidatorInfoForRootHash returns all the peer accounts from the trie with the given rootHash
func (vs *validatorStatistics) GetValidatorInfoForRootHash(rootHash []byte) (map[uint32][]*state.ValidatorInfoData, error) {
	sw := core.NewStopWatch()
	sw.Start("GetValidatorInfoForRootHash")
	defer func() {
		sw.Stop("GetValidatorInfoForRootHash")
		log.Debug("GetValidatorInfoForRootHash", sw.GetMeasurements()...)
	}()

	allLeaves, err := vs.peerAdapter.GetAllLeaves(rootHash)
	if err != nil {
		return nil, err
	}

	vInfos, err := vs.getValidatorDataFromLeaves(allLeaves)
	if err != nil {
		return nil, err
	}

	return vInfos, err
}

// ResetValidatorStatisticsAtNewEpoch resets the validator info at the start of a new epoch
func (vs *validatorStatistics) ResetValidatorStatisticsAtNewEpoch(vInfos map[uint32][]*state.ValidatorInfoData) error {
	sw := core.NewStopWatch()
	sw.Start("ResetValidatorStatisticsAtNewEpoch")
	defer func() {
		sw.Stop("ResetValidatorStatisticsAtNewEpoch")
		log.Debug("ResetValidatorStatisticsAtNewEpoch", sw.GetMeasurements()...)
	}()

	for _, validators := range vInfos {
		for _, validator := range validators {
			addrContainer, err := vs.adrConv.CreateAddressFromPublicKeyBytes(validator.GetPublicKey())
			if err != nil {
				return err
			}
			account, err := vs.peerAdapter.GetAccountWithJournal(addrContainer)
			if err != nil {
				return err
			}

			peerAccount, ok := account.(state.PeerAccountHandler)
			if !ok {
				return process.ErrWrongTypeAssertion
			}

			err = peerAccount.ResetAtNewEpoch()
			if err != nil {
				return err
			}
		}
	}

	return nil
}

func (vs *validatorStatistics) checkForMissedBlocks(
	currentHeaderRound,
	previousHeaderRound uint64,
	prevRandSeed []byte,
	shardId uint32,
	epoch uint32,
) error {
	missedRounds := currentHeaderRound - previousHeaderRound
	if missedRounds <= 1 {
		return nil
	}

	tooManyComputations := missedRounds > vs.maxComputableRounds
	if !tooManyComputations {
		return vs.computeDecrease(previousHeaderRound, currentHeaderRound, prevRandSeed, shardId, epoch)
	}

	return vs.decreaseAll(shardId, missedRounds-1, epoch)
}

func (vs *validatorStatistics) computeDecrease(previousHeaderRound uint64, currentHeaderRound uint64, prevRandSeed []byte, shardId uint32, epoch uint32) error {
	sw := core.NewStopWatch()
	sw.Start("checkForMissedBlocks")
	defer func() {
		sw.Stop("checkForMissedBlocks")
		log.Trace("measurements checkForMissedBlocks", sw.GetMeasurements()...)
	}()

	for i := previousHeaderRound + 1; i < currentHeaderRound; i++ {
		swInner := core.NewStopWatch()

		swInner.Start("ComputeValidatorsGroup")
		consensusGroup, err := vs.nodesCoordinator.ComputeConsensusGroup(prevRandSeed, i, shardId, epoch)
		swInner.Stop("ComputeValidatorsGroup")
		if err != nil {
			return err
		}

		swInner.Start("GetPeerAccount")
		leaderPeerAcc, err := vs.GetPeerAccount(consensusGroup[0].PubKey())
		swInner.Stop("GetPeerAccount")
		if err != nil {
			return err
		}

		vs.mutMissedBlocksCounters.Lock()
		vs.missedBlocksCounters.decreaseLeader(consensusGroup[0].PubKey())
		vs.mutMissedBlocksCounters.Unlock()

		swInner.Start("ComputeDecreaseProposer")
		newRating := vs.rater.ComputeDecreaseProposer(leaderPeerAcc.GetTempRating())
		swInner.Stop("ComputeDecreaseProposer")

		swInner.Start("SetTempRatingWithJournal")
		err = leaderPeerAcc.SetTempRatingWithJournal(newRating)
		swInner.Stop("SetTempRatingWithJournal")
		if err != nil {
			return err
		}

		swInner.Start("ComputeDecreaseAllValidators")
		err = vs.decreaseForConsensusValidators(consensusGroup)
		swInner.Stop("ComputeDecreaseAllValidators")
		if err != nil {
			return err
		}
		sw.Add(swInner)

		for _, val := range consensusGroup {
			vs.display(string(val.PubKey()))
		}
	}
	return nil
}

func (vs *validatorStatistics) decreaseForConsensusValidators(consensusGroup []sharding.Validator) error {
	vs.mutMissedBlocksCounters.Lock()
	defer vs.mutMissedBlocksCounters.Unlock()

	for j := 1; j < len(consensusGroup); j++ {
		validatorPeerAccount, verr := vs.GetPeerAccount(consensusGroup[j].PubKey())
		if verr != nil {
			return verr
		}

		vs.missedBlocksCounters.decreaseValidator(consensusGroup[j].PubKey())

		newRating := vs.rater.ComputeDecreaseValidator(validatorPeerAccount.GetTempRating())
		verr = validatorPeerAccount.SetTempRatingWithJournal(newRating)
		if verr != nil {
			return verr
		}
	}

	return nil
}

// RevertPeerState takes the current and previous headers and undos the peer state
//  for all of the consensus members
func (vs *validatorStatistics) RevertPeerState(header data.HeaderHandler) error {
	return vs.peerAdapter.RecreateTrie(header.GetValidatorStatsRootHash())
}

func (vs *validatorStatistics) updateShardDataPeerState(header data.HeaderHandler, cacheMap map[string]data.HeaderHandler) error {
	metaHeader, ok := header.(*block.MetaBlock)
	if !ok {
		return process.ErrInvalidMetaHeader
	}

	// TODO: remove if start of epoch block needs to be validated by the new epoch nodes
	epoch := header.GetEpoch()
	if header.IsStartOfEpochBlock() && epoch > 0 {
		epoch = epoch - 1
	}

	for _, h := range metaHeader.ShardInfo {
		shardConsensus, shardInfoErr := vs.nodesCoordinator.ComputeConsensusGroup(h.PrevRandSeed, h.Round, h.ShardID, epoch)
		if shardInfoErr != nil {
			return shardInfoErr
		}

		shardInfoErr = vs.updateValidatorInfo(shardConsensus, h.PubKeysBitmap, h.AccumulatedFees)
		if shardInfoErr != nil {
			return shardInfoErr
		}

		if h.Nonce == 1 {
			continue
		}

		prevShardData, shardInfoErr := vs.searchInMap(h.PrevHash, cacheMap)
		if shardInfoErr != nil {
			return shardInfoErr
		}

		shardInfoErr = vs.checkForMissedBlocks(
			h.Round,
			prevShardData.Round,
			prevShardData.PrevRandSeed,
			h.ShardID,
			epoch,
		)
		if shardInfoErr != nil {
			return shardInfoErr
		}
	}

	return nil
}

func (vs *validatorStatistics) searchInMap(hash []byte, cacheMap map[string]data.HeaderHandler) (*block.Header, error) {
	blkHandler := cacheMap[string(hash)]
	if check.IfNil(blkHandler) {
		return nil, process.ErrMissingHeader
	}

	blk, ok := blkHandler.(*block.Header)
	if !ok {
		return nil, process.ErrWrongTypeAssertion
	}

	return blk, nil
}

func (vs *validatorStatistics) initializeNode(
	node sharding.Validator,
	stakeValue *big.Int,
	startRating uint32,
) error {
	peerAccount, err := vs.GetPeerAccount(node.PubKey())
	if err != nil {
		return err
	}

	err = vs.savePeerAccountData(peerAccount, node, stakeValue, startRating)
	if err != nil {
		return err
	}

	return nil
}

func (vs *validatorStatistics) savePeerAccountData(
	peerAccount state.PeerAccountHandler,
	data sharding.Validator,
	stakeValue *big.Int,
	startRating uint32,
) error {
	err := peerAccount.SetRewardAddressWithJournal(data.Address())
	if err != nil {
		return err
	}

	err = peerAccount.SetSchnorrPublicKeyWithJournal(data.Address())
	if err != nil {
		return err
	}

	err = peerAccount.SetBLSPublicKeyWithJournal(data.PubKey())
	if err != nil {
		return err
	}

	err = peerAccount.SetStakeWithJournal(stakeValue)
	if err != nil {
		return err
	}

	err = peerAccount.SetRatingWithJournal(startRating)
	if err != nil {
		return err
	}

	err = peerAccount.SetTempRatingWithJournal(startRating)
	if err != nil {
		return err
	}

	return nil
}

<<<<<<< HEAD
func (vs *validatorStatistics) updateValidatorInfo(validatorList []sharding.Validator, signingBitmap []byte) error {
	if len(signingBitmap) == 0 {
		return process.ErrNilPubKeysBitmap
	}
=======
func (vs *validatorStatistics) updateValidatorInfo(validatorList []sharding.Validator, signingBitmap []byte, accumulatedFees *big.Int) error {
>>>>>>> 60634254
	lenValidators := len(validatorList)
	for i := 0; i < lenValidators; i++ {
		peerAcc, err := vs.GetPeerAccount(validatorList[i].PubKey())
		if err != nil {
			return err
		}

		err = peerAcc.IncreaseNumSelectedInSuccessBlocks()
		if err != nil {
			return err
		}

		var newRating uint32
		isLeader := i == 0
		validatorSigned := (signingBitmap[i/8] & (1 << (uint16(i) % 8))) != 0
		actionType := vs.computeValidatorActionType(isLeader, validatorSigned)

		switch actionType {
		case leaderSuccess:
			err = peerAcc.IncreaseLeaderSuccessRateWithJournal(1)
			newRating = vs.rater.ComputeIncreaseProposer(peerAcc.GetTempRating())
			if err != nil {
				return err
			}

			leaderAccumulatedFees := core.GetPercentageOfValue(accumulatedFees, vs.rewardsHandler.LeaderPercentage())
			err = peerAcc.AddToAccumulatedFees(leaderAccumulatedFees)
		case validatorSuccess:
			err = peerAcc.IncreaseValidatorSuccessRateWithJournal(1)
			newRating = vs.rater.ComputeIncreaseValidator(peerAcc.GetTempRating())
		case validatorFail:
			err = peerAcc.DecreaseValidatorSuccessRateWithJournal(1)
			newRating = vs.rater.ComputeDecreaseValidator(peerAcc.GetTempRating())
		}

		if err != nil {
			return err
		}

		err = peerAcc.SetTempRatingWithJournal(newRating)
		if err != nil {
			return err
		}

		vs.display(string(validatorList[i].PubKey()))
	}

	return nil
}

// GetPeerAccount will return a PeerAccountHandler for a given address
func (vs *validatorStatistics) GetPeerAccount(address []byte) (state.PeerAccountHandler, error) {
	addressContainer, err := vs.adrConv.CreateAddressFromPublicKeyBytes(address)
	if err != nil {
		return nil, err
	}

	account, err := vs.peerAdapter.GetAccountWithJournal(addressContainer)
	if err != nil {
		return nil, err
	}

	peerAccount, ok := account.(state.PeerAccountHandler)
	if !ok {
		return nil, process.ErrInvalidPeerAccount
	}

	return peerAccount, nil
}

func (vs *validatorStatistics) getMatchingPrevShardData(currentShardData block.ShardData, shardInfo []block.ShardData) *block.ShardData {
	for _, prevShardData := range shardInfo {
		if currentShardData.ShardID != prevShardData.ShardID {
			continue
		}
		if currentShardData.Nonce == prevShardData.Nonce+1 {
			return &prevShardData
		}
	}

	return nil
}

func (vs *validatorStatistics) updateMissedBlocksCounters() error {
	vs.mutMissedBlocksCounters.Lock()
	defer func() {
		vs.missedBlocksCounters.reset()
		vs.mutMissedBlocksCounters.Unlock()
	}()

	for pubKey, roundCounters := range vs.missedBlocksCounters {
		peerAccount, err := vs.GetPeerAccount([]byte(pubKey))
		if err != nil {
			return err
		}

		if roundCounters.leaderDecreaseCount > 0 {
			err = peerAccount.DecreaseLeaderSuccessRateWithJournal(roundCounters.leaderDecreaseCount)
			if err != nil {
				return err
			}
		}

		if roundCounters.validatorDecreaseCount > 0 {
			err = peerAccount.DecreaseValidatorSuccessRateWithJournal(roundCounters.validatorDecreaseCount)
			if err != nil {
				return err
			}
		}
	}

	return nil
}

func (vs *validatorStatistics) computeValidatorActionType(isLeader, validatorSigned bool) validatorActionType {
	if isLeader && validatorSigned {
		return leaderSuccess
	}
	if isLeader && !validatorSigned {
		return leaderFail
	}
	if !isLeader && validatorSigned {
		return validatorSuccess
	}
	if !isLeader && !validatorSigned {
		return validatorFail
	}

	return unknownAction
}

// IsInterfaceNil returns true if there is no value under the interface
func (vs *validatorStatistics) IsInterfaceNil() bool {
	return vs == nil
}

func (vs *validatorStatistics) getRating(s string) uint32 {
	peer, err := vs.GetPeerAccount([]byte(s))
	if err != nil {
		log.Debug("Error getting peer account", "error", err)
		return vs.rater.GetStartRating()
	}

	return peer.GetRating()
}

func (vs *validatorStatistics) display(validatorKey string) {
	peerAcc, err := vs.GetPeerAccount([]byte(validatorKey))

	if err != nil {
		log.Trace("display peer acc", "error", err)
		return
	}

	acc, ok := peerAcc.(*state.PeerAccount)

	if !ok {
		log.Trace("display", "error", "not a peeracc")
		return
	}

	log.Trace("validator statistics",
		"pk", acc.BLSPublicKey,
		"leader fail", acc.LeaderSuccessRate.NrFailure,
		"leader success", acc.LeaderSuccessRate.NrSuccess,
		"val fail", acc.ValidatorSuccessRate.NrFailure,
		"val success", acc.ValidatorSuccessRate.NrSuccess,
		"temp rating", acc.TempRating,
		"rating", acc.Rating,
	)
}

func (vs *validatorStatistics) decreaseAll(shardId uint32, missedRounds uint64, epoch uint32) error {

	log.Trace("ValidatorStatistics decreasing all", "shardId", shardId, "missedRounds", missedRounds)
	consensusGroupSize := vs.nodesCoordinator.ConsensusGroupSize(shardId)
	validators, err := vs.nodesCoordinator.GetAllValidatorsPublicKeys(epoch)
	if err != nil {
		return err
	}
	shardValidators := validators[shardId]
	validatorsCount := len(shardValidators)
	percentageRoundMissedFromTotalValidators := float64(missedRounds) / float64(validatorsCount)
	leaderAppearances := uint32(percentageRoundMissedFromTotalValidators + 1 - math.SmallestNonzeroFloat64)
	consensusGroupAppearances := uint32(float64(consensusGroupSize)*percentageRoundMissedFromTotalValidators +
		1 - math.SmallestNonzeroFloat64)
	ratingDifference := uint32(0)
	for i, validator := range shardValidators {
		validatorPeerAccount, err := vs.GetPeerAccount(validator)
		if err != nil {
			return err
		}
		err = validatorPeerAccount.DecreaseLeaderSuccessRateWithJournal(leaderAppearances)
		if err != nil {
			return err
		}
		err = validatorPeerAccount.DecreaseValidatorSuccessRateWithJournal(consensusGroupAppearances)
		if err != nil {
			return err
		}

		currentTempRating := validatorPeerAccount.GetTempRating()
		for ct := uint32(0); ct < leaderAppearances; ct++ {
			currentTempRating = vs.rater.ComputeDecreaseProposer(currentTempRating)
		}

		for ct := uint32(0); ct < consensusGroupAppearances; ct++ {
			currentTempRating = vs.rater.ComputeDecreaseValidator(currentTempRating)
		}

		if i == 0 {
			ratingDifference = validatorPeerAccount.GetTempRating() - currentTempRating
		}

		err = validatorPeerAccount.SetTempRatingWithJournal(currentTempRating)
		if err != nil {
			return err
		}

		vs.display(string(validator))
	}

	log.Trace(fmt.Sprintf("Decrease leader: %v, decrease validator: %v, ratingDifference: %v", leaderAppearances, consensusGroupAppearances, ratingDifference))

	return nil
}<|MERGE_RESOLUTION|>--- conflicted
+++ resolved
@@ -566,14 +566,11 @@
 	return nil
 }
 
-<<<<<<< HEAD
-func (vs *validatorStatistics) updateValidatorInfo(validatorList []sharding.Validator, signingBitmap []byte) error {
+func (vs *validatorStatistics) updateValidatorInfo(validatorList []sharding.Validator, signingBitmap []byte, accumulatedFees *big.Int) error {
 	if len(signingBitmap) == 0 {
 		return process.ErrNilPubKeysBitmap
 	}
-=======
-func (vs *validatorStatistics) updateValidatorInfo(validatorList []sharding.Validator, signingBitmap []byte, accumulatedFees *big.Int) error {
->>>>>>> 60634254
+  
 	lenValidators := len(validatorList)
 	for i := 0; i < lenValidators; i++ {
 		peerAcc, err := vs.GetPeerAccount(validatorList[i].PubKey())
