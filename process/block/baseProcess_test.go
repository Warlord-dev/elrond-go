--- conflicted
+++ resolved
@@ -309,16 +309,18 @@
 func CreateMockArguments() blproc.ArgShardProcessor {
 	arguments := blproc.ArgShardProcessor{
 		ArgBaseProcessor: &blproc.ArgBaseProcessor{
-			Accounts:         &mock.AccountsStub{},
-			ForkDetector:     &mock.ForkDetectorMock{},
-			Hasher:           &mock.HasherStub{},
-			Marshalizer:      &mock.MarshalizerMock{},
-			Store:            initStore(),
-			ShardCoordinator: mock.NewOneShardCoordinatorMock(),
-			Uint64Converter:  &mock.Uint64ByteSliceConverterMock{},
-			StartHeaders:     createGenesisBlocks(mock.NewOneShardCoordinatorMock()),
-			RequestHandler:   &mock.RequestHandlerMock{},
-			Core:             &mock.ServiceContainerMock{},
+			Accounts:              &mock.AccountsStub{},
+			ForkDetector:          &mock.ForkDetectorMock{},
+			Hasher:                &mock.HasherStub{},
+			Marshalizer:           &mock.MarshalizerMock{},
+			Store:                 initStore(),
+			ShardCoordinator:      mock.NewOneShardCoordinatorMock(),
+			NodesCoordinator:      mock.NewNodesCoordinatorMock(),
+			SpecialAddressHandler: &mock.SpecialAddressHandlerMock{},
+			Uint64Converter:       &mock.Uint64ByteSliceConverterMock{},
+			StartHeaders:          createGenesisBlocks(mock.NewOneShardCoordinatorMock()),
+			RequestHandler:        &mock.RequestHandlerMock{},
+			Core:                  &mock.ServiceContainerMock{},
 		},
 		DataPool:      initDataPool([]byte("")),
 		BlocksTracker: &mock.BlocksTrackerMock{},
@@ -330,31 +332,10 @@
 
 func TestBlockProcessor_CheckBlockValidity(t *testing.T) {
 	t.Parallel()
-<<<<<<< HEAD
-	tdp := initDataPool([]byte(""))
-	bp, _ := blproc.NewShardProcessor(
-		&mock.ServiceContainerMock{},
-		tdp,
-		initStore(),
-		&mock.HasherMock{},
-		&mock.MarshalizerMock{},
-		&mock.AccountsStub{},
-		mock.NewOneShardCoordinatorMock(),
-		mock.NewNodesCoordinatorMock(),
-		&mock.SpecialAddressHandlerMock{},
-		&mock.ForkDetectorMock{},
-		&mock.BlocksTrackerMock{},
-		createGenesisBlocks(mock.NewOneShardCoordinatorMock()),
-		&mock.RequestHandlerMock{},
-		&mock.TransactionCoordinatorMock{},
-		&mock.Uint64ByteSliceConverterMock{},
-	)
-=======
 
 	arguments := CreateMockArguments()
 	arguments.Hasher = &mock.HasherMock{}
 	bp, _ := blproc.NewShardProcessor(arguments)
->>>>>>> 223a27e2
 	blkc := createTestBlockchain()
 	body := &block.Body{}
 	hdr := &block.Header{}
@@ -419,33 +400,11 @@
 			return rootHash, nil
 		},
 	}
-<<<<<<< HEAD
-	store := initStore()
-
-	bp, _ := blproc.NewShardProcessor(
-		&mock.ServiceContainerMock{},
-		tdp,
-		store,
-		&mock.HasherStub{},
-		&mock.MarshalizerMock{},
-		accounts,
-		mock.NewOneShardCoordinatorMock(),
-		mock.NewNodesCoordinatorMock(),
-		&mock.SpecialAddressHandlerMock{},
-		&mock.ForkDetectorMock{},
-		&mock.BlocksTrackerMock{},
-		createGenesisBlocks(mock.NewOneShardCoordinatorMock()),
-		&mock.RequestHandlerMock{},
-		&mock.TransactionCoordinatorMock{},
-		&mock.Uint64ByteSliceConverterMock{},
-	)
-=======
 
 	arguments := CreateMockArguments()
 	arguments.Accounts = accounts
 	bp, _ := blproc.NewShardProcessor(arguments)
 
->>>>>>> 223a27e2
 	assert.True(t, bp.VerifyStateRoot(rootHash))
 }
 
@@ -454,30 +413,10 @@
 func TestBlockProcessor_computeHeaderHashMarshalizerFail1ShouldErr(t *testing.T) {
 	t.Parallel()
 	marshalizer := &mock.MarshalizerStub{}
-<<<<<<< HEAD
-	bp, _ := blproc.NewShardProcessor(
-		&mock.ServiceContainerMock{},
-		tdp,
-		initStore(),
-		&mock.HasherStub{},
-		marshalizer,
-		&mock.AccountsStub{},
-		mock.NewOneShardCoordinatorMock(),
-		mock.NewNodesCoordinatorMock(),
-		&mock.SpecialAddressHandlerMock{},
-		&mock.ForkDetectorMock{},
-		&mock.BlocksTrackerMock{},
-		createGenesisBlocks(mock.NewOneShardCoordinatorMock()),
-		&mock.RequestHandlerMock{},
-		&mock.TransactionCoordinatorMock{},
-		&mock.Uint64ByteSliceConverterMock{},
-	)
-=======
 
 	arguments := CreateMockArguments()
 	arguments.Marshalizer = marshalizer
 	bp, _ := blproc.NewShardProcessor(arguments)
->>>>>>> 223a27e2
 	hdr, txBlock := createTestHdrTxBlockBody()
 	expectedError := errors.New("marshalizer fail")
 	marshalizer.MarshalCalled = func(obj interface{}) (bytes []byte, e error) {
@@ -498,31 +437,11 @@
 	t.Parallel()
 	marshalizer := &mock.MarshalizerStub{}
 	hasher := &mock.HasherStub{}
-<<<<<<< HEAD
-	bp, _ := blproc.NewShardProcessor(
-		&mock.ServiceContainerMock{},
-		tdp,
-		initStore(),
-		hasher,
-		marshalizer,
-		&mock.AccountsStub{},
-		mock.NewOneShardCoordinatorMock(),
-		mock.NewNodesCoordinatorMock(),
-		&mock.SpecialAddressHandlerMock{},
-		&mock.ForkDetectorMock{},
-		&mock.BlocksTrackerMock{},
-		createGenesisBlocks(mock.NewOneShardCoordinatorMock()),
-		&mock.RequestHandlerMock{},
-		&mock.TransactionCoordinatorMock{},
-		&mock.Uint64ByteSliceConverterMock{},
-	)
-=======
 
 	arguments := CreateMockArguments()
 	arguments.Marshalizer = marshalizer
 	arguments.Hasher = hasher
 	bp, _ := blproc.NewShardProcessor(arguments)
->>>>>>> 223a27e2
 	hdr, txBlock := createTestHdrTxBlockBody()
 	marshalizer.MarshalCalled = func(obj interface{}) (bytes []byte, e error) {
 		if hdr == obj {
