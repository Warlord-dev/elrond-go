--- conflicted
+++ resolved
@@ -466,19 +466,17 @@
 		&mock.SmartContractResultsProcessorMock{},
 		&mock.RewardTxProcessorMock{},
 		&mock.IntermediateTransactionHandlerMock{},
-<<<<<<< HEAD
 		&mock.FeeHandlerStub{
 			ComputeGasLimitCalled: func(tx process.TransactionWithFeeHandler) uint64 {
 				return 0
 			},
 			MaxGasLimitPerBlockCalled: func() uint64 {
 				return MaxGasLimitPerBlock
-=======
-		&mock.FeeHandlerStub{},
+			},
+		},
 		&mock.MiniBlocksCompacterMock{
 			ExpandCalled: func(miniBlocks block.MiniBlockSlice, mapHashesAndTxs map[string]data.TransactionHandler) (block.MiniBlockSlice, error) {
 				return miniBlocks, nil
->>>>>>> 2801f0b7
 			},
 		},
 	)
@@ -669,19 +667,17 @@
 		&mock.SmartContractResultsProcessorMock{},
 		&mock.RewardTxProcessorMock{},
 		&mock.IntermediateTransactionHandlerMock{},
-<<<<<<< HEAD
 		&mock.FeeHandlerStub{
 			ComputeGasLimitCalled: func(tx process.TransactionWithFeeHandler) uint64 {
 				return 0
 			},
 			MaxGasLimitPerBlockCalled: func() uint64 {
 				return MaxGasLimitPerBlock
-=======
-		&mock.FeeHandlerStub{},
+			},
+		},
 		&mock.MiniBlocksCompacterMock{
 			ExpandCalled: func(miniBlocks block.MiniBlockSlice, mapHashesAndTxs map[string]data.TransactionHandler) (block.MiniBlockSlice, error) {
 				return miniBlocks, nil
->>>>>>> 2801f0b7
 			},
 		},
 	)
