package block_test

import (
	"bytes"
	"errors"
	"fmt"
	"math/big"
	"reflect"
	"strings"
	"sync"
	"sync/atomic"
	"testing"
	"time"

	"github.com/ElrondNetwork/elrond-go/core"
	"github.com/ElrondNetwork/elrond-go/core/indexer"
	"github.com/ElrondNetwork/elrond-go/data"
	"github.com/ElrondNetwork/elrond-go/data/block"
	"github.com/ElrondNetwork/elrond-go/data/blockchain"
	"github.com/ElrondNetwork/elrond-go/data/smartContractResult"
	"github.com/ElrondNetwork/elrond-go/data/transaction"
	"github.com/ElrondNetwork/elrond-go/data/typeConverters/uint64ByteSlice"
	"github.com/ElrondNetwork/elrond-go/dataRetriever"
	"github.com/ElrondNetwork/elrond-go/dataRetriever/dataPool"
	"github.com/ElrondNetwork/elrond-go/dataRetriever/shardedData"
	"github.com/ElrondNetwork/elrond-go/hashing"
	"github.com/ElrondNetwork/elrond-go/marshal"
	"github.com/ElrondNetwork/elrond-go/process"
	blproc "github.com/ElrondNetwork/elrond-go/process/block"
	"github.com/ElrondNetwork/elrond-go/process/coordinator"
	"github.com/ElrondNetwork/elrond-go/process/factory"
	"github.com/ElrondNetwork/elrond-go/process/factory/shard"
	"github.com/ElrondNetwork/elrond-go/process/mock"
	"github.com/ElrondNetwork/elrond-go/sharding"
	"github.com/ElrondNetwork/elrond-go/storage"
	"github.com/ElrondNetwork/elrond-go/storage/storageUnit"
	"github.com/stretchr/testify/assert"
)

const MaxGasLimitPerBlock = uint64(100000)

func createTestShardDataPool() dataRetriever.PoolsHolder {
	txPool, _ := shardedData.NewShardedData(storageUnit.CacheConfig{Size: 100000, Type: storageUnit.LRUCache, Shards: 1})

	uTxPool, _ := shardedData.NewShardedData(storageUnit.CacheConfig{Size: 100000, Type: storageUnit.LRUCache, Shards: 1})
	rewardsTxPool, _ := shardedData.NewShardedData(storageUnit.CacheConfig{Size: 300, Type: storageUnit.LRUCache, Shards: 1})
	cacherCfg := storageUnit.CacheConfig{Size: 100, Type: storageUnit.LRUCache, Shards: 1}
	hdrPool, _ := storageUnit.NewCache(cacherCfg.Type, cacherCfg.Size, cacherCfg.Shards)

	cacherCfg = storageUnit.CacheConfig{Size: 100000, Type: storageUnit.LRUCache, Shards: 1}
	hdrNoncesCacher, _ := storageUnit.NewCache(cacherCfg.Type, cacherCfg.Size, cacherCfg.Shards)
	hdrNonces, _ := dataPool.NewNonceSyncMapCacher(hdrNoncesCacher, uint64ByteSlice.NewBigEndianConverter())

	cacherCfg = storageUnit.CacheConfig{Size: 100000, Type: storageUnit.LRUCache, Shards: 1}
	txBlockBody, _ := storageUnit.NewCache(cacherCfg.Type, cacherCfg.Size, cacherCfg.Shards)

	cacherCfg = storageUnit.CacheConfig{Size: 100000, Type: storageUnit.LRUCache, Shards: 1}
	peerChangeBlockBody, _ := storageUnit.NewCache(cacherCfg.Type, cacherCfg.Size, cacherCfg.Shards)

	cacherCfg = storageUnit.CacheConfig{Size: 100000, Type: storageUnit.LRUCache, Shards: 1}
	metaBlocks, _ := storageUnit.NewCache(cacherCfg.Type, cacherCfg.Size, cacherCfg.Shards)

	currTxs, _ := dataPool.NewCurrentBlockPool()

	dPool, _ := dataPool.NewShardedDataPool(
		txPool,
		uTxPool,
		rewardsTxPool,
		hdrPool,
		hdrNonces,
		txBlockBody,
		peerChangeBlockBody,
		metaBlocks,
		currTxs,
	)

	return dPool
}

func createMockResolversFinder() *mock.ResolversFinderStub {
	return &mock.ResolversFinderStub{
		IntraShardResolverCalled: func(baseTopic string) (resolver dataRetriever.Resolver, e error) {
			if strings.Contains(baseTopic, factory.MiniBlocksTopic) {
				return &mock.MiniBlocksResolverMock{
					GetMiniBlocksCalled: func(hashes [][]byte) (block.MiniBlockSlice, [][]byte) {
						return make(block.MiniBlockSlice, 0), make([][]byte, 0)
					},
					GetMiniBlocksFromPoolCalled: func(hashes [][]byte) (block.MiniBlockSlice, [][]byte) {
						return make(block.MiniBlockSlice, 0), make([][]byte, 0)
					},
				}, nil
			}

			return nil, nil
		},
	}
}

//------- NewShardProcessor

func initAccountsMock() *mock.AccountsStub {
	rootHashCalled := func() ([]byte, error) {
		return []byte("rootHash"), nil
	}
	return &mock.AccountsStub{
		RootHashCalled: rootHashCalled,
	}
}

func initBasicTestData() (*mock.PoolsHolderMock, *blockchain.BlockChain, []byte, block.Body, [][]byte, *mock.HasherMock, *mock.MarshalizerMock, error, []byte) {
	tdp := mock.NewPoolsHolderMock()
	txHash := []byte("tx_hash1")
	randSeed := []byte("rand seed")
	tdp.Transactions().AddData(txHash, &transaction.Transaction{}, process.ShardCacherIdentifier(1, 0))
	blkc := &blockchain.BlockChain{
		CurrentBlockHeader: &block.Header{
			Round:    1,
			Nonce:    1,
			RandSeed: randSeed,
		},
	}
	rootHash := []byte("rootHash")
	body := make(block.Body, 0)
	txHashes := make([][]byte, 0)
	txHashes = append(txHashes, txHash)
	miniblock := block.MiniBlock{
		ReceiverShardID: 0,
		SenderShardID:   1,
		TxHashes:        txHashes,
	}
	body = append(body, &miniblock)
	hasher := &mock.HasherMock{}
	marshalizer := &mock.MarshalizerMock{}
	mbbytes, _ := marshalizer.Marshal(miniblock)
	mbHash := hasher.Compute(string(mbbytes))
	return tdp, blkc, rootHash, body, txHashes, hasher, marshalizer, nil, mbHash
}

func initBlockHeader(prevHash []byte, prevRandSeed []byte, rootHash []byte, mbHdrs []block.MiniBlockHeader) block.Header {
	hdr := block.Header{
		Nonce:            2,
		Round:            2,
		PrevHash:         prevHash,
		PrevRandSeed:     prevRandSeed,
		Signature:        []byte("signature"),
		PubKeysBitmap:    []byte("00110"),
		ShardId:          0,
		RootHash:         rootHash,
		MiniBlockHeaders: mbHdrs,
	}
	return hdr
}

func CreateMockArgumentsMultiShard() blproc.ArgShardProcessor {
	arguments := CreateMockArguments()
	arguments.DataPool = initDataPool([]byte("tx_hash1"))
	arguments.Accounts = initAccountsMock()
	arguments.ShardCoordinator = mock.NewMultiShardsCoordinatorMock(3)
	arguments.StartHeaders = createGenesisBlocks(arguments.ShardCoordinator)

	return arguments
}

//------- NewBlockProcessor

func TestNewBlockProcessor_NilDataPoolShouldErr(t *testing.T) {
	t.Parallel()

	arguments := CreateMockArguments()
	arguments.DataPool = nil
	sp, err := blproc.NewShardProcessor(arguments)

	assert.Equal(t, process.ErrNilDataPoolHolder, err)
	assert.Nil(t, sp)
}

func TestNewShardProcessor_NilStoreShouldErr(t *testing.T) {
	t.Parallel()

	arguments := CreateMockArguments()
	arguments.Store = nil
	sp, err := blproc.NewShardProcessor(arguments)

	assert.Equal(t, process.ErrNilStorage, err)
	assert.Nil(t, sp)
}

func TestNewShardProcessor_NilHasherShouldErr(t *testing.T) {
	t.Parallel()

	arguments := CreateMockArguments()
	arguments.Hasher = nil
	sp, err := blproc.NewShardProcessor(arguments)

	assert.Equal(t, process.ErrNilHasher, err)
	assert.Nil(t, sp)
}

func TestNewShardProcessor_NilMarshalizerShouldWork(t *testing.T) {
	t.Parallel()

	arguments := CreateMockArguments()
	arguments.Marshalizer = nil
	sp, err := blproc.NewShardProcessor(arguments)

	assert.Equal(t, process.ErrNilMarshalizer, err)
	assert.Nil(t, sp)
}

func TestNewShardProcessor_NilAccountsAdapterShouldErr(t *testing.T) {
	t.Parallel()

	arguments := CreateMockArguments()
	arguments.Accounts = nil
	sp, err := blproc.NewShardProcessor(arguments)

	assert.Equal(t, process.ErrNilAccountsAdapter, err)
	assert.Nil(t, sp)
}

func TestNewShardProcessor_NilShardCoordinatorShouldErr(t *testing.T) {
	t.Parallel()

	arguments := CreateMockArguments()
	arguments.ShardCoordinator = nil
	sp, err := blproc.NewShardProcessor(arguments)

	assert.Equal(t, process.ErrNilShardCoordinator, err)
	assert.Nil(t, sp)
}

func TestNewShardProcessor_NilForkDetectorShouldErr(t *testing.T) {
	t.Parallel()

	arguments := CreateMockArguments()
	arguments.ForkDetector = nil
	sp, err := blproc.NewShardProcessor(arguments)

	assert.Equal(t, process.ErrNilForkDetector, err)
	assert.Nil(t, sp)
}

func TestNewShardProcessor_NilRequestTransactionHandlerShouldErr(t *testing.T) {
	t.Parallel()

	arguments := CreateMockArguments()
	arguments.RequestHandler = nil
	sp, err := blproc.NewShardProcessor(arguments)

	assert.Equal(t, process.ErrNilRequestHandler, err)
	assert.Nil(t, sp)
}

func TestNewShardProcessor_NilTransactionPoolShouldErr(t *testing.T) {
	t.Parallel()

	tdp := initDataPool([]byte("tx_hash1"))
	tdp.TransactionsCalled = func() dataRetriever.ShardedDataCacherNotifier {
		return nil
	}
	arguments := CreateMockArgumentsMultiShard()
	arguments.DataPool = tdp
	sp, err := blproc.NewShardProcessor(arguments)

	assert.Equal(t, process.ErrNilTransactionPool, err)
	assert.Nil(t, sp)
}

func TestNewShardProcessor_NilTxCoordinator(t *testing.T) {
	t.Parallel()

	arguments := CreateMockArguments()
	arguments.TxCoordinator = nil
	sp, err := blproc.NewShardProcessor(arguments)

	assert.Equal(t, process.ErrNilTransactionCoordinator, err)
	assert.Nil(t, sp)
}

func TestNewShardProcessor_NilUint64Converter(t *testing.T) {
	t.Parallel()

	arguments := CreateMockArguments()
	arguments.Uint64Converter = nil
	sp, err := blproc.NewShardProcessor(arguments)

	assert.Equal(t, process.ErrNilUint64Converter, err)
	assert.Nil(t, sp)
}

func TestNewShardProcessor_OkValsShouldWork(t *testing.T) {
	t.Parallel()

	arguments := CreateMockArgumentsMultiShard()
	sp, err := blproc.NewShardProcessor(arguments)

	assert.Nil(t, err)
	assert.NotNil(t, sp)
}

//------- ProcessBlock

func TestShardProcessor_ProcessBlockWithNilBlockchainShouldErr(t *testing.T) {
	t.Parallel()

	arguments := CreateMockArgumentsMultiShard()
	sp, _ := blproc.NewShardProcessor(arguments)
	blk := make(block.Body, 0)
	err := sp.ProcessBlock(nil, &block.Header{}, blk, haveTime)

	assert.Equal(t, process.ErrNilBlockChain, err)
}

func TestShardProcessor_ProcessBlockWithNilHeaderShouldErr(t *testing.T) {
	t.Parallel()

	arguments := CreateMockArgumentsMultiShard()
	sp, _ := blproc.NewShardProcessor(arguments)
	body := make(block.Body, 0)
	err := sp.ProcessBlock(&blockchain.BlockChain{}, nil, body, haveTime)

	assert.Equal(t, process.ErrNilBlockHeader, err)
}

func TestShardProcessor_ProcessBlockWithNilBlockBodyShouldErr(t *testing.T) {
	t.Parallel()

	arguments := CreateMockArgumentsMultiShard()
	sp, _ := blproc.NewShardProcessor(arguments)
	err := sp.ProcessBlock(&blockchain.BlockChain{}, &block.Header{}, nil, haveTime)

	assert.Equal(t, process.ErrNilBlockBody, err)
}

func TestShardProcessor_ProcessBlockWithNilHaveTimeFuncShouldErr(t *testing.T) {
	t.Parallel()

	arguments := CreateMockArgumentsMultiShard()
	sp, _ := blproc.NewShardProcessor(arguments)
	blk := make(block.Body, 0)
	err := sp.ProcessBlock(&blockchain.BlockChain{}, &block.Header{}, blk, nil)

	assert.Equal(t, process.ErrNilHaveTimeHandler, err)
}

func TestShardProcessor_ProcessWithDirtyAccountShouldErr(t *testing.T) {
	t.Parallel()
	// set accounts dirty
	journalLen := func() int { return 3 }
	revToSnapshot := func(snapshot int) error { return nil }
	blkc := &blockchain.BlockChain{}
	hdr := block.Header{
		Nonce:         1,
		PubKeysBitmap: []byte("0100101"),
		PrevHash:      []byte(""),
		PrevRandSeed:  []byte("rand seed"),
		Signature:     []byte("signature"),
		RootHash:      []byte("roothash"),
	}

	body := make(block.Body, 0)
	arguments := CreateMockArgumentsMultiShard()
	arguments.Accounts = &mock.AccountsStub{
		JournalLenCalled:       journalLen,
		RevertToSnapshotCalled: revToSnapshot,
	}
	sp, _ := blproc.NewShardProcessor(arguments)
	err := sp.ProcessBlock(blkc, &hdr, body, haveTime)

	assert.NotNil(t, err)
	assert.Equal(t, process.ErrAccountStateDirty, err)
}

func TestShardProcessor_ProcessBlockHeaderBodyMismatchShouldErr(t *testing.T) {
	t.Parallel()

	txHash := []byte("tx_hash1")
	blkc := &blockchain.BlockChain{}
	hdr := block.Header{
		Nonce:         1,
		PrevHash:      []byte(""),
		PrevRandSeed:  []byte("rand seed"),
		Signature:     []byte("signature"),
		PubKeysBitmap: []byte("00110"),
		ShardId:       0,
		RootHash:      []byte("rootHash"),
	}
	body := make(block.Body, 0)
	txHashes := make([][]byte, 0)
	txHashes = append(txHashes, txHash)
	miniblock := block.MiniBlock{
		ReceiverShardID: 0,
		SenderShardID:   0,
		TxHashes:        txHashes,
	}
	body = append(body, &miniblock)
	// set accounts not dirty
	journalLen := func() int { return 0 }
	revertToSnapshot := func(snapshot int) error { return nil }
	rootHashCalled := func() ([]byte, error) {
		return []byte("rootHash"), nil
	}

	arguments := CreateMockArgumentsMultiShard()
	arguments.Accounts = &mock.AccountsStub{
		JournalLenCalled:       journalLen,
		RevertToSnapshotCalled: revertToSnapshot,
		RootHashCalled:         rootHashCalled,
	}
	arguments.ForkDetector = &mock.ForkDetectorMock{
		ProbableHighestNonceCalled: func() uint64 {
			return 0
		},
		GetHighestFinalBlockNonceCalled: func() uint64 {
			return 0
		},
	}
	sp, _ := blproc.NewShardProcessor(arguments)

	// should return err
	err := sp.ProcessBlock(blkc, &hdr, body, haveTime)
	assert.Equal(t, process.ErrHeaderBodyMismatch, err)
}

func TestShardProcessor_ProcessBlockWithInvalidTransactionShouldErr(t *testing.T) {
	t.Parallel()
	tdp := initDataPool([]byte("tx_hash1"))
	txHash := []byte("tx_hash1")
	blkc := &blockchain.BlockChain{}

	body := make(block.Body, 0)
	txHashes := make([][]byte, 0)
	txHashes = append(txHashes, txHash)
	miniblock := block.MiniBlock{
		ReceiverShardID: 0,
		SenderShardID:   0,
		TxHashes:        txHashes,
	}
	body = append(body, &miniblock)

	hasher := &mock.HasherStub{}
	marshalizer := &mock.MarshalizerMock{}

	mbbytes, _ := marshalizer.Marshal(miniblock)
	mbHash := hasher.Compute(string(mbbytes))
	mbHdr := block.MiniBlockHeader{
		SenderShardID:   0,
		ReceiverShardID: 0,
		TxCount:         uint32(len(txHashes)),
		Hash:            mbHash}
	mbHdrs := make([]block.MiniBlockHeader, 0)
	mbHdrs = append(mbHdrs, mbHdr)

	hdr := block.Header{
		Nonce:            1,
		PrevHash:         []byte(""),
		PrevRandSeed:     []byte("rand seed"),
		Signature:        []byte("signature"),
		PubKeysBitmap:    []byte("00110"),
		ShardId:          0,
		RootHash:         []byte("rootHash"),
		MiniBlockHeaders: mbHdrs,
	}
	// set accounts not dirty
	journalLen := func() int { return 0 }
	revertToSnapshot := func(snapshot int) error { return nil }
	rootHashCalled := func() ([]byte, error) {
		return []byte("rootHash"), nil
	}

	accounts := &mock.AccountsStub{
		JournalLenCalled:       journalLen,
		RevertToSnapshotCalled: revertToSnapshot,
		RootHashCalled:         rootHashCalled,
	}
	factory, _ := shard.NewPreProcessorsContainerFactory(
		mock.NewMultiShardsCoordinatorMock(5),
		initStore(),
		marshalizer,
		hasher,
		tdp,
		&mock.AddressConverterMock{},
		accounts,
		&mock.RequestHandlerMock{},
		&mock.TxProcessorMock{
			ProcessTransactionCalled: func(transaction *transaction.Transaction, round uint64) error {
				return process.ErrHigherNonceInTransaction
			},
		},
		&mock.SCProcessorMock{},
		&mock.SmartContractResultsProcessorMock{},
		&mock.RewardTxProcessorMock{},
		&mock.IntermediateTransactionHandlerMock{},
		&mock.FeeHandlerStub{
			ComputeGasLimitCalled: func(tx process.TransactionWithFeeHandler) uint64 {
				return 0
			},
			MaxGasLimitPerBlockCalled: func() uint64 {
				return MaxGasLimitPerBlock
			},
		},
		&mock.MiniBlocksCompacterMock{
			ExpandCalled: func(miniBlocks block.MiniBlockSlice, mapHashesAndTxs map[string]data.TransactionHandler) (block.MiniBlockSlice, error) {
				return miniBlocks, nil
			},
		},
<<<<<<< HEAD
		&mock.RequestedItemsHandlerMock{},
=======
		&mock.GasHandlerMock{
			ComputeGasConsumedByMiniBlockCalled: func(miniBlock *block.MiniBlock, mapHashTx map[string]data.TransactionHandler) (uint64, uint64, error) {
				return 0, 0, nil
			},
			TotalGasConsumedCalled: func() uint64 {
				return 0
			},
			SetGasRefundedCalled: func(gasRefunded uint64, hash []byte) {},
		},
>>>>>>> 64e9b516
	)
	container, _ := factory.Create()

	tc, err := coordinator.NewTransactionCoordinator(
		mock.NewMultiShardsCoordinatorMock(3),
		accounts,
		tdp.MiniBlocks(),
		&mock.RequestHandlerMock{},
		container,
		&mock.InterimProcessorContainerMock{},
<<<<<<< HEAD
		&mock.RequestedItemsHandlerMock{},
=======
		&mock.GasHandlerMock{
			InitCalled: func() {
			},
		},
>>>>>>> 64e9b516
	)

	arguments := CreateMockArgumentsMultiShard()
	arguments.DataPool = tdp
	arguments.Hasher = hasher
	arguments.Marshalizer = marshalizer
	arguments.Accounts = &mock.AccountsStub{
		JournalLenCalled:       journalLen,
		RevertToSnapshotCalled: revertToSnapshot,
		RootHashCalled:         rootHashCalled,
	}
	arguments.TxCoordinator = tc
	sp, _ := blproc.NewShardProcessor(arguments)

	// should return err
	err = sp.ProcessBlock(blkc, &hdr, body, haveTime)
	assert.Equal(t, process.ErrHigherNonceInTransaction, err)
}

func TestShardProcessor_ProcessWithHeaderNotFirstShouldErr(t *testing.T) {
	t.Parallel()
	arguments := CreateMockArgumentsMultiShard()
	sp, _ := blproc.NewShardProcessor(arguments)
	hdr := &block.Header{
		Nonce:         0,
		Round:         1,
		PubKeysBitmap: []byte("0100101"),
		PrevHash:      []byte(""),
		PrevRandSeed:  []byte("rand seed"),
		Signature:     []byte("signature"),
		RootHash:      []byte("root hash"),
	}
	body := make(block.Body, 0)
	blkc := &blockchain.BlockChain{}
	err := sp.ProcessBlock(blkc, hdr, body, haveTime)
	assert.Equal(t, process.ErrWrongNonceInBlock, err)
}

func TestShardProcessor_ProcessWithHeaderNotCorrectNonceShouldErr(t *testing.T) {
	t.Parallel()

	arguments := CreateMockArgumentsMultiShard()
	sp, _ := blproc.NewShardProcessor(arguments)
	hdr := &block.Header{
		Nonce:         0,
		Round:         1,
		PubKeysBitmap: []byte("0100101"),
		PrevHash:      []byte(""),
		PrevRandSeed:  []byte("rand seed"),
		Signature:     []byte("signature"),
		RootHash:      []byte("root hash"),
	}
	body := make(block.Body, 0)
	blkc := &blockchain.BlockChain{}
	err := sp.ProcessBlock(blkc, hdr, body, haveTime)

	assert.Equal(t, process.ErrWrongNonceInBlock, err)
}

func TestShardProcessor_ProcessWithHeaderNotCorrectPrevHashShouldErr(t *testing.T) {
	t.Parallel()

	arguments := CreateMockArgumentsMultiShard()
	arguments.ForkDetector = &mock.ForkDetectorMock{
		ProbableHighestNonceCalled: func() uint64 {
			return 0
		},
		GetHighestFinalBlockNonceCalled: func() uint64 {
			return 0
		},
	}

	randSeed := []byte("rand seed")
	sp, _ := blproc.NewShardProcessor(arguments)
	hdr := &block.Header{
		Nonce:         1,
		Round:         1,
		PubKeysBitmap: []byte("0100101"),
		PrevHash:      []byte("zzz"),
		PrevRandSeed:  randSeed,
		Signature:     []byte("signature"),
		RootHash:      []byte("root hash"),
	}
	body := make(block.Body, 0)
	blkc := &blockchain.BlockChain{
		CurrentBlockHeader: &block.Header{
			Nonce:    0,
			RandSeed: randSeed,
		},
	}
	err := sp.ProcessBlock(blkc, hdr, body, haveTime)
	assert.Equal(t, process.ErrBlockHashDoesNotMatch, err)
}

func TestShardProcessor_ProcessBlockWithErrOnProcessBlockTransactionsCallShouldRevertState(t *testing.T) {
	t.Parallel()
	tdp := initDataPool([]byte("tx_hash1"))
	txHash := []byte("tx_hash1")
	randSeed := []byte("rand seed")
	blkc := &blockchain.BlockChain{
		CurrentBlockHeader: &block.Header{
			Nonce:    0,
			RandSeed: randSeed,
		},
	}
	body := make(block.Body, 0)
	txHashes := make([][]byte, 0)
	txHashes = append(txHashes, txHash)
	miniblock := block.MiniBlock{
		ReceiverShardID: 0,
		SenderShardID:   0,
		TxHashes:        txHashes,
	}
	body = append(body, &miniblock)

	hasher := &mock.HasherStub{}
	marshalizer := &mock.MarshalizerMock{}

	mbbytes, _ := marshalizer.Marshal(miniblock)
	mbHash := hasher.Compute(string(mbbytes))
	mbHdr := block.MiniBlockHeader{
		SenderShardID:   0,
		ReceiverShardID: 0,
		TxCount:         uint32(len(txHashes)),
		Hash:            mbHash}
	mbHdrs := make([]block.MiniBlockHeader, 0)
	mbHdrs = append(mbHdrs, mbHdr)

	hdr := block.Header{
		Round:            1,
		Nonce:            1,
		PrevHash:         []byte(""),
		PrevRandSeed:     randSeed,
		Signature:        []byte("signature"),
		PubKeysBitmap:    []byte("00110"),
		ShardId:          0,
		RootHash:         []byte("rootHash"),
		MiniBlockHeaders: mbHdrs,
	}

	// set accounts not dirty
	journalLen := func() int { return 0 }
	wasCalled := false
	revertToSnapshot := func(snapshot int) error {
		wasCalled = true
		return nil
	}
	rootHashCalled := func() ([]byte, error) {
		return []byte("rootHash"), nil
	}

	err := errors.New("process block transaction error")
	txProcess := func(transaction *transaction.Transaction, round uint64) error {
		return err
	}

	shardCoordinator := mock.NewMultiShardsCoordinatorMock(3)
	tpm := &mock.TxProcessorMock{ProcessTransactionCalled: txProcess}
	store := &mock.ChainStorerMock{}
	accounts := &mock.AccountsStub{
		JournalLenCalled:       journalLen,
		RevertToSnapshotCalled: revertToSnapshot,
		RootHashCalled:         rootHashCalled,
	}
	factory, _ := shard.NewPreProcessorsContainerFactory(
		mock.NewMultiShardsCoordinatorMock(3),
		store,
		marshalizer,
		hasher,
		tdp,
		&mock.AddressConverterMock{},
		accounts,
		&mock.RequestHandlerMock{},
		tpm,
		&mock.SCProcessorMock{},
		&mock.SmartContractResultsProcessorMock{},
		&mock.RewardTxProcessorMock{},
		&mock.IntermediateTransactionHandlerMock{},
		&mock.FeeHandlerStub{
			ComputeGasLimitCalled: func(tx process.TransactionWithFeeHandler) uint64 {
				return 0
			},
			MaxGasLimitPerBlockCalled: func() uint64 {
				return MaxGasLimitPerBlock
			},
		},
		&mock.MiniBlocksCompacterMock{
			ExpandCalled: func(miniBlocks block.MiniBlockSlice, mapHashesAndTxs map[string]data.TransactionHandler) (block.MiniBlockSlice, error) {
				return miniBlocks, nil
			},
		},
<<<<<<< HEAD
		&mock.RequestedItemsHandlerMock{},
=======
		&mock.GasHandlerMock{
			ComputeGasConsumedByMiniBlockCalled: func(miniBlock *block.MiniBlock, mapHashTx map[string]data.TransactionHandler) (uint64, uint64, error) {
				return 0, 0, nil
			},
			TotalGasConsumedCalled: func() uint64 {
				return 0
			},
			SetGasRefundedCalled: func(gasRefunded uint64, hash []byte) {},
		},
>>>>>>> 64e9b516
	)
	container, _ := factory.Create()

	totalGasConsumed := uint64(0)
	tc, _ := coordinator.NewTransactionCoordinator(
		mock.NewMultiShardsCoordinatorMock(3),
		accounts,
		tdp.MiniBlocks(),
		&mock.RequestHandlerMock{},
		container,
		&mock.InterimProcessorContainerMock{},
<<<<<<< HEAD
		&mock.RequestedItemsHandlerMock{},
=======
		&mock.GasHandlerMock{
			InitCalled: func() {
				totalGasConsumed = 0
			},
			TotalGasConsumedCalled: func() uint64 {
				return totalGasConsumed
			},
		},
>>>>>>> 64e9b516
	)

	arguments := CreateMockArgumentsMultiShard()
	arguments.DataPool = tdp
	arguments.Store = store
	arguments.Hasher = hasher
	arguments.Accounts = accounts
	arguments.ShardCoordinator = shardCoordinator
	arguments.ForkDetector = &mock.ForkDetectorMock{
		ProbableHighestNonceCalled: func() uint64 {
			return 0
		},
		GetHighestFinalBlockNonceCalled: func() uint64 {
			return 0
		},
	}
	arguments.TxCoordinator = tc
	sp, _ := blproc.NewShardProcessor(arguments)

	// should return err
	err2 := sp.ProcessBlock(blkc, &hdr, body, haveTime)
	assert.Equal(t, err, err2)
	assert.True(t, wasCalled)
}

func TestShardProcessor_ProcessBlockWithErrOnVerifyStateRootCallShouldRevertState(t *testing.T) {
	t.Parallel()

	tdp := initDataPool([]byte("tx_hash1"))
	randSeed := []byte("rand seed")
	txHash := []byte("tx_hash1")
	blkc := &blockchain.BlockChain{
		CurrentBlockHeader: &block.Header{
			Nonce:    0,
			RandSeed: randSeed,
		},
	}
	body := make(block.Body, 0)
	txHashes := make([][]byte, 0)
	txHashes = append(txHashes, txHash)
	miniblock := block.MiniBlock{
		ReceiverShardID: 0,
		SenderShardID:   0,
		TxHashes:        txHashes,
	}
	body = append(body, &miniblock)

	hasher := &mock.HasherStub{}
	marshalizer := &mock.MarshalizerMock{}

	mbbytes, _ := marshalizer.Marshal(miniblock)
	mbHash := hasher.Compute(string(mbbytes))
	mbHdr := block.MiniBlockHeader{
		SenderShardID:   0,
		ReceiverShardID: 0,
		TxCount:         uint32(len(txHashes)),
		Hash:            mbHash}
	mbHdrs := make([]block.MiniBlockHeader, 0)
	mbHdrs = append(mbHdrs, mbHdr)

	hdr := block.Header{
		Round:            1,
		Nonce:            1,
		PrevHash:         []byte(""),
		PrevRandSeed:     randSeed,
		Signature:        []byte("signature"),
		PubKeysBitmap:    []byte("00110"),
		ShardId:          0,
		RootHash:         []byte("rootHash"),
		MiniBlockHeaders: mbHdrs,
	}

	// set accounts not dirty
	journalLen := func() int { return 0 }
	wasCalled := false
	revertToSnapshot := func(snapshot int) error {
		wasCalled = true
		return nil
	}
	rootHashCalled := func() ([]byte, error) {
		return []byte("rootHashX"), nil
	}

	arguments := CreateMockArgumentsMultiShard()
	arguments.DataPool = tdp
	arguments.Accounts = &mock.AccountsStub{
		JournalLenCalled:       journalLen,
		RevertToSnapshotCalled: revertToSnapshot,
		RootHashCalled:         rootHashCalled,
	}
	arguments.Hasher = &mock.HasherStub{}
	arguments.ForkDetector = &mock.ForkDetectorMock{
		ProbableHighestNonceCalled: func() uint64 {
			return 0
		},
		GetHighestFinalBlockNonceCalled: func() uint64 {
			return 0
		},
	}
	sp, _ := blproc.NewShardProcessor(arguments)
	// should return err
	err := sp.ProcessBlock(blkc, &hdr, body, haveTime)
	assert.Equal(t, process.ErrRootStateDoesNotMatch, err)
	assert.True(t, wasCalled)
}

func TestShardProcessor_ProcessBlockOnlyIntraShardShouldPass(t *testing.T) {
	t.Parallel()

	tdp := initDataPool([]byte("tx_hash1"))
	randSeed := []byte("rand seed")
	txHash := []byte("tx_hash1")
	blkc := &blockchain.BlockChain{
		CurrentBlockHeader: &block.Header{
			Nonce:    0,
			RandSeed: randSeed,
		},
	}
	rootHash := []byte("rootHash")
	body := make(block.Body, 0)
	txHashes := make([][]byte, 0)
	txHashes = append(txHashes, txHash)
	miniblock := block.MiniBlock{
		ReceiverShardID: 0,
		SenderShardID:   0,
		TxHashes:        txHashes,
	}
	body = append(body, &miniblock)

	hasher := &mock.HasherStub{}
	marshalizer := &mock.MarshalizerMock{}

	mbbytes, _ := marshalizer.Marshal(miniblock)
	mbHash := hasher.Compute(string(mbbytes))
	mbHdr := block.MiniBlockHeader{
		SenderShardID:   0,
		ReceiverShardID: 0,
		TxCount:         uint32(len(txHashes)),
		Hash:            mbHash}
	mbHdrs := make([]block.MiniBlockHeader, 0)
	mbHdrs = append(mbHdrs, mbHdr)

	hdr := block.Header{
		Round:            1,
		Nonce:            1,
		PrevHash:         []byte(""),
		PrevRandSeed:     randSeed,
		Signature:        []byte("signature"),
		PubKeysBitmap:    []byte("00110"),
		ShardId:          0,
		RootHash:         rootHash,
		MiniBlockHeaders: mbHdrs,
	}
	// set accounts not dirty
	journalLen := func() int { return 0 }
	wasCalled := false
	revertToSnapshot := func(snapshot int) error {
		wasCalled = true
		return nil
	}
	rootHashCalled := func() ([]byte, error) {
		return rootHash, nil
	}

	arguments := CreateMockArgumentsMultiShard()
	arguments.DataPool = tdp
	arguments.Accounts = &mock.AccountsStub{
		JournalLenCalled:       journalLen,
		RevertToSnapshotCalled: revertToSnapshot,
		RootHashCalled:         rootHashCalled,
	}
	sp, _ := blproc.NewShardProcessor(arguments)

	// should return err
	err := sp.ProcessBlock(blkc, &hdr, body, haveTime)
	assert.Nil(t, err)
	assert.False(t, wasCalled)
}

func TestShardProcessor_ProcessBlockCrossShardWithoutMetaShouldFail(t *testing.T) {
	t.Parallel()

	randSeed := []byte("rand seed")
	tdp := initDataPool([]byte("tx_hash1"))
	txHash := []byte("tx_hash1")
	blkc := &blockchain.BlockChain{
		CurrentBlockHeader: &block.Header{
			Nonce:    0,
			RandSeed: randSeed,
		},
	}
	rootHash := []byte("rootHash")
	body := make(block.Body, 0)
	txHashes := make([][]byte, 0)
	txHashes = append(txHashes, txHash)
	miniblock := block.MiniBlock{
		ReceiverShardID: 0,
		SenderShardID:   1,
		TxHashes:        txHashes,
	}
	body = append(body, &miniblock)

	shardCoordinator := mock.NewMultiShardsCoordinatorMock(3)
	tx := &transaction.Transaction{}
	tdp.Transactions().AddData(txHash, tx, shardCoordinator.CommunicationIdentifier(0))

	hasher := &mock.HasherStub{}
	marshalizer := &mock.MarshalizerMock{}

	mbbytes, _ := marshalizer.Marshal(miniblock)
	mbHash := hasher.Compute(string(mbbytes))
	mbHdr := block.MiniBlockHeader{
		ReceiverShardID: 0,
		SenderShardID:   1,
		TxCount:         uint32(len(txHashes)),
		Hash:            mbHash}
	mbHdrs := make([]block.MiniBlockHeader, 0)
	mbHdrs = append(mbHdrs, mbHdr)

	hdr := block.Header{
		Round:            1,
		Nonce:            1,
		PrevHash:         []byte(""),
		PrevRandSeed:     randSeed,
		Signature:        []byte("signature"),
		PubKeysBitmap:    []byte("00110"),
		ShardId:          0,
		RootHash:         rootHash,
		MiniBlockHeaders: mbHdrs,
	}
	// set accounts not dirty
	journalLen := func() int { return 0 }
	wasCalled := false
	revertToSnapshot := func(snapshot int) error {
		wasCalled = true
		return nil
	}
	rootHashCalled := func() ([]byte, error) {
		return rootHash, nil
	}
	arguments := CreateMockArgumentsMultiShard()
	arguments.DataPool = tdp
	arguments.Accounts = &mock.AccountsStub{
		JournalLenCalled:       journalLen,
		RevertToSnapshotCalled: revertToSnapshot,
		RootHashCalled:         rootHashCalled,
	}
	sp, _ := blproc.NewShardProcessor(arguments)

	// should return err
	err := sp.ProcessBlock(blkc, &hdr, body, haveTime)
	assert.Equal(t, process.ErrCrossShardMBWithoutConfirmationFromMeta, err)
	assert.False(t, wasCalled)
}

func TestShardProcessor_ProcessBlockCrossShardWithMetaShouldPass(t *testing.T) {
	t.Parallel()

	tdp, blkc, rootHash, body, txHashes, hasher, marshalizer, _, mbHash := initBasicTestData()
	mbHdr := block.MiniBlockHeader{
		ReceiverShardID: 0,
		SenderShardID:   1,
		TxCount:         uint32(len(txHashes)),
		Hash:            mbHash}
	mbHdrs := make([]block.MiniBlockHeader, 0)
	mbHdrs = append(mbHdrs, mbHdr)

	randSeed := []byte("rand seed")
	lastHdr := blkc.GetCurrentBlockHeader()
	prevHash, _ := core.CalculateHash(marshalizer, hasher, lastHdr)
	hdr := initBlockHeader(prevHash, randSeed, rootHash, mbHdrs)

	shardMiniBlock := block.ShardMiniBlockHeader{
		ReceiverShardID: mbHdr.ReceiverShardID,
		SenderShardID:   mbHdr.SenderShardID,
		TxCount:         mbHdr.TxCount,
		Hash:            mbHdr.Hash,
	}
	shardMiniblockHdrs := make([]block.ShardMiniBlockHeader, 0)
	shardMiniblockHdrs = append(shardMiniblockHdrs, shardMiniBlock)
	shardHeader := block.ShardData{
		ShardMiniBlockHeaders: shardMiniblockHdrs,
	}
	shardHdrs := make([]block.ShardData, 0)
	shardHdrs = append(shardHdrs, shardHeader)

	meta := block.MetaBlock{
		Nonce:     1,
		ShardInfo: shardHdrs,
		RandSeed:  randSeed,
	}
	metaBytes, _ := marshalizer.Marshal(meta)
	metaHash := hasher.Compute(string(metaBytes))

	tdp.MetaBlocks().Put(metaHash, meta)

	meta = block.MetaBlock{
		Nonce:        2,
		ShardInfo:    make([]block.ShardData, 0),
		PrevRandSeed: randSeed,
	}
	metaBytes, _ = marshalizer.Marshal(meta)
	metaHash = hasher.Compute(string(metaBytes))

	tdp.MetaBlocks().Put(metaHash, meta)

	// set accounts not dirty
	journalLen := func() int { return 0 }
	wasCalled := false
	revertToSnapshot := func(snapshot int) error {
		wasCalled = true
		return nil
	}
	rootHashCalled := func() ([]byte, error) {
		return rootHash, nil
	}
	arguments := CreateMockArgumentsMultiShard()
	arguments.DataPool = tdp
	arguments.Hasher = hasher
	arguments.Marshalizer = marshalizer
	arguments.Accounts = &mock.AccountsStub{
		JournalLenCalled:       journalLen,
		RevertToSnapshotCalled: revertToSnapshot,
		RootHashCalled:         rootHashCalled,
	}
	sp, _ := blproc.NewShardProcessor(arguments)

	// should return err
	err := sp.ProcessBlock(blkc, &hdr, body, haveTime)
	assert.Equal(t, process.ErrCrossShardMBWithoutConfirmationFromMeta, err)
	assert.False(t, wasCalled)
}

func TestShardProcessor_ProcessBlockHaveTimeLessThanZeroShouldErr(t *testing.T) {
	t.Parallel()
	txHash := []byte("tx_hash1")
	tdp := initDataPool(txHash)

	randSeed := []byte("rand seed")
	blkc := &blockchain.BlockChain{
		CurrentBlockHeader: &block.Header{
			Nonce:    1,
			RandSeed: randSeed,
		},
	}
	rootHash := []byte("rootHash")
	body := make(block.Body, 0)
	txHashes := make([][]byte, 0)
	txHashes = append(txHashes, txHash)
	miniblock := block.MiniBlock{
		ReceiverShardID: 0,
		SenderShardID:   0,
		TxHashes:        txHashes,
	}
	body = append(body, &miniblock)

	hasher := &mock.HasherMock{}
	marshalizer := &mock.MarshalizerMock{}

	mbbytes, _ := marshalizer.Marshal(miniblock)
	mbHash := hasher.Compute(string(mbbytes))
	mbHdr := block.MiniBlockHeader{
		SenderShardID:   0,
		ReceiverShardID: 0,
		TxCount:         uint32(len(txHashes)),
		Hash:            mbHash}
	mbHdrs := make([]block.MiniBlockHeader, 0)
	mbHdrs = append(mbHdrs, mbHdr)

	currHdr := blkc.GetCurrentBlockHeader()
	preHash, _ := core.CalculateHash(marshalizer, hasher, currHdr)
	hdr := block.Header{
		Round:            2,
		Nonce:            2,
		PrevHash:         preHash,
		PrevRandSeed:     randSeed,
		Signature:        []byte("signature"),
		PubKeysBitmap:    []byte("00110"),
		ShardId:          0,
		RootHash:         rootHash,
		MiniBlockHeaders: mbHdrs,
	}
	genesisBlocks := createGenesisBlocks(mock.NewMultiShardsCoordinatorMock(3))
	sp, _ := blproc.NewShardProcessorEmptyWith3shards(tdp, genesisBlocks)
	haveTimeLessThanZero := func() time.Duration {
		return -1 * time.Millisecond
	}

	// should return err
	err := sp.ProcessBlock(blkc, &hdr, body, haveTimeLessThanZero)
	assert.Equal(t, process.ErrTimeIsOut, err)
}

func TestShardProcessor_ProcessBlockWithMissingMetaHdrShouldErr(t *testing.T) {
	t.Parallel()

	tdp, blkc, rootHash, body, txHashes, hasher, marshalizer, _, mbHash := initBasicTestData()
	mbHdr := block.MiniBlockHeader{
		ReceiverShardID: 0,
		SenderShardID:   1,
		TxCount:         uint32(len(txHashes)),
		Hash:            mbHash}
	mbHdrs := make([]block.MiniBlockHeader, 0)
	mbHdrs = append(mbHdrs, mbHdr)

	randSeed := []byte("rand seed")
	lastHdr := blkc.GetCurrentBlockHeader()
	prevHash, _ := core.CalculateHash(marshalizer, hasher, lastHdr)
	hdr := initBlockHeader(prevHash, randSeed, rootHash, mbHdrs)

	shardMiniBlock := block.ShardMiniBlockHeader{
		ReceiverShardID: mbHdr.ReceiverShardID,
		SenderShardID:   mbHdr.SenderShardID,
		TxCount:         mbHdr.TxCount,
		Hash:            mbHdr.Hash,
	}
	shardMiniblockHdrs := make([]block.ShardMiniBlockHeader, 0)
	shardMiniblockHdrs = append(shardMiniblockHdrs, shardMiniBlock)
	shardHeader := block.ShardData{
		ShardMiniBlockHeaders: shardMiniblockHdrs,
	}
	shardHdrs := make([]block.ShardData, 0)
	shardHdrs = append(shardHdrs, shardHeader)

	meta := block.MetaBlock{
		Nonce:     1,
		ShardInfo: shardHdrs,
		RandSeed:  randSeed,
	}
	metaBytes, _ := marshalizer.Marshal(meta)
	metaHash := hasher.Compute(string(metaBytes))

	hdr.MetaBlockHashes = append(hdr.MetaBlockHashes, metaHash)
	tdp.MetaBlocks().Put(metaHash, meta)

	meta = block.MetaBlock{
		Nonce:        2,
		ShardInfo:    make([]block.ShardData, 0),
		PrevRandSeed: randSeed,
	}
	metaBytes, _ = marshalizer.Marshal(meta)
	metaHash = hasher.Compute(string(metaBytes))

	hdr.MetaBlockHashes = append(hdr.MetaBlockHashes, metaHash)
	tdp.MetaBlocks().Put(metaHash, meta)

	// set accounts not dirty
	journalLen := func() int { return 0 }
	revertToSnapshot := func(snapshot int) error {
		return nil
	}
	rootHashCalled := func() ([]byte, error) {
		return rootHash, nil
	}
	arguments := CreateMockArgumentsMultiShard()
	arguments.DataPool = tdp
	arguments.Hasher = hasher
	arguments.Marshalizer = marshalizer
	arguments.Accounts = &mock.AccountsStub{
		JournalLenCalled:       journalLen,
		RevertToSnapshotCalled: revertToSnapshot,
		RootHashCalled:         rootHashCalled,
	}
	sp, _ := blproc.NewShardProcessor(arguments)

	// should return err
	err := sp.ProcessBlock(blkc, &hdr, body, haveTime)
	assert.Equal(t, process.ErrTimeIsOut, err)
}

func TestShardProcessor_ProcessBlockWithWrongMiniBlockHeaderShouldErr(t *testing.T) {
	t.Parallel()

	txHash := []byte("tx_hash1")
	tdp := initDataPool(txHash)
	randSeed := []byte("rand seed")
	blkc := &blockchain.BlockChain{
		CurrentBlockHeader: &block.Header{
			Nonce:    1,
			RandSeed: randSeed,
		},
	}
	rootHash := []byte("rootHash")
	body := make(block.Body, 0)
	txHashes := make([][]byte, 0)
	txHashes = append(txHashes, txHash)
	miniblock := block.MiniBlock{
		ReceiverShardID: 1,
		SenderShardID:   0,
		TxHashes:        txHashes,
	}
	body = append(body, &miniblock)

	hasher := &mock.HasherStub{}
	marshalizer := &mock.MarshalizerMock{}

	mbbytes, _ := marshalizer.Marshal(miniblock)
	mbHash := hasher.Compute(string(mbbytes))
	mbHdr := block.MiniBlockHeader{
		SenderShardID:   1,
		ReceiverShardID: 0,
		TxCount:         uint32(len(txHashes)),
		Hash:            mbHash,
	}
	mbHdrs := make([]block.MiniBlockHeader, 0)
	mbHdrs = append(mbHdrs, mbHdr)

	lastHdr := blkc.GetCurrentBlockHeader()
	prevHash, _ := core.CalculateHash(marshalizer, hasher, lastHdr)
	hdr := initBlockHeader(prevHash, randSeed, rootHash, mbHdrs)

	rootHashCalled := func() ([]byte, error) {
		return rootHash, nil
	}
	arguments := CreateMockArgumentsMultiShard()
	arguments.DataPool = tdp
	arguments.Accounts = &mock.AccountsStub{
		RootHashCalled: rootHashCalled,
	}
	sp, _ := blproc.NewShardProcessor(arguments)

	// should return err
	err := sp.ProcessBlock(blkc, &hdr, body, haveTime)
	assert.Equal(t, process.ErrHeaderBodyMismatch, err)
}

//------- checkAndRequestIfMetaHeadersMissing
func TestShardProcessor_CheckAndRequestIfMetaHeadersMissingShouldErr(t *testing.T) {
	t.Parallel()

	hdrNoncesRequestCalled := int32(0)
	tdp, blkc, rootHash, body, txHashes, hasher, marshalizer, _, mbHash := initBasicTestData()
	mbHdr := block.MiniBlockHeader{
		ReceiverShardID: 0,
		SenderShardID:   1,
		TxCount:         uint32(len(txHashes)),
		Hash:            mbHash,
	}
	mbHdrs := make([]block.MiniBlockHeader, 0)
	mbHdrs = append(mbHdrs, mbHdr)

	lastHdr := blkc.GetCurrentBlockHeader()
	prevHash, _ := core.CalculateHash(marshalizer, hasher, lastHdr)
	randSeed := []byte("rand seed")

	hdr := initBlockHeader(prevHash, randSeed, rootHash, mbHdrs)

	shardMiniBlock := block.ShardMiniBlockHeader{
		ReceiverShardID: mbHdr.ReceiverShardID,
		SenderShardID:   mbHdr.SenderShardID,
		TxCount:         mbHdr.TxCount,
		Hash:            mbHdr.Hash,
	}
	shardMiniblockHdrs := make([]block.ShardMiniBlockHeader, 0)
	shardMiniblockHdrs = append(shardMiniblockHdrs, shardMiniBlock)
	shardHeader := block.ShardData{
		ShardMiniBlockHeaders: shardMiniblockHdrs,
	}
	shardHdrs := make([]block.ShardData, 0)
	shardHdrs = append(shardHdrs, shardHeader)

	meta := &block.MetaBlock{
		Nonce:     1,
		ShardInfo: shardHdrs,
		Round:     1,
		RandSeed:  randSeed,
	}
	metaBytes, _ := marshalizer.Marshal(meta)
	metaHash := hasher.Compute(string(metaBytes))

	hdr.MetaBlockHashes = append(hdr.MetaBlockHashes, metaHash)
	tdp.MetaBlocks().Put(metaHash, meta)

	// set accounts not dirty
	journalLen := func() int { return 0 }
	revertToSnapshot := func(snapshot int) error {
		return nil
	}
	rootHashCalled := func() ([]byte, error) {
		return rootHash, nil
	}

	arguments := CreateMockArgumentsMultiShard()
	arguments.DataPool = tdp
	arguments.Hasher = hasher
	arguments.Marshalizer = marshalizer
	arguments.RequestHandler = &mock.RequestHandlerMock{
		RequestHeaderHandlerByNonceCalled: func(destShardID uint32, nonce uint64) {
			atomic.AddInt32(&hdrNoncesRequestCalled, 1)
		},
	}
	arguments.Accounts = &mock.AccountsStub{
		JournalLenCalled:       journalLen,
		RevertToSnapshotCalled: revertToSnapshot,
		RootHashCalled:         rootHashCalled,
	}
	sp, _ := blproc.NewShardProcessor(arguments)

	err := sp.ProcessBlock(blkc, &hdr, body, haveTime)

	meta = &block.MetaBlock{
		Nonce:        2,
		ShardInfo:    make([]block.ShardData, 0),
		Round:        2,
		PrevRandSeed: randSeed,
	}
	metaBytes, _ = marshalizer.Marshal(meta)
	metaHash = hasher.Compute(string(metaBytes))

	tdp.MetaBlocks().Put(metaHash, meta)

	sp.CheckAndRequestIfMetaHeadersMissing(2)
	time.Sleep(100 * time.Millisecond)
	assert.Equal(t, int32(1), atomic.LoadInt32(&hdrNoncesRequestCalled))
	assert.Equal(t, err, process.ErrTimeIsOut)
}

//-------- isMetaHeaderFinal
func TestShardProcessor_IsMetaHeaderFinalShouldPass(t *testing.T) {
	t.Parallel()

	tdp := mock.NewPoolsHolderMock()
	txHash := []byte("tx_hash1")
	randSeed := []byte("rand seed")
	tdp.Transactions().AddData(txHash, &transaction.Transaction{}, process.ShardCacherIdentifier(1, 0))
	blkc := &blockchain.BlockChain{
		CurrentBlockHeader: &block.Header{
			Nonce:    1,
			RandSeed: randSeed,
		},
	}
	rootHash := []byte("rootHash")
	body := make(block.Body, 0)
	txHashes := make([][]byte, 0)
	txHashes = append(txHashes, txHash)
	miniblock := block.MiniBlock{
		ReceiverShardID: 0,
		SenderShardID:   1,
		TxHashes:        txHashes,
	}
	body = append(body, &miniblock)

	hasher := &mock.HasherMock{}
	marshalizer := &mock.MarshalizerMock{}

	mbbytes, _ := marshalizer.Marshal(miniblock)
	mbHash := hasher.Compute(string(mbbytes))
	mbHdr := block.MiniBlockHeader{
		ReceiverShardID: 0,
		SenderShardID:   1,
		TxCount:         uint32(len(txHashes)),
		Hash:            mbHash,
	}
	mbHdrs := make([]block.MiniBlockHeader, 0)
	mbHdrs = append(mbHdrs, mbHdr)

	lastHdr := blkc.GetCurrentBlockHeader()
	prevHash, _ := core.CalculateHash(marshalizer, hasher, lastHdr)
	hdr := initBlockHeader(prevHash, randSeed, rootHash, mbHdrs)

	shardMiniBlock := block.ShardMiniBlockHeader{
		ReceiverShardID: mbHdr.ReceiverShardID,
		SenderShardID:   mbHdr.SenderShardID,
		TxCount:         mbHdr.TxCount,
		Hash:            mbHdr.Hash,
	}
	shardMiniblockHdrs := make([]block.ShardMiniBlockHeader, 0)
	shardMiniblockHdrs = append(shardMiniblockHdrs, shardMiniBlock)
	shardHeader := block.ShardData{
		ShardMiniBlockHeaders: shardMiniblockHdrs,
	}
	shardHdrs := make([]block.ShardData, 0)
	shardHdrs = append(shardHdrs, shardHeader)

	meta := &block.MetaBlock{
		Nonce:     1,
		ShardInfo: shardHdrs,
		Round:     1,
		RandSeed:  randSeed,
	}
	metaBytes, _ := marshalizer.Marshal(meta)
	metaHash := hasher.Compute(string(metaBytes))

	hdr.MetaBlockHashes = append(hdr.MetaBlockHashes, metaHash)
	tdp.MetaBlocks().Put(metaHash, meta)

	genesisBlocks := createGenesisBlocks(mock.NewMultiShardsCoordinatorMock(3))
	sp, _ := blproc.NewShardProcessorEmptyWith3shards(tdp, genesisBlocks)

	err := sp.ProcessBlock(blkc, &hdr, body, haveTime)
	assert.Equal(t, process.ErrTimeIsOut, err)
	res := sp.IsMetaHeaderFinal(&hdr, nil, 0)
	assert.False(t, res)
	res = sp.IsMetaHeaderFinal(nil, nil, 0)
	assert.False(t, res)

	meta = &block.MetaBlock{
		Nonce:        2,
		ShardInfo:    make([]block.ShardData, 0),
		Round:        2,
		PrevHash:     metaHash,
		PrevRandSeed: randSeed,
	}
	metaBytes, _ = marshalizer.Marshal(meta)
	metaHash = hasher.Compute(string(metaBytes))
	tdp.MetaBlocks().Put(metaHash, meta)

	meta = &block.MetaBlock{
		Nonce:     1,
		ShardInfo: shardHdrs,
		Round:     1,
		RandSeed:  randSeed,
	}
	ordered, _ := sp.GetOrderedMetaBlocks(3)
	res = sp.IsMetaHeaderFinal(meta, ordered, 0)
	assert.True(t, res)
}

//-------- requestMissingFinalityAttestingHeaders
func TestShardProcessor_RequestMissingFinalityAttestingHeaders(t *testing.T) {
	t.Parallel()

	tdp := mock.NewPoolsHolderMock()
	arguments := CreateMockArgumentsMultiShard()
	arguments.DataPool = tdp
	sp, _ := blproc.NewShardProcessor(arguments)

	sp.SetHighestHdrNonceForCurrentBlock(sharding.MetachainShardId, 1)
	res := sp.RequestMissingFinalityAttestingHeaders()
	assert.Equal(t, res > 0, true)
}

//--------- verifyIncludedMetaBlocksFinality
func TestShardProcessor_CheckMetaHeadersValidityAndFinalityShouldPass(t *testing.T) {
	t.Parallel()

	tdp := mock.NewPoolsHolderMock()
	txHash := []byte("tx_hash1")
	tdp.Transactions().AddData(txHash, &transaction.Transaction{}, process.ShardCacherIdentifier(1, 0))
	rootHash := []byte("rootHash")
	body := make(block.Body, 0)
	txHashes := make([][]byte, 0)
	txHashes = append(txHashes, txHash)
	miniblock := block.MiniBlock{
		ReceiverShardID: 0,
		SenderShardID:   1,
		TxHashes:        txHashes,
	}
	body = append(body, &miniblock)

	hasher := &mock.HasherMock{}
	marshalizer := &mock.MarshalizerMock{}

	mbbytes, _ := marshalizer.Marshal(miniblock)
	mbHash := hasher.Compute(string(mbbytes))
	mbHdr := block.MiniBlockHeader{
		ReceiverShardID: 0,
		SenderShardID:   1,
		TxCount:         uint32(len(txHashes)),
		Hash:            mbHash}
	mbHdrs := make([]block.MiniBlockHeader, 0)
	mbHdrs = append(mbHdrs, mbHdr)

	genesisBlocks := createGenesisBlocks(mock.NewMultiShardsCoordinatorMock(3))
	lastHdr := genesisBlocks[0]
	prevHash, _ := core.CalculateHash(marshalizer, hasher, lastHdr)
	randSeed := []byte("rand seed")
	hdr := initBlockHeader(prevHash, randSeed, rootHash, mbHdrs)

	shardMiniBlock := block.ShardMiniBlockHeader{
		ReceiverShardID: mbHdr.ReceiverShardID,
		SenderShardID:   mbHdr.SenderShardID,
		TxCount:         mbHdr.TxCount,
		Hash:            mbHdr.Hash,
	}
	shardMiniblockHdrs := make([]block.ShardMiniBlockHeader, 0)
	shardMiniblockHdrs = append(shardMiniblockHdrs, shardMiniBlock)
	shardHeader := block.ShardData{
		ShardMiniBlockHeaders: shardMiniblockHdrs,
	}
	shardHdrs := make([]block.ShardData, 0)
	shardHdrs = append(shardHdrs, shardHeader)

	prevMeta := genesisBlocks[sharding.MetachainShardId]
	prevHash, _ = core.CalculateHash(marshalizer, hasher, prevMeta)
	meta1 := &block.MetaBlock{
		Nonce:        1,
		ShardInfo:    shardHdrs,
		Round:        1,
		PrevHash:     prevHash,
		PrevRandSeed: prevMeta.GetRandSeed(),
	}
	metaBytes, _ := marshalizer.Marshal(meta1)
	metaHash1 := hasher.Compute(string(metaBytes))
	hdr.MetaBlockHashes = append(hdr.MetaBlockHashes, metaHash1)

	tdp.MetaBlocks().Put(metaHash1, meta1)

	prevHash, _ = core.CalculateHash(marshalizer, hasher, meta1)
	meta2 := &block.MetaBlock{
		Nonce:     2,
		ShardInfo: make([]block.ShardData, 0),
		Round:     2,
		PrevHash:  prevHash,
	}
	metaBytes, _ = marshalizer.Marshal(meta2)
	metaHash2 := hasher.Compute(string(metaBytes))

	tdp.MetaBlocks().Put(metaHash2, meta2)
	arguments := CreateMockArgumentsMultiShard()
	arguments.DataPool = tdp
	arguments.Hasher = hasher
	arguments.Marshalizer = marshalizer
	arguments.StartHeaders = genesisBlocks
	sp, _ := blproc.NewShardProcessor(arguments)
	hdr.Round = 4

	sp.SetHdrForCurrentBlock(metaHash1, meta1, true)
	sp.SetHdrForCurrentBlock(metaHash2, meta2, false)

	err := sp.CheckMetaHeadersValidityAndFinality()
	assert.Nil(t, err)
}

func TestShardProcessor_CheckMetaHeadersValidityAndFinalityShouldReturnNilWhenNoMetaBlocksAreUsed(t *testing.T) {
	t.Parallel()

	tdp := mock.NewPoolsHolderMock()
	genesisBlocks := createGenesisBlocks(mock.NewMultiShardsCoordinatorMock(3))
	sp, _ := blproc.NewShardProcessorEmptyWith3shards(tdp, genesisBlocks)

	err := sp.CheckMetaHeadersValidityAndFinality()
	assert.Nil(t, err)
}

//------- CommitBlock

func TestShardProcessor_CommitBlockNilBlockchainShouldErr(t *testing.T) {
	t.Parallel()
	tdp := initDataPool([]byte("tx_hash1"))
	accounts := &mock.AccountsStub{}
	accounts.RevertToSnapshotCalled = func(snapshot int) error {
		return nil
	}
	arguments := CreateMockArgumentsMultiShard()
	arguments.DataPool = tdp
	arguments.Accounts = accounts
	sp, _ := blproc.NewShardProcessor(arguments)
	blk := make(block.Body, 0)

	err := sp.CommitBlock(nil, &block.Header{}, blk)
	assert.Equal(t, process.ErrNilBlockChain, err)
}

func TestShardProcessor_CommitBlockMarshalizerFailForHeaderShouldErr(t *testing.T) {
	t.Parallel()
	tdp := initDataPool([]byte("tx_hash1"))
	rootHash := []byte("root hash to be tested")
	accounts := &mock.AccountsStub{
		RootHashCalled: func() ([]byte, error) {
			return rootHash, nil
		},
		RevertToSnapshotCalled: func(snapshot int) error {
			return nil
		},
	}
	errMarshalizer := errors.New("failure")
	hdr := &block.Header{
		Nonce:         1,
		Round:         1,
		PubKeysBitmap: []byte("0100101"),
		Signature:     []byte("signature"),
		RootHash:      rootHash,
	}
	body := make(block.Body, 0)
	marshalizer := &mock.MarshalizerStub{
		MarshalCalled: func(obj interface{}) (i []byte, e error) {
			if reflect.DeepEqual(obj, hdr) {
				return nil, errMarshalizer
			}

			return []byte("obj"), nil
		},
	}
	arguments := CreateMockArgumentsMultiShard()
	arguments.DataPool = tdp
	arguments.Marshalizer = marshalizer
	arguments.Accounts = accounts
	sp, _ := blproc.NewShardProcessor(arguments)
	blkc := createTestBlockchain()

	err := sp.CommitBlock(blkc, hdr, body)
	assert.Equal(t, errMarshalizer, err)
}

func TestShardProcessor_CommitBlockStorageFailsForHeaderShouldErr(t *testing.T) {
	t.Parallel()
	tdp := initDataPool([]byte("tx_hash1"))
	errPersister := errors.New("failure")
	wasCalled := false
	rootHash := []byte("root hash to be tested")
	marshalizer := &mock.MarshalizerMock{}
	accounts := &mock.AccountsStub{
		CommitCalled: func() ([]byte, error) {
			return nil, nil
		},
		RootHashCalled: func() ([]byte, error) {
			return rootHash, nil
		},
		RevertToSnapshotCalled: func(snapshot int) error {
			return nil
		},
	}
	hdr := &block.Header{
		Nonce:         1,
		Round:         1,
		PubKeysBitmap: []byte("0100101"),
		Signature:     []byte("signature"),
		RootHash:      rootHash,
	}
	body := make(block.Body, 0)
	hdrUnit := &mock.StorerStub{
		GetCalled: func(key []byte) (i []byte, e error) {
			hdr, _ := marshalizer.Marshal(&block.Header{})
			return hdr, nil
		},
		PutCalled: func(key, data []byte) error {
			wasCalled = true
			return errPersister
		},
		HasCalled: func(key []byte) error {
			return nil
		},
	}
	store := initStore()
	store.AddStorer(dataRetriever.BlockHeaderUnit, hdrUnit)

	arguments := CreateMockArgumentsMultiShard()
	arguments.DataPool = tdp
	arguments.Store = store
	arguments.Accounts = accounts
	arguments.ForkDetector = &mock.ForkDetectorMock{
		AddHeaderCalled: func(header data.HeaderHandler, hash []byte, state process.BlockHeaderState, finalHeaders []data.HeaderHandler, finalHeadereHashes [][]byte, isNotarizedShardStuck bool) error {
			return nil
		},
		GetHighestFinalBlockNonceCalled: func() uint64 {
			return 0
		},
	}
	sp, _ := blproc.NewShardProcessor(arguments)

	blkc, _ := blockchain.NewBlockChain(
		generateTestCache(),
	)

	_ = blkc.SetAppStatusHandler(&mock.AppStatusHandlerStub{
		SetUInt64ValueHandler: func(key string, value uint64) {},
	})

	err := sp.CommitBlock(blkc, hdr, body)
	assert.True(t, wasCalled)
	assert.Nil(t, err)
}

func TestShardProcessor_CommitBlockStorageFailsForBodyShouldWork(t *testing.T) {
	t.Parallel()
	tdp := initDataPool([]byte("tx_hash1"))
	wasCalled := false
	errPersister := errors.New("failure")
	rootHash := []byte("root hash to be tested")
	accounts := &mock.AccountsStub{
		RootHashCalled: func() ([]byte, error) {
			return rootHash, nil
		},
		CommitCalled: func() (i []byte, e error) {
			return nil, nil
		},
		RevertToSnapshotCalled: func(snapshot int) error {
			return nil
		},
	}
	hdr := &block.Header{
		Nonce:         1,
		Round:         1,
		PubKeysBitmap: []byte("0100101"),
		Signature:     []byte("signature"),
		RootHash:      rootHash,
	}
	mb := block.MiniBlock{}
	body := make(block.Body, 0)
	body = append(body, &mb)

	miniBlockUnit := &mock.StorerStub{
		PutCalled: func(key, data []byte) error {
			wasCalled = true
			return errPersister
		},
	}
	store := initStore()
	store.AddStorer(dataRetriever.MiniBlockUnit, miniBlockUnit)

	arguments := CreateMockArgumentsMultiShard()
	arguments.DataPool = tdp
	arguments.Store = store
	arguments.Accounts = accounts
	arguments.ForkDetector = &mock.ForkDetectorMock{
		AddHeaderCalled: func(header data.HeaderHandler, hash []byte, state process.BlockHeaderState, finalHeaders []data.HeaderHandler, finalHeadersHashes [][]byte, isNotarizedShardStuck bool) error {
			return nil
		},
		GetHighestFinalBlockNonceCalled: func() uint64 {
			return 0
		},
	}
	sp, err := blproc.NewShardProcessor(arguments)
	assert.Nil(t, err)

	blkc, _ := blockchain.NewBlockChain(
		generateTestCache(),
	)

	_ = blkc.SetAppStatusHandler(&mock.AppStatusHandlerStub{
		SetUInt64ValueHandler: func(key string, value uint64) {},
	})

	err = sp.CommitBlock(blkc, hdr, body)

	assert.Nil(t, err)
	assert.True(t, wasCalled)
}

func TestShardProcessor_CommitBlockNilNoncesDataPoolShouldErr(t *testing.T) {
	t.Parallel()
	tdp := initDataPool([]byte("tx_hash1"))
	rootHash := []byte("root hash to be tested")
	accounts := &mock.AccountsStub{
		RootHashCalled: func() ([]byte, error) {
			return rootHash, nil
		},
		RevertToSnapshotCalled: func(snapshot int) error {
			return nil
		},
	}
	hdr := &block.Header{
		Nonce:         1,
		Round:         1,
		PubKeysBitmap: []byte("0100101"),
		Signature:     []byte("signature"),
		RootHash:      rootHash,
	}
	body := make(block.Body, 0)
	store := initStore()

	arguments := CreateMockArgumentsMultiShard()
	arguments.DataPool = tdp
	arguments.Store = store
	arguments.Accounts = accounts
	sp, _ := blproc.NewShardProcessor(arguments)

	tdp.HeadersNoncesCalled = func() dataRetriever.Uint64SyncMapCacher {
		return nil
	}
	blkc := createTestBlockchain()
	err := sp.CommitBlock(blkc, hdr, body)

	assert.Equal(t, process.ErrNilHeadersNoncesDataPool, err)
}

func TestShardProcessor_CommitBlockNoTxInPoolShouldErr(t *testing.T) {
	t.Parallel()
	tdp := initDataPool([]byte("tx_hash1"))

	txCache := &mock.CacherStub{
		PeekCalled: func(key []byte) (value interface{}, ok bool) {
			return nil, false
		},
		LenCalled: func() int {
			return 0
		},
	}
	tdp.TransactionsCalled = func() dataRetriever.ShardedDataCacherNotifier {
		return &mock.ShardedDataStub{
			ShardDataStoreCalled: func(id string) (c storage.Cacher) {
				return txCache
			},
			RemoveSetOfDataFromPoolCalled: func(keys [][]byte, id string) {
			},
			SearchFirstDataCalled: func(key []byte) (value interface{}, ok bool) {
				if reflect.DeepEqual(key, []byte("tx1_hash")) {
					return &transaction.Transaction{Nonce: 10}, true
				}
				return nil, false
			},
			RegisterHandlerCalled: func(i func(key []byte)) {

			},
		}
	}

	txHash := []byte("txHash")
	rootHash := []byte("root hash")
	hdrHash := []byte("header hash")
	hdr := &block.Header{
		Nonce:         1,
		Round:         1,
		PubKeysBitmap: []byte("0100101"),
		Signature:     []byte("signature"),
		RootHash:      rootHash,
	}
	mb := block.MiniBlock{
		TxHashes: [][]byte{txHash},
	}
	body := block.Body{&mb}
	accounts := &mock.AccountsStub{
		CommitCalled: func() (i []byte, e error) {
			return rootHash, nil
		},
		RootHashCalled: func() ([]byte, error) {
			return rootHash, nil
		},
		RevertToSnapshotCalled: func(snapshot int) error {
			return nil
		},
	}
	fd := &mock.ForkDetectorMock{
		AddHeaderCalled: func(header data.HeaderHandler, hash []byte, state process.BlockHeaderState, finalHeaders []data.HeaderHandler, finalHeadersHashes [][]byte, isNotarizedShardStuck bool) error {
			return nil
		},
	}
	hasher := &mock.HasherStub{}
	hasher.ComputeCalled = func(s string) []byte {
		return hdrHash
	}
	store := initStore()

	factory, _ := shard.NewPreProcessorsContainerFactory(
		mock.NewMultiShardsCoordinatorMock(3),
		initStore(),
		&mock.MarshalizerMock{},
		&mock.HasherMock{},
		tdp,
		&mock.AddressConverterMock{},
		initAccountsMock(),
		&mock.RequestHandlerMock{},
		&mock.TxProcessorMock{},
		&mock.SCProcessorMock{},
		&mock.SmartContractResultsProcessorMock{},
		&mock.RewardTxProcessorMock{},
		&mock.IntermediateTransactionHandlerMock{},
		&mock.FeeHandlerStub{},
		&mock.MiniBlocksCompacterMock{},
<<<<<<< HEAD
		&mock.RequestedItemsHandlerMock{},
=======
		&mock.GasHandlerMock{},
>>>>>>> 64e9b516
	)
	container, _ := factory.Create()

	tc, err := coordinator.NewTransactionCoordinator(
		mock.NewMultiShardsCoordinatorMock(3),
		initAccountsMock(),
		tdp.MiniBlocks(),
		&mock.RequestHandlerMock{},
		container,
		&mock.InterimProcessorContainerMock{},
<<<<<<< HEAD
		&mock.RequestedItemsHandlerMock{},
=======
		&mock.GasHandlerMock{},
>>>>>>> 64e9b516
	)

	arguments := CreateMockArgumentsMultiShard()
	arguments.DataPool = tdp
	arguments.Store = store
	arguments.Hasher = hasher
	arguments.ForkDetector = fd
	arguments.TxCoordinator = tc
	arguments.Accounts = accounts
	sp, _ := blproc.NewShardProcessor(arguments)

	blkc := createTestBlockchain()

	err = sp.CommitBlock(blkc, hdr, body)
	assert.Equal(t, process.ErrMissingTransaction, err)
}

func TestShardProcessor_CommitBlockOkValsShouldWork(t *testing.T) {
	t.Parallel()
	tdp := initDataPool([]byte("tx_hash1"))
	txHash := []byte("tx_hash1")

	rootHash := []byte("root hash")
	hdrHash := []byte("header hash")
	randSeed := []byte("rand seed")

	prevHdr := &block.Header{
		Nonce:         0,
		Round:         0,
		PubKeysBitmap: rootHash,
		PrevHash:      hdrHash,
		Signature:     rootHash,
		RootHash:      rootHash,
		RandSeed:      randSeed,
	}

	hdr := &block.Header{
		Nonce:         1,
		Round:         1,
		PubKeysBitmap: rootHash,
		PrevHash:      hdrHash,
		Signature:     rootHash,
		RootHash:      rootHash,
		PrevRandSeed:  randSeed,
	}
	mb := block.MiniBlock{
		TxHashes: [][]byte{txHash},
	}
	body := block.Body{&mb}

	mbHdr := block.MiniBlockHeader{
		TxCount: uint32(len(mb.TxHashes)),
		Hash:    hdrHash,
	}
	mbHdrs := make([]block.MiniBlockHeader, 0)
	mbHdrs = append(mbHdrs, mbHdr)
	hdr.MiniBlockHeaders = mbHdrs

	accounts := &mock.AccountsStub{
		CommitCalled: func() (i []byte, e error) {
			return rootHash, nil
		},
		RootHashCalled: func() ([]byte, error) {
			return rootHash, nil
		},
	}
	forkDetectorAddCalled := false
	fd := &mock.ForkDetectorMock{
		AddHeaderCalled: func(header data.HeaderHandler, hash []byte, state process.BlockHeaderState, finalHeaders []data.HeaderHandler, finalHeadersHashes [][]byte, isNotarizedShardStuck bool) error {
			if header == hdr {
				forkDetectorAddCalled = true
				return nil
			}

			return errors.New("should have not got here")
		},
		GetHighestFinalBlockNonceCalled: func() uint64 {
			return 0
		},
	}
	hasher := &mock.HasherStub{}
	hasher.ComputeCalled = func(s string) []byte {
		return hdrHash
	}
	store := initStore()

	arguments := CreateMockArgumentsMultiShard()
	arguments.DataPool = tdp
	arguments.Store = store
	arguments.Hasher = hasher
	arguments.Accounts = accounts
	arguments.ForkDetector = fd
	sp, _ := blproc.NewShardProcessor(arguments)

	blkc := createTestBlockchain()
	blkc.GetCurrentBlockHeaderCalled = func() data.HeaderHandler {
		return prevHdr
	}
	blkc.GetCurrentBlockHeaderHashCalled = func() []byte {
		return hdrHash
	}
	err := sp.ProcessBlock(blkc, hdr, body, haveTime)
	assert.Nil(t, err)
	err = sp.CommitBlock(blkc, hdr, body)
	assert.Nil(t, err)
	assert.True(t, forkDetectorAddCalled)
	assert.Equal(t, hdrHash, blkc.GetCurrentBlockHeaderHash())
	//this should sleep as there is an async call to display current hdr and block in CommitBlock
	time.Sleep(time.Second)
}

func TestShardProcessor_CommitBlockCallsIndexerMethods(t *testing.T) {
	t.Parallel()
	tdp := initDataPool([]byte("tx_hash1"))
	txHash := []byte("tx_hash1")

	rootHash := []byte("root hash")
	hdrHash := []byte("header hash")
	randSeed := []byte("rand seed")

	prevHdr := &block.Header{
		Nonce:         0,
		Round:         0,
		PubKeysBitmap: rootHash,
		PrevHash:      hdrHash,
		Signature:     rootHash,
		RootHash:      rootHash,
		RandSeed:      randSeed,
	}

	hdr := &block.Header{
		Nonce:         1,
		Round:         1,
		PubKeysBitmap: rootHash,
		PrevHash:      hdrHash,
		Signature:     rootHash,
		RootHash:      rootHash,
		PrevRandSeed:  randSeed,
	}
	mb := block.MiniBlock{
		TxHashes: [][]byte{txHash},
	}
	body := block.Body{&mb}

	mbHdr := block.MiniBlockHeader{
		TxCount: uint32(len(mb.TxHashes)),
		Hash:    hdrHash,
	}
	mbHdrs := make([]block.MiniBlockHeader, 0)
	mbHdrs = append(mbHdrs, mbHdr)
	hdr.MiniBlockHeaders = mbHdrs

	accounts := &mock.AccountsStub{
		CommitCalled: func() (i []byte, e error) {
			return rootHash, nil
		},
		RootHashCalled: func() ([]byte, error) {
			return rootHash, nil
		},
	}
	fd := &mock.ForkDetectorMock{
		AddHeaderCalled: func(header data.HeaderHandler, hash []byte, state process.BlockHeaderState, finalHeaders []data.HeaderHandler, finalHeadersHashes [][]byte, isNotarizedShardStuck bool) error {
			return nil
		},
		GetHighestFinalBlockNonceCalled: func() uint64 {
			return 0
		},
	}
	hasher := &mock.HasherStub{}
	hasher.ComputeCalled = func(s string) []byte {
		return hdrHash
	}
	store := initStore()

	var saveBlockCalled map[string]data.TransactionHandler
	saveBlockCalledMutex := sync.Mutex{}

	arguments := CreateMockArgumentsMultiShard()
	arguments.Core = &mock.ServiceContainerMock{
		IndexerCalled: func() indexer.Indexer {
			return &mock.IndexerMock{
				SaveBlockCalled: func(body data.BodyHandler, header data.HeaderHandler, txPool map[string]data.TransactionHandler) {
					saveBlockCalledMutex.Lock()
					saveBlockCalled = txPool
					saveBlockCalledMutex.Unlock()
				},
			}
		},
	}
	arguments.DataPool = tdp
	arguments.Store = store
	arguments.Hasher = hasher
	arguments.Accounts = accounts
	arguments.ForkDetector = fd
	arguments.TxCoordinator = &mock.TransactionCoordinatorMock{
		GetAllCurrentUsedTxsCalled: func(blockType block.Type) map[string]data.TransactionHandler {
			switch blockType {
			case block.TxBlock:
				return map[string]data.TransactionHandler{
					"tx_1": &transaction.Transaction{Nonce: 1},
					"tx_2": &transaction.Transaction{Nonce: 2},
				}
			case block.SmartContractResultBlock:
				return map[string]data.TransactionHandler{
					"utx_1": &smartContractResult.SmartContractResult{Nonce: 1},
					"utx_2": &smartContractResult.SmartContractResult{Nonce: 2},
				}
			default:
				return nil
			}
		},
	}

	sp, _ := blproc.NewShardProcessor(arguments)

	blkc := createTestBlockchain()
	blkc.GetCurrentBlockHeaderCalled = func() data.HeaderHandler {
		return prevHdr
	}
	blkc.GetCurrentBlockHeaderHashCalled = func() []byte {
		return hdrHash
	}
	err := sp.ProcessBlock(blkc, hdr, body, haveTime)
	assert.Nil(t, err)
	err = sp.CommitBlock(blkc, hdr, body)
	assert.Nil(t, err)

	// Wait for the index block go routine to start
	time.Sleep(time.Second * 2)

	saveBlockCalledMutex.Lock()
	wasCalled := saveBlockCalled
	saveBlockCalledMutex.Unlock()

	assert.Equal(t, 4, len(wasCalled))
}

func TestShardProcessor_CreateTxBlockBodyWithDirtyAccStateShouldErr(t *testing.T) {
	t.Parallel()
	tdp := initDataPool([]byte("tx_hash1"))
	journalLen := func() int { return 3 }
	revToSnapshot := func(snapshot int) error { return nil }

	arguments := CreateMockArgumentsMultiShard()
	arguments.DataPool = tdp
	arguments.Accounts = &mock.AccountsStub{
		JournalLenCalled:       journalLen,
		RevertToSnapshotCalled: revToSnapshot,
	}

	sp, _ := blproc.NewShardProcessor(arguments)

	bl, err := sp.CreateBlockBody(&block.Header{}, func() bool { return true })
	// nil block
	assert.Nil(t, bl)
	// error
	assert.Equal(t, process.ErrAccountStateDirty, err)
}

func TestShardProcessor_CreateTxBlockBodyWithNoTimeShouldEmptyBlock(t *testing.T) {
	t.Parallel()
	tdp := initDataPool([]byte("tx_hash1"))
	journalLen := func() int { return 0 }
	rootHashfunc := func() ([]byte, error) {
		return []byte("roothash"), nil
	}
	revToSnapshot := func(snapshot int) error { return nil }
	arguments := CreateMockArgumentsMultiShard()
	arguments.DataPool = tdp
	arguments.Accounts = &mock.AccountsStub{
		JournalLenCalled:       journalLen,
		RootHashCalled:         rootHashfunc,
		RevertToSnapshotCalled: revToSnapshot,
	}

	sp, _ := blproc.NewShardProcessor(arguments)
	haveTime := func() bool {
		return false
	}
	bl, err := sp.CreateBlockBody(&block.Header{}, haveTime)
	// no error
	assert.Equal(t, process.ErrTimeIsOut, err)
	// no miniblocks
	assert.Nil(t, bl)
}

func TestShardProcessor_CreateTxBlockBodyOK(t *testing.T) {
	t.Parallel()
	tdp := initDataPool([]byte("tx_hash1"))
	journalLen := func() int { return 0 }
	rootHashfunc := func() ([]byte, error) {
		return []byte("roothash"), nil
	}
	haveTime := func() bool {
		return true
	}
	arguments := CreateMockArgumentsMultiShard()
	arguments.DataPool = tdp
	arguments.Accounts = &mock.AccountsStub{
		JournalLenCalled: journalLen,
		RootHashCalled:   rootHashfunc,
	}

	sp, _ := blproc.NewShardProcessor(arguments)
	blk, err := sp.CreateBlockBody(&block.Header{}, haveTime)
	assert.NotNil(t, blk)
	assert.Nil(t, err)
}

//------- ComputeNewNoncePrevHash

func TestNode_ComputeNewNoncePrevHashShouldWork(t *testing.T) {
	t.Parallel()
	tdp := initDataPool([]byte("tx_hash1"))
	marshalizer := &mock.MarshalizerStub{}
	hasher := &mock.HasherStub{}
	arguments := CreateMockArgumentsMultiShard()
	arguments.Store = initStore()
	arguments.DataPool = tdp
	arguments.Hasher = hasher
	arguments.Marshalizer = marshalizer

	be, _ := blproc.NewShardProcessor(arguments)
	hdr, txBlock := createTestHdrTxBlockBody()
	marshalizer.MarshalCalled = func(obj interface{}) (bytes []byte, e error) {
		if hdr == obj {
			return []byte("hdrHeaderMarshalized"), nil
		}
		if reflect.DeepEqual(txBlock, obj) {
			return []byte("txBlockBodyMarshalized"), nil
		}
		return nil, nil
	}
	hasher.ComputeCalled = func(s string) []byte {
		if s == "hdrHeaderMarshalized" {
			return []byte("header hash")
		}
		if s == "txBlockBodyMarshalized" {
			return []byte("tx block body hash")
		}
		return nil
	}
	_, err := be.ComputeHeaderHash(hdr)
	assert.Nil(t, err)
}

func createTestHdrTxBlockBody() (*block.Header, block.Body) {
	hasher := mock.HasherMock{}
	hdr := &block.Header{
		Nonce:         1,
		ShardId:       2,
		Epoch:         3,
		Round:         4,
		TimeStamp:     uint64(11223344),
		PrevHash:      hasher.Compute("prev hash"),
		PubKeysBitmap: []byte{255, 0, 128},
		Signature:     hasher.Compute("signature"),
		RootHash:      hasher.Compute("root hash"),
	}
	txBlock := block.Body{
		{
			ReceiverShardID: 0,
			SenderShardID:   0,
			TxHashes: [][]byte{
				hasher.Compute("txHash_0_1"),
				hasher.Compute("txHash_0_2"),
			},
		},
		{
			ReceiverShardID: 1,
			SenderShardID:   0,
			TxHashes: [][]byte{
				hasher.Compute("txHash_1_1"),
				hasher.Compute("txHash_1_2"),
			},
		},
		{
			ReceiverShardID: 2,
			SenderShardID:   0,
			TxHashes: [][]byte{
				hasher.Compute("txHash_2_1"),
			},
		},
		{
			ReceiverShardID: 3,
			SenderShardID:   0,
			TxHashes:        make([][]byte, 0),
		},
	}
	return hdr, txBlock
}

//------- ComputeNewNoncePrevHash

func TestShardProcessor_DisplayLogInfo(t *testing.T) {
	t.Parallel()
	tdp := initDataPool([]byte("tx_hash1"))
	hasher := mock.HasherMock{}
	hdr, txBlock := createTestHdrTxBlockBody()
	shardCoordinator := mock.NewMultiShardsCoordinatorMock(3)

	arguments := CreateMockArgumentsMultiShard()
	arguments.DataPool = tdp

	sp, _ := blproc.NewShardProcessor(arguments)
	assert.NotNil(t, sp)
	hdr.PrevHash = hasher.Compute("prev hash")
	sp.DisplayLogInfo(hdr, txBlock, []byte("tx_hash1"), shardCoordinator.NumberOfShards(), shardCoordinator.SelfId(), tdp)
}

func TestBlockProcessor_ApplyBodyToHeaderShouldNotReturnNil(t *testing.T) {
	t.Parallel()
	arguments := CreateMockArgumentsMultiShard()

	bp, _ := blproc.NewShardProcessor(arguments)
	hdr := &block.Header{}
	err := bp.ApplyBodyToHeader(hdr, nil)
	assert.Nil(t, err)
	assert.NotNil(t, hdr)
}

func TestShardProcessor_ApplyBodyToHeaderShouldErrWhenMarshalizerErrors(t *testing.T) {
	t.Parallel()

	arguments := CreateMockArgumentsMultiShard()
	arguments.Marshalizer = &mock.MarshalizerMock{Fail: true}
	bp, _ := blproc.NewShardProcessor(arguments)
	body := block.Body{
		{
			ReceiverShardID: 1,
			SenderShardID:   0,
			TxHashes:        make([][]byte, 0),
		},
		{
			ReceiverShardID: 2,
			SenderShardID:   0,
			TxHashes:        make([][]byte, 0),
		},
		{
			ReceiverShardID: 3,
			SenderShardID:   0,
			TxHashes:        make([][]byte, 0),
		},
	}
	hdr := &block.Header{}
	err := bp.ApplyBodyToHeader(hdr, body)
	assert.NotNil(t, err)
}

func TestShardProcessor_ApplyBodyToHeaderReturnsOK(t *testing.T) {
	t.Parallel()

	arguments := CreateMockArgumentsMultiShard()
	bp, _ := blproc.NewShardProcessor(arguments)
	body := block.Body{
		{
			ReceiverShardID: 1,
			SenderShardID:   0,
			TxHashes:        make([][]byte, 0),
		},
		{
			ReceiverShardID: 2,
			SenderShardID:   0,
			TxHashes:        make([][]byte, 0),
		},
		{
			ReceiverShardID: 3,
			SenderShardID:   0,
			TxHashes:        make([][]byte, 0),
		},
	}
	hdr := &block.Header{}
	err := bp.ApplyBodyToHeader(hdr, body)
	assert.Nil(t, err)
	assert.Equal(t, len(body), len(hdr.MiniBlockHeaders))
}

func TestShardProcessor_CommitBlockShouldRevertAccountStateWhenErr(t *testing.T) {
	t.Parallel()
	// set accounts dirty
	journalEntries := 3
	revToSnapshot := func(snapshot int) error {
		journalEntries = 0
		return nil
	}

	arguments := CreateMockArgumentsMultiShard()
	arguments.Accounts = &mock.AccountsStub{
		RevertToSnapshotCalled: revToSnapshot,
	}
	bp, _ := blproc.NewShardProcessor(arguments)
	err := bp.CommitBlock(nil, nil, nil)
	assert.NotNil(t, err)
	assert.Equal(t, 0, journalEntries)
}

func TestShardProcessor_MarshalizedDataToBroadcastShouldWork(t *testing.T) {
	t.Parallel()
	tdp := initDataPool([]byte("tx_hash1"))
	txHash0 := []byte("txHash0")
	mb0 := block.MiniBlock{
		ReceiverShardID: 0,
		SenderShardID:   0,
		TxHashes:        [][]byte{txHash0},
	}
	txHash1 := []byte("txHash1")
	mb1 := block.MiniBlock{
		ReceiverShardID: 1,
		SenderShardID:   0,
		TxHashes:        [][]byte{txHash1},
	}
	body := make(block.Body, 0)
	body = append(body, &mb0)
	body = append(body, &mb1)
	body = append(body, &mb0)
	body = append(body, &mb1)
	marshalizer := &mock.MarshalizerMock{
		Fail: false,
	}

	factory, _ := shard.NewPreProcessorsContainerFactory(
		mock.NewMultiShardsCoordinatorMock(3),
		initStore(),
		marshalizer,
		&mock.HasherMock{},
		tdp,
		&mock.AddressConverterMock{},
		initAccountsMock(),
		&mock.RequestHandlerMock{},
		&mock.TxProcessorMock{},
		&mock.SCProcessorMock{},
		&mock.SmartContractResultsProcessorMock{},
		&mock.RewardTxProcessorMock{},
		&mock.IntermediateTransactionHandlerMock{},
		&mock.FeeHandlerStub{},
		&mock.MiniBlocksCompacterMock{},
<<<<<<< HEAD
		&mock.RequestedItemsHandlerMock{},
=======
		&mock.GasHandlerMock{},
>>>>>>> 64e9b516
	)
	container, _ := factory.Create()

	tc, err := coordinator.NewTransactionCoordinator(
		mock.NewMultiShardsCoordinatorMock(3),
		initAccountsMock(),
		tdp.MiniBlocks(),
		&mock.RequestHandlerMock{},
		container,
		&mock.InterimProcessorContainerMock{},
<<<<<<< HEAD
		&mock.RequestedItemsHandlerMock{},
=======
		&mock.GasHandlerMock{},
>>>>>>> 64e9b516
	)

	arguments := CreateMockArgumentsMultiShard()
	arguments.DataPool = tdp
	arguments.Marshalizer = marshalizer
	arguments.TxCoordinator = tc
	sp, _ := blproc.NewShardProcessor(arguments)
	msh, mstx, err := sp.MarshalizedDataToBroadcast(&block.Header{}, body)
	assert.Nil(t, err)
	assert.NotNil(t, msh)
	assert.NotNil(t, mstx)
	_, found := msh[0]
	assert.False(t, found)

	expectedBody := make(block.Body, 0)
	err = marshalizer.Unmarshal(&expectedBody, msh[1])
	assert.Nil(t, err)
	assert.Equal(t, len(expectedBody), 2)
	assert.Equal(t, &mb1, expectedBody[0])
	assert.Equal(t, &mb1, expectedBody[1])
}

func TestShardProcessor_MarshalizedDataWrongType(t *testing.T) {
	t.Parallel()
	tdp := initDataPool([]byte("tx_hash1"))
	marshalizer := &mock.MarshalizerMock{
		Fail: false,
	}

	arguments := CreateMockArgumentsMultiShard()
	arguments.DataPool = tdp
	arguments.Marshalizer = marshalizer

	sp, _ := blproc.NewShardProcessor(arguments)
	wr := &wrongBody{}
	msh, mstx, err := sp.MarshalizedDataToBroadcast(&block.Header{}, wr)
	assert.Equal(t, process.ErrWrongTypeAssertion, err)
	assert.Nil(t, msh)
	assert.Nil(t, mstx)
}

func TestShardProcessor_MarshalizedDataNilInput(t *testing.T) {
	t.Parallel()
	tdp := initDataPool([]byte("tx_hash1"))
	marshalizer := &mock.MarshalizerMock{
		Fail: false,
	}

	arguments := CreateMockArgumentsMultiShard()
	arguments.DataPool = tdp
	arguments.Marshalizer = marshalizer

	sp, _ := blproc.NewShardProcessor(arguments)
	msh, mstx, err := sp.MarshalizedDataToBroadcast(nil, nil)
	assert.Equal(t, process.ErrNilMiniBlocks, err)
	assert.Nil(t, msh)
	assert.Nil(t, mstx)
}

func TestShardProcessor_MarshalizedDataMarshalWithoutSuccess(t *testing.T) {
	t.Parallel()
	wasCalled := false
	tdp := initDataPool([]byte("tx_hash1"))
	txHash0 := []byte("txHash0")
	mb0 := block.MiniBlock{
		ReceiverShardID: 1,
		SenderShardID:   0,
		TxHashes:        [][]byte{txHash0},
	}
	body := make(block.Body, 0)
	body = append(body, &mb0)
	marshalizer := &mock.MarshalizerStub{
		MarshalCalled: func(obj interface{}) ([]byte, error) {
			wasCalled = true
			return nil, process.ErrMarshalWithoutSuccess
		},
	}

	factory, _ := shard.NewPreProcessorsContainerFactory(
		mock.NewMultiShardsCoordinatorMock(3),
		initStore(),
		marshalizer,
		&mock.HasherMock{},
		tdp,
		&mock.AddressConverterMock{},
		initAccountsMock(),
		&mock.RequestHandlerMock{},
		&mock.TxProcessorMock{},
		&mock.SCProcessorMock{},
		&mock.SmartContractResultsProcessorMock{},
		&mock.RewardTxProcessorMock{},
		&mock.IntermediateTransactionHandlerMock{},
		&mock.FeeHandlerStub{},
		&mock.MiniBlocksCompacterMock{},
<<<<<<< HEAD
		&mock.RequestedItemsHandlerMock{},
=======
		&mock.GasHandlerMock{},
>>>>>>> 64e9b516
	)
	container, _ := factory.Create()

	tc, err := coordinator.NewTransactionCoordinator(
		mock.NewMultiShardsCoordinatorMock(3),
		initAccountsMock(),
		tdp.MiniBlocks(),
		&mock.RequestHandlerMock{},
		container,
		&mock.InterimProcessorContainerMock{},
<<<<<<< HEAD
		&mock.RequestedItemsHandlerMock{},
=======
		&mock.GasHandlerMock{},
>>>>>>> 64e9b516
	)

	arguments := CreateMockArgumentsMultiShard()
	arguments.DataPool = tdp
	arguments.Marshalizer = marshalizer
	arguments.TxCoordinator = tc

	sp, _ := blproc.NewShardProcessor(arguments)

	msh, mstx, err := sp.MarshalizedDataToBroadcast(&block.Header{}, body)
	assert.Nil(t, err)
	assert.True(t, wasCalled)
	assert.Equal(t, 0, len(msh))
	assert.Equal(t, 0, len(mstx))
}

//------- receivedMetaBlock

func TestShardProcessor_ReceivedMetaBlockShouldRequestMissingMiniBlocks(t *testing.T) {
	t.Parallel()

	hasher := mock.HasherMock{}
	marshalizer := &mock.MarshalizerMock{}
	datapool := mock.NewPoolsHolderMock()

	//we will have a metablock that will return 3 miniblock hashes
	//1 miniblock hash will be in cache
	//2 will be requested on network

	miniBlockHash1 := []byte("miniblock hash 1 found in cache")
	miniBlockHash2 := []byte("miniblock hash 2")
	miniBlockHash3 := []byte("miniblock hash 3")

	metaBlock := &block.MetaBlock{
		Nonce: 1,
		Round: 1,
		ShardInfo: []block.ShardData{
			{
				ShardID: 1,
				ShardMiniBlockHeaders: []block.ShardMiniBlockHeader{
					{Hash: miniBlockHash1, SenderShardID: 1, ReceiverShardID: 0},
					{Hash: miniBlockHash2, SenderShardID: 1, ReceiverShardID: 0},
					{Hash: miniBlockHash3, SenderShardID: 1, ReceiverShardID: 0},
				}},
		}}

	//put this metaBlock inside datapool
	metaBlockHash := []byte("metablock hash")
	datapool.MetaBlocks().Put(metaBlockHash, metaBlock)
	//put the existing miniblock inside datapool
	datapool.MiniBlocks().Put(miniBlockHash1, &block.MiniBlock{})

	miniBlockHash1Requested := int32(0)
	miniBlockHash2Requested := int32(0)
	miniBlockHash3Requested := int32(0)

	requestHandler := &mock.RequestHandlerMock{RequestMiniBlockHandlerCalled: func(destShardID uint32, miniblockHash []byte) {
		if bytes.Equal(miniBlockHash1, miniblockHash) {
			atomic.AddInt32(&miniBlockHash1Requested, 1)
		}
		if bytes.Equal(miniBlockHash2, miniblockHash) {
			atomic.AddInt32(&miniBlockHash2Requested, 1)
		}
		if bytes.Equal(miniBlockHash3, miniblockHash) {
			atomic.AddInt32(&miniBlockHash3Requested, 1)
		}
	}}

	tc, _ := coordinator.NewTransactionCoordinator(
		mock.NewMultiShardsCoordinatorMock(3),
		initAccountsMock(),
		datapool.MiniBlocks(),
		requestHandler,
		&mock.PreProcessorContainerMock{},
		&mock.InterimProcessorContainerMock{},
<<<<<<< HEAD
		&mock.RequestedItemsHandlerMock{
			HasCalled: func(key string) bool {
				return false
			},
			AddCalled: func(key string) error {
				return nil
			},
		},
=======
		&mock.GasHandlerMock{},
>>>>>>> 64e9b516
	)

	arguments := CreateMockArgumentsMultiShard()
	arguments.DataPool = datapool
	arguments.Hasher = hasher
	arguments.Marshalizer = marshalizer
	arguments.RequestHandler = requestHandler
	arguments.TxCoordinator = tc

	bp, _ := blproc.NewShardProcessor(arguments)
	bp.ReceivedMetaBlock(metaBlockHash)

	//we have to wait to be sure txHash1Requested is not incremented by a late call
	time.Sleep(time.Second)

	assert.Equal(t, int32(0), atomic.LoadInt32(&miniBlockHash1Requested))
	assert.Equal(t, int32(1), atomic.LoadInt32(&miniBlockHash2Requested))
	assert.Equal(t, int32(1), atomic.LoadInt32(&miniBlockHash2Requested))
}

//--------- receivedMetaBlockNoMissingMiniBlocks
func TestShardProcessor_ReceivedMetaBlockNoMissingMiniBlocksShouldPass(t *testing.T) {
	t.Parallel()

	hasher := mock.HasherMock{}
	marshalizer := &mock.MarshalizerMock{}
	datapool := mock.NewPoolsHolderMock()

	//we will have a metablock that will return 3 miniblock hashes
	//1 miniblock hash will be in cache
	//2 will be requested on network

	miniBlockHash1 := []byte("miniblock hash 1 found in cache")

	metaBlock := &block.MetaBlock{
		Nonce: 1,
		Round: 1,
		ShardInfo: []block.ShardData{
			{
				ShardID: 1,
				ShardMiniBlockHeaders: []block.ShardMiniBlockHeader{
					{
						Hash:            miniBlockHash1,
						SenderShardID:   1,
						ReceiverShardID: 0,
					},
				},
			},
		}}

	//put this metaBlock inside datapool
	metaBlockHash := []byte("metablock hash")
	datapool.MetaBlocks().Put(metaBlockHash, &metaBlock)
	//put the existing miniblock inside datapool
	datapool.MiniBlocks().Put(miniBlockHash1, &block.MiniBlock{})

	noOfMissingMiniBlocks := int32(0)

	requestHandler := &mock.RequestHandlerMock{RequestMiniBlockHandlerCalled: func(destShardID uint32, miniblockHash []byte) {
		atomic.AddInt32(&noOfMissingMiniBlocks, 1)
	}}

	tc, _ := coordinator.NewTransactionCoordinator(
		mock.NewMultiShardsCoordinatorMock(3),
		initAccountsMock(),
		datapool.MiniBlocks(),
		requestHandler,
		&mock.PreProcessorContainerMock{},
		&mock.InterimProcessorContainerMock{},
<<<<<<< HEAD
		&mock.RequestedItemsHandlerMock{},
=======
		&mock.GasHandlerMock{},
>>>>>>> 64e9b516
	)

	arguments := CreateMockArgumentsMultiShard()
	arguments.DataPool = datapool
	arguments.Hasher = hasher
	arguments.Marshalizer = marshalizer
	arguments.RequestHandler = requestHandler
	arguments.TxCoordinator = tc

	sp, _ := blproc.NewShardProcessor(arguments)
	sp.ReceivedMetaBlock(metaBlockHash)
	assert.Equal(t, int32(0), atomic.LoadInt32(&noOfMissingMiniBlocks))
}

//--------- createAndProcessCrossMiniBlocksDstMe
func TestShardProcessor_CreateAndProcessCrossMiniBlocksDstMe(t *testing.T) {
	t.Parallel()

	tdp := mock.NewPoolsHolderMock()
	txHash := []byte("tx_hash1")
	tdp.Transactions().AddData(txHash, &transaction.Transaction{}, process.ShardCacherIdentifier(1, 0))
	body := make(block.Body, 0)
	txHashes := make([][]byte, 0)
	txHashes = append(txHashes, txHash)
	miniblock := block.MiniBlock{
		ReceiverShardID: 0,
		SenderShardID:   1,
		TxHashes:        txHashes,
	}
	body = append(body, &miniblock)

	hasher := &mock.HasherStub{}
	marshalizer := &mock.MarshalizerMock{}

	mbbytes, _ := marshalizer.Marshal(miniblock)
	mbHash := hasher.Compute(string(mbbytes))
	mbHdr := block.MiniBlockHeader{
		ReceiverShardID: 0,
		SenderShardID:   1,
		TxCount:         uint32(len(txHashes)),
		Hash:            mbHash}
	mbHdrs := make([]block.MiniBlockHeader, 0)
	mbHdrs = append(mbHdrs, mbHdr)

	shardMiniBlock := block.ShardMiniBlockHeader{
		ReceiverShardID: mbHdr.ReceiverShardID,
		SenderShardID:   mbHdr.SenderShardID,
		TxCount:         mbHdr.TxCount,
		Hash:            mbHdr.Hash,
	}
	shardMiniblockHdrs := make([]block.ShardMiniBlockHeader, 0)
	shardMiniblockHdrs = append(shardMiniblockHdrs, shardMiniBlock)
	shardHeader := block.ShardData{
		ShardMiniBlockHeaders: shardMiniblockHdrs,
	}
	shardHdrs := make([]block.ShardData, 0)
	shardHdrs = append(shardHdrs, shardHeader)

	meta := &block.MetaBlock{
		Nonce:        1,
		ShardInfo:    make([]block.ShardData, 0),
		Round:        1,
		PrevRandSeed: []byte("roothash"),
	}
	metaBytes, _ := marshalizer.Marshal(meta)
	metaHash := hasher.Compute(string(metaBytes))

	tdp.MetaBlocks().Put(metaHash, meta)

	haveTimeTrue := func() bool {
		return true
	}

	arguments := CreateMockArgumentsMultiShard()
	arguments.DataPool = tdp
	sp, _ := blproc.NewShardProcessor(arguments)
	miniBlockSlice, usedMetaHdrsHashes, noOfTxs, err := sp.CreateAndProcessCrossMiniBlocksDstMe(2, 2, haveTimeTrue)
	assert.Equal(t, err == nil, true)
	assert.Equal(t, len(miniBlockSlice) == 0, true)
	assert.Equal(t, usedMetaHdrsHashes, uint32(0))
	assert.Equal(t, noOfTxs, uint32(0))
}

func TestShardProcessor_NewShardProcessorWrongTypeOfStartHeaderShouldErrWrongTypeAssertion(t *testing.T) {
	t.Parallel()

	tdp := mock.NewPoolsHolderMock()
	txHash := []byte(nil)
	tdp.Transactions().AddData(txHash, &transaction.Transaction{}, process.ShardCacherIdentifier(1, 0))

	startHeaders := createGenesisBlocks(mock.NewMultiShardsCoordinatorMock(3))

	startHeaders[sharding.MetachainShardId] = &block.Header{}

	arguments := CreateMockArgumentsMultiShard()
	arguments.DataPool = tdp
	arguments.StartHeaders = startHeaders

	sp, err := blproc.NewShardProcessor(arguments)

	assert.Nil(t, sp)
	assert.Equal(t, process.ErrWrongTypeAssertion, err)
}

func TestShardProcessor_CreateAndProcessCrossMiniBlocksDstMeProcessPartOfMiniBlocksInMetaBlock(t *testing.T) {
	t.Parallel()

	haveTimeTrue := func() bool {
		return true
	}
	tdp := mock.NewPoolsHolderMock()
	destShardId := uint32(2)

	hasher := &mock.HasherStub{}
	marshalizer := &mock.MarshalizerMock{}
	miniblocks := make([]*block.MiniBlock, 6)

	txHash := []byte("txhash")
	txHashes := make([][]byte, 0)
	txHashes = append(txHashes, txHash)

	miniblock1 := block.MiniBlock{
		ReceiverShardID: 0,
		SenderShardID:   1,
		TxHashes:        txHashes,
	}
	miniblock2 := block.MiniBlock{
		ReceiverShardID: 0,
		SenderShardID:   2,
		TxHashes:        txHashes,
	}

	miniBlocks := make([]block.MiniBlock, 0)
	miniBlocks = append(miniBlocks, miniblock1, miniblock2)

	destShards := []uint32{1, 3, 4}
	for i := 0; i < 6; i++ {
		miniblocks[i], _ = createDummyMiniBlock(fmt.Sprintf("tx hash %d", i), marshalizer, hasher, destShardId, destShards[i/2])
	}

	//put 2 metablocks in pool
	meta := &block.MetaBlock{
		Nonce:        1,
		ShardInfo:    createShardData(hasher, marshalizer, miniBlocks),
		Round:        1,
		PrevRandSeed: []byte("roothash"),
	}

	mb1Hash := []byte("meta block 1")
	tdp.MetaBlocks().Put(
		mb1Hash,
		meta,
	)

	meta = &block.MetaBlock{
		Nonce:     2,
		ShardInfo: createShardData(hasher, marshalizer, miniBlocks),
		Round:     2,
	}

	mb2Hash := []byte("meta block 2")
	tdp.MetaBlocks().Put(
		mb2Hash,
		meta,
	)

	meta = &block.MetaBlock{
		Nonce:        3,
		ShardInfo:    make([]block.ShardData, 0),
		Round:        3,
		PrevRandSeed: []byte("roothash"),
	}

	mb3Hash := []byte("meta block 3")
	tdp.MetaBlocks().Put(
		mb3Hash,
		meta,
	)

	arguments := CreateMockArgumentsMultiShard()
	arguments.DataPool = tdp
	sp, _ := blproc.NewShardProcessor(arguments)

	miniBlocksReturned, usedMetaHdrsHashes, nrTxAdded, err := sp.CreateAndProcessCrossMiniBlocksDstMe(2, 2, haveTimeTrue)

	assert.Equal(t, 0, len(miniBlocksReturned))
	assert.Equal(t, uint32(0), usedMetaHdrsHashes)
	assert.Equal(t, uint32(0), nrTxAdded)
	assert.Nil(t, err)
}

//------- createMiniBlocks

func TestShardProcessor_CreateMiniBlocksShouldWorkWithIntraShardTxs(t *testing.T) {
	t.Parallel()

	hasher := mock.HasherMock{}
	marshalizer := &mock.MarshalizerMock{}
	datapool := mock.NewPoolsHolderMock()

	//we will have a 3 txs in pool

	txHash1 := []byte("tx hash 1")
	txHash2 := []byte("tx hash 2")
	txHash3 := []byte("tx hash 3")

	senderShardId := uint32(0)
	receiverShardId := uint32(0)

	tx1Nonce := uint64(45)
	tx2Nonce := uint64(46)
	tx3Nonce := uint64(47)

	//put the existing tx inside datapool
	cacheId := process.ShardCacherIdentifier(senderShardId, receiverShardId)
	datapool.Transactions().AddData(txHash1, &transaction.Transaction{
		Nonce: tx1Nonce,
		Data:  string(txHash1),
	}, cacheId)
	datapool.Transactions().AddData(txHash2, &transaction.Transaction{
		Nonce: tx2Nonce,
		Data:  string(txHash2),
	}, cacheId)
	datapool.Transactions().AddData(txHash3, &transaction.Transaction{
		Nonce: tx3Nonce,
		Data:  string(txHash3),
	}, cacheId)

	tx1ExecutionResult := uint64(0)
	tx2ExecutionResult := uint64(0)
	tx3ExecutionResult := uint64(0)

	txProcessorMock := &mock.TxProcessorMock{
		ProcessTransactionCalled: func(transaction *transaction.Transaction, round uint64) error {
			//execution, in this context, means moving the tx nonce to itx corresponding execution result variable
			if transaction.Data == string(txHash1) {
				tx1ExecutionResult = transaction.Nonce
			}
			if transaction.Data == string(txHash2) {
				tx2ExecutionResult = transaction.Nonce
			}
			if transaction.Data == string(txHash3) {
				tx3ExecutionResult = transaction.Nonce
			}

			return nil
		},
	}
	shardCoordinator := mock.NewMultiShardsCoordinatorMock(3)
	accntAdapter := &mock.AccountsStub{
		RevertToSnapshotCalled: func(snapshot int) error {
			assert.Fail(t, "revert should have not been called")
			return nil
		},
		JournalLenCalled: func() int {
			return 0
		},
	}

	totalGasConsumed := uint64(0)
	factory, _ := shard.NewPreProcessorsContainerFactory(
		shardCoordinator,
		initStore(),
		marshalizer,
		hasher,
		datapool,
		&mock.AddressConverterMock{},
		accntAdapter,
		&mock.RequestHandlerMock{},
		txProcessorMock,
		&mock.SCProcessorMock{},
		&mock.SmartContractResultsProcessorMock{},
		&mock.RewardTxProcessorMock{},
		&mock.IntermediateTransactionHandlerMock{},
		&mock.FeeHandlerStub{
			ComputeGasLimitCalled: func(tx process.TransactionWithFeeHandler) uint64 {
				return 0
			},
			MaxGasLimitPerBlockCalled: func() uint64 {
				return MaxGasLimitPerBlock
			},
		},
		&mock.MiniBlocksCompacterMock{
			CompactCalled: func(miniBlocks block.MiniBlockSlice, mapHashesAndTxs map[string]data.TransactionHandler) block.MiniBlockSlice {
				return miniBlocks
			},
		},
<<<<<<< HEAD
		&mock.RequestedItemsHandlerMock{},
=======
		&mock.GasHandlerMock{
			SetGasConsumedCalled: func(gasConsumed uint64, hash []byte) {
				totalGasConsumed += gasConsumed
			},
			TotalGasConsumedCalled: func() uint64 {
				return totalGasConsumed
			},
			ComputeGasConsumedByTxCalled: func(txSenderShardId uint32, txReceiverSharedId uint32, txHandler data.TransactionHandler) (uint64, uint64, error) {
				return 0, 0, nil
			},
			SetGasRefundedCalled: func(gasRefunded uint64, hash []byte) {},
			TotalGasRefundedCalled: func() uint64 {
				return 0
			},
		},
>>>>>>> 64e9b516
	)
	container, _ := factory.Create()

	tc, err := coordinator.NewTransactionCoordinator(
		mock.NewMultiShardsCoordinatorMock(3),
		accntAdapter,
		datapool.MiniBlocks(),
		&mock.RequestHandlerMock{},
		container,
		&mock.InterimProcessorContainerMock{},
<<<<<<< HEAD
		&mock.RequestedItemsHandlerMock{},
=======
		&mock.GasHandlerMock{},
>>>>>>> 64e9b516
	)

	arguments := CreateMockArgumentsMultiShard()
	arguments.DataPool = datapool
	arguments.Hasher = hasher
	arguments.Marshalizer = marshalizer
	arguments.Accounts = accntAdapter
	arguments.TxCoordinator = tc
	bp, _ := blproc.NewShardProcessor(arguments)

	blockBody, err := bp.CreateMiniBlocks(15000, 0, func() bool { return true })

	assert.Nil(t, err)
	//testing execution
	assert.Equal(t, tx1Nonce, tx1ExecutionResult)
	assert.Equal(t, tx2Nonce, tx2ExecutionResult)
	assert.Equal(t, tx3Nonce, tx3ExecutionResult)
	//one miniblock output
	assert.Equal(t, 1, len(blockBody))
	//miniblock should have 3 txs
	assert.Equal(t, 3, len(blockBody[0].TxHashes))
	//testing all 3 hashes are present in block body
	assert.True(t, isInTxHashes(txHash1, blockBody[0].TxHashes))
	assert.True(t, isInTxHashes(txHash2, blockBody[0].TxHashes))
	assert.True(t, isInTxHashes(txHash3, blockBody[0].TxHashes))
}

func TestShardProcessor_GetProcessedMetaBlockFromPoolShouldWork(t *testing.T) {
	t.Parallel()

	//we have 3 metablocks in pool each containing 2 miniblocks.
	//blockbody will have 2 + 1 miniblocks from 2 out of the 3 metablocks
	//The test should remove only one metablock

	destShardId := uint32(2)

	hasher := mock.HasherMock{}
	marshalizer := &mock.MarshalizerMock{}
	datapool := mock.NewPoolsHolderMock()

	miniblockHashes := make([][]byte, 6)

	destShards := []uint32{1, 3, 4}
	for i := 0; i < 6; i++ {
		_, hash := createDummyMiniBlock(fmt.Sprintf("tx hash %d", i), marshalizer, hasher, destShardId, destShards[i/2])
		miniblockHashes[i] = hash
	}

	//put 3 metablocks in pool
	metaBlockHash1 := []byte("meta block 1")
	metaBlock1 := createDummyMetaBlock(destShardId, destShards[0], miniblockHashes[0], miniblockHashes[1])
	datapool.MetaBlocks().Put(
		metaBlockHash1,
		metaBlock1,
	)
	metaBlockHash2 := []byte("meta block 2")
	metaBlock2 := createDummyMetaBlock(destShardId, destShards[1], miniblockHashes[2], miniblockHashes[3])
	datapool.MetaBlocks().Put(
		metaBlockHash2,
		metaBlock2,
	)
	metaBlockHash3 := []byte("meta block 3")
	metaBlock3 := createDummyMetaBlock(destShardId, destShards[2], miniblockHashes[4], miniblockHashes[5])
	datapool.MetaBlocks().Put(
		metaBlockHash3,
		metaBlock3,
	)

	shardCoordinator := mock.NewMultipleShardsCoordinatorMock()
	shardCoordinator.CurrentShard = destShardId
	shardCoordinator.SetNoShards(destShardId + 1)

	arguments := CreateMockArgumentsMultiShard()
	arguments.DataPool = datapool
	arguments.Hasher = hasher
	arguments.Marshalizer = marshalizer
	arguments.ShardCoordinator = shardCoordinator
	arguments.ForkDetector = &mock.ForkDetectorMock{
		GetHighestFinalBlockNonceCalled: func() uint64 {
			return 0
		},
	}
	arguments.StartHeaders = createGenesisBlocks(shardCoordinator)
	bp, _ := blproc.NewShardProcessor(arguments)

	bp.SetHdrForCurrentBlock(metaBlockHash1, metaBlock1, true)
	bp.SetHdrForCurrentBlock(metaBlockHash2, metaBlock2, true)
	bp.SetHdrForCurrentBlock(metaBlockHash3, metaBlock3, true)

	//create mini block headers with first 3 miniblocks from miniblocks var
	mbHeaders := []block.MiniBlockHeader{
		{Hash: miniblockHashes[0]},
		{Hash: miniblockHashes[1]},
		{Hash: miniblockHashes[2]},
	}

	hashes := [][]byte{
		metaBlockHash1,
		metaBlockHash2,
		metaBlockHash3,
	}

	blockHeader := &block.Header{MetaBlockHashes: hashes, MiniBlockHeaders: mbHeaders}

	err := bp.AddProcessedCrossMiniBlocksFromHeader(blockHeader)

	assert.Nil(t, err)
	//check WasMiniBlockProcessed for remaining metablocks
	assert.True(t, bp.IsMiniBlockProcessed(metaBlockHash2, miniblockHashes[2]))
	assert.False(t, bp.IsMiniBlockProcessed(metaBlockHash2, miniblockHashes[3]))

	assert.False(t, bp.IsMiniBlockProcessed(metaBlockHash3, miniblockHashes[4]))
	assert.False(t, bp.IsMiniBlockProcessed(metaBlockHash3, miniblockHashes[5]))
}

func TestBlockProcessor_RestoreBlockIntoPoolsShouldErrNilBlockHeader(t *testing.T) {
	t.Parallel()
	tdp := initDataPool([]byte("tx_hash1"))

	arguments := CreateMockArgumentsMultiShard()
	arguments.DataPool = tdp
	be, _ := blproc.NewShardProcessor(arguments)
	err := be.RestoreBlockIntoPools(nil, nil)
	assert.NotNil(t, err)
	assert.Equal(t, process.ErrNilBlockHeader, err)
}

func TestBlockProcessor_RestoreBlockIntoPoolsShouldErrNilTxBlockBody(t *testing.T) {
	t.Parallel()
	tdp := initDataPool([]byte("tx_hash1"))

	arguments := CreateMockArgumentsMultiShard()
	arguments.DataPool = tdp
	sp, _ := blproc.NewShardProcessor(arguments)

	err := sp.RestoreBlockIntoPools(&block.Header{}, nil)
	assert.NotNil(t, err)
	assert.Equal(t, err, process.ErrNilTxBlockBody)
}

func TestShardProcessor_RestoreBlockIntoPoolsShouldWork(t *testing.T) {
	t.Parallel()

	txHash := []byte("tx hash 1")

	datapool := mock.NewPoolsHolderMock()
	marshalizerMock := &mock.MarshalizerMock{}
	hasherMock := &mock.HasherStub{}

	body := make(block.Body, 0)
	tx := &transaction.Transaction{
		Nonce: 1,
		Value: big.NewInt(0),
	}
	buffTx, _ := marshalizerMock.Marshal(tx)

	store := &mock.ChainStorerMock{
		GetAllCalled: func(unitType dataRetriever.UnitType, keys [][]byte) (map[string][]byte, error) {
			m := make(map[string][]byte, 0)
			m[string(txHash)] = buffTx
			return m, nil
		},
	}

	factory, _ := shard.NewPreProcessorsContainerFactory(
		mock.NewMultiShardsCoordinatorMock(3),
		store,
		marshalizerMock,
		hasherMock,
		datapool,
		&mock.AddressConverterMock{},
		initAccountsMock(),
		&mock.RequestHandlerMock{},
		&mock.TxProcessorMock{},
		&mock.SCProcessorMock{},
		&mock.SmartContractResultsProcessorMock{},
		&mock.RewardTxProcessorMock{},
		&mock.IntermediateTransactionHandlerMock{},
		&mock.FeeHandlerStub{},
		&mock.MiniBlocksCompacterMock{},
<<<<<<< HEAD
		&mock.RequestedItemsHandlerMock{},
=======
		&mock.GasHandlerMock{},
>>>>>>> 64e9b516
	)
	container, _ := factory.Create()

	tc, err := coordinator.NewTransactionCoordinator(
		mock.NewMultiShardsCoordinatorMock(3),
		initAccountsMock(),
		datapool.MiniBlocks(),
		&mock.RequestHandlerMock{},
		container,
		&mock.InterimProcessorContainerMock{},
<<<<<<< HEAD
		&mock.RequestedItemsHandlerMock{},
=======
		&mock.GasHandlerMock{},
>>>>>>> 64e9b516
	)

	arguments := CreateMockArgumentsMultiShard()
	arguments.DataPool = datapool
	arguments.Store = store
	arguments.Hasher = hasherMock
	arguments.Marshalizer = marshalizerMock
	arguments.TxCoordinator = tc
	sp, _ := blproc.NewShardProcessor(arguments)

	txHashes := make([][]byte, 0)
	txHashes = append(txHashes, txHash)
	miniblock := block.MiniBlock{
		ReceiverShardID: 0,
		SenderShardID:   1,
		TxHashes:        txHashes,
	}
	body = append(body, &miniblock)

	miniblockHash := []byte("mini block hash 1")
	hasherMock.ComputeCalled = func(s string) []byte {
		return miniblockHash
	}

	metablockHash := []byte("meta block hash 1")
	metablockHeader := createDummyMetaBlock(0, 1, miniblockHash)
	datapool.MetaBlocks().Put(
		metablockHash,
		metablockHeader,
	)

	store.GetStorerCalled = func(unitType dataRetriever.UnitType) storage.Storer {
		return &mock.StorerStub{
			RemoveCalled: func(key []byte) error {
				return nil
			},
			GetCalled: func(key []byte) ([]byte, error) {
				return marshalizerMock.Marshal(metablockHeader)
			},
		}
	}

	miniBlockHeader := block.MiniBlockHeader{
		Hash:            miniblockHash,
		SenderShardID:   miniblock.SenderShardID,
		ReceiverShardID: miniblock.ReceiverShardID,
	}

	metaBlockHashes := make([][]byte, 0)
	metaBlockHashes = append(metaBlockHashes, metablockHash)

	err = sp.RestoreBlockIntoPools(&block.Header{MetaBlockHashes: [][]byte{metablockHash}, MiniBlockHeaders: []block.MiniBlockHeader{miniBlockHeader}}, body)

	miniblockFromPool, _ := datapool.MiniBlocks().Get(miniblockHash)
	txFromPool, _ := datapool.Transactions().SearchFirstData(txHash)
	assert.Nil(t, err)
	assert.Equal(t, &miniblock, miniblockFromPool)
	assert.Equal(t, tx, txFromPool)
	assert.Equal(t, false, sp.IsMiniBlockProcessed(metablockHash, miniblockHash))
}

func TestShardProcessor_DecodeBlockBody(t *testing.T) {
	t.Parallel()

	tdp := initDataPool([]byte("tx_hash1"))
	marshalizerMock := &mock.MarshalizerMock{}
	arguments := CreateMockArgumentsMultiShard()
	arguments.DataPool = tdp
	arguments.Marshalizer = marshalizerMock
	sp, err := blproc.NewShardProcessor(arguments)
	body := make(block.Body, 0)
	body = append(body, &block.MiniBlock{ReceiverShardID: 69})
	message, err := marshalizerMock.Marshal(body)
	assert.Nil(t, err)

	dcdBlk := sp.DecodeBlockBody(nil)
	assert.Nil(t, dcdBlk)

	dcdBlk = sp.DecodeBlockBody(message)
	assert.Equal(t, body, dcdBlk)
	assert.Equal(t, uint32(69), body[0].ReceiverShardID)
}

func TestShardProcessor_DecodeBlockHeader(t *testing.T) {
	t.Parallel()
	tdp := initDataPool([]byte("tx_hash1"))
	marshalizerMock := &mock.MarshalizerMock{}

	arguments := CreateMockArgumentsMultiShard()
	arguments.DataPool = tdp
	arguments.Marshalizer = marshalizerMock
	sp, err := blproc.NewShardProcessor(arguments)
	hdr := &block.Header{}
	hdr.Nonce = 1
	hdr.TimeStamp = uint64(0)
	hdr.Signature = []byte("A")
	message, err := marshalizerMock.Marshal(hdr)
	assert.Nil(t, err)

	message, err = marshalizerMock.Marshal(hdr)
	assert.Nil(t, err)

	dcdHdr := sp.DecodeBlockHeader(nil)
	assert.Nil(t, dcdHdr)

	dcdHdr = sp.DecodeBlockHeader(message)
	assert.Equal(t, hdr, dcdHdr)
	assert.Equal(t, []byte("A"), dcdHdr.GetSignature())
}

func TestShardProcessor_IsHdrConstructionValid(t *testing.T) {
	t.Parallel()

	hasher := mock.HasherMock{}
	marshalizer := &mock.MarshalizerMock{}
	datapool := initDataPool([]byte("tx_hash1"))

	shardNr := uint32(5)
	arguments := CreateMockArgumentsMultiShard()
	arguments.DataPool = datapool
	arguments.Hasher = hasher
	arguments.Marshalizer = marshalizer
	arguments.ShardCoordinator = mock.NewMultiShardsCoordinatorMock(shardNr)
	arguments.StartHeaders = createGenesisBlocks(arguments.ShardCoordinator)
	sp, _ := blproc.NewShardProcessor(arguments)

	prevRandSeed := []byte("prevrand")
	currRandSeed := []byte("currrand")
	notarizedHdrs := sp.NotarizedHdrs()
	lastHdr := &block.MetaBlock{Round: 9,
		Nonce:    44,
		RandSeed: prevRandSeed}
	notarizedHdrs[sharding.MetachainShardId] = append(notarizedHdrs[sharding.MetachainShardId], lastHdr)

	//put the existing headers inside datapool

	//header shard 0
	prevHash, _ := sp.ComputeHeaderHash(sp.LastNotarizedHdrForShard(sharding.MetachainShardId).(*block.MetaBlock))
	prevHdr := &block.MetaBlock{
		Round:        10,
		Nonce:        45,
		PrevRandSeed: prevRandSeed,
		RandSeed:     currRandSeed,
		PrevHash:     prevHash,
		RootHash:     []byte("prevRootHash")}

	prevHash, _ = sp.ComputeHeaderHash(prevHdr)
	currHdr := &block.MetaBlock{
		Round:        11,
		Nonce:        46,
		PrevRandSeed: currRandSeed,
		RandSeed:     []byte("nextrand"),
		PrevHash:     prevHash,
		RootHash:     []byte("currRootHash")}

	err := sp.IsHdrConstructionValid(nil, prevHdr)
	assert.Equal(t, err, process.ErrNilBlockHeader)

	err = sp.IsHdrConstructionValid(currHdr, nil)
	assert.Equal(t, err, process.ErrNilBlockHeader)

	currHdr.Nonce = 0
	err = sp.IsHdrConstructionValid(currHdr, prevHdr)
	assert.Equal(t, err, process.ErrWrongNonceInBlock)

	currHdr.Nonce = 0
	prevHdr.Nonce = 0
	err = sp.IsHdrConstructionValid(currHdr, prevHdr)
	assert.Equal(t, err, process.ErrRootStateDoesNotMatch)

	currHdr.Nonce = 0
	prevHdr.Nonce = 0
	prevHdr.RootHash = nil
	err = sp.IsHdrConstructionValid(currHdr, prevHdr)
	assert.Nil(t, err)

	currHdr.Nonce = 46
	prevHdr.Nonce = 45
	prevHdr.Round = currHdr.Round + 1
	err = sp.IsHdrConstructionValid(currHdr, prevHdr)
	assert.Equal(t, err, process.ErrLowerRoundInBlock)

	prevHdr.Round = currHdr.Round - 1
	currHdr.Nonce = prevHdr.Nonce + 2
	err = sp.IsHdrConstructionValid(currHdr, prevHdr)
	assert.Equal(t, err, process.ErrWrongNonceInBlock)

	currHdr.Nonce = prevHdr.Nonce + 1
	currHdr.PrevHash = []byte("wronghash")
	err = sp.IsHdrConstructionValid(currHdr, prevHdr)
	assert.Equal(t, err, process.ErrBlockHashDoesNotMatch)

	prevHdr.RandSeed = []byte("randomwrong")
	currHdr.PrevHash, _ = sp.ComputeHeaderHash(prevHdr)
	err = sp.IsHdrConstructionValid(currHdr, prevHdr)
	assert.Equal(t, err, process.ErrRandSeedDoesNotMatch)

	currHdr.PrevHash = prevHash
	prevHdr.RandSeed = currRandSeed
	prevHdr.RootHash = []byte("prevRootHash")
	err = sp.IsHdrConstructionValid(currHdr, prevHdr)
	assert.Nil(t, err)
}

func TestShardProcessor_RemoveAndSaveLastNotarizedMetaHdrNoDstMB(t *testing.T) {
	t.Parallel()

	hasher := mock.HasherMock{}
	marshalizer := &mock.MarshalizerMock{}
	datapool := mock.NewPoolsHolderMock()
	forkDetector := &mock.ForkDetectorMock{}
	highNonce := uint64(500)
	forkDetector.GetHighestFinalBlockNonceCalled = func() uint64 {
		return highNonce
	}

	putCalledNr := 0
	store := &mock.ChainStorerMock{
		PutCalled: func(unitType dataRetriever.UnitType, key []byte, value []byte) error {
			putCalledNr++
			return nil
		},
	}

	shardNr := uint32(5)
	arguments := CreateMockArgumentsMultiShard()
	arguments.DataPool = datapool
	arguments.Store = store
	arguments.Hasher = hasher
	arguments.Marshalizer = marshalizer
	arguments.ShardCoordinator = mock.NewMultiShardsCoordinatorMock(shardNr)
	arguments.ForkDetector = forkDetector
	arguments.StartHeaders = createGenesisBlocks(arguments.ShardCoordinator)
	sp, _ := blproc.NewShardProcessor(arguments)

	prevRandSeed := []byte("prevrand")
	currRandSeed := []byte("currrand")
	notarizedHdrs := sp.NotarizedHdrs()
	firstNonce := uint64(44)

	lastHdr := &block.MetaBlock{Round: 9,
		Nonce:    firstNonce,
		RandSeed: prevRandSeed}
	notarizedHdrs[sharding.MetachainShardId] = append(notarizedHdrs[sharding.MetachainShardId], lastHdr)

	//header shard 0
	prevHash, _ := sp.ComputeHeaderHash(sp.LastNotarizedHdrForShard(sharding.MetachainShardId).(*block.MetaBlock))
	prevHdr := &block.MetaBlock{
		Round:        10,
		Nonce:        45,
		PrevRandSeed: prevRandSeed,
		RandSeed:     currRandSeed,
		PrevHash:     prevHash,
		RootHash:     []byte("prevRootHash")}

	prevHash, _ = sp.ComputeHeaderHash(prevHdr)
	currHdr := &block.MetaBlock{
		Round:        11,
		Nonce:        46,
		PrevRandSeed: currRandSeed,
		RandSeed:     []byte("nextrand"),
		PrevHash:     prevHash,
		RootHash:     []byte("currRootHash")}
	currHash, _ := sp.ComputeHeaderHash(currHdr)
	prevHash, _ = sp.ComputeHeaderHash(prevHdr)

	shardHdr := &block.Header{Round: 15}
	mbHeaders := make([]block.MiniBlockHeader, 0)
	blockHeader := &block.Header{}

	// test header not in pool and defer called
	processedMetaHdrs, err := sp.GetOrderedProcessedMetaBlocksFromHeader(blockHeader)
	assert.Nil(t, err)

	err = sp.SaveLastNotarizedHeader(sharding.MetachainShardId, processedMetaHdrs)
	assert.Nil(t, err)

	err = sp.RemoveProcessedMetaBlocksFromPool(processedMetaHdrs)
	assert.Nil(t, err)
	assert.Equal(t, 0, putCalledNr)

	notarizedHdrs = sp.NotarizedHdrs()
	assert.Equal(t, firstNonce, sp.LastNotarizedHdrForShard(sharding.MetachainShardId).GetNonce())
	assert.Equal(t, 0, len(processedMetaHdrs))

	// wrong header type in pool and defer called
	datapool.MetaBlocks().Put(currHash, shardHdr)
	sp.SetHdrForCurrentBlock(currHash, shardHdr, true)

	hashes := make([][]byte, 0)
	hashes = append(hashes, currHash)
	blockHeader = &block.Header{MetaBlockHashes: hashes, MiniBlockHeaders: mbHeaders}

	processedMetaHdrs, err = sp.GetOrderedProcessedMetaBlocksFromHeader(blockHeader)
	assert.Equal(t, process.ErrWrongTypeAssertion, err)

	err = sp.SaveLastNotarizedHeader(sharding.MetachainShardId, processedMetaHdrs)
	assert.Nil(t, err)

	err = sp.RemoveProcessedMetaBlocksFromPool(processedMetaHdrs)
	assert.Nil(t, err)
	assert.Equal(t, 0, putCalledNr)

	notarizedHdrs = sp.NotarizedHdrs()
	assert.Equal(t, firstNonce, sp.LastNotarizedHdrForShard(sharding.MetachainShardId).GetNonce())

	// put headers in pool
	datapool.MetaBlocks().Put(currHash, currHdr)
	datapool.MetaBlocks().Put(prevHash, prevHdr)

	sp.CreateBlockStarted()
	sp.SetHdrForCurrentBlock(currHash, currHdr, true)
	sp.SetHdrForCurrentBlock(prevHash, prevHdr, true)

	hashes = make([][]byte, 0)
	hashes = append(hashes, currHash)
	hashes = append(hashes, prevHash)
	blockHeader = &block.Header{MetaBlockHashes: hashes, MiniBlockHeaders: mbHeaders}

	processedMetaHdrs, err = sp.GetOrderedProcessedMetaBlocksFromHeader(blockHeader)
	assert.Nil(t, err)

	err = sp.SaveLastNotarizedHeader(sharding.MetachainShardId, processedMetaHdrs)
	assert.Nil(t, err)

	err = sp.RemoveProcessedMetaBlocksFromPool(processedMetaHdrs)
	assert.Nil(t, err)
	assert.Equal(t, 4, putCalledNr)

	assert.Equal(t, currHdr, sp.LastNotarizedHdrForShard(sharding.MetachainShardId))
}

func createShardData(hasher hashing.Hasher, marshalizer marshal.Marshalizer, miniBlocks []block.MiniBlock) []block.ShardData {
	shardData := make([]block.ShardData, len(miniBlocks))
	for i := 0; i < len(miniBlocks); i++ {
		marshaled, _ := marshalizer.Marshal(miniBlocks[i])
		hashed, _ := core.CalculateHash(marshalizer, hasher, string(marshaled))

		shardMBHeader := block.ShardMiniBlockHeader{
			ReceiverShardID: miniBlocks[i].ReceiverShardID,
			SenderShardID:   miniBlocks[i].SenderShardID,
			TxCount:         uint32(len(miniBlocks[i].TxHashes)),
			Hash:            hashed,
		}
		shardMBHeaders := make([]block.ShardMiniBlockHeader, 0)
		shardMBHeaders = append(shardMBHeaders, shardMBHeader)

		shardData[0].ShardID = miniBlocks[i].SenderShardID
		shardData[0].TxCount = 10
		shardData[0].HeaderHash = []byte("headerHash")
		shardData[0].ShardMiniBlockHeaders = shardMBHeaders
	}

	return shardData
}

func TestShardProcessor_RemoveAndSaveLastNotarizedMetaHdrNotAllMBFinished(t *testing.T) {
	t.Parallel()

	hasher := mock.HasherMock{}
	marshalizer := &mock.MarshalizerMock{}
	datapool := mock.NewPoolsHolderMock()
	forkDetector := &mock.ForkDetectorMock{}
	highNonce := uint64(500)
	forkDetector.GetHighestFinalBlockNonceCalled = func() uint64 {
		return highNonce
	}

	putCalledNr := 0
	store := &mock.ChainStorerMock{
		PutCalled: func(unitType dataRetriever.UnitType, key []byte, value []byte) error {
			putCalledNr++
			return nil
		},
	}

	shardNr := uint32(5)

	arguments := CreateMockArgumentsMultiShard()
	arguments.DataPool = datapool
	arguments.Store = store
	arguments.Hasher = hasher
	arguments.Marshalizer = marshalizer
	arguments.ShardCoordinator = mock.NewMultiShardsCoordinatorMock(shardNr)
	arguments.ForkDetector = forkDetector
	arguments.StartHeaders = createGenesisBlocks(arguments.ShardCoordinator)
	sp, _ := blproc.NewShardProcessor(arguments)

	prevRandSeed := []byte("prevrand")
	currRandSeed := []byte("currrand")
	notarizedHdrs := sp.NotarizedHdrs()
	firstNonce := uint64(44)

	lastHdr := &block.MetaBlock{Round: 9,
		Nonce:    firstNonce,
		RandSeed: prevRandSeed}
	notarizedHdrs[sharding.MetachainShardId] = append(notarizedHdrs[sharding.MetachainShardId], lastHdr)

	txHash := []byte("txhash")
	txHashes := make([][]byte, 0)
	txHashes = append(txHashes, txHash)
	miniblock1 := block.MiniBlock{
		ReceiverShardID: 0,
		SenderShardID:   1,
		TxHashes:        txHashes,
	}
	miniblock2 := block.MiniBlock{
		ReceiverShardID: 0,
		SenderShardID:   2,
		TxHashes:        txHashes,
	}
	miniblock3 := block.MiniBlock{
		ReceiverShardID: 0,
		SenderShardID:   3,
		TxHashes:        txHashes,
	}
	miniblock4 := block.MiniBlock{
		ReceiverShardID: 0,
		SenderShardID:   4,
		TxHashes:        txHashes,
	}
	mbHeaders := make([]block.MiniBlockHeader, 0)

	marshaled, _ := marshalizer.Marshal(miniblock1)
	hashed, _ := core.CalculateHash(marshalizer, hasher, string(marshaled))
	mbHeaders = append(mbHeaders, block.MiniBlockHeader{Hash: hashed})

	marshaled, _ = marshalizer.Marshal(miniblock2)
	hashed, _ = core.CalculateHash(marshalizer, hasher, string(marshaled))
	mbHeaders = append(mbHeaders, block.MiniBlockHeader{Hash: hashed})

	marshaled, _ = marshalizer.Marshal(miniblock3)
	hashed, _ = core.CalculateHash(marshalizer, hasher, string(marshaled))
	mbHeaders = append(mbHeaders, block.MiniBlockHeader{Hash: hashed})

	miniBlocks := make([]block.MiniBlock, 0)
	miniBlocks = append(miniBlocks, miniblock1, miniblock2)
	//header shard 0
	prevHash, _ := sp.ComputeHeaderHash(sp.LastNotarizedHdrForShard(sharding.MetachainShardId).(*block.MetaBlock))
	prevHdr := &block.MetaBlock{
		Round:        10,
		Nonce:        45,
		PrevRandSeed: prevRandSeed,
		RandSeed:     currRandSeed,
		PrevHash:     prevHash,
		RootHash:     []byte("prevRootHash"),
		ShardInfo:    createShardData(hasher, marshalizer, miniBlocks)}

	miniBlocks = make([]block.MiniBlock, 0)
	miniBlocks = append(miniBlocks, miniblock3, miniblock4)
	prevHash, _ = sp.ComputeHeaderHash(prevHdr)
	currHdr := &block.MetaBlock{
		Round:        11,
		Nonce:        46,
		PrevRandSeed: currRandSeed,
		RandSeed:     []byte("nextrand"),
		PrevHash:     prevHash,
		RootHash:     []byte("currRootHash"),
		ShardInfo:    createShardData(hasher, marshalizer, miniBlocks)}
	currHash, _ := sp.ComputeHeaderHash(currHdr)
	prevHash, _ = sp.ComputeHeaderHash(prevHdr)

	// put headers in pool
	datapool.MetaBlocks().Put(currHash, currHdr)
	datapool.MetaBlocks().Put(prevHash, prevHdr)

	sp.SetHdrForCurrentBlock(currHash, currHdr, true)
	sp.SetHdrForCurrentBlock(prevHash, prevHdr, true)

	hashes := make([][]byte, 0)
	hashes = append(hashes, currHash)
	hashes = append(hashes, prevHash)
	blockHeader := &block.Header{MetaBlockHashes: hashes, MiniBlockHeaders: mbHeaders}

	processedMetaHdrs, err := sp.GetOrderedProcessedMetaBlocksFromHeader(blockHeader)
	assert.Nil(t, err)

	err = sp.SaveLastNotarizedHeader(sharding.MetachainShardId, processedMetaHdrs)
	assert.Nil(t, err)

	err = sp.RemoveProcessedMetaBlocksFromPool(processedMetaHdrs)
	assert.Nil(t, err)
	assert.Equal(t, 2, putCalledNr)

	assert.Equal(t, prevHdr, sp.LastNotarizedHdrForShard(sharding.MetachainShardId))
}

func TestShardProcessor_RemoveAndSaveLastNotarizedMetaHdrAllMBFinished(t *testing.T) {
	t.Parallel()

	hasher := mock.HasherMock{}
	marshalizer := &mock.MarshalizerMock{}
	datapool := mock.NewPoolsHolderMock()
	forkDetector := &mock.ForkDetectorMock{}
	highNonce := uint64(500)
	forkDetector.GetHighestFinalBlockNonceCalled = func() uint64 {
		return highNonce
	}
	putCalledNr := 0
	store := &mock.ChainStorerMock{
		PutCalled: func(unitType dataRetriever.UnitType, key []byte, value []byte) error {
			putCalledNr++
			return nil
		},
	}

	shardNr := uint32(5)

	arguments := CreateMockArgumentsMultiShard()
	arguments.DataPool = datapool
	arguments.Store = store
	arguments.Hasher = hasher
	arguments.Marshalizer = marshalizer
	arguments.ShardCoordinator = mock.NewMultiShardsCoordinatorMock(shardNr)
	arguments.ForkDetector = forkDetector
	arguments.StartHeaders = createGenesisBlocks(arguments.ShardCoordinator)
	sp, _ := blproc.NewShardProcessor(arguments)

	prevRandSeed := []byte("prevrand")
	currRandSeed := []byte("currrand")
	notarizedHdrs := sp.NotarizedHdrs()
	firstNonce := uint64(44)

	lastHdr := &block.MetaBlock{Round: 9,
		Nonce:    firstNonce,
		RandSeed: prevRandSeed}
	notarizedHdrs[sharding.MetachainShardId] = append(notarizedHdrs[sharding.MetachainShardId], lastHdr)

	txHash := []byte("txhash")
	txHashes := make([][]byte, 0)
	txHashes = append(txHashes, txHash)
	miniblock1 := block.MiniBlock{
		ReceiverShardID: 0,
		SenderShardID:   1,
		TxHashes:        txHashes,
	}
	miniblock2 := block.MiniBlock{
		ReceiverShardID: 0,
		SenderShardID:   2,
		TxHashes:        txHashes,
	}
	miniblock3 := block.MiniBlock{
		ReceiverShardID: 0,
		SenderShardID:   3,
		TxHashes:        txHashes,
	}
	miniblock4 := block.MiniBlock{
		ReceiverShardID: 0,
		SenderShardID:   4,
		TxHashes:        txHashes,
	}

	mbHeaders := make([]block.MiniBlockHeader, 0)

	marshaled, _ := marshalizer.Marshal(miniblock1)
	hashed, _ := core.CalculateHash(marshalizer, hasher, string(marshaled))
	mbHeaders = append(mbHeaders, block.MiniBlockHeader{Hash: hashed})

	marshaled, _ = marshalizer.Marshal(miniblock2)
	hashed, _ = core.CalculateHash(marshalizer, hasher, string(marshaled))
	mbHeaders = append(mbHeaders, block.MiniBlockHeader{Hash: hashed})

	marshaled, _ = marshalizer.Marshal(miniblock3)
	hashed, _ = core.CalculateHash(marshalizer, hasher, string(marshaled))
	mbHeaders = append(mbHeaders, block.MiniBlockHeader{Hash: hashed})

	marshaled, _ = marshalizer.Marshal(miniblock4)
	hashed, _ = core.CalculateHash(marshalizer, hasher, string(marshaled))
	mbHeaders = append(mbHeaders, block.MiniBlockHeader{Hash: hashed})

	miniBlocks := make([]block.MiniBlock, 0)
	miniBlocks = append(miniBlocks, miniblock1, miniblock2)
	//header shard 0
	prevHash, _ := sp.ComputeHeaderHash(sp.LastNotarizedHdrForShard(sharding.MetachainShardId).(*block.MetaBlock))
	prevHdr := &block.MetaBlock{
		Round:        10,
		Nonce:        45,
		PrevRandSeed: prevRandSeed,
		RandSeed:     currRandSeed,
		PrevHash:     prevHash,
		RootHash:     []byte("prevRootHash"),
		ShardInfo:    createShardData(hasher, marshalizer, miniBlocks)}

	miniBlocks = make([]block.MiniBlock, 0)
	miniBlocks = append(miniBlocks, miniblock3, miniblock4)
	prevHash, _ = sp.ComputeHeaderHash(prevHdr)
	currHdr := &block.MetaBlock{
		Round:        11,
		Nonce:        46,
		PrevRandSeed: currRandSeed,
		RandSeed:     []byte("nextrand"),
		PrevHash:     prevHash,
		RootHash:     []byte("currRootHash"),
		ShardInfo:    createShardData(hasher, marshalizer, miniBlocks)}
	currHash, _ := sp.ComputeHeaderHash(currHdr)
	prevHash, _ = sp.ComputeHeaderHash(prevHdr)

	// put headers in pool
	datapool.MetaBlocks().Put(currHash, currHdr)
	datapool.MetaBlocks().Put(prevHash, prevHdr)
	datapool.MetaBlocks().Put([]byte("shouldNotRemove"), &block.MetaBlock{
		Round:        12,
		PrevRandSeed: []byte("nextrand"),
		PrevHash:     currHash,
		Nonce:        47})

	sp.SetHdrForCurrentBlock(currHash, currHdr, true)
	sp.SetHdrForCurrentBlock(prevHash, prevHdr, true)

	hashes := make([][]byte, 0)
	hashes = append(hashes, currHash)
	hashes = append(hashes, prevHash)
	blockHeader := &block.Header{MetaBlockHashes: hashes, MiniBlockHeaders: mbHeaders}

	processedMetaHdrs, err := sp.GetOrderedProcessedMetaBlocksFromHeader(blockHeader)
	assert.Nil(t, err)
	assert.Equal(t, 2, len(processedMetaHdrs))

	err = sp.SaveLastNotarizedHeader(sharding.MetachainShardId, processedMetaHdrs)
	assert.Nil(t, err)

	err = sp.RemoveProcessedMetaBlocksFromPool(processedMetaHdrs)
	assert.Nil(t, err)
	assert.Equal(t, 4, putCalledNr)

	assert.Equal(t, currHdr, sp.LastNotarizedHdrForShard(sharding.MetachainShardId))
}

func createOneHeaderOneBody() (*block.Header, block.Body) {
	txHash := []byte("tx_hash1")
	rootHash := []byte("rootHash")
	body := make(block.Body, 0)
	txHashes := make([][]byte, 0)
	txHashes = append(txHashes, txHash)
	miniblock := block.MiniBlock{
		ReceiverShardID: 0,
		SenderShardID:   1,
		TxHashes:        txHashes,
	}
	body = append(body, &miniblock)

	hasher := &mock.HasherStub{}
	marshalizer := &mock.MarshalizerMock{}

	mbbytes, _ := marshalizer.Marshal(miniblock)
	mbHash := hasher.Compute(string(mbbytes))
	mbHdr := block.MiniBlockHeader{
		ReceiverShardID: 0,
		SenderShardID:   1,
		TxCount:         uint32(len(txHashes)),
		Hash:            mbHash}
	mbHdrs := make([]block.MiniBlockHeader, 0)
	mbHdrs = append(mbHdrs, mbHdr)

	hdr := &block.Header{
		Nonce:            1,
		PrevHash:         []byte(""),
		Signature:        []byte("signature"),
		PubKeysBitmap:    []byte("00110"),
		ShardId:          0,
		RootHash:         rootHash,
		MiniBlockHeaders: mbHdrs,
	}

	return hdr, body
}

func TestShardProcessor_CheckHeaderBodyCorrelationReceiverMissmatch(t *testing.T) {
	t.Parallel()

	hdr, body := createOneHeaderOneBody()
	arguments := CreateMockArgumentsMultiShard()
	sp, _ := blproc.NewShardProcessor(arguments)

	hdr.MiniBlockHeaders[0].ReceiverShardID = body[0].ReceiverShardID + 1
	err := sp.CheckHeaderBodyCorrelation(hdr, body)
	assert.Equal(t, process.ErrHeaderBodyMismatch, err)
}

func TestShardProcessor_CheckHeaderBodyCorrelationSenderMissmatch(t *testing.T) {
	t.Parallel()

	hdr, body := createOneHeaderOneBody()
	arguments := CreateMockArgumentsMultiShard()
	sp, _ := blproc.NewShardProcessor(arguments)

	hdr.MiniBlockHeaders[0].SenderShardID = body[0].SenderShardID + 1
	err := sp.CheckHeaderBodyCorrelation(hdr, body)
	assert.Equal(t, process.ErrHeaderBodyMismatch, err)
}

func TestShardProcessor_CheckHeaderBodyCorrelationTxCountMissmatch(t *testing.T) {
	t.Parallel()

	hdr, body := createOneHeaderOneBody()

	arguments := CreateMockArgumentsMultiShard()
	sp, _ := blproc.NewShardProcessor(arguments)

	hdr.MiniBlockHeaders[0].TxCount = uint32(len(body[0].TxHashes) + 1)
	err := sp.CheckHeaderBodyCorrelation(hdr, body)
	assert.Equal(t, process.ErrHeaderBodyMismatch, err)
}

func TestShardProcessor_CheckHeaderBodyCorrelationHashMissmatch(t *testing.T) {
	t.Parallel()

	hdr, body := createOneHeaderOneBody()
	arguments := CreateMockArgumentsMultiShard()
	sp, _ := blproc.NewShardProcessor(arguments)

	hdr.MiniBlockHeaders[0].Hash = []byte("wrongHash")
	err := sp.CheckHeaderBodyCorrelation(hdr, body)
	assert.Equal(t, process.ErrHeaderBodyMismatch, err)
}

func TestShardProcessor_CheckHeaderBodyCorrelationShouldPass(t *testing.T) {
	t.Parallel()

	hdr, body := createOneHeaderOneBody()
	arguments := CreateMockArgumentsMultiShard()
	sp, _ := blproc.NewShardProcessor(arguments)

	err := sp.CheckHeaderBodyCorrelation(hdr, body)
	assert.Nil(t, err)
}

func TestShardProcessor_RestoreMetaBlockIntoPoolShouldPass(t *testing.T) {
	t.Parallel()

	marshalizer := &mock.MarshalizerMock{}

	poolFake := mock.NewPoolsHolderMock()

	metaBlock := block.MetaBlock{
		Nonce:     1,
		ShardInfo: make([]block.ShardData, 0),
	}

	arguments := CreateMockArgumentsMultiShard()
	arguments.DataPool = poolFake
	arguments.Store = &mock.ChainStorerMock{
		GetStorerCalled: func(unitType dataRetriever.UnitType) storage.Storer {
			return &mock.StorerStub{
				RemoveCalled: func(key []byte) error {
					return nil
				},
				GetCalled: func(key []byte) ([]byte, error) {
					return marshalizer.Marshal(&metaBlock)
				},
			}
		},
	}
	sp, _ := blproc.NewShardProcessor(arguments)

	miniblockHashes := make(map[string]uint32, 0)

	meta := block.MetaBlock{
		Nonce:     1,
		ShardInfo: make([]block.ShardData, 0),
	}
	hasher := &mock.HasherStub{}

	metaBytes, _ := marshalizer.Marshal(meta)
	hasher.ComputeCalled = func(s string) []byte {
		return []byte("cool")
	}
	metaHash := hasher.Compute(string(metaBytes))
	metablockHashes := make([][]byte, 0)
	metablockHashes = append(metablockHashes, metaHash)

	metaBlockRestored, ok := poolFake.MetaBlocks().Get(metaHash)

	assert.Equal(t, nil, metaBlockRestored)
	assert.False(t, ok)

	err := sp.RestoreMetaBlockIntoPool(miniblockHashes, metablockHashes)

	metaBlockRestored, _ = poolFake.MetaBlocks().Get(metaHash)

	assert.Equal(t, &metaBlock, metaBlockRestored)
	assert.Nil(t, err)
}

func TestShardPreprocessor_getAllMiniBlockDstMeFromMetaShouldPass(t *testing.T) {
	t.Parallel()

	marshalizer := &mock.MarshalizerMock{}

	txHash := []byte("tx_hash1")
	txHashes := make([][]byte, 0)
	txHashes = append(txHashes, txHash)
	miniblock := block.MiniBlock{
		ReceiverShardID: 0,
		SenderShardID:   1,
		TxHashes:        txHashes,
	}
	hasher := &mock.HasherStub{}

	mbbytes, _ := marshalizer.Marshal(miniblock)
	mbHash := hasher.Compute(string(mbbytes))

	shardMiniBlock := block.ShardMiniBlockHeader{
		ReceiverShardID: 0,
		SenderShardID:   2,
		TxCount:         uint32(len(txHashes)),
		Hash:            mbHash,
	}
	shardMiniblockHdrs := make([]block.ShardMiniBlockHeader, 0)
	shardMiniblockHdrs = append(shardMiniblockHdrs, shardMiniBlock)
	shardHeader := block.ShardData{
		ShardID:               1,
		ShardMiniBlockHeaders: shardMiniblockHdrs,
	}
	shardHdrs := make([]block.ShardData, 0)
	shardHdrs = append(shardHdrs, shardHeader)
	metaBlock := &block.MetaBlock{Nonce: 1, Round: 1, ShardInfo: shardHdrs}

	idp := initDataPool([]byte("tx_hash1"))

	arguments := CreateMockArgumentsMultiShard()
	arguments.DataPool = idp
	sp, _ := blproc.NewShardProcessor(arguments)

	metaBytes, _ := marshalizer.Marshal(metaBlock)
	hasher.ComputeCalled = func(s string) []byte {
		return []byte("cool")
	}
	metaHash := hasher.Compute(string(metaBytes))
	sp.SetHdrForCurrentBlock(metaHash, metaBlock, true)

	metablockHashes := make([][]byte, 0)
	metablockHashes = append(metablockHashes, metaHash)
	header := &block.Header{Nonce: 1, Round: 1, MetaBlockHashes: metablockHashes}

	orderedMetaBlocks, err := sp.GetAllMiniBlockDstMeFromMeta(header)

	assert.Equal(t, 1, len(orderedMetaBlocks))
	assert.Equal(t, orderedMetaBlocks[""], metaHash)
	assert.Nil(t, err)
}

func TestShardProcessor_GetHighestHdrForOwnShardFromMetachainNothingToProcess(t *testing.T) {
	t.Parallel()

	arguments := CreateMockArgumentsMultiShard()
	sp, _ := blproc.NewShardProcessor(arguments)
	hdrs, _, _ := sp.GetHighestHdrForOwnShardFromMetachain(nil)

	assert.NotNil(t, hdrs)
	assert.Equal(t, 0, len(hdrs))
}

func TestShardProcessor_GetHighestHdrForOwnShardFromMetachaiMetaHdrsWithoutOwnHdr(t *testing.T) {
	t.Parallel()

	processedHdrs := make([]data.HeaderHandler, 0)
	datapool := createTestShardDataPool()
	store := initStore()
	hasher := &mock.HasherMock{}
	marshalizer := &mock.MarshalizerMock{}
	genesisBlocks := createGenesisBlocks(mock.NewMultiShardsCoordinatorMock(3))

	arguments := CreateMockArgumentsMultiShard()
	arguments.DataPool = datapool
	arguments.Store = store
	arguments.Hasher = hasher
	arguments.Marshalizer = marshalizer
	arguments.StartHeaders = genesisBlocks

	sp, _ := blproc.NewShardProcessor(arguments)

	shardInfo := make([]block.ShardData, 0)
	shardInfo = append(shardInfo, block.ShardData{HeaderHash: []byte("hash"), ShardID: 1})
	_ = datapool.Headers().Put([]byte("hash"), &block.Header{ShardId: 0, Nonce: 1})

	prevMetaHdr := genesisBlocks[sharding.MetachainShardId]
	prevHash, _ := core.CalculateHash(marshalizer, hasher, prevMetaHdr)
	currMetaHdr := &block.MetaBlock{
		Nonce:        1,
		Epoch:        0,
		Round:        1,
		PrevHash:     prevHash,
		PrevRandSeed: prevMetaHdr.GetRandSeed(),
		RandSeed:     prevMetaHdr.GetRandSeed(),
		ShardInfo:    shardInfo,
	}
	currHash, _ := core.CalculateHash(marshalizer, hasher, currMetaHdr)
	_ = datapool.MetaBlocks().Put(currHash, currMetaHdr)
	processedHdrs = append(processedHdrs, currMetaHdr)

	prevMetaHdr = currMetaHdr
	prevHash, _ = core.CalculateHash(marshalizer, hasher, prevMetaHdr)
	currMetaHdr = &block.MetaBlock{
		Nonce:        2,
		Epoch:        0,
		Round:        2,
		PrevHash:     prevHash,
		PrevRandSeed: prevMetaHdr.GetRandSeed(),
		RandSeed:     prevMetaHdr.GetRandSeed(),
		ShardInfo:    shardInfo,
	}
	currHash, _ = core.CalculateHash(marshalizer, hasher, currMetaHdr)
	_ = datapool.MetaBlocks().Put(currHash, currMetaHdr)
	processedHdrs = append(processedHdrs, currMetaHdr)

	hdrs, _, _ := sp.GetHighestHdrForOwnShardFromMetachain(processedHdrs)

	assert.NotNil(t, hdrs)
	assert.Equal(t, 0, len(hdrs))
}

func TestShardProcessor_GetHighestHdrForOwnShardFromMetachaiMetaHdrsWithOwnHdrButNotStored(t *testing.T) {
	t.Parallel()

	processedHdrs := make([]data.HeaderHandler, 0)
	datapool := createTestShardDataPool()
	store := initStore()
	hasher := &mock.HasherMock{}
	marshalizer := &mock.MarshalizerMock{}
	genesisBlocks := createGenesisBlocks(mock.NewMultiShardsCoordinatorMock(3))

	arguments := CreateMockArgumentsMultiShard()
	arguments.DataPool = datapool
	arguments.Store = store
	arguments.Hasher = hasher
	arguments.Marshalizer = marshalizer
	arguments.StartHeaders = genesisBlocks

	sp, _ := blproc.NewShardProcessor(arguments)

	shardInfo := make([]block.ShardData, 0)
	shardInfo = append(shardInfo, block.ShardData{HeaderHash: []byte("hash"), ShardID: 0})

	prevMetaHdr := genesisBlocks[sharding.MetachainShardId]
	prevHash, _ := core.CalculateHash(marshalizer, hasher, prevMetaHdr)
	currMetaHdr := &block.MetaBlock{
		Nonce:        1,
		Epoch:        0,
		Round:        1,
		PrevHash:     prevHash,
		PrevRandSeed: prevMetaHdr.GetRandSeed(),
		RandSeed:     prevMetaHdr.GetRandSeed(),
		ShardInfo:    shardInfo,
	}
	currHash, _ := core.CalculateHash(marshalizer, hasher, currMetaHdr)
	_ = datapool.MetaBlocks().Put(currHash, currMetaHdr)
	processedHdrs = append(processedHdrs, currMetaHdr)

	prevMetaHdr = currMetaHdr
	prevHash, _ = core.CalculateHash(marshalizer, hasher, prevMetaHdr)
	currMetaHdr = &block.MetaBlock{
		Nonce:        2,
		Epoch:        0,
		Round:        2,
		PrevHash:     prevHash,
		PrevRandSeed: prevMetaHdr.GetRandSeed(),
		RandSeed:     prevMetaHdr.GetRandSeed(),
		ShardInfo:    shardInfo,
	}
	currHash, _ = core.CalculateHash(marshalizer, hasher, currMetaHdr)
	_ = datapool.MetaBlocks().Put(currHash, currMetaHdr)
	processedHdrs = append(processedHdrs, currMetaHdr)

	hdrs, _, _ := sp.GetHighestHdrForOwnShardFromMetachain(processedHdrs)

	assert.Nil(t, hdrs)
}

func TestShardProcessor_GetHighestHdrForOwnShardFromMetachaiMetaHdrsWithOwnHdrStored(t *testing.T) {
	t.Parallel()

	processedHdrs := make([]data.HeaderHandler, 0)
	datapool := createTestShardDataPool()
	store := initStore()
	hasher := &mock.HasherMock{}
	marshalizer := &mock.MarshalizerMock{}
	genesisBlocks := createGenesisBlocks(mock.NewMultiShardsCoordinatorMock(3))

	arguments := CreateMockArgumentsMultiShard()
	arguments.DataPool = datapool
	arguments.Store = store
	arguments.Hasher = hasher
	arguments.Marshalizer = marshalizer
	arguments.StartHeaders = genesisBlocks

	sp, _ := blproc.NewShardProcessor(arguments)

	ownHdr := &block.Header{
		Nonce: 1,
		Round: 1,
	}
	ownHash, _ := core.CalculateHash(marshalizer, hasher, ownHdr)
	_ = datapool.Headers().Put(ownHash, ownHdr)

	shardInfo := make([]block.ShardData, 0)
	shardInfo = append(shardInfo, block.ShardData{HeaderHash: ownHash, ShardID: 0})

	prevMetaHdr := genesisBlocks[sharding.MetachainShardId]
	prevHash, _ := core.CalculateHash(marshalizer, hasher, prevMetaHdr)
	currMetaHdr := &block.MetaBlock{
		Nonce:        1,
		Epoch:        0,
		Round:        1,
		PrevHash:     prevHash,
		PrevRandSeed: prevMetaHdr.GetRandSeed(),
		RandSeed:     prevMetaHdr.GetRandSeed(),
		ShardInfo:    shardInfo,
	}
	currHash, _ := core.CalculateHash(marshalizer, hasher, currMetaHdr)
	_ = datapool.MetaBlocks().Put(currHash, currMetaHdr)

	ownHdr = &block.Header{
		Nonce: 2,
		Round: 2,
	}
	ownHash, _ = core.CalculateHash(marshalizer, hasher, ownHdr)
	mrsOwnHdr, _ := marshalizer.Marshal(ownHdr)
	_ = store.Put(dataRetriever.BlockHeaderUnit, ownHash, mrsOwnHdr)

	shardInfo = make([]block.ShardData, 0)
	shardInfo = append(shardInfo, block.ShardData{HeaderHash: ownHash, ShardID: 0})

	prevMetaHdr = currMetaHdr
	prevHash, _ = core.CalculateHash(marshalizer, hasher, prevMetaHdr)
	currMetaHdr = &block.MetaBlock{
		Nonce:        2,
		Epoch:        0,
		Round:        2,
		PrevHash:     prevHash,
		PrevRandSeed: prevMetaHdr.GetRandSeed(),
		RandSeed:     prevMetaHdr.GetRandSeed(),
		ShardInfo:    shardInfo,
	}
	currHash, _ = core.CalculateHash(marshalizer, hasher, currMetaHdr)
	_ = datapool.MetaBlocks().Put(currHash, currMetaHdr)
	processedHdrs = append(processedHdrs, currMetaHdr)

	prevMetaHdr = currMetaHdr
	prevHash, _ = core.CalculateHash(marshalizer, hasher, prevMetaHdr)
	currMetaHdr = &block.MetaBlock{
		Nonce:        3,
		Epoch:        0,
		Round:        3,
		PrevHash:     prevHash,
		PrevRandSeed: prevMetaHdr.GetRandSeed(),
		RandSeed:     prevMetaHdr.GetRandSeed(),
	}
	currHash, _ = core.CalculateHash(marshalizer, hasher, currMetaHdr)
	_ = datapool.MetaBlocks().Put(currHash, currMetaHdr)
	processedHdrs = append(processedHdrs, currMetaHdr)

	hdrs, _, _ := sp.GetHighestHdrForOwnShardFromMetachain(processedHdrs)

	assert.NotNil(t, hdrs)
	assert.Equal(t, ownHdr.GetNonce(), hdrs[0].GetNonce())
}

func TestShardProcessor_RestoreMetaBlockIntoPoolVerifyMiniblocks(t *testing.T) {
	t.Parallel()

	marshalizer := &mock.MarshalizerMock{}
	poolMock := mock.NewPoolsHolderMock()

	storer := &mock.ChainStorerMock{}
	shardC := mock.NewMultiShardsCoordinatorMock(3)

	arguments := CreateMockArgumentsMultiShard()
	arguments.DataPool = poolMock
	arguments.Store = storer
	arguments.ShardCoordinator = shardC
	arguments.StartHeaders = createGenesisBlocks(shardC)
	arguments.Rounder = &mock.RounderMock{}
	sp, _ := blproc.NewShardProcessor(arguments)

	miniblockHashes := make(map[string]uint32, 0)

	testMBHash := []byte("hash")
	shardMBHdr := block.ShardMiniBlockHeader{
		Hash:            testMBHash,
		SenderShardID:   shardC.SelfId() + 1,
		ReceiverShardID: shardC.SelfId(),
	}
	shardMBHeaders := make([]block.ShardMiniBlockHeader, 0)
	shardMBHeaders = append(shardMBHeaders, shardMBHdr)

	shardHdr := block.ShardData{ShardMiniBlockHeaders: shardMBHeaders, ShardID: shardC.SelfId() + 1}

	shardInfos := make([]block.ShardData, 0)
	shardInfos = append(shardInfos, shardHdr)

	meta := &block.MetaBlock{
		Nonce:     1,
		ShardInfo: shardInfos,
	}

	hasher := &mock.HasherStub{}

	metaBytes, _ := marshalizer.Marshal(meta)
	hasher.ComputeCalled = func(s string) []byte {
		return []byte("cool")
	}
	metaHash := hasher.Compute(string(metaBytes))
	sp.AddProcessedMiniBlock(metaHash, testMBHash)
	metablockHashes := make([][]byte, 0)
	metablockHashes = append(metablockHashes, metaHash)

	metaBlockRestored, ok := poolMock.MetaBlocks().Get(metaHash)

	assert.Equal(t, nil, metaBlockRestored)
	assert.False(t, ok)

	storer.GetCalled = func(unitType dataRetriever.UnitType, key []byte) ([]byte, error) {
		return metaBytes, nil
	}
	storer.GetStorerCalled = func(unitType dataRetriever.UnitType) storage.Storer {
		return &mock.StorerStub{
			RemoveCalled: func(key []byte) error {
				return nil
			},
			GetCalled: func(key []byte) ([]byte, error) {
				return metaBytes, nil
			},
		}
	}

	err := sp.RestoreMetaBlockIntoPool(miniblockHashes, metablockHashes)

	metaBlockRestored, _ = poolMock.MetaBlocks().Get(metaHash)

	assert.Equal(t, meta, metaBlockRestored)
	assert.Nil(t, err)
	assert.True(t, sp.IsMiniBlockProcessed(metaHash, testMBHash))
}<|MERGE_RESOLUTION|>--- conflicted
+++ resolved
@@ -504,9 +504,6 @@
 				return miniBlocks, nil
 			},
 		},
-<<<<<<< HEAD
-		&mock.RequestedItemsHandlerMock{},
-=======
 		&mock.GasHandlerMock{
 			ComputeGasConsumedByMiniBlockCalled: func(miniBlock *block.MiniBlock, mapHashTx map[string]data.TransactionHandler) (uint64, uint64, error) {
 				return 0, 0, nil
@@ -516,7 +513,7 @@
 			},
 			SetGasRefundedCalled: func(gasRefunded uint64, hash []byte) {},
 		},
->>>>>>> 64e9b516
+		&mock.RequestedItemsHandlerMock{},
 	)
 	container, _ := factory.Create()
 
@@ -527,14 +524,11 @@
 		&mock.RequestHandlerMock{},
 		container,
 		&mock.InterimProcessorContainerMock{},
-<<<<<<< HEAD
-		&mock.RequestedItemsHandlerMock{},
-=======
 		&mock.GasHandlerMock{
 			InitCalled: func() {
 			},
 		},
->>>>>>> 64e9b516
+		&mock.RequestedItemsHandlerMock{},
 	)
 
 	arguments := CreateMockArgumentsMultiShard()
@@ -726,9 +720,6 @@
 				return miniBlocks, nil
 			},
 		},
-<<<<<<< HEAD
-		&mock.RequestedItemsHandlerMock{},
-=======
 		&mock.GasHandlerMock{
 			ComputeGasConsumedByMiniBlockCalled: func(miniBlock *block.MiniBlock, mapHashTx map[string]data.TransactionHandler) (uint64, uint64, error) {
 				return 0, 0, nil
@@ -738,7 +729,7 @@
 			},
 			SetGasRefundedCalled: func(gasRefunded uint64, hash []byte) {},
 		},
->>>>>>> 64e9b516
+		&mock.RequestedItemsHandlerMock{},
 	)
 	container, _ := factory.Create()
 
@@ -750,9 +741,6 @@
 		&mock.RequestHandlerMock{},
 		container,
 		&mock.InterimProcessorContainerMock{},
-<<<<<<< HEAD
-		&mock.RequestedItemsHandlerMock{},
-=======
 		&mock.GasHandlerMock{
 			InitCalled: func() {
 				totalGasConsumed = 0
@@ -761,7 +749,7 @@
 				return totalGasConsumed
 			},
 		},
->>>>>>> 64e9b516
+		&mock.RequestedItemsHandlerMock{},
 	)
 
 	arguments := CreateMockArgumentsMultiShard()
@@ -1912,11 +1900,8 @@
 		&mock.IntermediateTransactionHandlerMock{},
 		&mock.FeeHandlerStub{},
 		&mock.MiniBlocksCompacterMock{},
-<<<<<<< HEAD
+		&mock.GasHandlerMock{},
 		&mock.RequestedItemsHandlerMock{},
-=======
-		&mock.GasHandlerMock{},
->>>>>>> 64e9b516
 	)
 	container, _ := factory.Create()
 
@@ -1927,11 +1912,8 @@
 		&mock.RequestHandlerMock{},
 		container,
 		&mock.InterimProcessorContainerMock{},
-<<<<<<< HEAD
+		&mock.GasHandlerMock{},
 		&mock.RequestedItemsHandlerMock{},
-=======
-		&mock.GasHandlerMock{},
->>>>>>> 64e9b516
 	)
 
 	arguments := CreateMockArgumentsMultiShard()
@@ -2468,11 +2450,8 @@
 		&mock.IntermediateTransactionHandlerMock{},
 		&mock.FeeHandlerStub{},
 		&mock.MiniBlocksCompacterMock{},
-<<<<<<< HEAD
+		&mock.GasHandlerMock{},
 		&mock.RequestedItemsHandlerMock{},
-=======
-		&mock.GasHandlerMock{},
->>>>>>> 64e9b516
 	)
 	container, _ := factory.Create()
 
@@ -2483,11 +2462,8 @@
 		&mock.RequestHandlerMock{},
 		container,
 		&mock.InterimProcessorContainerMock{},
-<<<<<<< HEAD
+		&mock.GasHandlerMock{},
 		&mock.RequestedItemsHandlerMock{},
-=======
-		&mock.GasHandlerMock{},
->>>>>>> 64e9b516
 	)
 
 	arguments := CreateMockArgumentsMultiShard()
@@ -2582,11 +2558,8 @@
 		&mock.IntermediateTransactionHandlerMock{},
 		&mock.FeeHandlerStub{},
 		&mock.MiniBlocksCompacterMock{},
-<<<<<<< HEAD
+		&mock.GasHandlerMock{},
 		&mock.RequestedItemsHandlerMock{},
-=======
-		&mock.GasHandlerMock{},
->>>>>>> 64e9b516
 	)
 	container, _ := factory.Create()
 
@@ -2597,11 +2570,8 @@
 		&mock.RequestHandlerMock{},
 		container,
 		&mock.InterimProcessorContainerMock{},
-<<<<<<< HEAD
+		&mock.GasHandlerMock{},
 		&mock.RequestedItemsHandlerMock{},
-=======
-		&mock.GasHandlerMock{},
->>>>>>> 64e9b516
 	)
 
 	arguments := CreateMockArgumentsMultiShard()
@@ -2677,7 +2647,7 @@
 		requestHandler,
 		&mock.PreProcessorContainerMock{},
 		&mock.InterimProcessorContainerMock{},
-<<<<<<< HEAD
+		&mock.GasHandlerMock{},
 		&mock.RequestedItemsHandlerMock{
 			HasCalled: func(key string) bool {
 				return false
@@ -2686,9 +2656,6 @@
 				return nil
 			},
 		},
-=======
-		&mock.GasHandlerMock{},
->>>>>>> 64e9b516
 	)
 
 	arguments := CreateMockArgumentsMultiShard()
@@ -2758,11 +2725,8 @@
 		requestHandler,
 		&mock.PreProcessorContainerMock{},
 		&mock.InterimProcessorContainerMock{},
-<<<<<<< HEAD
+		&mock.GasHandlerMock{},
 		&mock.RequestedItemsHandlerMock{},
-=======
-		&mock.GasHandlerMock{},
->>>>>>> 64e9b516
 	)
 
 	arguments := CreateMockArgumentsMultiShard()
@@ -3050,9 +3014,6 @@
 				return miniBlocks
 			},
 		},
-<<<<<<< HEAD
-		&mock.RequestedItemsHandlerMock{},
-=======
 		&mock.GasHandlerMock{
 			SetGasConsumedCalled: func(gasConsumed uint64, hash []byte) {
 				totalGasConsumed += gasConsumed
@@ -3068,7 +3029,7 @@
 				return 0
 			},
 		},
->>>>>>> 64e9b516
+		&mock.RequestedItemsHandlerMock{},
 	)
 	container, _ := factory.Create()
 
@@ -3079,11 +3040,8 @@
 		&mock.RequestHandlerMock{},
 		container,
 		&mock.InterimProcessorContainerMock{},
-<<<<<<< HEAD
+		&mock.GasHandlerMock{},
 		&mock.RequestedItemsHandlerMock{},
-=======
-		&mock.GasHandlerMock{},
->>>>>>> 64e9b516
 	)
 
 	arguments := CreateMockArgumentsMultiShard()
@@ -3264,11 +3222,8 @@
 		&mock.IntermediateTransactionHandlerMock{},
 		&mock.FeeHandlerStub{},
 		&mock.MiniBlocksCompacterMock{},
-<<<<<<< HEAD
+		&mock.GasHandlerMock{},
 		&mock.RequestedItemsHandlerMock{},
-=======
-		&mock.GasHandlerMock{},
->>>>>>> 64e9b516
 	)
 	container, _ := factory.Create()
 
@@ -3279,11 +3234,8 @@
 		&mock.RequestHandlerMock{},
 		container,
 		&mock.InterimProcessorContainerMock{},
-<<<<<<< HEAD
+		&mock.GasHandlerMock{},
 		&mock.RequestedItemsHandlerMock{},
-=======
-		&mock.GasHandlerMock{},
->>>>>>> 64e9b516
 	)
 
 	arguments := CreateMockArgumentsMultiShard()
