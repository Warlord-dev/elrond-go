--- conflicted
+++ resolved
@@ -129,6 +129,7 @@
 			},
 		},
 		&mock.BlocksTrackerMock{},
+		&mock.PeerProcessorMock{},
 		createGenesisBlocks(mock.NewMultiShardsCoordinatorMock(3)),
 		&mock.RequestHandlerMock{},
 		&mock.TransactionCoordinatorMock{},
@@ -444,28 +445,8 @@
 
 func TestNewShardProcessor_OkValsShouldWork(t *testing.T) {
 	t.Parallel()
-<<<<<<< HEAD
-	tdp := initDataPool([]byte("tx_hash1"))
-	sp, err := blproc.NewShardProcessor(
-		&mock.ServiceContainerMock{},
-		tdp,
-		&mock.ChainStorerMock{},
-		&mock.HasherStub{},
-		&mock.MarshalizerMock{},
-		initAccountsMock(),
-		mock.NewMultiShardsCoordinatorMock(3),
-		&mock.ForkDetectorMock{},
-		&mock.BlocksTrackerMock{},
-		&mock.PeerProcessorMock{},
-		createGenesisBlocks(mock.NewMultiShardsCoordinatorMock(3)),
-		&mock.RequestHandlerMock{},
-		&mock.TransactionCoordinatorMock{},
-		&mock.Uint64ByteSliceConverterMock{},
-	)
-=======
 
 	sp, _, err := defaultShardProcessor()
->>>>>>> 0bb17f52
 	assert.Nil(t, err)
 	assert.NotNil(t, sp)
 }
@@ -474,28 +455,8 @@
 
 func TestShardProcessor_ProcessBlockWithNilBlockchainShouldErr(t *testing.T) {
 	t.Parallel()
-<<<<<<< HEAD
-	tdp := initDataPool([]byte("tx_hash1"))
-	sp, _ := blproc.NewShardProcessor(
-		&mock.ServiceContainerMock{},
-		tdp,
-		&mock.ChainStorerMock{},
-		&mock.HasherStub{},
-		&mock.MarshalizerMock{},
-		initAccountsMock(),
-		mock.NewMultiShardsCoordinatorMock(3),
-		&mock.ForkDetectorMock{},
-		&mock.BlocksTrackerMock{},
-		&mock.PeerProcessorMock{},
-		createGenesisBlocks(mock.NewMultiShardsCoordinatorMock(3)),
-		&mock.RequestHandlerMock{},
-		&mock.TransactionCoordinatorMock{},
-		&mock.Uint64ByteSliceConverterMock{},
-	)
-=======
 
 	sp, _, _ := defaultShardProcessor()
->>>>>>> 0bb17f52
 	blk := make(block.Body, 0)
 	err := sp.ProcessBlock(nil, &block.Header{}, blk, haveTime)
 	assert.Equal(t, process.ErrNilBlockChain, err)
@@ -503,28 +464,8 @@
 
 func TestShardProcessor_ProcessBlockWithNilHeaderShouldErr(t *testing.T) {
 	t.Parallel()
-<<<<<<< HEAD
-	tdp := initDataPool([]byte("tx_hash1"))
-	sp, _ := blproc.NewShardProcessor(
-		&mock.ServiceContainerMock{},
-		tdp,
-		&mock.ChainStorerMock{},
-		&mock.HasherStub{},
-		&mock.MarshalizerMock{},
-		initAccountsMock(),
-		mock.NewMultiShardsCoordinatorMock(3),
-		&mock.ForkDetectorMock{},
-		&mock.BlocksTrackerMock{},
-		&mock.PeerProcessorMock{},
-		createGenesisBlocks(mock.NewMultiShardsCoordinatorMock(3)),
-		&mock.RequestHandlerMock{},
-		&mock.TransactionCoordinatorMock{},
-		&mock.Uint64ByteSliceConverterMock{},
-	)
-=======
 
 	sp, _, _ := defaultShardProcessor()
->>>>>>> 0bb17f52
 	body := make(block.Body, 0)
 	err := sp.ProcessBlock(&blockchain.BlockChain{}, nil, body, haveTime)
 	assert.Equal(t, process.ErrNilBlockHeader, err)
@@ -532,56 +473,16 @@
 
 func TestShardProcessor_ProcessBlockWithNilBlockBodyShouldErr(t *testing.T) {
 	t.Parallel()
-<<<<<<< HEAD
-	tdp := initDataPool([]byte("tx_hash1"))
-	sp, _ := blproc.NewShardProcessor(
-		&mock.ServiceContainerMock{},
-		tdp,
-		&mock.ChainStorerMock{},
-		&mock.HasherStub{},
-		&mock.MarshalizerMock{},
-		initAccountsMock(),
-		mock.NewMultiShardsCoordinatorMock(3),
-		&mock.ForkDetectorMock{},
-		&mock.BlocksTrackerMock{},
-		&mock.PeerProcessorMock{},
-		createGenesisBlocks(mock.NewMultiShardsCoordinatorMock(3)),
-		&mock.RequestHandlerMock{},
-		&mock.TransactionCoordinatorMock{},
-		&mock.Uint64ByteSliceConverterMock{},
-	)
-=======
 
 	sp, _, _ := defaultShardProcessor()
->>>>>>> 0bb17f52
 	err := sp.ProcessBlock(&blockchain.BlockChain{}, &block.Header{}, nil, haveTime)
 	assert.Equal(t, process.ErrNilBlockBody, err)
 }
 
 func TestShardProcessor_ProcessBlockWithNilHaveTimeFuncShouldErr(t *testing.T) {
 	t.Parallel()
-<<<<<<< HEAD
-	tdp := initDataPool([]byte("tx_hash1"))
-	sp, _ := blproc.NewShardProcessor(
-		&mock.ServiceContainerMock{},
-		tdp,
-		&mock.ChainStorerMock{},
-		&mock.HasherStub{},
-		&mock.MarshalizerMock{},
-		initAccountsMock(),
-		mock.NewMultiShardsCoordinatorMock(3),
-		&mock.ForkDetectorMock{},
-		&mock.BlocksTrackerMock{},
-		&mock.PeerProcessorMock{},
-		createGenesisBlocks(mock.NewMultiShardsCoordinatorMock(3)),
-		&mock.RequestHandlerMock{},
-		&mock.TransactionCoordinatorMock{},
-		&mock.Uint64ByteSliceConverterMock{},
-	)
-=======
 
 	sp, _, _ := defaultShardProcessor()
->>>>>>> 0bb17f52
 	blk := make(block.Body, 0)
 	err := sp.ProcessBlock(&blockchain.BlockChain{}, &block.Header{}, blk, nil)
 	assert.Equal(t, process.ErrNilHaveTimeHandler, err)
@@ -653,44 +554,8 @@
 		TxHashes:        txHashes,
 	}
 	body = append(body, &miniblock)
-<<<<<<< HEAD
-	// set accounts not dirty
-	journalLen := func() int { return 0 }
-	revertToSnapshot := func(snapshot int) error { return nil }
-	rootHashCalled := func() ([]byte, error) {
-		return []byte("rootHash"), nil
-	}
-	sp, _ := blproc.NewShardProcessor(
-		&mock.ServiceContainerMock{},
-		tdp,
-		&mock.ChainStorerMock{},
-		&mock.HasherStub{},
-		&mock.MarshalizerMock{},
-		&mock.AccountsStub{
-			JournalLenCalled:       journalLen,
-			RevertToSnapshotCalled: revertToSnapshot,
-			RootHashCalled:         rootHashCalled,
-		},
-		mock.NewMultiShardsCoordinatorMock(3),
-		&mock.ForkDetectorMock{
-			ProbableHighestNonceCalled: func() uint64 {
-				return 0
-			},
-			GetHighestFinalBlockNonceCalled: func() uint64 {
-				return 0
-			},
-		},
-		&mock.BlocksTrackerMock{},
-		&mock.PeerProcessorMock{},
-		createGenesisBlocks(mock.NewMultiShardsCoordinatorMock(3)),
-		&mock.RequestHandlerMock{},
-		&mock.TransactionCoordinatorMock{},
-		&mock.Uint64ByteSliceConverterMock{},
-	)
-=======
 
 	sp, _, _ := defaultShardProcessor()
->>>>>>> 0bb17f52
 
 	// should return err
 	err := sp.ProcessBlock(blkc, &hdr, body, haveTime)
@@ -808,28 +673,8 @@
 
 func TestShardProcessor_ProcessWithHeaderNotFirstShouldErr(t *testing.T) {
 	t.Parallel()
-<<<<<<< HEAD
-	tdp := initDataPool([]byte("tx_hash1"))
-	sp, _ := blproc.NewShardProcessor(
-		&mock.ServiceContainerMock{},
-		tdp,
-		&mock.ChainStorerMock{},
-		&mock.HasherStub{},
-		&mock.MarshalizerMock{},
-		initAccountsMock(),
-		mock.NewMultiShardsCoordinatorMock(3),
-		&mock.ForkDetectorMock{},
-		&mock.BlocksTrackerMock{},
-		&mock.PeerProcessorMock{},
-		createGenesisBlocks(mock.NewMultiShardsCoordinatorMock(3)),
-		&mock.RequestHandlerMock{},
-		&mock.TransactionCoordinatorMock{},
-		&mock.Uint64ByteSliceConverterMock{},
-	)
-=======
 
 	sp, _, _ := defaultShardProcessor()
->>>>>>> 0bb17f52
 	hdr := &block.Header{
 		Nonce:         0,
 		Round:         1,
@@ -847,28 +692,8 @@
 
 func TestShardProcessor_ProcessWithHeaderNotCorrectNonceShouldErr(t *testing.T) {
 	t.Parallel()
-<<<<<<< HEAD
-	tdp := initDataPool([]byte("tx_hash1"))
-	sp, _ := blproc.NewShardProcessor(
-		&mock.ServiceContainerMock{},
-		tdp,
-		&mock.ChainStorerMock{},
-		&mock.HasherStub{},
-		&mock.MarshalizerMock{},
-		initAccountsMock(),
-		mock.NewMultiShardsCoordinatorMock(3),
-		&mock.ForkDetectorMock{},
-		&mock.BlocksTrackerMock{},
-		&mock.PeerProcessorMock{},
-		createGenesisBlocks(mock.NewMultiShardsCoordinatorMock(3)),
-		&mock.RequestHandlerMock{},
-		&mock.TransactionCoordinatorMock{},
-		&mock.Uint64ByteSliceConverterMock{},
-	)
-=======
 
 	sp, _, _ := defaultShardProcessor()
->>>>>>> 0bb17f52
 	hdr := &block.Header{
 		Nonce:         0,
 		Round:         1,
@@ -886,36 +711,9 @@
 
 func TestShardProcessor_ProcessWithHeaderNotCorrectPrevHashShouldErr(t *testing.T) {
 	t.Parallel()
-<<<<<<< HEAD
-	tdp := initDataPool([]byte("tx_hash1"))
-	sp, _ := blproc.NewShardProcessor(
-		&mock.ServiceContainerMock{},
-		tdp,
-		&mock.ChainStorerMock{},
-		&mock.HasherStub{},
-		&mock.MarshalizerMock{},
-		initAccountsMock(),
-		mock.NewMultiShardsCoordinatorMock(3),
-		&mock.ForkDetectorMock{
-			ProbableHighestNonceCalled: func() uint64 {
-				return 0
-			},
-			GetHighestFinalBlockNonceCalled: func() uint64 {
-				return 0
-			},
-		},
-		&mock.BlocksTrackerMock{},
-		&mock.PeerProcessorMock{},
-		createGenesisBlocks(mock.NewMultiShardsCoordinatorMock(3)),
-		&mock.RequestHandlerMock{},
-		&mock.TransactionCoordinatorMock{},
-		&mock.Uint64ByteSliceConverterMock{},
-	)
-=======
 
 	randSeed := []byte("rand seed")
 	sp, _, _ := defaultShardProcessor()
->>>>>>> 0bb17f52
 	hdr := &block.Header{
 		Nonce:         1,
 		Round:         1,
@@ -1110,48 +908,7 @@
 		MiniBlockHeaders: mbHdrs,
 	}
 
-<<<<<<< HEAD
-	// set accounts not dirty
-	journalLen := func() int { return 0 }
-	wasCalled := false
-	revertToSnapshot := func(snapshot int) error {
-		wasCalled = true
-		return nil
-	}
-	rootHashCalled := func() ([]byte, error) {
-		return []byte("rootHashX"), nil
-	}
-	sp, _ := blproc.NewShardProcessor(
-		&mock.ServiceContainerMock{},
-		tdp,
-		&mock.ChainStorerMock{},
-		&mock.HasherStub{},
-		&mock.MarshalizerMock{},
-		&mock.AccountsStub{
-			JournalLenCalled:       journalLen,
-			RevertToSnapshotCalled: revertToSnapshot,
-			RootHashCalled:         rootHashCalled,
-		},
-		mock.NewMultiShardsCoordinatorMock(3),
-		&mock.ForkDetectorMock{
-			ProbableHighestNonceCalled: func() uint64 {
-				return 0
-			},
-			GetHighestFinalBlockNonceCalled: func() uint64 {
-				return 0
-			},
-		},
-		&mock.BlocksTrackerMock{},
-		&mock.PeerProcessorMock{},
-		createGenesisBlocks(mock.NewMultiShardsCoordinatorMock(3)),
-		&mock.RequestHandlerMock{},
-		&mock.TransactionCoordinatorMock{},
-		&mock.Uint64ByteSliceConverterMock{},
-	)
-
-=======
 	sp, flags, _ := defaultShardProcessor()
->>>>>>> 0bb17f52
 	// should return err
 	err := sp.ProcessBlock(blkc, &hdr, body, haveTime)
 	assert.Equal(t, process.ErrRootStateMissmatch, err)
@@ -1204,41 +961,8 @@
 		RootHash:         rootHash,
 		MiniBlockHeaders: mbHdrs,
 	}
-<<<<<<< HEAD
-	// set accounts not dirty
-	journalLen := func() int { return 0 }
-	wasCalled := false
-	revertToSnapshot := func(snapshot int) error {
-		wasCalled = true
-		return nil
-	}
-	rootHashCalled := func() ([]byte, error) {
-		return rootHash, nil
-	}
-	sp, _ := blproc.NewShardProcessor(
-		&mock.ServiceContainerMock{},
-		tdp,
-		&mock.ChainStorerMock{},
-		&mock.HasherStub{},
-		&mock.MarshalizerMock{},
-		&mock.AccountsStub{
-			JournalLenCalled:       journalLen,
-			RevertToSnapshotCalled: revertToSnapshot,
-			RootHashCalled:         rootHashCalled,
-		},
-		mock.NewMultiShardsCoordinatorMock(3),
-		&mock.ForkDetectorMock{},
-		&mock.BlocksTrackerMock{},
-		&mock.PeerProcessorMock{},
-		createGenesisBlocks(mock.NewMultiShardsCoordinatorMock(3)),
-		&mock.RequestHandlerMock{},
-		&mock.TransactionCoordinatorMock{},
-		&mock.Uint64ByteSliceConverterMock{},
-	)
-=======
 
 	sp, flags, _ := defaultShardProcessor()
->>>>>>> 0bb17f52
 
 	// should return err
 	err := sp.ProcessBlock(blkc, &hdr, body, haveTime)
@@ -5257,6 +4981,7 @@
 		&mock.SpecialAddressHandlerMock{},
 		&mock.ForkDetectorMock{},
 		&mock.BlocksTrackerMock{},
+		&mock.PeerProcessorMock{},
 		createGenesisBlocks(shardC),
 		&mock.RequestHandlerMock{},
 		&mock.TransactionCoordinatorMock{},
