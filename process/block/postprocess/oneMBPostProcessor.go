package postprocess

import (
	"bytes"
	"sort"

	"github.com/ElrondNetwork/elrond-go/core"
	"github.com/ElrondNetwork/elrond-go/core/check"
	"github.com/ElrondNetwork/elrond-go/data"
	"github.com/ElrondNetwork/elrond-go/data/block"
	"github.com/ElrondNetwork/elrond-go/dataRetriever"
	"github.com/ElrondNetwork/elrond-go/hashing"
	"github.com/ElrondNetwork/elrond-go/marshal"
	"github.com/ElrondNetwork/elrond-go/process"
	"github.com/ElrondNetwork/elrond-go/sharding"
)

type oneMBPostProcessor struct {
	blockType block.Type
	*basePostProcessor
}

// NewOneMiniBlockPostProcessor creates a new intermediate results processor
func NewOneMiniBlockPostProcessor(
	hasher hashing.Hasher,
	marshalizer marshal.Marshalizer,
	coordinator sharding.Coordinator,
	store dataRetriever.StorageService,
	blockType block.Type,
	storageType dataRetriever.UnitType,
) (*oneMBPostProcessor, error) {
	if check.IfNil(hasher) {
		return nil, process.ErrNilHasher
	}
	if check.IfNil(marshalizer) {
		return nil, process.ErrNilMarshalizer
	}
	if check.IfNil(coordinator) {
		return nil, process.ErrNilShardCoordinator
	}
	if check.IfNil(store) {
		return nil, process.ErrNilStorage
	}

	base := &basePostProcessor{
		hasher:           hasher,
		marshalizer:      marshalizer,
		shardCoordinator: coordinator,
		store:            store,
		storageType:      storageType,
		mapTxToResult:    make(map[string]string),
	}

	opp := &oneMBPostProcessor{
		basePostProcessor: base,
		blockType:         blockType,
	}

	opp.interResultsForBlock = make(map[string]*txInfo)

	return opp, nil
}

// CreateAllInterMiniBlocks returns the miniblock for the current round created from the receipts/bad transactions
func (opp *oneMBPostProcessor) CreateAllInterMiniBlocks() []*block.MiniBlock {
	selfId := opp.shardCoordinator.SelfId()

	miniBlocks := make([]*block.MiniBlock, 0)
	opp.mutInterResultsForBlock.Lock()
	defer opp.mutInterResultsForBlock.Unlock()

	if len(opp.interResultsForBlock) == 0 {
		return miniBlocks
	}

	miniBlock := &block.MiniBlock{
		Type:            opp.blockType,
		ReceiverShardID: selfId,
		SenderShardID:   selfId,
	}

	for key := range opp.interResultsForBlock {
		miniBlock.TxHashes = append(miniBlock.TxHashes, []byte(key))
	}

	sort.Slice(miniBlock.TxHashes, func(a, b int) bool {
		return bytes.Compare(miniBlock.TxHashes[a], miniBlock.TxHashes[b]) < 0
	})

	log.Trace("oneMBPostProcessor.CreateAllInterMiniBlocks",
		"type", miniBlock.Type,
		"senderShardID", miniBlock.SenderShardID,
		"receiverShardID", miniBlock.ReceiverShardID,
	)

	for _, hash := range miniBlock.TxHashes {
		log.Trace("tx", "hash", hash)
	}
	miniBlocks = append(miniBlocks, miniBlock)
	opp.intraShardMiniBlock = miniBlock.Clone()

	return miniBlocks
}

// VerifyInterMiniBlocks verifies if the receipts/bad transactions added to the block are valid
func (opp *oneMBPostProcessor) VerifyInterMiniBlocks(body *block.Body) error {
	scrMbs := opp.CreateAllInterMiniBlocks()
<<<<<<< HEAD
=======
	createdMapMbs := make(map[uint32]*block.MiniBlock)
	for _, mb := range scrMbs {
		createdMapMbs[mb.ReceiverShardID] = mb
	}

>>>>>>> 0f383e1f
	verifiedOne := false
	for i := 0; i < len(body.MiniBlocks); i++ {
		mb := body.MiniBlocks[i]
		if mb.Type != opp.blockType {
			continue
		}

		if verifiedOne {
			return process.ErrTooManyReceiptsMiniBlocks
		}

		err := opp.verifyMiniBlock(createdMapMbs, mb)
		if err != nil {
			return err
		}

		verifiedOne = true
	}

	return nil
}

// AddIntermediateTransactions adds receipts/bad transactions resulting from transaction processor
func (opp *oneMBPostProcessor) AddIntermediateTransactions(txs []data.TransactionHandler) error {
	opp.mutInterResultsForBlock.Lock()
	defer opp.mutInterResultsForBlock.Unlock()

	selfId := opp.shardCoordinator.SelfId()

	for i := 0; i < len(txs); i++ {
		txHash, err := core.CalculateHash(opp.marshalizer, opp.hasher, txs[i])
		if err != nil {
			return err
		}

		addReceiptShardInfo := &txShardInfo{receiverShardID: selfId, senderShardID: selfId}
		scrInfo := &txInfo{tx: txs[i], txShardInfo: addReceiptShardInfo}
		opp.interResultsForBlock[string(txHash)] = scrInfo
		opp.mapTxToResult[string(txHash)] = string(txHash)
	}

	return nil
}

// IsInterfaceNil returns true if there is no value under the interface
func (opp *oneMBPostProcessor) IsInterfaceNil() bool {
	return opp == nil
}<|MERGE_RESOLUTION|>--- conflicted
+++ resolved
@@ -105,14 +105,11 @@
 // VerifyInterMiniBlocks verifies if the receipts/bad transactions added to the block are valid
 func (opp *oneMBPostProcessor) VerifyInterMiniBlocks(body *block.Body) error {
 	scrMbs := opp.CreateAllInterMiniBlocks()
-<<<<<<< HEAD
-=======
 	createdMapMbs := make(map[uint32]*block.MiniBlock)
 	for _, mb := range scrMbs {
 		createdMapMbs[mb.ReceiverShardID] = mb
 	}
 
->>>>>>> 0f383e1f
 	verifiedOne := false
 	for i := 0; i < len(body.MiniBlocks); i++ {
 		mb := body.MiniBlocks[i]
