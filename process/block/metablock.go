--- conflicted
+++ resolved
@@ -1651,23 +1651,14 @@
 	metaHdr.MiniBlockHeaders = miniBlockHeaders
 	metaHdr.TxCount += uint32(totalTxCount)
 
-<<<<<<< HEAD
-	/*rootHash, err := mp.validatorStatisticsProcessor.UpdatePeerState(metaHdr)
-=======
-	sw.Start("UpdatePeerState")
-	metaHdr.ValidatorStatsRootHash, err = mp.validatorStatisticsProcessor.UpdatePeerState(metaHdr)
-	sw.Stop("UpdatePeerState")
->>>>>>> fbb86080
-	if err != nil {
-		return nil, err
-	}
-
-<<<<<<< HEAD
-	metaHdr.ValidatorStatsRootHash = rootHash*/
-
-=======
+	//sw.Start("UpdatePeerState")
+	//metaHdr.ValidatorStatsRootHash, err = mp.validatorStatisticsProcessor.UpdatePeerState(metaHdr)
+	//sw.Stop("UpdatePeerState")
+	//if err != nil {
+	//	return nil, err
+	//}
+
 	sw.Start("createEpochStartForMetablock")
->>>>>>> fbb86080
 	epochStart, err := mp.createEpochStartForMetablock()
 	sw.Stop("createEpochStartForMetablock")
 	if err != nil {
