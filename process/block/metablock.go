--- conflicted
+++ resolved
@@ -20,29 +20,12 @@
 // metaProcessor implements metaProcessor interface and actually it tries to execute block
 type metaProcessor struct {
 	*baseProcessor
-<<<<<<< HEAD
-	core                        serviceContainer.Core
-	dataPool                    dataRetriever.MetaPoolsHolder
-	currHighestShardHdrsNonces  map[uint32]uint64
-	requestedShardHdrsHashes    map[string]bool
-	allNeededShardHdrsFound     bool
-	mutRequestedShardHdrsHashes sync.RWMutex
-	shardsHeadersNonce          *sync.Map
-	nextKValidity               uint32
-	chRcvAllHdrs                chan bool
-	headersCounter              *headersCounter
-=======
 	core     serviceContainer.Core
 	dataPool dataRetriever.MetaPoolsHolder
-
 	shardsHeadersNonce *sync.Map
-
 	shardBlockFinality uint32
-
 	chRcvAllHdrs chan bool
-
 	headersCounter *headersCounter
->>>>>>> d67ce109
 }
 
 // NewMetaProcessor creates a new metaProcessor object
