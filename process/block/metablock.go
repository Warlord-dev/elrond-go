--- conflicted
+++ resolved
@@ -1011,7 +1011,6 @@
 		Hash:    headerHash,
 	}
 
-<<<<<<< HEAD
 	nodesCoordinatorKey := mp.nodesCoordinator.GetSavedStateKey()
 	epochStartKey := mp.epochStartTrigger.GetSavedStateKey()
 
@@ -1025,17 +1024,7 @@
 		highestFinalBlockNonce:     mp.forkDetector.GetHighestFinalBlockNonce(),
 	}
 
-	mp.prepareDataForBootStorer(args)
-=======
-	go mp.prepareDataForBootStorer(
-		headerInfo,
-		header.Round,
-		nil,
-		mp.getPendingMiniBlocks(),
-		mp.forkDetector.GetHighestFinalBlockNonce(),
-		nil,
-	)
->>>>>>> 51e0d7cd
+	go mp.prepareDataForBootStorer(args)
 
 	mp.blockSizeThrottler.Succeed(header.Round)
 
