package block

import (
	"fmt"
	"sort"
	"sync"
	"time"

	"github.com/ElrondNetwork/elrond-go/core"
	"github.com/ElrondNetwork/elrond-go/core/serviceContainer"
	"github.com/ElrondNetwork/elrond-go/data"
	"github.com/ElrondNetwork/elrond-go/data/block"
	"github.com/ElrondNetwork/elrond-go/dataRetriever"
	"github.com/ElrondNetwork/elrond-go/dataRetriever/dataPool"
	"github.com/ElrondNetwork/elrond-go/process"
	"github.com/ElrondNetwork/elrond-go/process/throttle"
	"github.com/ElrondNetwork/elrond-go/sharding"
	"github.com/ElrondNetwork/elrond-go/statusHandler"
)

// metaProcessor implements metaProcessor interface and actually it tries to execute block
type metaProcessor struct {
	*baseProcessor
	core     serviceContainer.Core
	dataPool dataRetriever.MetaPoolsHolder
<<<<<<< HEAD
	//TODO: add	txCoordinator process.TransactionCoordinator
=======
>>>>>>> 1da05352

	shardsHeadersNonce *sync.Map
	shardBlockFinality uint32
	chRcvAllHdrs       chan bool
	headersCounter     *headersCounter
}

// NewMetaProcessor creates a new metaProcessor object
func NewMetaProcessor(arguments ArgMetaProcessor) (*metaProcessor, error) {
	err := checkProcessorNilParameters(arguments.ArgBaseProcessor)
	if err != nil {
		return nil, err
	}

	if arguments.DataPool == nil || arguments.DataPool.IsInterfaceNil() {
		return nil, process.ErrNilDataPoolHolder
	}
	if arguments.DataPool.ShardHeaders() == nil || arguments.DataPool.ShardHeaders().IsInterfaceNil() {
		return nil, process.ErrNilHeadersDataPool
	}

	blockSizeThrottler, err := throttle.NewBlockSizeThrottle()
	if err != nil {
		return nil, err
	}

	base := &baseProcessor{
		accounts:                      arguments.Accounts,
		blockSizeThrottler:            blockSizeThrottler,
		forkDetector:                  arguments.ForkDetector,
		hasher:                        arguments.Hasher,
		marshalizer:                   arguments.Marshalizer,
		store:                         arguments.Store,
		shardCoordinator:              arguments.ShardCoordinator,
		nodesCoordinator:              arguments.NodesCoordinator,
		specialAddressHandler:         arguments.SpecialAddressHandler,
		uint64Converter:               arguments.Uint64Converter,
		onRequestHeaderHandler:        arguments.RequestHandler.RequestHeader,
		onRequestHeaderHandlerByNonce: arguments.RequestHandler.RequestHeaderByNonce,
		appStatusHandler:              statusHandler.NewNilStatusHandler(),
<<<<<<< HEAD
		blockChainHook:                arguments.BlockChainHook,
=======
		txCoordinator:                 arguments.TxCoordinator,
>>>>>>> 1da05352
	}

	err = base.setLastNotarizedHeadersSlice(arguments.StartHeaders)
	if err != nil {
		return nil, err
	}

	mp := metaProcessor{
		core:           arguments.Core,
		baseProcessor:  base,
		dataPool:       arguments.DataPool,
		headersCounter: NewHeaderCounter(),
	}

	mp.hdrsForCurrBlock.hdrHashAndInfo = make(map[string]*hdrInfo)
	mp.hdrsForCurrBlock.highestHdrNonce = make(map[uint32]uint64)

	headerPool := mp.dataPool.ShardHeaders()
	headerPool.RegisterHandler(mp.receivedShardHeader)

	mp.chRcvAllHdrs = make(chan bool)

	mp.shardBlockFinality = process.ShardBlockFinality

	mp.shardsHeadersNonce = &sync.Map{}

	return &mp, nil
}

// ProcessBlock processes a block. It returns nil if all ok or the specific error
func (mp *metaProcessor) ProcessBlock(
	chainHandler data.ChainHandler,
	headerHandler data.HeaderHandler,
	bodyHandler data.BodyHandler,
	haveTime func() time.Duration,
) error {

	if haveTime == nil {
		return process.ErrNilHaveTimeHandler
	}

	err := mp.checkBlockValidity(chainHandler, headerHandler, bodyHandler)
	if err != nil {
		if err == process.ErrBlockHashDoesNotMatch {
			log.Info(fmt.Sprintf("requested missing meta header with hash %s for shard %d\n",
				core.ToB64(headerHandler.GetPrevHash()),
				headerHandler.GetShardID()))

			go mp.onRequestHeaderHandler(headerHandler.GetShardID(), headerHandler.GetPrevHash())
		}

		return err
	}

	log.Debug(fmt.Sprintf("started processing block with round %d and nonce %d\n",
		headerHandler.GetRound(),
		headerHandler.GetNonce()))

	header, ok := headerHandler.(*block.MetaBlock)
	if !ok {
		return process.ErrWrongTypeAssertion
	}

	body, ok := bodyHandler.(block.Body)
	if !ok {
		return process.ErrWrongTypeAssertion
	}

	err = mp.checkHeaderBodyCorrelation(header.MiniBlockHeaders, body)
	if err != nil {
		return err
	}

	go getMetricsFromMetaHeader(
		header,
		mp.marshalizer,
		mp.appStatusHandler,
		mp.dataPool.ShardHeaders().Len(),
		mp.headersCounter.getNumShardMBHeadersTotalProcessed(),
	)

	mp.createBlockStarted()
<<<<<<< HEAD
	mp.blockChainHook.SetCurrentHeader(headerHandler)
=======
	mp.txCoordinator.RequestBlockTransactions(body)
>>>>>>> 1da05352

	requestedShardHdrs, requestedFinalityAttestingShardHdrs := mp.requestShardHeaders(header)

	if haveTime() < 0 {
		return process.ErrTimeIsOut
	}

	err = mp.txCoordinator.IsDataPreparedForProcessing(haveTime)
	if err != nil {
		return err
	}

	haveMissingShardHeaders := requestedShardHdrs > 0 || requestedFinalityAttestingShardHdrs > 0
	if haveMissingShardHeaders {
		log.Info(fmt.Sprintf("requested %d missing shard headers and %d finality attesting shard headers\n",
			requestedShardHdrs,
			requestedFinalityAttestingShardHdrs))

		err = mp.waitForBlockHeaders(haveTime())

		mp.hdrsForCurrBlock.mutHdrsForBlock.RLock()
		missingShardHdrs := mp.hdrsForCurrBlock.missingHdrs
		mp.hdrsForCurrBlock.mutHdrsForBlock.RUnlock()

		mp.resetMissingHdrs()

		if requestedShardHdrs > 0 {
			log.Info(fmt.Sprintf("received %d missing shard headers\n", requestedShardHdrs-missingShardHdrs))
		}

		if err != nil {
			return err
		}
	}

	if mp.accounts.JournalLen() != 0 {
		return process.ErrAccountStateDirty
	}

	defer func() {
		go mp.checkAndRequestIfShardHeadersMissing(header.Round)
	}()

	highestNonceHdrs, err := mp.checkShardHeadersValidity()
	if err != nil {
		return err
	}

	err = mp.checkShardHeadersFinality(highestNonceHdrs)
	if err != nil {
		return err
	}

	err = mp.verifyCrossShardMiniBlockDstMe(header)
	if err != nil {
		return err
	}

	defer func() {
		if err != nil {
			mp.RevertAccountState()
		}
	}()

	err = mp.processBlockHeaders(header, header.Round, haveTime)
	if err != nil {
		return err
	}

	err = mp.txCoordinator.ProcessBlockTransaction(body, header.Round, haveTime)
	if err != nil {
		return err
	}

	if !mp.verifyStateRoot(header.GetRootHash()) {
		err = process.ErrRootStateDoesNotMatch
		return err
	}

	err = mp.txCoordinator.VerifyCreatedBlockTransactions(body)
	if err != nil {
		return err
	}

	return nil
}

func (mp *metaProcessor) verifyCrossShardMiniBlockDstMe(header *block.MetaBlock) error {
	miniBlockShardsHashes, err := mp.getAllMiniBlockDstMeFromShards(header)
	if err != nil {
		return err
	}

	//if all miniblockshards hashes are in header miniblocks as well
	mapMetaMiniBlockHdrs := make(map[string]struct{})
	for _, metaMiniBlock := range header.MiniBlockHeaders {
		mapMetaMiniBlockHdrs[string(metaMiniBlock.Hash)] = struct{}{}
	}

	for hash := range miniBlockShardsHashes {
		if _, ok := mapMetaMiniBlockHdrs[hash]; !ok {
			return process.ErrCrossShardMBWithoutConfirmationFromMeta
		}
	}

	return nil
}

func (mp *metaProcessor) getAllMiniBlockDstMeFromShards(metaHdr *block.MetaBlock) (map[string][]byte, error) {
	miniBlockShardsHashes := make(map[string][]byte)

	mp.hdrsForCurrBlock.mutHdrsForBlock.RLock()
	defer mp.hdrsForCurrBlock.mutHdrsForBlock.RUnlock()

	for _, shardInfo := range metaHdr.ShardInfo {
		hdrInfo, ok := mp.hdrsForCurrBlock.hdrHashAndInfo[string(shardInfo.HeaderHash)]
		if !ok {
			continue
		}
		shardHeader, ok := hdrInfo.hdr.(*block.Header)
		if !ok {
			continue
		}

		lastHdr, err := mp.getLastNotarizedHdr(shardInfo.ShardID)
		if err != nil {
			return nil, err
		}

		if shardHeader.GetRound() > metaHdr.Round {
			continue
		}
		if shardHeader.GetRound() <= lastHdr.GetRound() {
			continue
		}
		if shardHeader.GetNonce() <= lastHdr.GetNonce() {
			continue
		}

		crossMiniBlockHashes := shardHeader.GetMiniBlockHeadersWithDst(mp.shardCoordinator.SelfId())
		for hash := range crossMiniBlockHashes {
			miniBlockShardsHashes[hash] = shardInfo.HeaderHash
		}
	}

	return miniBlockShardsHashes, nil
}

// SetConsensusData - sets the reward addresses for the current consensus group
func (mp *metaProcessor) SetConsensusData(randomness []byte, round uint64, epoch uint32, shardId uint32) {
	// nothing to do
}

func (mp *metaProcessor) checkAndRequestIfShardHeadersMissing(round uint64) {
	_, _, sortedHdrPerShard, err := mp.getOrderedHdrs(round)
	if err != nil {
		log.Debug(err.Error())
		return
	}

	for i := uint32(0); i < mp.shardCoordinator.NumberOfShards(); i++ {
		// map from *block.Header to dataHandler
		sortedHdrs := make([]data.HeaderHandler, len(sortedHdrPerShard[i]))
		for j := 0; j < len(sortedHdrPerShard[i]); j++ {
			sortedHdrs[j] = sortedHdrPerShard[i][j]
		}

		err := mp.requestHeadersIfMissing(sortedHdrs, i, round)
		if err != nil {
			log.Debug(err.Error())
			continue
		}
	}

	return
}

func (mp *metaProcessor) indexBlock(
	metaBlock data.HeaderHandler,
	lastMetaBlock data.HeaderHandler,
) {
	if mp.core == nil || mp.core.Indexer() == nil {
		return
	}
	// Update tps benchmarks in the DB
	tpsBenchmark := mp.core.TPSBenchmark()
	if tpsBenchmark != nil {
		go mp.core.Indexer().UpdateTPS(tpsBenchmark)
	}

	publicKeys, err := mp.nodesCoordinator.GetValidatorsPublicKeys(metaBlock.GetPrevRandSeed(), metaBlock.GetRound(), sharding.MetachainShardId)
	if err != nil {
		return
	}

	signersIndexes := mp.nodesCoordinator.GetValidatorsIndexes(publicKeys)
	go mp.core.Indexer().SaveMetaBlock(metaBlock, signersIndexes)

	saveRoundInfoInElastic(mp.core.Indexer(), mp.nodesCoordinator, sharding.MetachainShardId, metaBlock, lastMetaBlock, signersIndexes)
}

// removeBlockInfoFromPool removes the block info from associated pools
func (mp *metaProcessor) removeBlockInfoFromPool(header *block.MetaBlock) error {
	if header == nil || header.IsInterfaceNil() {
		return process.ErrNilMetaBlockHeader
	}

	headerPool := mp.dataPool.ShardHeaders()
	if headerPool == nil || headerPool.IsInterfaceNil() {
		return process.ErrNilHeadersDataPool
	}

	headerNoncesPool := mp.dataPool.HeadersNonces()
	if headerNoncesPool == nil || headerNoncesPool.IsInterfaceNil() {
		return process.ErrNilHeadersNoncesDataPool
	}

	mp.hdrsForCurrBlock.mutHdrsForBlock.RLock()
	for i := 0; i < len(header.ShardInfo); i++ {
		shardHeaderHash := header.ShardInfo[i].HeaderHash
		hdrInfo, ok := mp.hdrsForCurrBlock.hdrHashAndInfo[string(shardHeaderHash)]
		if !ok {
			mp.hdrsForCurrBlock.mutHdrsForBlock.RUnlock()
			return process.ErrMissingHeader
		}

		shardBlock, ok := hdrInfo.hdr.(*block.Header)
		if !ok {
			mp.hdrsForCurrBlock.mutHdrsForBlock.RUnlock()
			return process.ErrWrongTypeAssertion
		}

		headerPool.Remove([]byte(shardHeaderHash))
		headerNoncesPool.Remove(shardBlock.Nonce, shardBlock.ShardId)
	}
	mp.hdrsForCurrBlock.mutHdrsForBlock.RUnlock()

	return nil
}

// RestoreBlockIntoPools restores the block into associated pools
func (mp *metaProcessor) RestoreBlockIntoPools(headerHandler data.HeaderHandler, bodyHandler data.BodyHandler) error {
	mp.removeLastNotarized()

	if headerHandler == nil || headerHandler.IsInterfaceNil() {
		return process.ErrNilMetaBlockHeader
	}
	if bodyHandler == nil || bodyHandler.IsInterfaceNil() {
		return process.ErrNilTxBlockBody
	}

	header, ok := headerHandler.(*block.MetaBlock)
	if !ok {
		return process.ErrWrongTypeAssertion
	}

	body, ok := bodyHandler.(block.Body)
	if !ok {
		return process.ErrWrongTypeAssertion
	}

	headerPool := mp.dataPool.ShardHeaders()
	if headerPool == nil || headerPool.IsInterfaceNil() {
		return process.ErrNilHeadersDataPool
	}

	headerNoncesPool := mp.dataPool.HeadersNonces()
	if headerNoncesPool == nil || headerNoncesPool.IsInterfaceNil() {
		return process.ErrNilHeadersNoncesDataPool
	}

	hdrHashes := make([][]byte, len(header.ShardInfo))
	for i := 0; i < len(header.ShardInfo); i++ {
		hdrHashes[i] = header.ShardInfo[i].HeaderHash
	}

	_, err := mp.txCoordinator.RestoreBlockDataFromStorage(body)
	if err != nil {
		return err
	}

	for _, hdrHash := range hdrHashes {
		buff, err := mp.store.Get(dataRetriever.BlockHeaderUnit, hdrHash)
		if err != nil {
			return err
		}

		hdr := block.Header{}
		err = mp.marshalizer.Unmarshal(&hdr, buff)
		if err != nil {
			return err
		}

		headerPool.Put(hdrHash, &hdr)
		syncMap := &dataPool.ShardIdHashSyncMap{}
		syncMap.Store(hdr.ShardId, hdrHash)
		headerNoncesPool.Merge(hdr.Nonce, syncMap)

		err = mp.store.GetStorer(dataRetriever.BlockHeaderUnit).Remove(hdrHash)
		if err != nil {
			return err
		}

		nonceToByteSlice := mp.uint64Converter.ToByteSlice(hdr.Nonce)
		err = mp.store.GetStorer(dataRetriever.ShardHdrNonceHashDataUnit).Remove(nonceToByteSlice)
		if err != nil {
			return err
		}

		mp.headersCounter.subtractRestoredMBHeaders(len(hdr.MiniBlockHeaders))
	}

	return nil
}

// CreateBlockBody creates block body of metachain
func (mp *metaProcessor) CreateBlockBody(initialHdrData data.HeaderHandler, haveTime func() bool) (data.BodyHandler, error) {
	log.Debug(fmt.Sprintf("started creating block body in round %d\n", initialHdrData.GetRound()))
	mp.createBlockStarted()
	mp.blockSizeThrottler.ComputeMaxItems()
<<<<<<< HEAD
	mp.blockChainHook.SetCurrentHeader(initialHdrData)

	return &block.MetaBlockBody{}, nil
=======

	miniBlocks, err := mp.createMiniBlocks(mp.blockSizeThrottler.MaxItemsToAdd(), round, haveTime)
	if err != nil {
		return nil, err
	}

	return miniBlocks, nil
}

func (mp *metaProcessor) createMiniBlocks(
	maxItemsInBlock uint32,
	round uint64,
	haveTime func() bool,
) (block.Body, error) {

	miniBlocks := make(block.Body, 0)

	if mp.accounts.JournalLen() != 0 {
		return nil, process.ErrAccountStateDirty
	}

	if !haveTime() {
		log.Info(fmt.Sprintf("time is up after entered in createMiniBlocks method\n"))
		return nil, process.ErrTimeIsOut
	}

	txPool := mp.dataPool.Transactions()
	if txPool == nil {
		return nil, process.ErrNilTransactionPool
	}

	destMeMiniBlocks, nbTxs, nbHdrs, err := mp.createAndProcessCrossMiniBlocksDstMe(maxItemsInBlock, round, haveTime)
	if err != nil {
		log.Info(err.Error())
	}

	log.Info(fmt.Sprintf("processed %d miniblocks and %d txs with destination in self shard\n", len(destMeMiniBlocks), nbTxs))

	if len(destMeMiniBlocks) > 0 {
		miniBlocks = append(miniBlocks, destMeMiniBlocks...)
	}

	maxTxSpaceRemained := int32(maxItemsInBlock) - int32(nbTxs)
	maxMbSpaceRemained := mp.getMaxMiniBlocksSpaceRemained(
		maxItemsInBlock,
		uint32(len(destMeMiniBlocks))+nbHdrs,
		uint32(len(miniBlocks)))

	mbFromMe := mp.txCoordinator.CreateMbsAndProcessTransactionsFromMe(
		uint32(maxTxSpaceRemained),
		uint32(maxMbSpaceRemained),
		round,
		haveTime)

	if len(mbFromMe) > 0 {
		miniBlocks = append(miniBlocks, mbFromMe...)
	}

	log.Info(fmt.Sprintf("creating mini blocks has been finished: created %d mini blocks\n", len(miniBlocks)))

	return miniBlocks, nil
}

// full verification through metachain header
func (mp *metaProcessor) createAndProcessCrossMiniBlocksDstMe(
	maxItemsInBlock uint32,
	round uint64,
	haveTime func() bool,
) (block.MiniBlockSlice, uint32, uint32, error) {

	miniBlocks := make(block.MiniBlockSlice, 0)
	txsAdded := uint32(0)
	hdrsAdded := uint32(0)
	lastPushedHdr := make(map[uint32]data.HeaderHandler, mp.shardCoordinator.NumberOfShards())

	orderedHdrs, orderedHdrHashes, sortedHdrPerShard, err := mp.getOrderedHdrs(round)
	if err != nil {
		return nil, 0, 0, err
	}

	log.Info(fmt.Sprintf("shard headers ordered: %d\n", len(orderedHdrs)))

	// save last committed header for verification
	mp.mutNotarizedHdrs.RLock()
	if mp.notarizedHdrs == nil {
		mp.mutNotarizedHdrs.RUnlock()
		return nil, 0, 0, process.ErrNotarizedHdrsSliceIsNil
	}
	for shardId := uint32(0); shardId < mp.shardCoordinator.NumberOfShards(); shardId++ {
		lastPushedHdr[shardId] = mp.lastNotarizedHdrForShard(shardId)
	}
	mp.mutNotarizedHdrs.RUnlock()

	mp.hdrsForCurrBlock.mutHdrsForBlock.Lock()
	for i := 0; i < len(orderedHdrs); i++ {
		if !haveTime() {
			log.Info(fmt.Sprintf("time is up after putting %d cross txs with destination to current shard\n", txsAdded))
			break
		}

		if len(miniBlocks) >= core.MaxMiniBlocksInBlock {
			log.Info(fmt.Sprintf("%d max number of mini blocks allowed to be added in one shard block has been reached\n", len(miniBlocks)))
			break
		}

		itemsAddedInHeader := uint32(len(mp.hdrsForCurrBlock.hdrHashAndInfo) + len(miniBlocks))
		if itemsAddedInHeader >= maxItemsInBlock {
			log.Info(fmt.Sprintf("%d max records allowed to be added in shard header has been reached\n", maxItemsInBlock))
			break
		}

		hdr := orderedHdrs[i]
		lastHdr, ok := lastPushedHdr[hdr.ShardId].(*block.Header)
		if !ok {
			continue
		}

		isFinal, _ := mp.isShardHeaderValidFinal(hdr, lastHdr, sortedHdrPerShard[hdr.ShardId])
		if !isFinal {
			continue
		}

		if len(hdr.GetMiniBlockHeadersWithDst(mp.shardCoordinator.SelfId())) == 0 {
			mp.hdrsForCurrBlock.hdrHashAndInfo[string(orderedHdrHashes[i])] = &hdrInfo{hdr: hdr, usedInBlock: true}
			hdrsAdded++
			lastPushedHdr[hdr.ShardId] = hdr
			continue
		}

		itemsAddedInBody := txsAdded
		if itemsAddedInBody >= maxItemsInBlock {
			continue
		}

		maxTxSpaceRemained := int32(maxItemsInBlock) - int32(itemsAddedInBody)
		maxMbSpaceRemained := mp.getMaxMiniBlocksSpaceRemained(
			maxItemsInBlock,
			itemsAddedInHeader+1,
			uint32(len(miniBlocks)))

		if maxTxSpaceRemained > 0 && maxMbSpaceRemained > 0 {
			snapshot := mp.accounts.JournalLen()
			currMBProcessed, currTxsAdded, hdrProcessFinished := mp.txCoordinator.CreateMbsAndProcessCrossShardTransactionsDstMe(
				hdr,
				nil,
				uint32(maxTxSpaceRemained),
				uint32(maxMbSpaceRemained),
				round,
				haveTime)

			if !hdrProcessFinished {
				// shard header must be processed completely
				errAccountState := mp.accounts.RevertToSnapshot(snapshot)
				if errAccountState != nil {
					// TODO: evaluate if reloading the trie from disk will might solve the problem
					log.Error(errAccountState.Error())
				}
				break
			}

			// all txs processed, add to processed miniblocks
			miniBlocks = append(miniBlocks, currMBProcessed...)
			txsAdded = txsAdded + currTxsAdded

			mp.hdrsForCurrBlock.hdrHashAndInfo[string(orderedHdrHashes[i])] = &hdrInfo{hdr: hdr, usedInBlock: true}
			hdrsAdded++

			lastPushedHdr[hdr.ShardId] = hdr
		}
	}
	mp.hdrsForCurrBlock.mutHdrsForBlock.Unlock()

	return miniBlocks, txsAdded, hdrsAdded, nil
>>>>>>> 1da05352
}

func (mp *metaProcessor) processBlockHeaders(header *block.MetaBlock, round uint64, haveTime func() time.Duration) error {
	msg := ""
	for i := 0; i < len(header.ShardInfo); i++ {
		shardData := header.ShardInfo[i]
		for j := 0; j < len(shardData.ShardMiniBlockHeaders); j++ {
			if haveTime() < 0 {
				return process.ErrTimeIsOut
			}

			headerHash := shardData.HeaderHash
			shardMiniBlockHeader := &shardData.ShardMiniBlockHeaders[j]
			err := mp.checkAndProcessShardMiniBlockHeader(
				headerHash,
				shardMiniBlockHeader,
				round,
				shardData.ShardID,
			)

			if err != nil {
				return err
			}

			msg = fmt.Sprintf("%s\n%s", msg, core.ToB64(shardMiniBlockHeader.Hash))
		}
	}

	if len(msg) > 0 {
		log.Debug(fmt.Sprintf("the following miniblocks hashes were successfully processed:%s\n", msg))
	}

	return nil
}

// CommitBlock commits the block in the blockchain if everything was checked successfully
func (mp *metaProcessor) CommitBlock(
	chainHandler data.ChainHandler,
	headerHandler data.HeaderHandler,
	bodyHandler data.BodyHandler,
) error {

	var err error
	defer func() {
		if err != nil {
			mp.RevertAccountState()
		}
	}()

	err = checkForNils(chainHandler, headerHandler, bodyHandler)
	if err != nil {
		return err
	}

	log.Debug(fmt.Sprintf("started committing block with round %d and nonce %d\n",
		headerHandler.GetRound(),
		headerHandler.GetNonce()))

	err = mp.checkBlockValidity(chainHandler, headerHandler, bodyHandler)
	if err != nil {
		return err
	}

	header, ok := headerHandler.(*block.MetaBlock)
	if !ok {
		err = process.ErrWrongTypeAssertion
		return err
	}

	buff, err := mp.marshalizer.Marshal(header)
	if err != nil {
		return err
	}

	headerHash := mp.hasher.Compute(string(buff))
	nonceToByteSlice := mp.uint64Converter.ToByteSlice(header.Nonce)
	errNotCritical := mp.store.Put(dataRetriever.MetaHdrNonceHashDataUnit, nonceToByteSlice, headerHash)
	log.LogIfError(errNotCritical)

	errNotCritical = mp.store.Put(dataRetriever.MetaBlockUnit, headerHash, buff)
	log.LogIfError(errNotCritical)

	headerNoncePool := mp.dataPool.HeadersNonces()
	if headerNoncePool == nil {
		err = process.ErrNilHeadersNoncesDataPool
		return err
	}

	metaBlockPool := mp.dataPool.MetaBlocks()
	if metaBlockPool == nil {
		err = process.ErrNilMetaBlockPool
		return err
	}

	headerNoncePool.Remove(header.GetNonce(), header.GetShardID())
	metaBlockPool.Remove(headerHash)

	body, ok := bodyHandler.(block.Body)
	if !ok {
		err = process.ErrWrongTypeAssertion
		return err
	}

	err = mp.txCoordinator.SaveBlockDataToStorage(body)
	if err != nil {
		return err
	}

	for i := 0; i < len(body); i++ {
		buff, err = mp.marshalizer.Marshal(body[i])
		if err != nil {
			return err
		}

		miniBlockHash := mp.hasher.Compute(string(buff))
		errNotCritical = mp.store.Put(dataRetriever.MiniBlockUnit, miniBlockHash, buff)
		log.LogIfError(errNotCritical)
	}

	mp.hdrsForCurrBlock.mutHdrsForBlock.RLock()
	for i := 0; i < len(header.ShardInfo); i++ {
		shardHeaderHash := header.ShardInfo[i].HeaderHash
		hdrInfo, ok := mp.hdrsForCurrBlock.hdrHashAndInfo[string(shardHeaderHash)]
		if !ok {
			mp.hdrsForCurrBlock.mutHdrsForBlock.RUnlock()
			return process.ErrMissingHeader
		}

		shardBlock, ok := hdrInfo.hdr.(*block.Header)
		if !ok {
			mp.hdrsForCurrBlock.mutHdrsForBlock.RUnlock()
			return process.ErrWrongTypeAssertion
		}

		mp.updateShardHeadersNonce(shardBlock.ShardId, shardBlock.Nonce)

		buff, err = mp.marshalizer.Marshal(shardBlock)
		if err != nil {
			mp.hdrsForCurrBlock.mutHdrsForBlock.RUnlock()
			return err
		}

		nonceToByteSlice := mp.uint64Converter.ToByteSlice(shardBlock.Nonce)
		hdrNonceHashDataUnit := dataRetriever.ShardHdrNonceHashDataUnit + dataRetriever.UnitType(shardBlock.ShardId)
		errNotCritical = mp.store.Put(hdrNonceHashDataUnit, nonceToByteSlice, shardHeaderHash)
		log.LogIfError(errNotCritical)

		errNotCritical = mp.store.Put(dataRetriever.BlockHeaderUnit, shardHeaderHash, buff)
		log.LogIfError(errNotCritical)
	}
	mp.hdrsForCurrBlock.mutHdrsForBlock.RUnlock()

	mp.saveMetricCrossCheckBlockHeight()

	err = mp.saveLastNotarizedHeader(header)
	if err != nil {
		return err
	}

	_, err = mp.accounts.Commit()
	if err != nil {
		return err
	}

	log.Info(fmt.Sprintf("meta block with nonce %d and hash %s has been committed successfully\n",
		header.Nonce,
		core.ToB64(headerHash)))

	errNotCritical = mp.removeBlockInfoFromPool(header)
	if errNotCritical != nil {
		log.Info(errNotCritical.Error())
	}

	errNotCritical = mp.txCoordinator.RemoveBlockDataFromPool(body)
	if errNotCritical != nil {
		log.Debug(errNotCritical.Error())
	}

	errNotCritical = mp.forkDetector.AddHeader(header, headerHash, process.BHProcessed, nil, nil)
	if errNotCritical != nil {
		log.Debug(errNotCritical.Error())
	}

	log.Info(fmt.Sprintf("meta block with nonce %d is the highest final block in shard %d\n",
		mp.forkDetector.GetHighestFinalBlockNonce(),
		mp.shardCoordinator.SelfId()))

	hdrsToAttestPreviousFinal := mp.shardBlockFinality + 1
	mp.removeNotarizedHdrsBehindPreviousFinal(hdrsToAttestPreviousFinal)

	lastMetaBlock := chainHandler.GetCurrentBlockHeader()

	err = chainHandler.SetCurrentBlockBody(body)
	if err != nil {
		return err
	}

	err = chainHandler.SetCurrentBlockHeader(header)
	if err != nil {
		return err
	}

	chainHandler.SetCurrentBlockHeaderHash(headerHash)

	if mp.core != nil && mp.core.TPSBenchmark() != nil {
		mp.core.TPSBenchmark().Update(header)
	}

	mp.indexBlock(header, lastMetaBlock)

	saveMetachainCommitBlockMetrics(mp.appStatusHandler, header, headerHash, mp.nodesCoordinator)

	go mp.headersCounter.displayLogInfo(
		header,
		headerHash,
		mp.dataPool.ShardHeaders().Len(),
	)

	mp.blockSizeThrottler.Succeed(header.Round)

	return nil
}

func (mp *metaProcessor) updateShardHeadersNonce(key uint32, value uint64) {
	valueStoredI, ok := mp.shardsHeadersNonce.Load(key)
	if !ok {
		mp.shardsHeadersNonce.Store(key, value)
		return
	}

	valueStored, ok := valueStoredI.(uint64)
	if !ok {
		mp.shardsHeadersNonce.Store(key, value)
		return
	}

	if valueStored < value {
		mp.shardsHeadersNonce.Store(key, value)
	}
}

func (mp *metaProcessor) saveMetricCrossCheckBlockHeight() {
	crossCheckBlockHeight := ""
	for i := uint32(0); i < mp.shardCoordinator.NumberOfShards(); i++ {
		valueStoredI, ok := mp.shardsHeadersNonce.Load(i)
		if !ok {
			continue
		}

		valueStored, ok := valueStoredI.(uint64)
		if !ok {
			continue
		}

		crossCheckBlockHeight += fmt.Sprintf("%d: %d, ", i, valueStored)
	}

	mp.appStatusHandler.SetStringValue(core.MetricCrossCheckBlockHeight, crossCheckBlockHeight)
}

func (mp *metaProcessor) saveLastNotarizedHeader(header *block.MetaBlock) error {
	mp.mutNotarizedHdrs.Lock()
	defer mp.mutNotarizedHdrs.Unlock()

	if mp.notarizedHdrs == nil {
		return process.ErrNotarizedHdrsSliceIsNil
	}

	tmpLastNotarizedHdrForShard := make(map[uint32]data.HeaderHandler, mp.shardCoordinator.NumberOfShards())
	for i := uint32(0); i < mp.shardCoordinator.NumberOfShards(); i++ {
		tmpLastNotarizedHdrForShard[i] = mp.lastNotarizedHdrForShard(i)
	}

	mp.hdrsForCurrBlock.mutHdrsForBlock.RLock()
	for i := 0; i < len(header.ShardInfo); i++ {
		shardHeaderHash := header.ShardInfo[i].HeaderHash
		hdrInfo, ok := mp.hdrsForCurrBlock.hdrHashAndInfo[string(shardHeaderHash)]
		if !ok {
			mp.hdrsForCurrBlock.mutHdrsForBlock.RUnlock()
			return process.ErrMissingHeader
		}

		shardHdr, ok := hdrInfo.hdr.(*block.Header)
		if !ok {
			mp.hdrsForCurrBlock.mutHdrsForBlock.RUnlock()
			return process.ErrWrongTypeAssertion
		}

		if tmpLastNotarizedHdrForShard[shardHdr.ShardId].GetNonce() < shardHdr.Nonce {
			tmpLastNotarizedHdrForShard[shardHdr.ShardId] = shardHdr
		}
	}
	mp.hdrsForCurrBlock.mutHdrsForBlock.RUnlock()

	for i := uint32(0); i < mp.shardCoordinator.NumberOfShards(); i++ {
		mp.notarizedHdrs[i] = append(mp.notarizedHdrs[i], tmpLastNotarizedHdrForShard[i])
		DisplayLastNotarized(mp.marshalizer, mp.hasher, tmpLastNotarizedHdrForShard[i], i)
	}

	return nil
}

// check if shard headers were signed and constructed correctly and returns headers which has to be
// checked for finality
func (mp *metaProcessor) checkShardHeadersValidity() (map[uint32]data.HeaderHandler, error) {
	mp.mutNotarizedHdrs.RLock()
	if mp.notarizedHdrs == nil {
		mp.mutNotarizedHdrs.RUnlock()
		return nil, process.ErrNotarizedHdrsSliceIsNil
	}

	tmpLastNotarized := make(map[uint32]data.HeaderHandler, mp.shardCoordinator.NumberOfShards())
	for i := uint32(0); i < mp.shardCoordinator.NumberOfShards(); i++ {
		tmpLastNotarized[i] = mp.lastNotarizedHdrForShard(i)
	}
	mp.mutNotarizedHdrs.RUnlock()

	highestNonceHdrs := make(map[uint32]data.HeaderHandler)

	usedShardHdrs := mp.sortHeadersForCurrentBlockByNonce(true)
	if len(usedShardHdrs) == 0 {
		return highestNonceHdrs, nil
	}

	for shardId, hdrsForShard := range usedShardHdrs {
		for _, shardHdr := range hdrsForShard {
			err := mp.isHdrConstructionValid(shardHdr, tmpLastNotarized[shardId])
			if err != nil {
				return nil, err
			}

			tmpLastNotarized[shardId] = shardHdr
			highestNonceHdrs[shardId] = shardHdr
		}
	}

	return highestNonceHdrs, nil
}

// check if shard headers are final by checking if newer headers were constructed upon them
func (mp *metaProcessor) checkShardHeadersFinality(highestNonceHdrs map[uint32]data.HeaderHandler) error {
	finalityAttestingShardHdrs := mp.sortHeadersForCurrentBlockByNonce(false)

	for shardId, lastVerifiedHdr := range highestNonceHdrs {
		if lastVerifiedHdr == nil || lastVerifiedHdr.IsInterfaceNil() {
			return process.ErrNilBlockHeader
		}
		if lastVerifiedHdr.GetShardID() != shardId {
			return process.ErrShardIdMissmatch
		}

		// verify if there are "K" block after current to make this one final
		nextBlocksVerified := uint32(0)
		for _, shardHdr := range finalityAttestingShardHdrs[shardId] {
			if nextBlocksVerified >= mp.shardBlockFinality {
				break
			}

			// found a header with the next nonce
			if shardHdr.GetNonce() == lastVerifiedHdr.GetNonce()+1 {
				err := mp.isHdrConstructionValid(shardHdr, lastVerifiedHdr)
				if err != nil {
					log.Debug(err.Error())
					continue
				}

				lastVerifiedHdr = shardHdr
				nextBlocksVerified += 1
			}
		}

		if nextBlocksVerified < mp.shardBlockFinality {
			go mp.onRequestHeaderHandlerByNonce(lastVerifiedHdr.GetShardID(), lastVerifiedHdr.GetNonce()+1)
			return process.ErrHeaderNotFinal
		}
	}

	return nil
}

func (mp *metaProcessor) isShardHeaderValidFinal(currHdr *block.Header, lastHdr *block.Header, sortedShardHdrs []*block.Header) (bool, []uint32) {
	if currHdr == nil {
		return false, nil
	}
	if sortedShardHdrs == nil {
		return false, nil
	}
	if lastHdr == nil {
		return false, nil
	}

	err := mp.isHdrConstructionValid(currHdr, lastHdr)
	if err != nil {
		return false, nil
	}

	// verify if there are "K" block after current to make this one final
	lastVerifiedHdr := currHdr
	nextBlocksVerified := uint32(0)
	hdrIds := make([]uint32, 0)
	for i := 0; i < len(sortedShardHdrs); i++ {
		if nextBlocksVerified >= mp.shardBlockFinality {
			return true, hdrIds
		}

		// found a header with the next nonce
		tmpHdr := sortedShardHdrs[i]
		if tmpHdr.GetNonce() == lastVerifiedHdr.GetNonce()+1 {
			err := mp.isHdrConstructionValid(tmpHdr, lastVerifiedHdr)
			if err != nil {
				continue
			}

			lastVerifiedHdr = tmpHdr
			nextBlocksVerified += 1
			hdrIds = append(hdrIds, uint32(i))
		}
	}

	if nextBlocksVerified >= mp.shardBlockFinality {
		return true, hdrIds
	}

	return false, nil
}

// receivedShardHeader is a call back function which is called when a new header
// is added in the headers pool
func (mp *metaProcessor) receivedShardHeader(shardHeaderHash []byte) {
	shardHeaderPool := mp.dataPool.ShardHeaders()
	if shardHeaderPool == nil {
		return
	}

	obj, ok := shardHeaderPool.Peek(shardHeaderHash)
	if !ok {
		return
	}

	shardHeader, ok := obj.(*block.Header)
	if !ok {
		return
	}

	log.Debug(fmt.Sprintf("received shard block with hash %s and nonce %d from network\n",
		core.ToB64(shardHeaderHash),
		shardHeader.Nonce))

	mp.hdrsForCurrBlock.mutHdrsForBlock.Lock()

	haveMissingShardHeaders := mp.hdrsForCurrBlock.missingHdrs > 0 || mp.hdrsForCurrBlock.missingFinalityAttestingHdrs > 0
	if haveMissingShardHeaders {
		hdrInfoForHash := mp.hdrsForCurrBlock.hdrHashAndInfo[string(shardHeaderHash)]
		receivedMissingShardHeader := hdrInfoForHash != nil && (hdrInfoForHash.hdr == nil || hdrInfoForHash.hdr.IsInterfaceNil())
		if receivedMissingShardHeader {
			hdrInfoForHash.hdr = shardHeader
			mp.hdrsForCurrBlock.missingHdrs--

			if shardHeader.Nonce > mp.hdrsForCurrBlock.highestHdrNonce[shardHeader.ShardId] {
				mp.hdrsForCurrBlock.highestHdrNonce[shardHeader.ShardId] = shardHeader.Nonce
			}
		}

		if mp.hdrsForCurrBlock.missingHdrs == 0 {
			missingFinalityAttestingShardHdrs := mp.hdrsForCurrBlock.missingFinalityAttestingHdrs
			mp.hdrsForCurrBlock.missingFinalityAttestingHdrs = mp.requestMissingFinalityAttestingHeaders()
			if mp.hdrsForCurrBlock.missingFinalityAttestingHdrs == 0 {
				log.Info(fmt.Sprintf("received %d missing finality attesting shard headers\n", missingFinalityAttestingShardHdrs))
			} else {
				log.Info(fmt.Sprintf("requested %d missing finality attesting shard headers\n", mp.hdrsForCurrBlock.missingFinalityAttestingHdrs))
			}
		}

		missingShardHdrs := mp.hdrsForCurrBlock.missingHdrs
		missingFinalityAttestingShardHdrs := mp.hdrsForCurrBlock.missingFinalityAttestingHdrs
		mp.hdrsForCurrBlock.mutHdrsForBlock.Unlock()

		allMissingShardHeadersReceived := missingShardHdrs == 0 && missingFinalityAttestingShardHdrs == 0
		if allMissingShardHeadersReceived {
			mp.chRcvAllHdrs <- true
		}
	} else {
		mp.hdrsForCurrBlock.mutHdrsForBlock.Unlock()
	}

	go mp.txCoordinator.RequestMiniBlocks(shardHeader)
}

// requestMissingFinalityAttestingHeaders requests the headers needed to accept the current selected headers for processing the
// current block. It requests the shardBlockFinality headers greater than the highest shard header, for each shard, related
// to the block which should be processed
func (mp *metaProcessor) requestMissingFinalityAttestingHeaders() uint32 {
	requestedBlockHeaders := uint32(0)
	for shardId := uint32(0); shardId < mp.shardCoordinator.NumberOfShards(); shardId++ {
		highestHdrNonce := mp.hdrsForCurrBlock.highestHdrNonce[shardId]
		if highestHdrNonce == uint64(0) {
			continue
		}

		lastFinalityAttestingHeader := mp.hdrsForCurrBlock.highestHdrNonce[shardId] + uint64(mp.shardBlockFinality)
		for i := highestHdrNonce + 1; i <= lastFinalityAttestingHeader; i++ {
			shardHeader, shardHeaderHash, err := process.GetShardHeaderFromPoolWithNonce(
				i,
				shardId,
				mp.dataPool.ShardHeaders(),
				mp.dataPool.HeadersNonces())

			if err != nil {
				requestedBlockHeaders++
				go mp.onRequestHeaderHandlerByNonce(shardId, i)
				continue
			}

			mp.hdrsForCurrBlock.hdrHashAndInfo[string(shardHeaderHash)] = &hdrInfo{hdr: shardHeader, usedInBlock: false}
		}
	}

	return requestedBlockHeaders
}

func (mp *metaProcessor) requestShardHeaders(metaBlock *block.MetaBlock) (uint32, uint32) {
	_ = process.EmptyChannel(mp.chRcvAllHdrs)

	if len(metaBlock.ShardInfo) == 0 {
		return 0, 0
	}

	missingHeaderHashes := mp.computeMissingAndExistingShardHeaders(metaBlock)

	mp.hdrsForCurrBlock.mutHdrsForBlock.Lock()
	for shardId, shardHeaderHashes := range missingHeaderHashes {
		for _, hash := range shardHeaderHashes {
			mp.hdrsForCurrBlock.hdrHashAndInfo[string(hash)] = &hdrInfo{hdr: nil, usedInBlock: true}
			go mp.onRequestHeaderHandler(shardId, hash)
		}
	}

	if mp.hdrsForCurrBlock.missingHdrs == 0 {
		mp.hdrsForCurrBlock.missingFinalityAttestingHdrs = mp.requestMissingFinalityAttestingHeaders()
	}

	requestedHdrs := mp.hdrsForCurrBlock.missingHdrs
	requestedFinalityAttestingHdrs := mp.hdrsForCurrBlock.missingFinalityAttestingHdrs
	mp.hdrsForCurrBlock.mutHdrsForBlock.Unlock()

	return requestedHdrs, requestedFinalityAttestingHdrs
}

func (mp *metaProcessor) computeMissingAndExistingShardHeaders(metaBlock *block.MetaBlock) map[uint32][][]byte {
	missingHeadersHashes := make(map[uint32][][]byte)

	mp.hdrsForCurrBlock.mutHdrsForBlock.Lock()
	for i := 0; i < len(metaBlock.ShardInfo); i++ {
		shardData := metaBlock.ShardInfo[i]
		hdr, err := process.GetShardHeaderFromPool(
			shardData.HeaderHash,
			mp.dataPool.ShardHeaders())

		if err != nil {
			missingHeadersHashes[shardData.ShardID] = append(missingHeadersHashes[shardData.ShardID], shardData.HeaderHash)
			mp.hdrsForCurrBlock.missingHdrs++
			continue
		}

		mp.hdrsForCurrBlock.hdrHashAndInfo[string(shardData.HeaderHash)] = &hdrInfo{hdr: hdr, usedInBlock: true}

		if hdr.Nonce > mp.hdrsForCurrBlock.highestHdrNonce[shardData.ShardID] {
			mp.hdrsForCurrBlock.highestHdrNonce[shardData.ShardID] = hdr.Nonce
		}
	}
	mp.hdrsForCurrBlock.mutHdrsForBlock.Unlock()

	return missingHeadersHashes
}

func (mp *metaProcessor) checkAndProcessShardMiniBlockHeader(
	headerHash []byte,
	shardMiniBlockHeader *block.ShardMiniBlockHeader,
	round uint64,
	shardId uint32,
) error {
	// TODO: real processing has to be done here, using metachain state
	return nil
}

func (mp *metaProcessor) createShardInfo(
	round uint64,
) ([]block.ShardData, error) {

	shardInfo := make([]block.ShardData, 0)

	if mp.accounts.JournalLen() != 0 {
		return nil, process.ErrAccountStateDirty
	}

	log.Info(fmt.Sprintf("creating shard info has been started \n"))

	mp.hdrsForCurrBlock.mutHdrsForBlock.Lock()
	for hdrHash, hdrInfo := range mp.hdrsForCurrBlock.hdrHashAndInfo {
		shardHdr, ok := hdrInfo.hdr.(*block.Header)
		if !ok {
			return nil, process.ErrWrongTypeAssertion
		}

		shardData := block.ShardData{}
		shardData.ShardMiniBlockHeaders = make([]block.ShardMiniBlockHeader, 0)
		shardData.TxCount = shardHdr.TxCount
		shardData.ShardID = shardHdr.ShardId
		shardData.HeaderHash = []byte(hdrHash)

		for i := 0; i < len(shardHdr.MiniBlockHeaders); i++ {
			shardMiniBlockHeader := block.ShardMiniBlockHeader{}
			shardMiniBlockHeader.SenderShardID = shardHdr.MiniBlockHeaders[i].SenderShardID
			shardMiniBlockHeader.ReceiverShardID = shardHdr.MiniBlockHeaders[i].ReceiverShardID
			shardMiniBlockHeader.Hash = shardHdr.MiniBlockHeaders[i].Hash
			shardMiniBlockHeader.TxCount = shardHdr.MiniBlockHeaders[i].TxCount

			// execute shard miniblock to change the trie root hash
			err := mp.checkAndProcessShardMiniBlockHeader(
				[]byte(hdrHash),
				&shardMiniBlockHeader,
				round,
				shardData.ShardID,
			)

			if err != nil {
				return nil, err
			}

			shardData.ShardMiniBlockHeaders = append(shardData.ShardMiniBlockHeaders, shardMiniBlockHeader)
		}

		shardInfo = append(shardInfo, shardData)
	}
	mp.hdrsForCurrBlock.mutHdrsForBlock.Unlock()

	log.Info(fmt.Sprintf("creating shard info has been finished: created %d shard data\n", len(shardInfo)))
	return shardInfo, nil
}

func (mp *metaProcessor) createPeerInfo() ([]block.PeerData, error) {
	// TODO: to be implemented
	peerInfo := make([]block.PeerData, 0)
	return peerInfo, nil
}

<<<<<<< HEAD
// ApplyBodyToHeader creates a miniblock header list given a block body
func (mp *metaProcessor) ApplyBodyToHeader(hdr data.HeaderHandler, body data.BodyHandler) error {
	log.Debug(fmt.Sprintf("started creating block header in round %d\n", hdr.GetRound()))

	metaHdr, ok := hdr.(*block.MetaBlock)
	if !ok {
		return process.ErrWrongTypeAssertion
=======
// CreateBlockHeader creates a miniblock header list given a block body
func (mp *metaProcessor) CreateBlockHeader(bodyHandler data.BodyHandler, round uint64, haveTime func() bool) (data.HeaderHandler, error) {
	log.Debug(fmt.Sprintf("started creating block header in round %d\n", round))

	header := &block.MetaBlock{
		ShardInfo:    make([]block.ShardData, 0),
		PeerInfo:     make([]block.PeerData, 0),
		PrevRandSeed: make([]byte, 0),
		RandSeed:     make([]byte, 0),
>>>>>>> 1da05352
	}

	var err error
	defer func() {
<<<<<<< HEAD
		go mp.checkAndRequestIfShardHeadersMissing(hdr.GetRound())
	}()

	shardInfo, err := mp.createShardInfo(mp.blockSizeThrottler.MaxItemsToAdd(), hdr.GetRound(), func() bool {
		return true
	})
=======
		go mp.checkAndRequestIfShardHeadersMissing(round)

		if err == nil {
			mp.blockSizeThrottler.Add(
				round,
				core.MaxUint32(header.ItemsInBody(), header.ItemsInHeader()))
		}
	}()

	shardInfo, err := mp.createShardInfo(round)
>>>>>>> 1da05352
	if err != nil {
		return err
	}

	peerInfo, err := mp.createPeerInfo()
	if err != nil {
		return err
	}

	metaHdr.ShardInfo = shardInfo
	metaHdr.PeerInfo = peerInfo
	metaHdr.RootHash = mp.getRootHash()
	metaHdr.TxCount = getTxCount(shardInfo)

<<<<<<< HEAD
	mp.blockSizeThrottler.Add(
		hdr.GetRound(),
		core.MaxUint32(hdr.ItemsInBody(), hdr.ItemsInHeader()))
=======
	if bodyHandler == nil || bodyHandler.IsInterfaceNil() {
		return header, nil
	}

	body, ok := bodyHandler.(block.Body)
	if !ok {
		err = process.ErrWrongTypeAssertion
		return nil, err
	}

	totalTxCount, miniBlockHeaders, err := mp.createMiniBlockHeaders(body)
	if err != nil {
		return nil, err
	}

	header.MiniBlockHeaders = miniBlockHeaders
	header.TxCount += uint32(totalTxCount)
>>>>>>> 1da05352

	return nil
}

func (mp *metaProcessor) waitForBlockHeaders(waitTime time.Duration) error {
	select {
	case <-mp.chRcvAllHdrs:
		return nil
	case <-time.After(waitTime):
		return process.ErrTimeIsOut
	}
}

// MarshalizedDataToBroadcast prepares underlying data into a marshalized object according to destination
func (mp *metaProcessor) MarshalizedDataToBroadcast(
	header data.HeaderHandler,
	bodyHandler data.BodyHandler,
) (map[uint32][]byte, map[string][][]byte, error) {

	if bodyHandler == nil || bodyHandler.IsInterfaceNil() {
		return nil, nil, process.ErrNilMiniBlocks
	}

	body, ok := bodyHandler.(block.Body)
	if !ok {
		return nil, nil, process.ErrWrongTypeAssertion
	}

	mrsData := make(map[uint32][]byte)
	bodies, mrsTxs := mp.txCoordinator.CreateMarshalizedData(body)

	for shardId, subsetBlockBody := range bodies {
		buff, err := mp.marshalizer.Marshal(subsetBlockBody)
		if err != nil {
			log.Debug(process.ErrMarshalWithoutSuccess.Error())
			continue
		}
		mrsData[shardId] = buff
	}

	return mrsData, mrsTxs, nil
}

func (mp *metaProcessor) getOrderedHdrs(round uint64) ([]*block.Header, [][]byte, map[uint32][]*block.Header, error) {
	shardBlocksPool := mp.dataPool.ShardHeaders()
	if shardBlocksPool == nil {
		return nil, nil, nil, process.ErrNilShardBlockPool
	}

	hashAndBlockMap := make(map[uint32][]*hashAndHdr)
	headersMap := make(map[uint32][]*block.Header)
	headers := make([]*block.Header, 0)
	hdrHashes := make([][]byte, 0)

	mp.mutNotarizedHdrs.RLock()
	if mp.notarizedHdrs == nil {
		mp.mutNotarizedHdrs.RUnlock()
		return nil, nil, nil, process.ErrNotarizedHdrsSliceIsNil
	}

	// get keys and arrange them into shards
	for _, key := range shardBlocksPool.Keys() {
		val, _ := shardBlocksPool.Peek(key)
		if val == nil {
			continue
		}

		hdr, ok := val.(*block.Header)
		if !ok {
			continue
		}

		if hdr.GetRound() > round {
			continue
		}

		currShardId := hdr.ShardId
		if mp.lastNotarizedHdrForShard(currShardId) == nil {
			continue
		}

		if hdr.GetRound() <= mp.lastNotarizedHdrForShard(currShardId).GetRound() {
			continue
		}

		if hdr.GetNonce() <= mp.lastNotarizedHdrForShard(currShardId).GetNonce() {
			continue
		}

		hashAndBlockMap[currShardId] = append(hashAndBlockMap[currShardId],
			&hashAndHdr{hdr: hdr, hash: key})
	}
	mp.mutNotarizedHdrs.RUnlock()

	// sort headers for each shard
	maxHdrLen := 0
	for shardId := uint32(0); shardId < mp.shardCoordinator.NumberOfShards(); shardId++ {
		hdrsForShard := hashAndBlockMap[shardId]
		if len(hdrsForShard) == 0 {
			continue
		}

		sort.Slice(hdrsForShard, func(i, j int) bool {
			return hdrsForShard[i].hdr.GetNonce() < hdrsForShard[j].hdr.GetNonce()
		})

		tmpHdrLen := len(hdrsForShard)
		if maxHdrLen < tmpHdrLen {
			maxHdrLen = tmpHdrLen
		}
	}

	// copy from map to lists - equality between number of headers per shard
	for i := 0; i < maxHdrLen; i++ {
		for shardId := uint32(0); shardId < mp.shardCoordinator.NumberOfShards(); shardId++ {
			hdrsForShard := hashAndBlockMap[shardId]
			if i >= len(hdrsForShard) {
				continue
			}

			hdr, ok := hdrsForShard[i].hdr.(*block.Header)
			if !ok {
				continue
			}

			headers = append(headers, hdr)
			hdrHashes = append(hdrHashes, hdrsForShard[i].hash)
			headersMap[shardId] = append(headersMap[shardId], hdr)
		}
	}

	return headers, hdrHashes, headersMap, nil
}

func getTxCount(shardInfo []block.ShardData) uint32 {
	txs := uint32(0)
	for i := 0; i < len(shardInfo); i++ {
		for j := 0; j < len(shardInfo[i].ShardMiniBlockHeaders); j++ {
			txs += shardInfo[i].ShardMiniBlockHeaders[j].TxCount
		}
	}

	return txs
}

// DecodeBlockBody method decodes block body from a given byte array
func (mp *metaProcessor) DecodeBlockBody(dta []byte) data.BodyHandler {
	if dta == nil {
		return nil
	}

	var body block.Body

	err := mp.marshalizer.Unmarshal(&body, dta)
	if err != nil {
		log.Error(err.Error())
		return nil
	}

	return body
}

// DecodeBlockHeader method decodes block header from a given byte array
func (mp *metaProcessor) DecodeBlockHeader(dta []byte) data.HeaderHandler {
	if dta == nil {
		return nil
	}

	var header block.MetaBlock

	err := mp.marshalizer.Unmarshal(&header, dta)
	if err != nil {
		log.Error(err.Error())
		return nil
	}

	return &header
}

// IsInterfaceNil returns true if there is no value under the interface
func (mp *metaProcessor) IsInterfaceNil() bool {
	if mp == nil {
		return true
	}
	return false
}<|MERGE_RESOLUTION|>--- conflicted
+++ resolved
@@ -23,10 +23,6 @@
 	*baseProcessor
 	core     serviceContainer.Core
 	dataPool dataRetriever.MetaPoolsHolder
-<<<<<<< HEAD
-	//TODO: add	txCoordinator process.TransactionCoordinator
-=======
->>>>>>> 1da05352
 
 	shardsHeadersNonce *sync.Map
 	shardBlockFinality uint32
@@ -67,11 +63,8 @@
 		onRequestHeaderHandler:        arguments.RequestHandler.RequestHeader,
 		onRequestHeaderHandlerByNonce: arguments.RequestHandler.RequestHeaderByNonce,
 		appStatusHandler:              statusHandler.NewNilStatusHandler(),
-<<<<<<< HEAD
 		blockChainHook:                arguments.BlockChainHook,
-=======
 		txCoordinator:                 arguments.TxCoordinator,
->>>>>>> 1da05352
 	}
 
 	err = base.setLastNotarizedHeadersSlice(arguments.StartHeaders)
@@ -154,11 +147,8 @@
 	)
 
 	mp.createBlockStarted()
-<<<<<<< HEAD
 	mp.blockChainHook.SetCurrentHeader(headerHandler)
-=======
 	mp.txCoordinator.RequestBlockTransactions(body)
->>>>>>> 1da05352
 
 	requestedShardHdrs, requestedFinalityAttestingShardHdrs := mp.requestShardHeaders(header)
 
@@ -479,11 +469,7 @@
 	log.Debug(fmt.Sprintf("started creating block body in round %d\n", initialHdrData.GetRound()))
 	mp.createBlockStarted()
 	mp.blockSizeThrottler.ComputeMaxItems()
-<<<<<<< HEAD
 	mp.blockChainHook.SetCurrentHeader(initialHdrData)
-
-	return &block.MetaBlockBody{}, nil
-=======
 
 	miniBlocks, err := mp.createMiniBlocks(mp.blockSizeThrottler.MaxItemsToAdd(), round, haveTime)
 	if err != nil {
@@ -657,7 +643,6 @@
 	mp.hdrsForCurrBlock.mutHdrsForBlock.Unlock()
 
 	return miniBlocks, txsAdded, hdrsAdded, nil
->>>>>>> 1da05352
 }
 
 func (mp *metaProcessor) processBlockHeaders(header *block.MetaBlock, round uint64, haveTime func() time.Duration) error {
@@ -1304,7 +1289,6 @@
 	return peerInfo, nil
 }
 
-<<<<<<< HEAD
 // ApplyBodyToHeader creates a miniblock header list given a block body
 func (mp *metaProcessor) ApplyBodyToHeader(hdr data.HeaderHandler, body data.BodyHandler) error {
 	log.Debug(fmt.Sprintf("started creating block header in round %d\n", hdr.GetRound()))
@@ -1312,30 +1296,11 @@
 	metaHdr, ok := hdr.(*block.MetaBlock)
 	if !ok {
 		return process.ErrWrongTypeAssertion
-=======
-// CreateBlockHeader creates a miniblock header list given a block body
-func (mp *metaProcessor) CreateBlockHeader(bodyHandler data.BodyHandler, round uint64, haveTime func() bool) (data.HeaderHandler, error) {
-	log.Debug(fmt.Sprintf("started creating block header in round %d\n", round))
-
-	header := &block.MetaBlock{
-		ShardInfo:    make([]block.ShardData, 0),
-		PeerInfo:     make([]block.PeerData, 0),
-		PrevRandSeed: make([]byte, 0),
-		RandSeed:     make([]byte, 0),
->>>>>>> 1da05352
 	}
 
 	var err error
 	defer func() {
-<<<<<<< HEAD
 		go mp.checkAndRequestIfShardHeadersMissing(hdr.GetRound())
-	}()
-
-	shardInfo, err := mp.createShardInfo(mp.blockSizeThrottler.MaxItemsToAdd(), hdr.GetRound(), func() bool {
-		return true
-	})
-=======
-		go mp.checkAndRequestIfShardHeadersMissing(round)
 
 		if err == nil {
 			mp.blockSizeThrottler.Add(
@@ -1345,7 +1310,6 @@
 	}()
 
 	shardInfo, err := mp.createShardInfo(round)
->>>>>>> 1da05352
 	if err != nil {
 		return err
 	}
@@ -1360,11 +1324,6 @@
 	metaHdr.RootHash = mp.getRootHash()
 	metaHdr.TxCount = getTxCount(shardInfo)
 
-<<<<<<< HEAD
-	mp.blockSizeThrottler.Add(
-		hdr.GetRound(),
-		core.MaxUint32(hdr.ItemsInBody(), hdr.ItemsInHeader()))
-=======
 	if bodyHandler == nil || bodyHandler.IsInterfaceNil() {
 		return header, nil
 	}
@@ -1382,7 +1341,6 @@
 
 	header.MiniBlockHeaders = miniBlockHeaders
 	header.TxCount += uint32(totalTxCount)
->>>>>>> 1da05352
 
 	return nil
 }
