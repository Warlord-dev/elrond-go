package block

import (
	"bytes"
	"fmt"
	"sync"
	"time"

	"github.com/ElrondNetwork/elrond-go/core"
	"github.com/ElrondNetwork/elrond-go/core/check"
	"github.com/ElrondNetwork/elrond-go/core/serviceContainer"
	"github.com/ElrondNetwork/elrond-go/data"
	"github.com/ElrondNetwork/elrond-go/data/block"
	"github.com/ElrondNetwork/elrond-go/dataRetriever"
	"github.com/ElrondNetwork/elrond-go/display"
	"github.com/ElrondNetwork/elrond-go/node/external"
	"github.com/ElrondNetwork/elrond-go/process"
	"github.com/ElrondNetwork/elrond-go/process/block/bootstrapStorage"
	"github.com/ElrondNetwork/elrond-go/process/block/processedMb"
	"github.com/ElrondNetwork/elrond-go/process/throttle"
	"github.com/ElrondNetwork/elrond-go/statusHandler"
)

// metaProcessor implements metaProcessor interface and actually it tries to execute block
type metaProcessor struct {
	*baseProcessor
	core              serviceContainer.Core
	scDataGetter      external.SCQueryService
	scToProtocol      process.SmartContractToProtocolHandler
	peerChanges       process.PeerChangesHandler
	epochStartCreator process.EpochStartDataCreator
	pendingMiniBlocks process.PendingMiniBlocksHandler

	shardsHeadersNonce *sync.Map
	shardBlockFinality uint32
	chRcvAllHdrs       chan bool
	headersCounter     *headersCounter
}

// NewMetaProcessor creates a new metaProcessor object
func NewMetaProcessor(arguments ArgMetaProcessor) (*metaProcessor, error) {
	err := checkProcessorNilParameters(arguments.ArgBaseProcessor)
	if err != nil {
		return nil, err
	}
	if check.IfNil(arguments.DataPool) {
		return nil, process.ErrNilDataPoolHolder
	}
	if check.IfNil(arguments.DataPool.Headers()) {
		return nil, process.ErrNilHeadersDataPool
	}
	if check.IfNil(arguments.SCDataGetter) {
		return nil, process.ErrNilSCDataGetter
	}
	if check.IfNil(arguments.PeerChangesHandler) {
		return nil, process.ErrNilPeerChangesHandler
	}
	if check.IfNil(arguments.SCToProtocol) {
		return nil, process.ErrNilSCToProtocol
	}
	if check.IfNil(arguments.PendingMiniBlocks) {
		return nil, process.ErrNilPendingMiniBlocksHandler
	}

	blockSizeThrottler, err := throttle.NewBlockSizeThrottle()
	if err != nil {
		return nil, err
	}

	base := &baseProcessor{
		accounts:                     arguments.Accounts,
		blockSizeThrottler:           blockSizeThrottler,
		forkDetector:                 arguments.ForkDetector,
		hasher:                       arguments.Hasher,
		marshalizer:                  arguments.Marshalizer,
		store:                        arguments.Store,
		shardCoordinator:             arguments.ShardCoordinator,
		nodesCoordinator:             arguments.NodesCoordinator,
		specialAddressHandler:        arguments.SpecialAddressHandler,
		uint64Converter:              arguments.Uint64Converter,
		requestHandler:               arguments.RequestHandler,
		appStatusHandler:             statusHandler.NewNilStatusHandler(),
		blockChainHook:               arguments.BlockChainHook,
		txCoordinator:                arguments.TxCoordinator,
		validatorStatisticsProcessor: arguments.ValidatorStatisticsProcessor,
		epochStartTrigger:            arguments.EpochStartTrigger,
		headerValidator:              arguments.HeaderValidator,
		rounder:                      arguments.Rounder,
		bootStorer:                   arguments.BootStorer,
		blockTracker:                 arguments.BlockTracker,
		dataPool:                     arguments.DataPool,
	}

	mp := metaProcessor{
		core:              arguments.Core,
		baseProcessor:     base,
		headersCounter:    NewHeaderCounter(),
		scDataGetter:      arguments.SCDataGetter,
		peerChanges:       arguments.PeerChangesHandler,
		scToProtocol:      arguments.SCToProtocol,
		pendingMiniBlocks: arguments.PendingMiniBlocks,
	}

	mp.epochStartCreator, err = createEpochStartDataCreator(arguments)
	if err != nil {
		return nil, err
	}

	mp.baseProcessor.requestBlockBodyHandler = &mp

	mp.hdrsForCurrBlock.hdrHashAndInfo = make(map[string]*hdrInfo)
	mp.hdrsForCurrBlock.highestHdrNonce = make(map[uint32]uint64)

	headerPool := mp.dataPool.Headers()
	headerPool.RegisterHandler(mp.receivedShardHeader)

	mp.chRcvAllHdrs = make(chan bool)

	mp.shardBlockFinality = process.BlockFinality

	mp.shardsHeadersNonce = &sync.Map{}

	return &mp, nil
}

func createEpochStartDataCreator(arguments ArgMetaProcessor) (process.EpochStartDataCreator, error) {
	argsNewEpochStartData := ArgsNewEpochStartData{
		Marshalizer:       arguments.Marshalizer,
		Hasher:            arguments.Hasher,
		Store:             arguments.Store,
		DataPool:          arguments.DataPool,
		BlockTracker:      arguments.BlockTracker,
		ShardCoordinator:  arguments.ShardCoordinator,
		EpochStartTrigger: arguments.EpochStartTrigger,
	}
	epochStartData, err := NewEpochStartData(argsNewEpochStartData)
	if err != nil {
		return nil, err
	}

	return epochStartData, nil
}

// ProcessBlock processes a block. It returns nil if all ok or the specific error
func (mp *metaProcessor) ProcessBlock(
	chainHandler data.ChainHandler,
	headerHandler data.HeaderHandler,
	bodyHandler data.BodyHandler,
	haveTime func() time.Duration,
) error {

	if haveTime == nil {
		return process.ErrNilHaveTimeHandler
	}

	err := mp.checkBlockValidity(chainHandler, headerHandler, bodyHandler)
	if err != nil {
		if err == process.ErrBlockHashDoesNotMatch {
			log.Debug("requested missing meta header",
				"hash", headerHandler.GetPrevHash(),
				"for shard", headerHandler.GetShardID(),
			)

			go mp.requestHandler.RequestMetaHeader(headerHandler.GetPrevHash())
		}

		return err
	}

	mp.requestHandler.SetEpoch(headerHandler.GetEpoch())

	log.Debug("started processing block",
		"epoch", headerHandler.GetEpoch(),
		"round", headerHandler.GetRound(),
		"nonce", headerHandler.GetNonce())

	header, ok := headerHandler.(*block.MetaBlock)
	if !ok {
		return process.ErrWrongTypeAssertion
	}

	body, ok := bodyHandler.(block.Body)
	if !ok {
		return process.ErrWrongTypeAssertion
	}

	err = mp.checkHeaderBodyCorrelation(header.MiniBlockHeaders, body)
	if err != nil {
		return err
	}

	go getMetricsFromMetaHeader(
		header,
		mp.marshalizer,
		mp.appStatusHandler,
		mp.dataPool.Headers().Len(),
		mp.headersCounter.getNumShardMBHeadersTotalProcessed(),
	)

	mp.createBlockStarted()
	mp.blockChainHook.SetCurrentHeader(headerHandler)
	mp.txCoordinator.RequestBlockTransactions(body)

	requestedShardHdrs, requestedFinalityAttestingShardHdrs := mp.requestShardHeaders(header)

	if haveTime() < 0 {
		return process.ErrTimeIsOut
	}

	err = mp.txCoordinator.IsDataPreparedForProcessing(haveTime)
	if err != nil {
		return err
	}

	haveMissingShardHeaders := requestedShardHdrs > 0 || requestedFinalityAttestingShardHdrs > 0
	if haveMissingShardHeaders {
		log.Debug("requested missing shard headers",
			"num headers", requestedShardHdrs,
		)
		log.Debug("requested missing finality attesting shard headers",
			"num finality shard headers", requestedFinalityAttestingShardHdrs,
		)

		err = mp.waitForBlockHeaders(haveTime())

		mp.hdrsForCurrBlock.mutHdrsForBlock.RLock()
		missingShardHdrs := mp.hdrsForCurrBlock.missingHdrs
		mp.hdrsForCurrBlock.mutHdrsForBlock.RUnlock()

		mp.resetMissingHdrs()

		if requestedShardHdrs > 0 {
			log.Debug("received missing shard headers",
				"num headers", requestedShardHdrs-missingShardHdrs,
			)
		}

		if err != nil {
			return err
		}
	}

	if mp.accounts.JournalLen() != 0 {
		return process.ErrAccountStateDirty
	}

	defer func() {
		go mp.checkAndRequestIfShardHeadersMissing(header.Round)
	}()

	mp.epochStartTrigger.Update(header.GetRound())

	err = mp.checkEpochCorrectness(header, chainHandler)
	if err != nil {
		return err
	}

	err = mp.epochStartCreator.VerifyEpochStartDataForMetablock(header)
	if err != nil {
		return err
	}

	highestNonceHdrs, err := mp.checkShardHeadersValidity(header)
	if err != nil {
		return err
	}

	err = mp.checkShardHeadersFinality(highestNonceHdrs)
	if err != nil {
		return err
	}

	err = mp.verifyCrossShardMiniBlockDstMe(header)
	if err != nil {
		return err
	}

	defer func() {
		if err != nil {
			mp.RevertAccountState()
		}
	}()

	err = mp.processBlockHeaders(header, header.Round, haveTime)
	if err != nil {
		return err
	}

	err = mp.txCoordinator.ProcessBlockTransaction(body, haveTime)
	if err != nil {
		return err
	}

	err = mp.txCoordinator.VerifyCreatedBlockTransactions(header, body)
	if err != nil {
		return err
	}

	err = mp.scToProtocol.UpdateProtocol(body, header.Round)
	if err != nil {
		return err
	}

	err = mp.peerChanges.VerifyPeerChanges(header.PeerInfo)
	if err != nil {
		return err
	}

	if !mp.verifyStateRoot(header.GetRootHash()) {
		err = process.ErrRootStateDoesNotMatch
		return err
	}

	validatorStatsRH, err := mp.validatorStatisticsProcessor.UpdatePeerState(header)
	if err != nil {
		return err
	}

	if !bytes.Equal(validatorStatsRH, header.GetValidatorStatsRootHash()) {
		log.Debug("validator stats root hash mismatch",
			"computed", validatorStatsRH,
			"received", header.GetValidatorStatsRootHash(),
		)
		return fmt.Errorf("%w, metachain, computed: %s, received: %s, meta header nonce: %d",
			process.ErrValidatorStatsRootHashDoesNotMatch,
			display.DisplayByteSlice(validatorStatsRH),
			display.DisplayByteSlice(header.GetValidatorStatsRootHash()),
			header.Nonce,
		)
	}

	return nil
}

// SetNumProcessedObj will set the num of processed headers
func (mp *metaProcessor) SetNumProcessedObj(numObj uint64) {
	mp.headersCounter.shardMBHeadersTotalProcessed = numObj
}

func (mp *metaProcessor) checkEpochCorrectness(
	headerHandler data.HeaderHandler,
	chainHandler data.ChainHandler,
) error {
	currentBlockHeader := chainHandler.GetCurrentBlockHeader()
	if currentBlockHeader == nil {
		return nil
	}

	isEpochIncorrect := headerHandler.GetEpoch() != currentBlockHeader.GetEpoch() &&
		mp.epochStartTrigger.Epoch() == currentBlockHeader.GetEpoch()
	if isEpochIncorrect {
		log.Warn("epoch does not match", "currentHeaderEpoch", currentBlockHeader.GetEpoch(), "receivedHeaderEpoch", headerHandler.GetEpoch(), "epochStartTrigger", mp.epochStartTrigger.Epoch())
		return process.ErrEpochDoesNotMatch
	}

	isEpochIncorrect = mp.epochStartTrigger.IsEpochStart() &&
		mp.epochStartTrigger.EpochStartRound() <= headerHandler.GetRound() &&
		headerHandler.GetEpoch() != currentBlockHeader.GetEpoch()+1

	if isEpochIncorrect {
		log.Warn("is epoch start and epoch does not match", "currentHeaderEpoch", currentBlockHeader.GetEpoch(), "receivedHeaderEpoch", headerHandler.GetEpoch(), "epochStartTrigger", mp.epochStartTrigger.Epoch())
		return process.ErrEpochDoesNotMatch
	}

	return nil
}

func (mp *metaProcessor) verifyCrossShardMiniBlockDstMe(header *block.MetaBlock) error {
	miniBlockShardsHashes, err := mp.getAllMiniBlockDstMeFromShards(header)
	if err != nil {
		return err
	}

	//if all miniblockshards hashes are in header miniblocks as well
	mapMetaMiniBlockHdrs := make(map[string]struct{}, len(header.MiniBlockHeaders))
	for _, metaMiniBlock := range header.MiniBlockHeaders {
		mapMetaMiniBlockHdrs[string(metaMiniBlock.Hash)] = struct{}{}
	}

	for hash := range miniBlockShardsHashes {
		if _, ok := mapMetaMiniBlockHdrs[hash]; !ok {
			return process.ErrCrossShardMBWithoutConfirmationFromMeta
		}
	}

	return nil
}

func (mp *metaProcessor) getAllMiniBlockDstMeFromShards(metaHdr *block.MetaBlock) (map[string][]byte, error) {
	miniBlockShardsHashes := make(map[string][]byte)

	mp.hdrsForCurrBlock.mutHdrsForBlock.RLock()
	defer mp.hdrsForCurrBlock.mutHdrsForBlock.RUnlock()

	for _, shardInfo := range metaHdr.ShardInfo {
		headerInfo, ok := mp.hdrsForCurrBlock.hdrHashAndInfo[string(shardInfo.HeaderHash)]
		if !ok {
			continue
		}
		shardHeader, ok := headerInfo.hdr.(*block.Header)
		if !ok {
			continue
		}

		lastCrossNotarizedHeader, _, err := mp.blockTracker.GetLastCrossNotarizedHeader(shardInfo.ShardID)
		if err != nil {
			return nil, err
		}

		if shardHeader.GetRound() > metaHdr.Round {
			continue
		}
		if shardHeader.GetRound() <= lastCrossNotarizedHeader.GetRound() {
			continue
		}
		if shardHeader.GetNonce() <= lastCrossNotarizedHeader.GetNonce() {
			continue
		}

		crossMiniBlockHashes := shardHeader.GetMiniBlockHeadersWithDst(mp.shardCoordinator.SelfId())
		for hash := range crossMiniBlockHashes {
			miniBlockShardsHashes[hash] = shardInfo.HeaderHash
		}
	}

	return miniBlockShardsHashes, nil
}

func (mp *metaProcessor) checkAndRequestIfShardHeadersMissing(round uint64) {
	orderedHdrsPerShard := mp.blockTracker.GetTrackedHeadersForAllShards()

	for i := uint32(0); i < mp.shardCoordinator.NumberOfShards(); i++ {
		err := mp.requestHeadersIfMissing(orderedHdrsPerShard[i], i, round, mp.dataPool.Headers().MaxSize())
		if err != nil {
			log.Trace("checkAndRequestIfShardHeadersMissing", "error", err.Error())
			continue
		}
	}

	return
}

func (mp *metaProcessor) indexBlock(
	metaBlock data.HeaderHandler,
	body data.BodyHandler,
	lastMetaBlock data.HeaderHandler,
) {
	if mp.core == nil || mp.core.Indexer() == nil {
		return
	}
	// Update tps benchmarks in the DB
	tpsBenchmark := mp.core.TPSBenchmark()
	if tpsBenchmark != nil {
		go mp.core.Indexer().UpdateTPS(tpsBenchmark)
	}

	txPool := mp.txCoordinator.GetAllCurrentUsedTxs(block.TxBlock)
	scPool := mp.txCoordinator.GetAllCurrentUsedTxs(block.SmartContractResultBlock)

	for hash, tx := range scPool {
		txPool[hash] = tx
	}

	publicKeys, err := mp.nodesCoordinator.GetConsensusValidatorsPublicKeys(
		metaBlock.GetPrevRandSeed(), metaBlock.GetRound(), core.MetachainShardId, metaBlock.GetEpoch(),
	)
	if err != nil {
		return
	}

	signersIndexes, err := mp.nodesCoordinator.GetValidatorsIndexes(publicKeys, metaBlock.GetEpoch())
	if err != nil {
		return
	}

	go mp.core.Indexer().SaveBlock(body, metaBlock, txPool, signersIndexes)

	saveRoundInfoInElastic(mp.core.Indexer(), mp.nodesCoordinator, core.MetachainShardId, metaBlock, lastMetaBlock, signersIndexes)
}

// removeBlockInfoFromPool removes the block info from associated pools
func (mp *metaProcessor) removeBlockInfoFromPool(header *block.MetaBlock) error {
	if header == nil || header.IsInterfaceNil() {
		return process.ErrNilMetaBlockHeader
	}

	headerPool := mp.dataPool.Headers()
	if headerPool == nil || headerPool.IsInterfaceNil() {
		return process.ErrNilHeadersDataPool
	}

	mp.hdrsForCurrBlock.mutHdrsForBlock.RLock()
	for i := 0; i < len(header.ShardInfo); i++ {
		shardHeaderHash := header.ShardInfo[i].HeaderHash

		headerPool.RemoveHeaderByHash(shardHeaderHash)
	}
	mp.hdrsForCurrBlock.mutHdrsForBlock.RUnlock()

	return nil
}

// RestoreBlockIntoPools restores the block into associated pools
func (mp *metaProcessor) RestoreBlockIntoPools(headerHandler data.HeaderHandler, bodyHandler data.BodyHandler) error {
	if check.IfNil(headerHandler) {
		return process.ErrNilMetaBlockHeader
	}
	if bodyHandler == nil || bodyHandler.IsInterfaceNil() {
		return process.ErrNilTxBlockBody
	}

	metaBlock, ok := headerHandler.(*block.MetaBlock)
	if !ok {
		return process.ErrWrongTypeAssertion
	}

	body, ok := bodyHandler.(block.Body)
	if !ok {
		return process.ErrWrongTypeAssertion
	}

	headerPool := mp.dataPool.Headers()
	if check.IfNil(headerPool) {
		return process.ErrNilHeadersDataPool
	}

	hdrHashes := make([][]byte, len(metaBlock.ShardInfo))
	for i := 0; i < len(metaBlock.ShardInfo); i++ {
		hdrHashes[i] = metaBlock.ShardInfo[i].HeaderHash
	}

	err := mp.pendingMiniBlocks.RevertHeader(metaBlock)
	if err != nil {
		return err
	}

	if metaBlock.IsStartOfEpochBlock() {
		mp.epochStartTrigger.Revert(metaBlock.GetRound())
	}

	for _, hdrHash := range hdrHashes {
		shardHeader, errNotCritical := process.GetShardHeaderFromStorage(hdrHash, mp.marshalizer, mp.store)
		if errNotCritical != nil {
			log.Debug("shard header not found in BlockHeaderUnit",
				"hash", hdrHash,
			)
			continue
		}

		headerPool.AddHeader(hdrHash, shardHeader)

		hdrNonceHashDataUnit := dataRetriever.ShardHdrNonceHashDataUnit + dataRetriever.UnitType(shardHeader.GetShardID())
		storer := mp.store.GetStorer(hdrNonceHashDataUnit)
		nonceToByteSlice := mp.uint64Converter.ToByteSlice(shardHeader.GetNonce())
		errNotCritical = storer.Remove(nonceToByteSlice)
		if errNotCritical != nil {
			log.Debug("ShardHdrNonceHashDataUnit.Remove", "error", errNotCritical.Error())
		}

		mp.headersCounter.subtractRestoredMBHeaders(len(shardHeader.MiniBlockHeaders))
	}

	_, errNotCritical := mp.txCoordinator.RestoreBlockDataFromStorage(body)
	if errNotCritical != nil {
		log.Debug("RestoreBlockDataFromStorage", "error", errNotCritical.Error())
	}

	mp.blockTracker.RemoveLastNotarizedHeaders()

	return nil
}

// CreateBlockBody creates block body of metachain
func (mp *metaProcessor) CreateBlockBody(initialHdrData data.HeaderHandler, haveTime func() bool) (data.BodyHandler, error) {
	mp.createBlockStarted()
	mp.blockSizeThrottler.ComputeMaxItems()

	initialHdrData.SetEpoch(mp.epochStartTrigger.Epoch())
	mp.blockChainHook.SetCurrentHeader(initialHdrData)

	log.Debug("started creating block body",
		"epoch", initialHdrData.GetEpoch(),
		"round", initialHdrData.GetRound(),
		"nonce", initialHdrData.GetNonce(),
	)

	miniBlocks, err := mp.createMiniBlocks(mp.blockSizeThrottler.MaxItemsToAdd(), haveTime)
	if err != nil {
		return nil, err
	}

	err = mp.scToProtocol.UpdateProtocol(miniBlocks, initialHdrData.GetRound())
	if err != nil {
		return nil, err
	}

	mp.requestHandler.SetEpoch(initialHdrData.GetEpoch())

	return miniBlocks, nil
}

func (mp *metaProcessor) createMiniBlocks(
	maxItemsInBlock uint32,
	haveTime func() bool,
) (block.Body, error) {

	miniBlocks := make(block.Body, 0)
	if mp.epochStartTrigger.IsEpochStart() {
		return miniBlocks, nil
	}

	if mp.accounts.JournalLen() != 0 {
		return nil, process.ErrAccountStateDirty
	}

	if !haveTime() {
		log.Debug("time is up after entered in createMiniBlocks method")
		return nil, process.ErrTimeIsOut
	}

	txPool := mp.dataPool.Transactions()
	if txPool == nil {
		return nil, process.ErrNilTransactionPool
	}

	destMeMiniBlocks, nbTxs, nbHdrs, err := mp.createAndProcessCrossMiniBlocksDstMe(maxItemsInBlock, haveTime)
	if err != nil {
		log.Debug("createAndProcessCrossMiniBlocksDstMe", "error", err.Error())
	}

	log.Debug("processed miniblocks and txs with destination in self shard",
		"num miniblocks", len(destMeMiniBlocks),
		"num txs", nbTxs,
	)

	if len(destMeMiniBlocks) > 0 {
		miniBlocks = append(miniBlocks, destMeMiniBlocks...)
	}

	maxTxSpaceRemained := int32(maxItemsInBlock) - int32(nbTxs)
	maxMbSpaceRemained := mp.getMaxMiniBlocksSpaceRemained(
		maxItemsInBlock,
		uint32(len(destMeMiniBlocks))+nbHdrs,
		uint32(len(miniBlocks)))

	mbFromMe := mp.txCoordinator.CreateMbsAndProcessTransactionsFromMe(
		uint32(maxTxSpaceRemained),
		uint32(maxMbSpaceRemained),
		haveTime)

	if len(mbFromMe) > 0 {
		miniBlocks = append(miniBlocks, mbFromMe...)
	}

	log.Debug("creating mini blocks has been finished",
		"miniblocks created", len(miniBlocks),
	)

	return miniBlocks, nil
}

// full verification through metachain header
func (mp *metaProcessor) createAndProcessCrossMiniBlocksDstMe(
	maxItemsInBlock uint32,
	haveTime func() bool,
) (block.MiniBlockSlice, uint32, uint32, error) {

	miniBlocks := make(block.MiniBlockSlice, 0)
	txsAdded := uint32(0)
	hdrsAdded := uint32(0)

	sw := core.NewStopWatch()
	sw.Start("ComputeLongestShardsChainsFromLastNotarized")
	orderedHdrs, orderedHdrsHashes, _, err := mp.blockTracker.ComputeLongestShardsChainsFromLastNotarized()
	sw.Stop("ComputeLongestShardsChainsFromLastNotarized")
	log.Debug("measurements ComputeLongestShardsChainsFromLastNotarized", sw.GetMeasurements()...)
	if err != nil {
		return nil, 0, 0, err
	}

	log.Debug("shard headers ordered",
		"num shard headers", len(orderedHdrs),
	)

	lastShardHdr, err := mp.blockTracker.GetLastCrossNotarizedHeadersForAllShards()
	if err != nil {
		return nil, 0, 0, err
	}

	hdrsAddedForShard := make(map[uint32]uint32)

	mp.hdrsForCurrBlock.mutHdrsForBlock.Lock()
	for i := 0; i < len(orderedHdrs); i++ {
		if !haveTime() {
			log.Debug("time is up after putting cross txs with destination to current shard",
				"num txs", txsAdded,
			)
			break
		}

		if len(miniBlocks) >= core.MaxMiniBlocksInBlock {
			log.Debug("max number of mini blocks allowed to be added in one shard block has been reached",
				"num miniblocks", len(miniBlocks),
			)
			break
		}

		itemsAddedInHeader := uint32(len(mp.hdrsForCurrBlock.hdrHashAndInfo) + len(miniBlocks))
		if itemsAddedInHeader >= maxItemsInBlock {
			log.Debug("max records allowed to be added in shard header has been reached",
				"num max items", maxItemsInBlock,
			)
			break
		}

		currShardHdr := orderedHdrs[i]
		if currShardHdr.GetNonce() > lastShardHdr[currShardHdr.GetShardID()].GetNonce()+1 {
			log.Debug("skip searching",
				"shard", currShardHdr.GetShardID(),
				"last shard hdr nonce", lastShardHdr[currShardHdr.GetShardID()].GetNonce(),
				"curr shard hdr nonce", currShardHdr.GetNonce())
			continue
		}

		if len(currShardHdr.GetMiniBlockHeadersWithDst(mp.shardCoordinator.SelfId())) == 0 {
			mp.hdrsForCurrBlock.hdrHashAndInfo[string(orderedHdrsHashes[i])] = &hdrInfo{hdr: currShardHdr, usedInBlock: true}
			hdrsAdded++
			hdrsAddedForShard[currShardHdr.GetShardID()]++
			lastShardHdr[currShardHdr.GetShardID()] = currShardHdr
			continue
		}

		itemsAddedInBody := txsAdded
		if itemsAddedInBody >= maxItemsInBlock {
			continue
		}

		maxTxSpaceRemained := int32(maxItemsInBlock) - int32(itemsAddedInBody)
		maxMbSpaceRemained := mp.getMaxMiniBlocksSpaceRemained(
			maxItemsInBlock,
			itemsAddedInHeader+1,
			uint32(len(miniBlocks)))

		if maxTxSpaceRemained > 0 && maxMbSpaceRemained > 0 {
			snapshot := mp.accounts.JournalLen()
			currMBProcessed, currTxsAdded, hdrProcessFinished := mp.txCoordinator.CreateMbsAndProcessCrossShardTransactionsDstMe(
				currShardHdr,
				nil,
				uint32(maxTxSpaceRemained),
				uint32(maxMbSpaceRemained),
				haveTime)

			if !hdrProcessFinished {
				log.Debug("shard header cannot be fully processed",
					"round", currShardHdr.GetRound(),
					"nonce", currShardHdr.GetNonce(),
					"hash", orderedHdrsHashes[i])

				// shard header must be processed completely
				errAccountState := mp.accounts.RevertToSnapshot(snapshot)
				if errAccountState != nil {
					// TODO: evaluate if reloading the trie from disk will might solve the problem
					log.Warn("accounts.RevertToSnapshot", "error", errAccountState.Error())
				}
				break
			}

			// all txs processed, add to processed miniblocks
			miniBlocks = append(miniBlocks, currMBProcessed...)
			txsAdded = txsAdded + currTxsAdded

			mp.hdrsForCurrBlock.hdrHashAndInfo[string(orderedHdrsHashes[i])] = &hdrInfo{hdr: currShardHdr, usedInBlock: true}
			hdrsAdded++
			hdrsAddedForShard[currShardHdr.GetShardID()]++

			lastShardHdr[currShardHdr.GetShardID()] = currShardHdr
		}
	}
	mp.hdrsForCurrBlock.mutHdrsForBlock.Unlock()

	mp.requestShardHeadersIfNeeded(hdrsAddedForShard, lastShardHdr)

	return miniBlocks, txsAdded, hdrsAdded, nil
}

func (mp *metaProcessor) requestShardHeadersIfNeeded(
	hdrsAddedForShard map[uint32]uint32,
	lastShardHdr map[uint32]data.HeaderHandler,
) {
	for shardID := uint32(0); shardID < mp.shardCoordinator.NumberOfShards(); shardID++ {
		log.Debug("shard hdrs added",
			"shard", shardID,
			"nb", hdrsAddedForShard[shardID],
			"lastShardHdr", lastShardHdr[shardID].GetNonce())

		if hdrsAddedForShard[shardID] == 0 {
			fromNonce := lastShardHdr[shardID].GetNonce() + 1
			toNonce := fromNonce + uint64(mp.shardBlockFinality)
			for nonce := fromNonce; nonce <= toNonce; nonce++ {
				go mp.requestHandler.RequestShardHeaderByNonce(shardID, nonce)
			}
		}
	}
}

func (mp *metaProcessor) processBlockHeaders(header *block.MetaBlock, round uint64, haveTime func() time.Duration) error {
	arguments := make([]interface{}, 0, len(header.ShardInfo))
	for i := 0; i < len(header.ShardInfo); i++ {
		shardData := header.ShardInfo[i]
		for j := 0; j < len(shardData.ShardMiniBlockHeaders); j++ {
			if haveTime() < 0 {
				return process.ErrTimeIsOut
			}

			headerHash := shardData.HeaderHash
			shardMiniBlockHeader := &shardData.ShardMiniBlockHeaders[j]
			err := mp.checkAndProcessShardMiniBlockHeader(
				headerHash,
				shardMiniBlockHeader,
				round,
				shardData.ShardID,
			)

			if err != nil {
				return err
			}

			arguments = append(arguments, "hash", shardMiniBlockHeader.Hash)
		}
	}

	if len(arguments) > 0 {
		log.Trace("the following miniblocks hashes were successfully processed", arguments...)
	}

	return nil
}

// CommitBlock commits the block in the blockchain if everything was checked successfully
func (mp *metaProcessor) CommitBlock(
	chainHandler data.ChainHandler,
	headerHandler data.HeaderHandler,
	bodyHandler data.BodyHandler,
) error {

	var err error
	defer func() {
		if err != nil {
			mp.RevertAccountState()
		}
	}()

	err = checkForNils(chainHandler, headerHandler, bodyHandler)
	if err != nil {
		return err
	}

	log.Debug("started committing block",
		"epoch", headerHandler.GetEpoch(),
		"round", headerHandler.GetRound(),
		"nonce", headerHandler.GetNonce(),
	)

	err = mp.checkBlockValidity(chainHandler, headerHandler, bodyHandler)
	if err != nil {
		return err
	}

	header, ok := headerHandler.(*block.MetaBlock)
	if !ok {
		err = process.ErrWrongTypeAssertion
		return err
	}

	buff, err := mp.marshalizer.Marshal(header)
	if err != nil {
		return err
	}

	headerHash := mp.hasher.Compute(string(buff))
	nonceToByteSlice := mp.uint64Converter.ToByteSlice(header.Nonce)
	errNotCritical := mp.store.Put(dataRetriever.MetaHdrNonceHashDataUnit, nonceToByteSlice, headerHash)
	if errNotCritical != nil {
		log.Trace("MetaHdrNonceHashDataUnit store.Put", "error", errNotCritical.Error())
	}

	errNotCritical = mp.store.Put(dataRetriever.MetaBlockUnit, headerHash, buff)
	if errNotCritical != nil {
		log.Trace("MetaBlockUnit store.Put", "error", errNotCritical.Error())
	}

	metaBlocksPool := mp.dataPool.Headers()
	if metaBlocksPool == nil {
		err = process.ErrNilMetaBlocksPool
		return err
	}

	metaBlocksPool.RemoveHeaderByHash(headerHash)

	body, ok := bodyHandler.(block.Body)
	if !ok {
		err = process.ErrWrongTypeAssertion
		return err
	}

	err = mp.txCoordinator.SaveBlockDataToStorage(body)
	if err != nil {
		return err
	}

	for i := 0; i < len(body); i++ {
		buff, err = mp.marshalizer.Marshal(body[i])
		if err != nil {
			return err
		}

		miniBlockHash := mp.hasher.Compute(string(buff))
		errNotCritical = mp.store.Put(dataRetriever.MiniBlockUnit, miniBlockHash, buff)
		log.LogIfError(errNotCritical)
	}

	mp.hdrsForCurrBlock.mutHdrsForBlock.RLock()
	for i := 0; i < len(header.ShardInfo); i++ {
		shardHeaderHash := header.ShardInfo[i].HeaderHash
		headerInfo, hashExists := mp.hdrsForCurrBlock.hdrHashAndInfo[string(shardHeaderHash)]
		if !hashExists {
			mp.hdrsForCurrBlock.mutHdrsForBlock.RUnlock()
			return process.ErrMissingHeader
		}

		shardBlock, typeOk := headerInfo.hdr.(*block.Header)
		if !typeOk {
			mp.hdrsForCurrBlock.mutHdrsForBlock.RUnlock()
			return process.ErrWrongTypeAssertion
		}

		mp.updateShardHeadersNonce(shardBlock.ShardId, shardBlock.Nonce)

		buff, err = mp.marshalizer.Marshal(shardBlock)
		if err != nil {
			mp.hdrsForCurrBlock.mutHdrsForBlock.RUnlock()
			return err
		}

		nonceBytes := mp.uint64Converter.ToByteSlice(shardBlock.Nonce)
		hdrNonceHashDataUnit := dataRetriever.ShardHdrNonceHashDataUnit + dataRetriever.UnitType(shardBlock.ShardId)
		errNotCritical = mp.store.Put(hdrNonceHashDataUnit, nonceBytes, shardHeaderHash)
		if errNotCritical != nil {
			log.Trace(fmt.Sprintf("ShardHdrNonceHashDataUnit_%d store.Put", shardBlock.ShardId),
				"error", errNotCritical.Error(),
			)
		}

		errNotCritical = mp.store.Put(dataRetriever.BlockHeaderUnit, shardHeaderHash, buff)
		if errNotCritical != nil {
			log.Trace("BlockHeaderUnit store.Put", "error", errNotCritical.Error())
		}
	}
	mp.hdrsForCurrBlock.mutHdrsForBlock.RUnlock()

	mp.saveMetricCrossCheckBlockHeight()

	err = mp.commitAll()
	if err != nil {
		return err
	}

	mp.commitEpochStart(header, chainHandler)

	mp.cleanupBlockTrackerPools(headerHandler)

	err = mp.saveLastNotarizedHeader(header)
	if err != nil {
		return err
	}

	err = mp.pendingMiniBlocks.AddProcessedHeader(header)
	if err != nil {
		return err
	}

	log.Info("meta block has been committed successfully",
		"epoch", header.Epoch,
		"round", header.Round,
		"nonce", header.Nonce,
		"hash", headerHash)

	errNotCritical = mp.removeBlockInfoFromPool(header)
	if errNotCritical != nil {
		log.Debug("removeBlockInfoFromPool", "error", errNotCritical.Error())
	}

	errNotCritical = mp.txCoordinator.RemoveBlockDataFromPool(body)
	if errNotCritical != nil {
		log.Debug(errNotCritical.Error())
	}

	errNotCritical = mp.forkDetector.AddHeader(header, headerHash, process.BHProcessed, nil, nil)
	if errNotCritical != nil {
		log.Debug("forkDetector.AddHeader", "error", errNotCritical.Error())
	}

	mp.blockTracker.AddSelfNotarizedHeader(mp.shardCoordinator.SelfId(), chainHandler.GetCurrentBlockHeader(), chainHandler.GetCurrentBlockHeaderHash())

	for shardID := uint32(0); shardID < mp.shardCoordinator.NumberOfShards(); shardID++ {
		lastSelfNotarizedHeader, lastSelfNotarizedHeaderHash := mp.getLastSelfNotarizedHeaderForShard(shardID)
		mp.blockTracker.AddSelfNotarizedHeader(shardID, lastSelfNotarizedHeader, lastSelfNotarizedHeaderHash)
	}

	log.Debug("highest final meta block",
		"nonce", mp.forkDetector.GetHighestFinalBlockNonce(),
	)

	lastMetaBlock := chainHandler.GetCurrentBlockHeader()

	err = chainHandler.SetCurrentBlockBody(body)
	if err != nil {
		return err
	}

	err = chainHandler.SetCurrentBlockHeader(header)
	if err != nil {
		return err
	}

	chainHandler.SetCurrentBlockHeaderHash(headerHash)

	if mp.core != nil && mp.core.TPSBenchmark() != nil {
		mp.core.TPSBenchmark().Update(header)
	}

	mp.indexBlock(header, body, lastMetaBlock)

	saveMetachainCommitBlockMetrics(mp.appStatusHandler, header, headerHash, mp.nodesCoordinator)

	go mp.headersCounter.displayLogInfo(
		header,
		body,
		headerHash,
		mp.dataPool.Headers().Len(),
		mp.blockTracker,
	)

	headerInfo := bootstrapStorage.BootstrapHeaderInfo{
		ShardId: header.GetShardID(),
		Nonce:   header.GetNonce(),
		Hash:    headerHash,
	}

<<<<<<< HEAD
	nodesCoordinatorKey := mp.nodesCoordinator.GetSavedStateKey()
	epochStartKey := mp.epochStartTrigger.GetSavedStateKey()

	args := bootStorerDataArgs{
		headerInfo:                 headerInfo,
		round:                      header.Round,
		nodesCoordinatorConfigKey:  nodesCoordinatorKey,
		epochStartTriggerConfigKey: epochStartKey,
		highestFinalBlockNonce:     mp.forkDetector.GetHighestFinalBlockNonce(),
	}

	mp.prepareDataForBootStorer(args)
=======
	mp.prepareDataForBootStorer(
		headerInfo,
		header.Round,
		nil,
		mp.getPendingMiniBlocks(),
		mp.forkDetector.GetHighestFinalBlockNonce(),
		nil,
	)
>>>>>>> 091a5347

	mp.blockSizeThrottler.Succeed(header.Round)

	log.Debug("pools info",
		"headers pool", mp.dataPool.Headers().Len(),
		"headers pool capacity", mp.dataPool.Headers().MaxSize(),
	)

	go mp.cleanupPools(headerHandler, mp.dataPool.Headers())

	return nil
}

func (mp *metaProcessor) getLastSelfNotarizedHeaderForShard(_ uint32) (data.HeaderHandler, []byte) {
	//TODO: Implement mechanism to extract last meta header notarized by the given shard if this info will be needed later
	return nil, nil
}

// ApplyProcessedMiniBlocks will do nothing on meta processor
func (mp *metaProcessor) ApplyProcessedMiniBlocks(_ *processedMb.ProcessedMiniBlockTracker) {
}

func (mp *metaProcessor) commitEpochStart(header data.HeaderHandler, chainHandler data.ChainHandler) {
	if header.IsStartOfEpochBlock() {
		mp.epochStartTrigger.SetProcessed(header)
	} else {
		currentHeader := chainHandler.GetCurrentBlockHeader()
		if currentHeader != nil && currentHeader.IsStartOfEpochBlock() {
			mp.epochStartTrigger.SetFinalityAttestingRound(header.GetRound())
		}
	}
}

// RevertAccountState reverts the account state for cleanup failed process
func (mp *metaProcessor) RevertAccountState() {
	err := mp.accounts.RevertToSnapshot(0)
	if err != nil {
		log.Debug("RevertToSnapshot", "error", err.Error())
	}

	err = mp.validatorStatisticsProcessor.RevertPeerStateToSnapshot(0)
	if err != nil {
		log.Debug("RevertPeerStateToSnapshot", "error", err.Error())
	}
}

func (mp *metaProcessor) updateShardHeadersNonce(key uint32, value uint64) {
	valueStoredI, ok := mp.shardsHeadersNonce.Load(key)
	if !ok {
		mp.shardsHeadersNonce.Store(key, value)
		return
	}

	valueStored, ok := valueStoredI.(uint64)
	if !ok {
		mp.shardsHeadersNonce.Store(key, value)
		return
	}

	if valueStored < value {
		mp.shardsHeadersNonce.Store(key, value)
	}
}

func (mp *metaProcessor) saveMetricCrossCheckBlockHeight() {
	crossCheckBlockHeight := ""
	for i := uint32(0); i < mp.shardCoordinator.NumberOfShards(); i++ {
		heightValue := uint64(0)

		valueStoredI, isValueInMap := mp.shardsHeadersNonce.Load(i)
		if isValueInMap {
			valueStored, ok := valueStoredI.(uint64)
			if ok {
				heightValue = valueStored
			}
		}

		crossCheckBlockHeight += fmt.Sprintf("%d: %d, ", i, heightValue)
	}

	mp.appStatusHandler.SetStringValue(core.MetricCrossCheckBlockHeight, crossCheckBlockHeight)
}

func (mp *metaProcessor) saveLastNotarizedHeader(header *block.MetaBlock) error {
	lastCrossNotarizedHeaderForShard := make(map[uint32]*hashAndHdr, mp.shardCoordinator.NumberOfShards())
	for shardID := uint32(0); shardID < mp.shardCoordinator.NumberOfShards(); shardID++ {
		lastCrossNotarizedHeader, lastCrossNotarizedHeaderHash, err := mp.blockTracker.GetLastCrossNotarizedHeader(shardID)
		if err != nil {
			return err
		}

		lastCrossNotarizedHeaderForShard[shardID] = &hashAndHdr{hdr: lastCrossNotarizedHeader, hash: lastCrossNotarizedHeaderHash}
	}

	mp.hdrsForCurrBlock.mutHdrsForBlock.RLock()
	for i := 0; i < len(header.ShardInfo); i++ {
		shardHeaderHash := header.ShardInfo[i].HeaderHash
		headerInfo, ok := mp.hdrsForCurrBlock.hdrHashAndInfo[string(shardHeaderHash)]
		if !ok {
			mp.hdrsForCurrBlock.mutHdrsForBlock.RUnlock()
			return process.ErrMissingHeader
		}

		shardHeader, ok := headerInfo.hdr.(*block.Header)
		if !ok {
			mp.hdrsForCurrBlock.mutHdrsForBlock.RUnlock()
			return process.ErrWrongTypeAssertion
		}

		if lastCrossNotarizedHeaderForShard[shardHeader.ShardId].hdr.GetNonce() < shardHeader.Nonce {
			lastCrossNotarizedHeaderForShard[shardHeader.ShardId] = &hashAndHdr{hdr: shardHeader, hash: shardHeaderHash}
		}
	}
	mp.hdrsForCurrBlock.mutHdrsForBlock.RUnlock()

	for shardID := uint32(0); shardID < mp.shardCoordinator.NumberOfShards(); shardID++ {
		hdr := lastCrossNotarizedHeaderForShard[shardID].hdr
		hash := lastCrossNotarizedHeaderForShard[shardID].hash
		mp.blockTracker.AddCrossNotarizedHeader(shardID, hdr, hash)
		DisplayLastNotarized(mp.marshalizer, mp.hasher, hdr, shardID)
	}

	return nil
}

// check if shard headers were signed and constructed correctly and returns headers which has to be
// checked for finality
func (mp *metaProcessor) checkShardHeadersValidity(metaHdr *block.MetaBlock) (map[uint32]data.HeaderHandler, error) {
	lastCrossNotarizedHeader := make(map[uint32]data.HeaderHandler, mp.shardCoordinator.NumberOfShards())
	for shardID := uint32(0); shardID < mp.shardCoordinator.NumberOfShards(); shardID++ {
		lastCrossNotarizedHeaderForShard, _, err := mp.blockTracker.GetLastCrossNotarizedHeader(shardID)
		if err != nil {
			return nil, err
		}

		lastCrossNotarizedHeader[shardID] = lastCrossNotarizedHeaderForShard
	}

	usedShardHdrs := mp.sortHeadersForCurrentBlockByNonce(true)
	highestNonceHdrs := make(map[uint32]data.HeaderHandler, len(usedShardHdrs))

	if len(usedShardHdrs) == 0 {
		return highestNonceHdrs, nil
	}

	for shardID, hdrsForShard := range usedShardHdrs {
		for _, shardHdr := range hdrsForShard {
			err := mp.headerValidator.IsHeaderConstructionValid(shardHdr, lastCrossNotarizedHeader[shardID])
			if err != nil {
				return nil, fmt.Errorf("%w : checkShardHeadersValidity -> isHdrConstructionValid", err)
			}

			lastCrossNotarizedHeader[shardID] = shardHdr
			highestNonceHdrs[shardID] = shardHdr
		}
	}

	mp.hdrsForCurrBlock.mutHdrsForBlock.Lock()
	defer mp.hdrsForCurrBlock.mutHdrsForBlock.Unlock()

	for _, shardData := range metaHdr.ShardInfo {
		actualHdr := mp.hdrsForCurrBlock.hdrHashAndInfo[string(shardData.HeaderHash)].hdr
		shardHdr, ok := actualHdr.(*block.Header)
		if !ok {
			return nil, process.ErrWrongTypeAssertion
		}

		if len(shardData.ShardMiniBlockHeaders) != len(shardHdr.MiniBlockHeaders) {
			return nil, process.ErrHeaderShardDataMismatch
		}

		mapMiniBlockHeadersInMetaBlock := make(map[string]struct{})
		for _, shardMiniBlockHdr := range shardData.ShardMiniBlockHeaders {
			mapMiniBlockHeadersInMetaBlock[string(shardMiniBlockHdr.Hash)] = struct{}{}
		}

		for _, actualMiniBlockHdr := range shardHdr.MiniBlockHeaders {
			if _, hashExists := mapMiniBlockHeadersInMetaBlock[string(actualMiniBlockHdr.Hash)]; !hashExists {
				return nil, process.ErrHeaderShardDataMismatch
			}
		}
	}

	return highestNonceHdrs, nil
}

// check if shard headers are final by checking if newer headers were constructed upon them
func (mp *metaProcessor) checkShardHeadersFinality(highestNonceHdrs map[uint32]data.HeaderHandler) error {
	finalityAttestingShardHdrs := mp.sortHeadersForCurrentBlockByNonce(false)

	var errFinal error

	for shardId, lastVerifiedHdr := range highestNonceHdrs {
		if lastVerifiedHdr == nil || lastVerifiedHdr.IsInterfaceNil() {
			return process.ErrNilBlockHeader
		}
		if lastVerifiedHdr.GetShardID() != shardId {
			return process.ErrShardIdMissmatch
		}

		// verify if there are "K" block after current to make this one final
		nextBlocksVerified := uint32(0)
		for _, shardHdr := range finalityAttestingShardHdrs[shardId] {
			if nextBlocksVerified >= mp.shardBlockFinality {
				break
			}

			// found a header with the next nonce
			if shardHdr.GetNonce() == lastVerifiedHdr.GetNonce()+1 {
				err := mp.headerValidator.IsHeaderConstructionValid(shardHdr, lastVerifiedHdr)
				if err != nil {
					log.Debug("checkShardHeadersFinality -> isHdrConstructionValid",
						"error", err.Error())
					continue
				}

				lastVerifiedHdr = shardHdr
				nextBlocksVerified += 1
			}
		}

		if nextBlocksVerified < mp.shardBlockFinality {
			go mp.requestHandler.RequestShardHeaderByNonce(lastVerifiedHdr.GetShardID(), lastVerifiedHdr.GetNonce())
			go mp.requestHandler.RequestShardHeaderByNonce(lastVerifiedHdr.GetShardID(), lastVerifiedHdr.GetNonce()+1)
			errFinal = process.ErrHeaderNotFinal
		}
	}

	return errFinal
}

// receivedShardHeader is a call back function which is called when a new header
// is added in the headers pool
func (mp *metaProcessor) receivedShardHeader(headerHandler data.HeaderHandler, shardHeaderHash []byte) {
	shardHeadersPool := mp.dataPool.Headers()
	if shardHeadersPool == nil {
		return
	}

	shardHeader, ok := headerHandler.(*block.Header)
	if !ok {
		return
	}

	log.Trace("received shard header from network",
		"shard", shardHeader.ShardId,
		"round", shardHeader.Round,
		"nonce", shardHeader.Nonce,
		"hash", shardHeaderHash,
	)

	mp.hdrsForCurrBlock.mutHdrsForBlock.Lock()

	haveMissingShardHeaders := mp.hdrsForCurrBlock.missingHdrs > 0 || mp.hdrsForCurrBlock.missingFinalityAttestingHdrs > 0
	if haveMissingShardHeaders {
		hdrInfoForHash := mp.hdrsForCurrBlock.hdrHashAndInfo[string(shardHeaderHash)]
		headerInfoIsNotNil := hdrInfoForHash != nil
		headerIsMissing := headerInfoIsNotNil && check.IfNil(hdrInfoForHash.hdr)
		if headerIsMissing {
			hdrInfoForHash.hdr = shardHeader
			mp.hdrsForCurrBlock.missingHdrs--

			if shardHeader.Nonce > mp.hdrsForCurrBlock.highestHdrNonce[shardHeader.ShardId] {
				mp.hdrsForCurrBlock.highestHdrNonce[shardHeader.ShardId] = shardHeader.Nonce
			}
		}

		if mp.hdrsForCurrBlock.missingHdrs == 0 {
			mp.hdrsForCurrBlock.missingFinalityAttestingHdrs = mp.requestMissingFinalityAttestingShardHeaders()
			if mp.hdrsForCurrBlock.missingFinalityAttestingHdrs == 0 {
				log.Debug("received all missing finality attesting shard headers")
			}
		}

		missingShardHdrs := mp.hdrsForCurrBlock.missingHdrs
		missingFinalityAttestingShardHdrs := mp.hdrsForCurrBlock.missingFinalityAttestingHdrs
		mp.hdrsForCurrBlock.mutHdrsForBlock.Unlock()

		allMissingShardHeadersReceived := missingShardHdrs == 0 && missingFinalityAttestingShardHdrs == 0
		if allMissingShardHeadersReceived {
			mp.chRcvAllHdrs <- true
		}
	} else {
		mp.hdrsForCurrBlock.mutHdrsForBlock.Unlock()
	}

	isShardHeaderWithOldEpochAndBadRound := shardHeader.Epoch < mp.epochStartTrigger.Epoch() &&
		shardHeader.Round > mp.epochStartTrigger.EpochFinalityAttestingRound()+process.EpochChangeGracePeriod &&
		mp.epochStartTrigger.EpochStartRound() < mp.epochStartTrigger.EpochFinalityAttestingRound()
	if isShardHeaderWithOldEpochAndBadRound {
		log.Debug("shard header with old epoch and bad round",
			"shardEpoch", shardHeader.Epoch,
			"metaEpoch", mp.epochStartTrigger.Epoch(),
			"shardRound", shardHeader.Round,
			"metaFinalityAttestingRound", mp.epochStartTrigger.EpochFinalityAttestingRound())
	}

	if mp.isHeaderOutOfRange(shardHeader, shardHeadersPool.MaxSize()) || isShardHeaderWithOldEpochAndBadRound {
		shardHeadersPool.RemoveHeaderByHash(shardHeaderHash)

		return
	}

	go mp.txCoordinator.RequestMiniBlocks(shardHeader)
}

// requestMissingFinalityAttestingShardHeaders requests the headers needed to accept the current selected headers for
// processing the current block. It requests the shardBlockFinality headers greater than the highest shard header,
// for each shard, related to the block which should be processed
func (mp *metaProcessor) requestMissingFinalityAttestingShardHeaders() uint32 {
	missingFinalityAttestingShardHeaders := uint32(0)

	for shardId := uint32(0); shardId < mp.shardCoordinator.NumberOfShards(); shardId++ {
		missingFinalityAttestingHeaders := mp.requestMissingFinalityAttestingHeaders(
			shardId,
			mp.shardBlockFinality,
		)

		missingFinalityAttestingShardHeaders += missingFinalityAttestingHeaders
	}

	return missingFinalityAttestingShardHeaders
}

func (mp *metaProcessor) requestShardHeaders(metaBlock *block.MetaBlock) (uint32, uint32) {
	_ = process.EmptyChannel(mp.chRcvAllHdrs)

	if len(metaBlock.ShardInfo) == 0 {
		return 0, 0
	}

	missingHeaderHashes := mp.computeMissingAndExistingShardHeaders(metaBlock)

	mp.hdrsForCurrBlock.mutHdrsForBlock.Lock()
	for shardId, shardHeaderHashes := range missingHeaderHashes {
		for _, hash := range shardHeaderHashes {
			mp.hdrsForCurrBlock.hdrHashAndInfo[string(hash)] = &hdrInfo{hdr: nil, usedInBlock: true}
			go mp.requestHandler.RequestShardHeader(shardId, hash)
		}
	}

	if mp.hdrsForCurrBlock.missingHdrs == 0 {
		mp.hdrsForCurrBlock.missingFinalityAttestingHdrs = mp.requestMissingFinalityAttestingShardHeaders()
	}

	requestedHdrs := mp.hdrsForCurrBlock.missingHdrs
	requestedFinalityAttestingHdrs := mp.hdrsForCurrBlock.missingFinalityAttestingHdrs
	mp.hdrsForCurrBlock.mutHdrsForBlock.Unlock()

	return requestedHdrs, requestedFinalityAttestingHdrs
}

func (mp *metaProcessor) computeMissingAndExistingShardHeaders(metaBlock *block.MetaBlock) map[uint32][][]byte {
	missingHeadersHashes := make(map[uint32][][]byte)

	mp.hdrsForCurrBlock.mutHdrsForBlock.Lock()
	for i := 0; i < len(metaBlock.ShardInfo); i++ {
		shardData := metaBlock.ShardInfo[i]
		hdr, err := process.GetShardHeaderFromPool(
			shardData.HeaderHash,
			mp.dataPool.Headers())

		if err != nil {
			missingHeadersHashes[shardData.ShardID] = append(missingHeadersHashes[shardData.ShardID], shardData.HeaderHash)
			mp.hdrsForCurrBlock.missingHdrs++
			continue
		}

		mp.hdrsForCurrBlock.hdrHashAndInfo[string(shardData.HeaderHash)] = &hdrInfo{hdr: hdr, usedInBlock: true}

		if hdr.Nonce > mp.hdrsForCurrBlock.highestHdrNonce[shardData.ShardID] {
			mp.hdrsForCurrBlock.highestHdrNonce[shardData.ShardID] = hdr.Nonce
		}
	}
	mp.hdrsForCurrBlock.mutHdrsForBlock.Unlock()

	return missingHeadersHashes
}

func (mp *metaProcessor) checkAndProcessShardMiniBlockHeader(
	_ []byte,
	_ *block.ShardMiniBlockHeader,
	_ uint64,
	_ uint32,
) error {
	// TODO: real processing has to be done here, using metachain state
	return nil
}

func (mp *metaProcessor) createShardInfo(
	round uint64,
) ([]block.ShardData, error) {

	shardInfo := make([]block.ShardData, 0)
	if mp.epochStartTrigger.IsEpochStart() {
		return shardInfo, nil
	}

	mp.hdrsForCurrBlock.mutHdrsForBlock.Lock()
	for hdrHash, headerInfo := range mp.hdrsForCurrBlock.hdrHashAndInfo {
		shardHdr, ok := headerInfo.hdr.(*block.Header)
		if !ok {
			return nil, process.ErrWrongTypeAssertion
		}

		shardData := block.ShardData{}
		shardData.ShardMiniBlockHeaders = make([]block.ShardMiniBlockHeader, 0, len(shardHdr.MiniBlockHeaders))
		shardData.TxCount = shardHdr.TxCount
		shardData.ShardID = shardHdr.ShardId
		shardData.HeaderHash = []byte(hdrHash)
		shardData.Round = shardHdr.Round
		shardData.PrevHash = shardHdr.PrevHash
		shardData.Nonce = shardHdr.Nonce
		shardData.PrevRandSeed = shardHdr.PrevRandSeed
		shardData.NumPendingMiniBlocks = mp.pendingMiniBlocks.GetNumPendingMiniBlocks(shardData.ShardID)

		for i := 0; i < len(shardHdr.MiniBlockHeaders); i++ {
			shardMiniBlockHeader := block.ShardMiniBlockHeader{}
			shardMiniBlockHeader.SenderShardID = shardHdr.MiniBlockHeaders[i].SenderShardID
			shardMiniBlockHeader.ReceiverShardID = shardHdr.MiniBlockHeaders[i].ReceiverShardID
			shardMiniBlockHeader.Hash = shardHdr.MiniBlockHeaders[i].Hash
			shardMiniBlockHeader.TxCount = shardHdr.MiniBlockHeaders[i].TxCount

			// execute shard miniblock to change the trie root hash
			err := mp.checkAndProcessShardMiniBlockHeader(
				[]byte(hdrHash),
				&shardMiniBlockHeader,
				round,
				shardData.ShardID,
			)
			if err != nil {
				return nil, err
			}

			shardData.ShardMiniBlockHeaders = append(shardData.ShardMiniBlockHeaders, shardMiniBlockHeader)
		}

		shardInfo = append(shardInfo, shardData)
	}
	mp.hdrsForCurrBlock.mutHdrsForBlock.Unlock()

	log.Debug("created shard data",
		"size", len(shardInfo),
	)
	return shardInfo, nil
}

func (mp *metaProcessor) createPeerInfo() ([]block.PeerData, error) {
	peerInfo := mp.peerChanges.PeerChanges()

	return peerInfo, nil
}

// ApplyBodyToHeader creates a miniblock header list given a block body
func (mp *metaProcessor) ApplyBodyToHeader(hdr data.HeaderHandler, bodyHandler data.BodyHandler) (data.BodyHandler, error) {
	sw := core.NewStopWatch()
	sw.Start("ApplyBodyToHeader")
	defer func() {
		sw.Stop("ApplyBodyToHeader")

		log.Debug("measurements ApplyBodyToHeader", sw.GetMeasurements()...)
	}()

	metaHdr, ok := hdr.(*block.MetaBlock)
	if !ok {
		return nil, process.ErrWrongTypeAssertion
	}

	var err error
	defer func() {
		go mp.checkAndRequestIfShardHeadersMissing(hdr.GetRound())

		if err == nil {
			mp.blockSizeThrottler.Add(
				hdr.GetRound(),
				core.MaxUint32(hdr.ItemsInBody(), hdr.ItemsInHeader()))
		}
	}()

	sw.Start("createShardInfo")
	shardInfo, err := mp.createShardInfo(hdr.GetRound())
	sw.Stop("createShardInfo")
	if err != nil {
		return nil, err
	}

	sw.Start("createPeerInfo")
	peerInfo, err := mp.createPeerInfo()
	sw.Stop("createPeerInfo")
	if err != nil {
		return nil, err
	}

	metaHdr.Epoch = mp.epochStartTrigger.Epoch()
	metaHdr.ShardInfo = shardInfo
	metaHdr.PeerInfo = peerInfo
	metaHdr.RootHash = mp.getRootHash()
	metaHdr.TxCount = getTxCount(shardInfo)

	if check.IfNil(bodyHandler) {
		return nil, process.ErrNilBlockBody
	}

	body, ok := bodyHandler.(block.Body)
	if !ok {
		err = process.ErrWrongTypeAssertion
		return nil, err
	}

	sw.Start("CreateReceiptsHash")
	metaHdr.ReceiptsHash, err = mp.txCoordinator.CreateReceiptsHash()
	sw.Stop("CreateReceiptsHash")
	if err != nil {
		return nil, err
	}

	totalTxCount, miniBlockHeaders, err := mp.createMiniBlockHeaders(body)
	if err != nil {
		return nil, err
	}

	metaHdr.MiniBlockHeaders = miniBlockHeaders
	metaHdr.TxCount += uint32(totalTxCount)

	sw.Start("UpdatePeerState")
	metaHdr.ValidatorStatsRootHash, err = mp.validatorStatisticsProcessor.UpdatePeerState(metaHdr)
	sw.Stop("UpdatePeerState")
	if err != nil {
		return nil, err
	}

	mp.blockSizeThrottler.Add(
		metaHdr.GetRound(),
		core.MaxUint32(metaHdr.ItemsInBody(), metaHdr.ItemsInHeader()))

	return body, nil
}

func (mp *metaProcessor) waitForBlockHeaders(waitTime time.Duration) error {
	select {
	case <-mp.chRcvAllHdrs:
		return nil
	case <-time.After(waitTime):
		return process.ErrTimeIsOut
	}
}

// CreateNewHeader creates a new header
func (mp *metaProcessor) CreateNewHeader(round uint64) data.HeaderHandler {
	metaHeader := &block.MetaBlock{}

	mp.epochStartTrigger.Update(round)

	sw := core.NewStopWatch()
	sw.Start("createEpochStartForMetablock")
	epochStart, err := mp.epochStartCreator.CreateEpochStartData()
	sw.Stop("createEpochStartForMetablock")
	if err == nil {
		metaHeader.EpochStart = *epochStart
	} else {
		log.Error(err.Error())
	}

	return metaHeader
}

// MarshalizedDataToBroadcast prepares underlying data into a marshalized object according to destination
func (mp *metaProcessor) MarshalizedDataToBroadcast(
	_ data.HeaderHandler,
	bodyHandler data.BodyHandler,
) (map[uint32][]byte, map[string][][]byte, error) {

	if bodyHandler == nil || bodyHandler.IsInterfaceNil() {
		return nil, nil, process.ErrNilMiniBlocks
	}

	body, ok := bodyHandler.(block.Body)
	if !ok {
		return nil, nil, process.ErrWrongTypeAssertion
	}

	bodies, mrsTxs := mp.txCoordinator.CreateMarshalizedData(body)
	mrsData := make(map[uint32][]byte, len(bodies))

	for shardId, subsetBlockBody := range bodies {
		buff, err := mp.marshalizer.Marshal(subsetBlockBody)
		if err != nil {
			log.Debug(process.ErrMarshalWithoutSuccess.Error())
			continue
		}
		mrsData[shardId] = buff
	}

	return mrsData, mrsTxs, nil
}

func getTxCount(shardInfo []block.ShardData) uint32 {
	txs := uint32(0)
	for i := 0; i < len(shardInfo); i++ {
		for j := 0; j < len(shardInfo[i].ShardMiniBlockHeaders); j++ {
			txs += shardInfo[i].ShardMiniBlockHeaders[j].TxCount
		}
	}

	return txs
}

// DecodeBlockBody method decodes block body from a given byte array
func (mp *metaProcessor) DecodeBlockBody(dta []byte) data.BodyHandler {
	if dta == nil {
		return nil
	}

	var body block.Body

	err := mp.marshalizer.Unmarshal(&body, dta)
	if err != nil {
		log.Debug("marshalizer.Unmarshal", "error", err.Error())
		return nil
	}

	return body
}

// DecodeBlockHeader method decodes block header from a given byte array
func (mp *metaProcessor) DecodeBlockHeader(dta []byte) data.HeaderHandler {
	if dta == nil {
		return nil
	}

	var header block.MetaBlock

	err := mp.marshalizer.Unmarshal(&header, dta)
	if err != nil {
		log.Debug("marshalizer.Unmarshal", "error", err.Error())
		return nil
	}

	return &header
}

// IsInterfaceNil returns true if there is no value under the interface
func (mp *metaProcessor) IsInterfaceNil() bool {
	return mp == nil
}

// GetBlockBodyFromPool returns block body from pool for a given header
func (mp *metaProcessor) GetBlockBodyFromPool(headerHandler data.HeaderHandler) (data.BodyHandler, error) {
	miniBlockPool := mp.dataPool.MiniBlocks()
	if miniBlockPool == nil {
		return nil, process.ErrNilMiniBlockPool
	}

	metaBlock, ok := headerHandler.(*block.MetaBlock)
	if !ok {
		return nil, process.ErrWrongTypeAssertion
	}

	miniBlocks := make(block.MiniBlockSlice, 0)
	for i := 0; i < len(metaBlock.MiniBlockHeaders); i++ {
		obj, hashInPool := miniBlockPool.Get(metaBlock.MiniBlockHeaders[i].Hash)
		if !hashInPool {
			continue
		}

		miniBlock, typeOk := obj.(*block.MiniBlock)
		if !typeOk {
			return nil, process.ErrWrongTypeAssertion
		}

		miniBlocks = append(miniBlocks, miniBlock)
	}

	return block.Body(miniBlocks), nil
}

func (mp *metaProcessor) getPendingMiniBlocks() []bootstrapStorage.PendingMiniBlockInfo {
	pendingMiniBlocks := make([]bootstrapStorage.PendingMiniBlockInfo, mp.shardCoordinator.NumberOfShards())

	for shardID := uint32(0); shardID < mp.shardCoordinator.NumberOfShards(); shardID++ {
		pendingMiniBlocks[shardID] = bootstrapStorage.PendingMiniBlockInfo{
			NumPendingMiniBlocks: mp.pendingMiniBlocks.GetNumPendingMiniBlocks(shardID),
			ShardID:              shardID,
		}
	}

	return pendingMiniBlocks
}<|MERGE_RESOLUTION|>--- conflicted
+++ resolved
@@ -1047,7 +1047,6 @@
 		Hash:    headerHash,
 	}
 
-<<<<<<< HEAD
 	nodesCoordinatorKey := mp.nodesCoordinator.GetSavedStateKey()
 	epochStartKey := mp.epochStartTrigger.GetSavedStateKey()
 
@@ -1056,20 +1055,11 @@
 		round:                      header.Round,
 		nodesCoordinatorConfigKey:  nodesCoordinatorKey,
 		epochStartTriggerConfigKey: epochStartKey,
+		pendingMiniBlocks: 		    pendingMiniBlocks:
 		highestFinalBlockNonce:     mp.forkDetector.GetHighestFinalBlockNonce(),
 	}
 
 	mp.prepareDataForBootStorer(args)
-=======
-	mp.prepareDataForBootStorer(
-		headerInfo,
-		header.Round,
-		nil,
-		mp.getPendingMiniBlocks(),
-		mp.forkDetector.GetHighestFinalBlockNonce(),
-		nil,
-	)
->>>>>>> 091a5347
 
 	mp.blockSizeThrottler.Succeed(header.Round)
 
