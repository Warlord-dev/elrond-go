package block

import (
	"bytes"
	"fmt"
	"sort"
	"sync"
	"time"

	"github.com/ElrondNetwork/elrond-go/core"
	"github.com/ElrondNetwork/elrond-go/core/check"
	"github.com/ElrondNetwork/elrond-go/core/serviceContainer"
	"github.com/ElrondNetwork/elrond-go/data"
	"github.com/ElrondNetwork/elrond-go/data/block"
	"github.com/ElrondNetwork/elrond-go/dataRetriever"
	"github.com/ElrondNetwork/elrond-go/dataRetriever/dataPool"
	"github.com/ElrondNetwork/elrond-go/node/external"
	"github.com/ElrondNetwork/elrond-go/process"
<<<<<<< HEAD
	"github.com/ElrondNetwork/elrond-go/process/factory"
=======
	"github.com/ElrondNetwork/elrond-go/process/block/bootstrapStorage"
>>>>>>> 64e9b516
	"github.com/ElrondNetwork/elrond-go/process/throttle"
	"github.com/ElrondNetwork/elrond-go/sharding"
	"github.com/ElrondNetwork/elrond-go/statusHandler"
)

// metaProcessor implements metaProcessor interface and actually it tries to execute block
type metaProcessor struct {
	*baseProcessor
	core         serviceContainer.Core
	dataPool     dataRetriever.MetaPoolsHolder
	scDataGetter external.SCQueryService
	scToProtocol process.SmartContractToProtocolHandler
	peerChanges  process.PeerChangesHandler

	shardsHeadersNonce *sync.Map
	shardBlockFinality uint32
	chRcvAllHdrs       chan bool
	headersCounter     *headersCounter
}

// NewMetaProcessor creates a new metaProcessor object
func NewMetaProcessor(arguments ArgMetaProcessor) (*metaProcessor, error) {
	err := checkProcessorNilParameters(arguments.ArgBaseProcessor)
	if err != nil {
		return nil, err
	}

	if arguments.DataPool == nil || arguments.DataPool.IsInterfaceNil() {
		return nil, process.ErrNilDataPoolHolder
	}
	if arguments.DataPool.ShardHeaders() == nil || arguments.DataPool.ShardHeaders().IsInterfaceNil() {
		return nil, process.ErrNilHeadersDataPool
	}
	if arguments.SCDataGetter == nil || arguments.SCDataGetter.IsInterfaceNil() {
		return nil, process.ErrNilSCDataGetter
	}
	if arguments.PeerChangesHandler == nil || arguments.PeerChangesHandler.IsInterfaceNil() {
		return nil, process.ErrNilPeerChangesHandler
	}
	if arguments.SCToProtocol == nil || arguments.SCToProtocol.IsInterfaceNil() {
		return nil, process.ErrNilSCToProtocol
	}

	blockSizeThrottler, err := throttle.NewBlockSizeThrottle()
	if err != nil {
		return nil, err
	}

	resolver, err := arguments.ResolversFinder.IntraShardResolver(factory.MiniBlocksTopic)
	if err != nil {
		return nil, err
	}

	miniBlocksResolver, ok := resolver.(dataRetriever.MiniBlocksResolver)
	if !ok {
		return nil, process.ErrWrongTypeAssertion
	}

	base := &baseProcessor{
		accounts:                      arguments.Accounts,
		blockSizeThrottler:            blockSizeThrottler,
		forkDetector:                  arguments.ForkDetector,
		hasher:                        arguments.Hasher,
		marshalizer:                   arguments.Marshalizer,
		store:                         arguments.Store,
		shardCoordinator:              arguments.ShardCoordinator,
		nodesCoordinator:              arguments.NodesCoordinator,
		specialAddressHandler:         arguments.SpecialAddressHandler,
		uint64Converter:               arguments.Uint64Converter,
		onRequestHeaderHandler:        arguments.RequestHandler.RequestHeader,
		onRequestHeaderHandlerByNonce: arguments.RequestHandler.RequestHeaderByNonce,
		appStatusHandler:              statusHandler.NewNilStatusHandler(),
		blockChainHook:                arguments.BlockChainHook,
		txCoordinator:                 arguments.TxCoordinator,
		validatorStatisticsProcessor:  arguments.ValidatorStatisticsProcessor,
		rounder:                       arguments.Rounder,
<<<<<<< HEAD
		requestedItemsHandler:         arguments.RequestedItemsHandler,
		miniBlocksResolver:            miniBlocksResolver,
=======
		bootStorer:                    arguments.BootStorer,
>>>>>>> 64e9b516
	}

	err = base.setLastNotarizedHeadersSlice(arguments.StartHeaders)
	if err != nil {
		return nil, err
	}

	mp := metaProcessor{
		core:           arguments.Core,
		baseProcessor:  base,
		dataPool:       arguments.DataPool,
		headersCounter: NewHeaderCounter(),
		scDataGetter:   arguments.SCDataGetter,
		peerChanges:    arguments.PeerChangesHandler,
		scToProtocol:   arguments.SCToProtocol,
	}

	mp.onRequestBlockBodyOfHeader = mp.getBlockBody

	mp.hdrsForCurrBlock.hdrHashAndInfo = make(map[string]*hdrInfo)
	mp.hdrsForCurrBlock.highestHdrNonce = make(map[uint32]uint64)

	headerPool := mp.dataPool.ShardHeaders()
	headerPool.RegisterHandler(mp.receivedShardHeader)

	mp.chRcvAllHdrs = make(chan bool)

	mp.shardBlockFinality = process.ShardBlockFinality

	mp.shardsHeadersNonce = &sync.Map{}

	mp.lastHdrs = make(mapShardHeader)

	return &mp, nil
}

// ProcessBlock processes a block. It returns nil if all ok or the specific error
func (mp *metaProcessor) ProcessBlock(
	chainHandler data.ChainHandler,
	headerHandler data.HeaderHandler,
	bodyHandler data.BodyHandler,
	haveTime func() time.Duration,
) error {

	if haveTime == nil {
		return process.ErrNilHaveTimeHandler
	}

	err := mp.checkBlockValidity(chainHandler, headerHandler, bodyHandler)
	if err != nil {
		if err == process.ErrBlockHashDoesNotMatch {
			log.Debug("requested missing meta header",
				"hash", headerHandler.GetPrevHash(),
				"for shard", headerHandler.GetShardID(),
			)

			if !mp.requestedItemsHandler.Has(string(headerHandler.GetPrevHash())) {
				go mp.onRequestHeaderHandler(headerHandler.GetShardID(), headerHandler.GetPrevHash())
				errNotCritical := mp.requestedItemsHandler.Add(string(headerHandler.GetPrevHash()))
				if errNotCritical != nil {
					log.Trace("add requested item with error", errNotCritical.Error())
				}
			}
		}

		return err
	}

	log.Trace("started processing block",
		"round", headerHandler.GetRound(),
		"nonce", headerHandler.GetNonce())

	header, ok := headerHandler.(*block.MetaBlock)
	if !ok {
		return process.ErrWrongTypeAssertion
	}

	body, ok := bodyHandler.(block.Body)
	if !ok {
		return process.ErrWrongTypeAssertion
	}

	err = mp.checkHeaderBodyCorrelation(header.MiniBlockHeaders, body)
	if err != nil {
		return err
	}

	go getMetricsFromMetaHeader(
		header,
		mp.marshalizer,
		mp.appStatusHandler,
		mp.dataPool.ShardHeaders().Len(),
		mp.headersCounter.getNumShardMBHeadersTotalProcessed(),
	)

	mp.createBlockStarted()
	mp.blockChainHook.SetCurrentHeader(headerHandler)
	mp.txCoordinator.RequestBlockTransactions(body)

	requestedShardHdrs, requestedFinalityAttestingShardHdrs := mp.requestShardHeaders(header)

	if haveTime() < 0 {
		return process.ErrTimeIsOut
	}

	err = mp.txCoordinator.IsDataPreparedForProcessing(haveTime)
	if err != nil {
		return err
	}

	haveMissingShardHeaders := requestedShardHdrs > 0 || requestedFinalityAttestingShardHdrs > 0
	if haveMissingShardHeaders {
		log.Debug("requested missing shard headers",
			"num headers", requestedShardHdrs,
		)
		log.Debug("requested missing finality attesting shard headers",
			"num finality shard headers", requestedFinalityAttestingShardHdrs,
		)

		err = mp.waitForBlockHeaders(haveTime())

		mp.hdrsForCurrBlock.mutHdrsForBlock.RLock()
		missingShardHdrs := mp.hdrsForCurrBlock.missingHdrs
		mp.hdrsForCurrBlock.mutHdrsForBlock.RUnlock()

		mp.resetMissingHdrs()

		if requestedShardHdrs > 0 {
			log.Debug("received missing shard headers",
				"num headers", requestedShardHdrs-missingShardHdrs,
			)
		}

		if err != nil {
			return err
		}
	}

	if mp.accounts.JournalLen() != 0 {
		return process.ErrAccountStateDirty
	}

	defer func() {
		go mp.checkAndRequestIfShardHeadersMissing(header.Round)
	}()

	highestNonceHdrs, err := mp.checkShardHeadersValidity()
	if err != nil {
		return err
	}

	err = mp.checkShardHeadersFinality(highestNonceHdrs)
	if err != nil {
		return err
	}

	err = mp.verifyCrossShardMiniBlockDstMe(header)
	if err != nil {
		return err
	}

	defer func() {
		if err != nil {
			mp.RevertAccountState()
		}
	}()

	err = mp.processBlockHeaders(header, header.Round, haveTime)
	if err != nil {
		return err
	}

	err = mp.txCoordinator.ProcessBlockTransaction(body, header.Round, haveTime)
	if err != nil {
		return err
	}

	err = mp.txCoordinator.VerifyCreatedBlockTransactions(body)
	if err != nil {
		return err
	}

	err = mp.scToProtocol.UpdateProtocol(body, header.Round)
	if err != nil {
		return err
	}

	err = mp.peerChanges.VerifyPeerChanges(header.PeerInfo)
	if err != nil {
		return err
	}

	if !mp.verifyStateRoot(header.GetRootHash()) {
		err = process.ErrRootStateDoesNotMatch
		return err
	}

	validatorStatsRH, err := mp.validatorStatisticsProcessor.UpdatePeerState(header)
	if err != nil {
		return err
	}

	if !bytes.Equal(validatorStatsRH, header.GetValidatorStatsRootHash()) {
		err = process.ErrValidatorStatsRootHashDoesNotMatch
		return err
	}

	return nil
}

func (mp *metaProcessor) verifyCrossShardMiniBlockDstMe(header *block.MetaBlock) error {
	miniBlockShardsHashes, err := mp.getAllMiniBlockDstMeFromShards(header)
	if err != nil {
		return err
	}

	//if all miniblockshards hashes are in header miniblocks as well
	mapMetaMiniBlockHdrs := make(map[string]struct{})
	for _, metaMiniBlock := range header.MiniBlockHeaders {
		mapMetaMiniBlockHdrs[string(metaMiniBlock.Hash)] = struct{}{}
	}

	for hash := range miniBlockShardsHashes {
		if _, ok := mapMetaMiniBlockHdrs[hash]; !ok {
			return process.ErrCrossShardMBWithoutConfirmationFromMeta
		}
	}

	return nil
}

func (mp *metaProcessor) getAllMiniBlockDstMeFromShards(metaHdr *block.MetaBlock) (map[string][]byte, error) {
	miniBlockShardsHashes := make(map[string][]byte)

	mp.hdrsForCurrBlock.mutHdrsForBlock.RLock()
	defer mp.hdrsForCurrBlock.mutHdrsForBlock.RUnlock()

	for _, shardInfo := range metaHdr.ShardInfo {
		hdrInfo, ok := mp.hdrsForCurrBlock.hdrHashAndInfo[string(shardInfo.HeaderHash)]
		if !ok {
			continue
		}
		shardHeader, ok := hdrInfo.hdr.(*block.Header)
		if !ok {
			continue
		}

		lastHdr, err := mp.getLastNotarizedHdr(shardInfo.ShardID)
		if err != nil {
			return nil, err
		}

		if shardHeader.GetRound() > metaHdr.Round {
			continue
		}
		if shardHeader.GetRound() <= lastHdr.GetRound() {
			continue
		}
		if shardHeader.GetNonce() <= lastHdr.GetNonce() {
			continue
		}

		crossMiniBlockHashes := shardHeader.GetMiniBlockHeadersWithDst(mp.shardCoordinator.SelfId())
		for hash := range crossMiniBlockHashes {
			miniBlockShardsHashes[hash] = shardInfo.HeaderHash
		}
	}

	return miniBlockShardsHashes, nil
}

// SetConsensusData - sets the reward addresses for the current consensus group
func (mp *metaProcessor) SetConsensusData(randomness []byte, round uint64, epoch uint32, shardId uint32) {
	// nothing to do
}

func (mp *metaProcessor) checkAndRequestIfShardHeadersMissing(round uint64) {
	_, _, sortedHdrPerShard, err := mp.getOrderedHdrs(round)
	if err != nil {
		log.Trace("getOrderedHdrs", "error", err.Error())
		return
	}

	for i := uint32(0); i < mp.shardCoordinator.NumberOfShards(); i++ {
		// map from *block.Header to dataHandler
		sortedHdrs := make([]data.HeaderHandler, len(sortedHdrPerShard[i]))
		for j := 0; j < len(sortedHdrPerShard[i]); j++ {
			sortedHdrs[j] = sortedHdrPerShard[i][j]
		}

		err := mp.requestHeadersIfMissing(sortedHdrs, i, round, mp.dataPool.ShardHeaders())
		if err != nil {
			log.Trace("requestHeadersIfMissing", "error", err.Error())
			continue
		}
	}

	return
}

func (mp *metaProcessor) indexBlock(
	metaBlock data.HeaderHandler,
	lastMetaBlock data.HeaderHandler,
) {
	if mp.core == nil || mp.core.Indexer() == nil {
		return
	}
	// Update tps benchmarks in the DB
	tpsBenchmark := mp.core.TPSBenchmark()
	if tpsBenchmark != nil {
		go mp.core.Indexer().UpdateTPS(tpsBenchmark)
	}

	publicKeys, err := mp.nodesCoordinator.GetValidatorsPublicKeys(metaBlock.GetPrevRandSeed(), metaBlock.GetRound(), sharding.MetachainShardId)
	if err != nil {
		return
	}

	signersIndexes := mp.nodesCoordinator.GetValidatorsIndexes(publicKeys)
	go mp.core.Indexer().SaveMetaBlock(metaBlock, signersIndexes)

	saveRoundInfoInElastic(mp.core.Indexer(), mp.nodesCoordinator, sharding.MetachainShardId, metaBlock, lastMetaBlock, signersIndexes)
}

// removeBlockInfoFromPool removes the block info from associated pools
func (mp *metaProcessor) removeBlockInfoFromPool(header *block.MetaBlock) error {
	if header == nil || header.IsInterfaceNil() {
		return process.ErrNilMetaBlockHeader
	}

	headerPool := mp.dataPool.ShardHeaders()
	if headerPool == nil || headerPool.IsInterfaceNil() {
		return process.ErrNilHeadersDataPool
	}

	headerNoncesPool := mp.dataPool.HeadersNonces()
	if headerNoncesPool == nil || headerNoncesPool.IsInterfaceNil() {
		return process.ErrNilHeadersNoncesDataPool
	}

	mp.hdrsForCurrBlock.mutHdrsForBlock.RLock()
	for i := 0; i < len(header.ShardInfo); i++ {
		shardHeaderHash := header.ShardInfo[i].HeaderHash
		headerInfo, ok := mp.hdrsForCurrBlock.hdrHashAndInfo[string(shardHeaderHash)]
		if !ok {
			mp.hdrsForCurrBlock.mutHdrsForBlock.RUnlock()
			return process.ErrMissingHeader
		}

		shardBlock, ok := headerInfo.hdr.(*block.Header)
		if !ok {
			mp.hdrsForCurrBlock.mutHdrsForBlock.RUnlock()
			return process.ErrWrongTypeAssertion
		}

		headerPool.Remove(shardHeaderHash)
		headerNoncesPool.Remove(shardBlock.Nonce, shardBlock.ShardId)
	}
	mp.hdrsForCurrBlock.mutHdrsForBlock.RUnlock()

	return nil
}

// RestoreBlockIntoPools restores the block into associated pools
func (mp *metaProcessor) RestoreBlockIntoPools(headerHandler data.HeaderHandler, bodyHandler data.BodyHandler) error {
	if check.IfNil(headerHandler) {
		return process.ErrNilMetaBlockHeader
	}
	if bodyHandler == nil || bodyHandler.IsInterfaceNil() {
		return process.ErrNilTxBlockBody
	}

	metaBlock, ok := headerHandler.(*block.MetaBlock)
	if !ok {
		return process.ErrWrongTypeAssertion
	}

	body, ok := bodyHandler.(block.Body)
	if !ok {
		return process.ErrWrongTypeAssertion
	}

	headerPool := mp.dataPool.ShardHeaders()
	if check.IfNil(headerPool) {
		return process.ErrNilHeadersDataPool
	}

	headerNoncesPool := mp.dataPool.HeadersNonces()
	if check.IfNil(headerNoncesPool) {
		return process.ErrNilHeadersNoncesDataPool
	}

	hdrHashes := make([][]byte, len(metaBlock.ShardInfo))
	for i := 0; i < len(metaBlock.ShardInfo); i++ {
		hdrHashes[i] = metaBlock.ShardInfo[i].HeaderHash
	}

	for _, hdrHash := range hdrHashes {
		shardHeader, errNotCritical := process.GetShardHeaderFromStorage(hdrHash, mp.marshalizer, mp.store)
		if errNotCritical != nil {
			log.Debug("shard header not found in BlockHeaderUnit",
				"hash", hdrHash,
			)
			continue
		}

		headerPool.Put(hdrHash, shardHeader)
		syncMap := &dataPool.ShardIdHashSyncMap{}
		syncMap.Store(shardHeader.GetShardID(), hdrHash)
		headerNoncesPool.Merge(shardHeader.GetNonce(), syncMap)

		hdrNonceHashDataUnit := dataRetriever.ShardHdrNonceHashDataUnit + dataRetriever.UnitType(shardHeader.GetShardID())
		storer := mp.store.GetStorer(hdrNonceHashDataUnit)
		nonceToByteSlice := mp.uint64Converter.ToByteSlice(shardHeader.GetNonce())
		errNotCritical = storer.Remove(nonceToByteSlice)
		if errNotCritical != nil {
			log.Debug("ShardHdrNonceHashDataUnit.Remove", "error", errNotCritical.Error())
		}

		mp.headersCounter.subtractRestoredMBHeaders(len(shardHeader.MiniBlockHeaders))
	}

	_, errNotCritical := mp.txCoordinator.RestoreBlockDataFromStorage(body)
	if errNotCritical != nil {
		log.Debug("RestoreBlockDataFromStorage", "error", errNotCritical.Error())
	}

	mp.removeLastNotarized()

	return nil
}

// CreateBlockBody creates block body of metachain
func (mp *metaProcessor) CreateBlockBody(initialHdrData data.HeaderHandler, haveTime func() bool) (data.BodyHandler, error) {
	log.Trace("started creating block body",
		"round", initialHdrData.GetRound(),
	)
	mp.createBlockStarted()
	mp.blockSizeThrottler.ComputeMaxItems()
	mp.blockChainHook.SetCurrentHeader(initialHdrData)

	miniBlocks, err := mp.createMiniBlocks(mp.blockSizeThrottler.MaxItemsToAdd(), initialHdrData.GetRound(), haveTime)
	if err != nil {
		return nil, err
	}

	err = mp.scToProtocol.UpdateProtocol(miniBlocks, initialHdrData.GetRound())
	if err != nil {
		return nil, err
	}

	return miniBlocks, nil
}

func (mp *metaProcessor) createMiniBlocks(
	maxItemsInBlock uint32,
	round uint64,
	haveTime func() bool,
) (block.Body, error) {

	miniBlocks := make(block.Body, 0)

	if mp.accounts.JournalLen() != 0 {
		return nil, process.ErrAccountStateDirty
	}

	if !haveTime() {
		log.Debug("time is up after entered in createMiniBlocks method")
		return nil, process.ErrTimeIsOut
	}

	txPool := mp.dataPool.Transactions()
	if txPool == nil {
		return nil, process.ErrNilTransactionPool
	}

	destMeMiniBlocks, nbTxs, nbHdrs, err := mp.createAndProcessCrossMiniBlocksDstMe(maxItemsInBlock, round, haveTime)
	if err != nil {
		log.Debug("createAndProcessCrossMiniBlocksDstMe", "error", err.Error())
	}

	log.Debug("processed miniblocks and txs with destination in self shard",
		"num miniblocks", len(destMeMiniBlocks),
		"num txs", nbTxs,
	)

	if len(destMeMiniBlocks) > 0 {
		miniBlocks = append(miniBlocks, destMeMiniBlocks...)
	}

	maxTxSpaceRemained := int32(maxItemsInBlock) - int32(nbTxs)
	maxMbSpaceRemained := mp.getMaxMiniBlocksSpaceRemained(
		maxItemsInBlock,
		uint32(len(destMeMiniBlocks))+nbHdrs,
		uint32(len(miniBlocks)))

	mbFromMe := mp.txCoordinator.CreateMbsAndProcessTransactionsFromMe(
		uint32(maxTxSpaceRemained),
		uint32(maxMbSpaceRemained),
		round,
		haveTime)

	if len(mbFromMe) > 0 {
		miniBlocks = append(miniBlocks, mbFromMe...)
	}

	log.Debug("creating mini blocks has been finished",
		"miniblocks created", len(miniBlocks),
	)

	return miniBlocks, nil
}

// full verification through metachain header
func (mp *metaProcessor) createAndProcessCrossMiniBlocksDstMe(
	maxItemsInBlock uint32,
	round uint64,
	haveTime func() bool,
) (block.MiniBlockSlice, uint32, uint32, error) {

	miniBlocks := make(block.MiniBlockSlice, 0)
	txsAdded := uint32(0)
	hdrsAdded := uint32(0)
	lastPushedHdr := make(map[uint32]data.HeaderHandler, mp.shardCoordinator.NumberOfShards())

	orderedHdrs, orderedHdrHashes, sortedHdrPerShard, err := mp.getOrderedHdrs(round)
	if err != nil {
		return nil, 0, 0, err
	}

	log.Debug("shard headers ordered",
		"num shard headers", len(orderedHdrs),
	)

	// save last committed header for verification
	mp.mutNotarizedHdrs.RLock()
	if mp.notarizedHdrs == nil {
		mp.mutNotarizedHdrs.RUnlock()
		return nil, 0, 0, process.ErrNotarizedHdrsSliceIsNil
	}
	for shardId := uint32(0); shardId < mp.shardCoordinator.NumberOfShards(); shardId++ {
		lastPushedHdr[shardId] = mp.lastNotarizedHdrForShard(shardId)
	}
	mp.mutNotarizedHdrs.RUnlock()

	mp.hdrsForCurrBlock.mutHdrsForBlock.Lock()
	for i := 0; i < len(orderedHdrs); i++ {
		if !haveTime() {
			log.Debug("time is up after putting cross txs with destination to current shard",
				"num txs", txsAdded,
			)
			break
		}

		if len(miniBlocks) >= core.MaxMiniBlocksInBlock {
			log.Debug("max number of mini blocks allowed to be added in one shard block has been reached",
				"num miniblocks", len(miniBlocks),
			)
			break
		}

		itemsAddedInHeader := uint32(len(mp.hdrsForCurrBlock.hdrHashAndInfo) + len(miniBlocks))
		if itemsAddedInHeader >= maxItemsInBlock {
			log.Debug("max records allowed to be added in shard header has been reached",
				"num max items", maxItemsInBlock,
			)
			break
		}

		hdr := orderedHdrs[i]
		lastHdr, ok := lastPushedHdr[hdr.ShardId].(*block.Header)
		if !ok {
			continue
		}

		isFinal, _ := mp.isShardHeaderValidFinal(hdr, lastHdr, sortedHdrPerShard[hdr.ShardId])
		if !isFinal {
			continue
		}

		if len(hdr.GetMiniBlockHeadersWithDst(mp.shardCoordinator.SelfId())) == 0 {
			mp.hdrsForCurrBlock.hdrHashAndInfo[string(orderedHdrHashes[i])] = &hdrInfo{hdr: hdr, usedInBlock: true}
			hdrsAdded++
			lastPushedHdr[hdr.ShardId] = hdr
			continue
		}

		itemsAddedInBody := txsAdded
		if itemsAddedInBody >= maxItemsInBlock {
			continue
		}

		maxTxSpaceRemained := int32(maxItemsInBlock) - int32(itemsAddedInBody)
		maxMbSpaceRemained := mp.getMaxMiniBlocksSpaceRemained(
			maxItemsInBlock,
			itemsAddedInHeader+1,
			uint32(len(miniBlocks)))

		if maxTxSpaceRemained > 0 && maxMbSpaceRemained > 0 {
			snapshot := mp.accounts.JournalLen()
			currMBProcessed, currTxsAdded, hdrProcessFinished := mp.txCoordinator.CreateMbsAndProcessCrossShardTransactionsDstMe(
				hdr,
				nil,
				uint32(maxTxSpaceRemained),
				uint32(maxMbSpaceRemained),
				round,
				haveTime)

			if !hdrProcessFinished {
				// shard header must be processed completely
				errAccountState := mp.accounts.RevertToSnapshot(snapshot)
				if errAccountState != nil {
					// TODO: evaluate if reloading the trie from disk will might solve the problem
					log.Warn("accounts.RevertToSnapshot", "error", errAccountState.Error())
				}
				break
			}

			// all txs processed, add to processed miniblocks
			miniBlocks = append(miniBlocks, currMBProcessed...)
			txsAdded = txsAdded + currTxsAdded

			mp.hdrsForCurrBlock.hdrHashAndInfo[string(orderedHdrHashes[i])] = &hdrInfo{hdr: hdr, usedInBlock: true}
			hdrsAdded++

			lastPushedHdr[hdr.ShardId] = hdr
		}
	}
	mp.hdrsForCurrBlock.mutHdrsForBlock.Unlock()

	return miniBlocks, txsAdded, hdrsAdded, nil
}

func (mp *metaProcessor) processBlockHeaders(header *block.MetaBlock, round uint64, haveTime func() time.Duration) error {
	arguments := make([]interface{}, 0)
	for i := 0; i < len(header.ShardInfo); i++ {
		shardData := header.ShardInfo[i]
		for j := 0; j < len(shardData.ShardMiniBlockHeaders); j++ {
			if haveTime() < 0 {
				return process.ErrTimeIsOut
			}

			headerHash := shardData.HeaderHash
			shardMiniBlockHeader := &shardData.ShardMiniBlockHeaders[j]
			err := mp.checkAndProcessShardMiniBlockHeader(
				headerHash,
				shardMiniBlockHeader,
				round,
				shardData.ShardID,
			)

			if err != nil {
				return err
			}

			arguments = append(arguments, "hash", shardMiniBlockHeader.Hash)
		}
	}

	if len(arguments) > 0 {
		log.Trace("the following miniblocks hashes were successfully processed", arguments...)
	}

	return nil
}

// CommitBlock commits the block in the blockchain if everything was checked successfully
func (mp *metaProcessor) CommitBlock(
	chainHandler data.ChainHandler,
	headerHandler data.HeaderHandler,
	bodyHandler data.BodyHandler,
) error {

	var err error
	defer func() {
		if err != nil {
			mp.RevertAccountState()
		}
	}()

	err = checkForNils(chainHandler, headerHandler, bodyHandler)
	if err != nil {
		return err
	}

	log.Trace("started committing block",
		"round", headerHandler.GetRound(),
		"nonce", headerHandler.GetNonce(),
	)

	err = mp.checkBlockValidity(chainHandler, headerHandler, bodyHandler)
	if err != nil {
		return err
	}

	header, ok := headerHandler.(*block.MetaBlock)
	if !ok {
		err = process.ErrWrongTypeAssertion
		return err
	}

	buff, err := mp.marshalizer.Marshal(header)
	if err != nil {
		return err
	}

	headerHash := mp.hasher.Compute(string(buff))
	nonceToByteSlice := mp.uint64Converter.ToByteSlice(header.Nonce)
	errNotCritical := mp.store.Put(dataRetriever.MetaHdrNonceHashDataUnit, nonceToByteSlice, headerHash)
	if errNotCritical != nil {
		log.Trace("MetaHdrNonceHashDataUnit store.Put", "error", errNotCritical.Error())
	}

	errNotCritical = mp.store.Put(dataRetriever.MetaBlockUnit, headerHash, buff)
	if errNotCritical != nil {
		log.Trace("MetaBlockUnit store.Put", "error", errNotCritical.Error())
	}

	headersNoncesPool := mp.dataPool.HeadersNonces()
	if headersNoncesPool == nil {
		err = process.ErrNilHeadersNoncesDataPool
		return err
	}

	metaBlocksPool := mp.dataPool.MetaBlocks()
	if metaBlocksPool == nil {
		err = process.ErrNilMetaBlocksPool
		return err
	}

	headersNoncesPool.Remove(header.GetNonce(), header.GetShardID())
	metaBlocksPool.Remove(headerHash)

	body, ok := bodyHandler.(block.Body)
	if !ok {
		err = process.ErrWrongTypeAssertion
		return err
	}

	err = mp.txCoordinator.SaveBlockDataToStorage(body)
	if err != nil {
		return err
	}

	for i := 0; i < len(body); i++ {
		buff, err = mp.marshalizer.Marshal(body[i])
		if err != nil {
			return err
		}

		miniBlockHash := mp.hasher.Compute(string(buff))
		errNotCritical = mp.store.Put(dataRetriever.MiniBlockUnit, miniBlockHash, buff)
		log.LogIfError(errNotCritical)
	}

	mp.hdrsForCurrBlock.mutHdrsForBlock.RLock()
	for i := 0; i < len(header.ShardInfo); i++ {
		shardHeaderHash := header.ShardInfo[i].HeaderHash
		headerInfo, ok := mp.hdrsForCurrBlock.hdrHashAndInfo[string(shardHeaderHash)]
		if !ok {
			mp.hdrsForCurrBlock.mutHdrsForBlock.RUnlock()
			return process.ErrMissingHeader
		}

		shardBlock, ok := headerInfo.hdr.(*block.Header)
		if !ok {
			mp.hdrsForCurrBlock.mutHdrsForBlock.RUnlock()
			return process.ErrWrongTypeAssertion
		}

		mp.updateShardHeadersNonce(shardBlock.ShardId, shardBlock.Nonce)

		buff, err = mp.marshalizer.Marshal(shardBlock)
		if err != nil {
			mp.hdrsForCurrBlock.mutHdrsForBlock.RUnlock()
			return err
		}

		nonceToByteSlice := mp.uint64Converter.ToByteSlice(shardBlock.Nonce)
		hdrNonceHashDataUnit := dataRetriever.ShardHdrNonceHashDataUnit + dataRetriever.UnitType(shardBlock.ShardId)
		errNotCritical = mp.store.Put(hdrNonceHashDataUnit, nonceToByteSlice, shardHeaderHash)
		if errNotCritical != nil {
			log.Trace(fmt.Sprintf("ShardHdrNonceHashDataUnit_%d store.Put", shardBlock.ShardId),
				"error", errNotCritical.Error(),
			)
		}

		errNotCritical = mp.store.Put(dataRetriever.BlockHeaderUnit, shardHeaderHash, buff)
		if errNotCritical != nil {
			log.Trace("BlockHeaderUnit store.Put", "error", errNotCritical.Error())
		}
	}
	mp.hdrsForCurrBlock.mutHdrsForBlock.RUnlock()

	mp.saveMetricCrossCheckBlockHeight()

	err = mp.saveLastNotarizedHeader(header)
	if err != nil {
		return err
	}

	err = mp.commitAll()
	if err != nil {
		return err
	}

	log.Info("meta block has been committed successfully",
		"nonce", header.Nonce,
		"round", header.Round,
		"hash", headerHash)

	errNotCritical = mp.removeBlockInfoFromPool(header)
	if errNotCritical != nil {
		log.Debug("removeBlockInfoFromPool", "error", errNotCritical.Error())
	}

	errNotCritical = mp.txCoordinator.RemoveBlockDataFromPool(body)
	if errNotCritical != nil {
		log.Debug(errNotCritical.Error())
	}

	errNotCritical = mp.forkDetector.AddHeader(header, headerHash, process.BHProcessed, nil, nil, false)
	if errNotCritical != nil {
		log.Debug("forkDetector.AddHeader", "error", errNotCritical.Error())
	}

	log.Debug("highest final meta block",
		"nonce", mp.forkDetector.GetHighestFinalBlockNonce(),
	)

	hdrsToAttestPreviousFinal := mp.shardBlockFinality + 1
	mp.removeNotarizedHdrsBehindPreviousFinal(hdrsToAttestPreviousFinal)

	lastMetaBlock := chainHandler.GetCurrentBlockHeader()

	err = chainHandler.SetCurrentBlockBody(body)
	if err != nil {
		return err
	}

	err = chainHandler.SetCurrentBlockHeader(header)
	if err != nil {
		return err
	}

	chainHandler.SetCurrentBlockHeaderHash(headerHash)

	if mp.core != nil && mp.core.TPSBenchmark() != nil {
		mp.core.TPSBenchmark().Update(header)
	}

	mp.indexBlock(header, lastMetaBlock)

	saveMetachainCommitBlockMetrics(mp.appStatusHandler, header, headerHash, mp.nodesCoordinator)

	go mp.headersCounter.displayLogInfo(
		header,
		body,
		headerHash,
		mp.dataPool.ShardHeaders().Len(),
	)

	headerInfo := bootstrapStorage.BootstrapHeaderInfo{
		ShardId: header.GetShardID(),
		Nonce:   header.GetNonce(),
		Hash:    headerHash,
	}
	mp.prepareDataForBootStorer(headerInfo, header.Round, nil, nil, nil)

	mp.blockSizeThrottler.Succeed(header.Round)

	log.Debug("pools info",
		"metablocks", mp.dataPool.MetaBlocks().Len(),
		"metablocks capacity", mp.dataPool.MetaBlocks().MaxSize(),
		"shard headers", mp.dataPool.ShardHeaders().Len(),
		"shard headers capacity", mp.dataPool.ShardHeaders().MaxSize(),
	)

	go mp.cleanupPools(headersNoncesPool, metaBlocksPool, mp.dataPool.ShardHeaders())

	return nil
}

// ApplyProcessedMiniBlocks will do nothing on meta processor
func (mp *metaProcessor) ApplyProcessedMiniBlocks(processedMiniBlocks map[string]map[string]struct{}) {
}

func (mp *metaProcessor) getPrevHeader(header *block.MetaBlock) (*block.MetaBlock, error) {
	metaBlockStore := mp.store.GetStorer(dataRetriever.MetaBlockUnit)
	buff, err := metaBlockStore.Get(header.GetPrevHash())
	if err != nil {
		return nil, err
	}

	prevMetaHeader := &block.MetaBlock{}
	err = mp.marshalizer.Unmarshal(prevMetaHeader, buff)
	if err != nil {
		return nil, err
	}

	return prevMetaHeader, nil
}

func (mp *metaProcessor) updateShardHeadersNonce(key uint32, value uint64) {
	valueStoredI, ok := mp.shardsHeadersNonce.Load(key)
	if !ok {
		mp.shardsHeadersNonce.Store(key, value)
		return
	}

	valueStored, ok := valueStoredI.(uint64)
	if !ok {
		mp.shardsHeadersNonce.Store(key, value)
		return
	}

	if valueStored < value {
		mp.shardsHeadersNonce.Store(key, value)
	}
}

func (mp *metaProcessor) saveMetricCrossCheckBlockHeight() {
	crossCheckBlockHeight := ""
	for i := uint32(0); i < mp.shardCoordinator.NumberOfShards(); i++ {
		heightValue := uint64(0)

		valueStoredI, isValueInMap := mp.shardsHeadersNonce.Load(i)
		if isValueInMap {
			valueStored, ok := valueStoredI.(uint64)
			if ok {
				heightValue = valueStored
			}
		}

		crossCheckBlockHeight += fmt.Sprintf("%d: %d, ", i, heightValue)
	}

	mp.appStatusHandler.SetStringValue(core.MetricCrossCheckBlockHeight, crossCheckBlockHeight)
}

func (mp *metaProcessor) saveLastNotarizedHeader(header *block.MetaBlock) error {
	mp.mutNotarizedHdrs.Lock()
	defer mp.mutNotarizedHdrs.Unlock()

	if mp.notarizedHdrs == nil {
		return process.ErrNotarizedHdrsSliceIsNil
	}

	tmpLastNotarizedHdrForShard := make(map[uint32]data.HeaderHandler, mp.shardCoordinator.NumberOfShards())
	for i := uint32(0); i < mp.shardCoordinator.NumberOfShards(); i++ {
		tmpLastNotarizedHdrForShard[i] = mp.lastNotarizedHdrForShard(i)
	}

	mp.hdrsForCurrBlock.mutHdrsForBlock.RLock()
	for i := 0; i < len(header.ShardInfo); i++ {
		shardHeaderHash := header.ShardInfo[i].HeaderHash
		headerInfo, ok := mp.hdrsForCurrBlock.hdrHashAndInfo[string(shardHeaderHash)]
		if !ok {
			mp.hdrsForCurrBlock.mutHdrsForBlock.RUnlock()
			return process.ErrMissingHeader
		}

		shardHdr, ok := headerInfo.hdr.(*block.Header)
		if !ok {
			mp.hdrsForCurrBlock.mutHdrsForBlock.RUnlock()
			return process.ErrWrongTypeAssertion
		}

		if tmpLastNotarizedHdrForShard[shardHdr.ShardId].GetNonce() < shardHdr.Nonce {
			tmpLastNotarizedHdrForShard[shardHdr.ShardId] = shardHdr
		}
	}
	mp.hdrsForCurrBlock.mutHdrsForBlock.RUnlock()

	for i := uint32(0); i < mp.shardCoordinator.NumberOfShards(); i++ {
		mp.notarizedHdrs[i] = append(mp.notarizedHdrs[i], tmpLastNotarizedHdrForShard[i])
		DisplayLastNotarized(mp.marshalizer, mp.hasher, tmpLastNotarizedHdrForShard[i], i)
	}

	return nil
}

// check if shard headers were signed and constructed correctly and returns headers which has to be
// checked for finality
func (mp *metaProcessor) checkShardHeadersValidity() (map[uint32]data.HeaderHandler, error) {
	mp.mutNotarizedHdrs.RLock()
	if mp.notarizedHdrs == nil {
		mp.mutNotarizedHdrs.RUnlock()
		return nil, process.ErrNotarizedHdrsSliceIsNil
	}

	tmpLastNotarized := make(map[uint32]data.HeaderHandler, mp.shardCoordinator.NumberOfShards())
	for i := uint32(0); i < mp.shardCoordinator.NumberOfShards(); i++ {
		tmpLastNotarized[i] = mp.lastNotarizedHdrForShard(i)
	}
	mp.mutNotarizedHdrs.RUnlock()

	highestNonceHdrs := make(map[uint32]data.HeaderHandler)

	usedShardHdrs := mp.sortHeadersForCurrentBlockByNonce(true)
	if len(usedShardHdrs) == 0 {
		return highestNonceHdrs, nil
	}

	for shardId, hdrsForShard := range usedShardHdrs {
		for _, shardHdr := range hdrsForShard {
			err := mp.isHdrConstructionValid(shardHdr, tmpLastNotarized[shardId])
			if err != nil {
				return nil, err
			}

			tmpLastNotarized[shardId] = shardHdr
			highestNonceHdrs[shardId] = shardHdr
		}
	}

	return highestNonceHdrs, nil
}

// check if shard headers are final by checking if newer headers were constructed upon them
func (mp *metaProcessor) checkShardHeadersFinality(highestNonceHdrs map[uint32]data.HeaderHandler) error {
	finalityAttestingShardHdrs := mp.sortHeadersForCurrentBlockByNonce(false)

	var errFinal error

	for shardId, lastVerifiedHdr := range highestNonceHdrs {
		if lastVerifiedHdr == nil || lastVerifiedHdr.IsInterfaceNil() {
			return process.ErrNilBlockHeader
		}
		if lastVerifiedHdr.GetShardID() != shardId {
			return process.ErrShardIdMissmatch
		}

		// verify if there are "K" block after current to make this one final
		nextBlocksVerified := uint32(0)
		for _, shardHdr := range finalityAttestingShardHdrs[shardId] {
			if nextBlocksVerified >= mp.shardBlockFinality {
				break
			}

			// found a header with the next nonce
			if shardHdr.GetNonce() == lastVerifiedHdr.GetNonce()+1 {
				err := mp.isHdrConstructionValid(shardHdr, lastVerifiedHdr)
				if err != nil {
					key := fmt.Sprintf("%d-%d", shardHdr.GetShardID(), shardHdr.GetNonce())
					if !mp.requestedItemsHandler.Has(key) {
						go mp.removeHeaderFromPools(shardHdr, mp.dataPool.ShardHeaders(), mp.dataPool.HeadersNonces())
						errNotCritical := mp.requestedItemsHandler.Add(key)
						if errNotCritical != nil {
							log.Trace("add requested item with error", errNotCritical.Error())
						}
					}

					log.Debug("isHdrConstructionValid", "error", err.Error())
					continue
				}

				lastVerifiedHdr = shardHdr
				nextBlocksVerified += 1
			}
		}

		if nextBlocksVerified < mp.shardBlockFinality {
			key := fmt.Sprintf("%d-%d", lastVerifiedHdr.GetShardID(), lastVerifiedHdr.GetNonce()+1)
			if !mp.requestedItemsHandler.Has(key) {
				go mp.onRequestHeaderHandlerByNonce(lastVerifiedHdr.GetShardID(), lastVerifiedHdr.GetNonce()+1)
				errNotCritical := mp.requestedItemsHandler.Add(key)
				if errNotCritical != nil {
					log.Trace("add requested item with error", errNotCritical.Error())
				}
			}

			errFinal = process.ErrHeaderNotFinal
		}
	}

	return errFinal
}

func (mp *metaProcessor) isShardHeaderValidFinal(currHdr *block.Header, lastHdr *block.Header, sortedShardHdrs []*block.Header) (bool, []uint32) {
	if currHdr == nil {
		return false, nil
	}
	if sortedShardHdrs == nil {
		return false, nil
	}
	if lastHdr == nil {
		return false, nil
	}

	err := mp.isHdrConstructionValid(currHdr, lastHdr)
	if err != nil {
		return false, nil
	}

	// verify if there are "K" block after current to make this one final
	lastVerifiedHdr := currHdr
	nextBlocksVerified := uint32(0)
	hdrIds := make([]uint32, 0)
	for i := 0; i < len(sortedShardHdrs); i++ {
		if nextBlocksVerified >= mp.shardBlockFinality {
			return true, hdrIds
		}

		// found a header with the next nonce
		tmpHdr := sortedShardHdrs[i]
		if tmpHdr.GetNonce() == lastVerifiedHdr.GetNonce()+1 {
			err := mp.isHdrConstructionValid(tmpHdr, lastVerifiedHdr)
			if err != nil {
				continue
			}

			lastVerifiedHdr = tmpHdr
			nextBlocksVerified += 1
			hdrIds = append(hdrIds, uint32(i))
		}
	}

	if nextBlocksVerified >= mp.shardBlockFinality {
		return true, hdrIds
	}

	return false, nil
}

// receivedShardHeader is a call back function which is called when a new header
// is added in the headers pool
func (mp *metaProcessor) receivedShardHeader(shardHeaderHash []byte) {
	shardHeaderPool := mp.dataPool.ShardHeaders()
	if shardHeaderPool == nil {
		return
	}

	obj, ok := shardHeaderPool.Peek(shardHeaderHash)
	if !ok {
		return
	}

	shardHeader, ok := obj.(*block.Header)
	if !ok {
		return
	}

	log.Debug("received shard block from network",
		"nonce", shardHeader.Nonce,
		"hash", shardHeaderHash,
	)

	mp.hdrsForCurrBlock.mutHdrsForBlock.Lock()

	haveMissingShardHeaders := mp.hdrsForCurrBlock.missingHdrs > 0 || mp.hdrsForCurrBlock.missingFinalityAttestingHdrs > 0
	if haveMissingShardHeaders {
		hdrInfoForHash := mp.hdrsForCurrBlock.hdrHashAndInfo[string(shardHeaderHash)]
		receivedMissingShardHeader := hdrInfoForHash != nil && (hdrInfoForHash.hdr == nil || hdrInfoForHash.hdr.IsInterfaceNil())
		if receivedMissingShardHeader {
			hdrInfoForHash.hdr = shardHeader
			mp.hdrsForCurrBlock.missingHdrs--

			if shardHeader.Nonce > mp.hdrsForCurrBlock.highestHdrNonce[shardHeader.ShardId] {
				mp.hdrsForCurrBlock.highestHdrNonce[shardHeader.ShardId] = shardHeader.Nonce
			}
		}

		if mp.hdrsForCurrBlock.missingHdrs == 0 {
			mp.hdrsForCurrBlock.missingFinalityAttestingHdrs = mp.requestMissingFinalityAttestingShardHeaders()
			if mp.hdrsForCurrBlock.missingFinalityAttestingHdrs == 0 {
				log.Debug("received all missing finality attesting shard headers")
			}
		}

		missingShardHdrs := mp.hdrsForCurrBlock.missingHdrs
		missingFinalityAttestingShardHdrs := mp.hdrsForCurrBlock.missingFinalityAttestingHdrs
		mp.hdrsForCurrBlock.mutHdrsForBlock.Unlock()

		allMissingShardHeadersReceived := missingShardHdrs == 0 && missingFinalityAttestingShardHdrs == 0
		if allMissingShardHeadersReceived {
			mp.chRcvAllHdrs <- true
		}
	} else {
		mp.hdrsForCurrBlock.mutHdrsForBlock.Unlock()
	}

	mp.setLastHdrForShard(shardHeader.GetShardID(), shardHeader)

	if mp.isHeaderOutOfRange(shardHeader, shardHeaderPool) {
		shardHeaderPool.Remove(shardHeaderHash)

		headersNoncesPool := mp.dataPool.HeadersNonces()
		if headersNoncesPool != nil {
			headersNoncesPool.Remove(shardHeader.GetNonce(), shardHeader.GetShardID())
		}

		return
	}

	go mp.txCoordinator.RequestMiniBlocks(shardHeader)
}

// requestMissingFinalityAttestingShardHeaders requests the headers needed to accept the current selected headers for
// processing the current block. It requests the shardBlockFinality headers greater than the highest shard header,
// for each shard, related to the block which should be processed
func (mp *metaProcessor) requestMissingFinalityAttestingShardHeaders() uint32 {
	missingFinalityAttestingShardHeaders := uint32(0)

	for shardId := uint32(0); shardId < mp.shardCoordinator.NumberOfShards(); shardId++ {
		missingFinalityAttestingHeaders := mp.requestMissingFinalityAttestingHeaders(
			shardId,
			mp.shardBlockFinality,
			mp.getShardHeaderFromPoolWithNonce,
			mp.dataPool.ShardHeaders(),
		)

		missingFinalityAttestingShardHeaders += missingFinalityAttestingHeaders
	}

	return missingFinalityAttestingShardHeaders
}

func (mp *metaProcessor) requestShardHeaders(metaBlock *block.MetaBlock) (uint32, uint32) {
	_ = process.EmptyChannel(mp.chRcvAllHdrs)

	if len(metaBlock.ShardInfo) == 0 {
		return 0, 0
	}

	missingHeaderHashes := mp.computeMissingAndExistingShardHeaders(metaBlock)

	mp.hdrsForCurrBlock.mutHdrsForBlock.Lock()
	for shardId, shardHeaderHashes := range missingHeaderHashes {
		for _, hash := range shardHeaderHashes {
			mp.hdrsForCurrBlock.hdrHashAndInfo[string(hash)] = &hdrInfo{hdr: nil, usedInBlock: true}
			if !mp.requestedItemsHandler.Has(string(hash)) {
				go mp.onRequestHeaderHandler(shardId, hash)
				errNotCritical := mp.requestedItemsHandler.Add(string(hash))
				if errNotCritical != nil {
					log.Trace("add requested item with error", errNotCritical.Error())
				}
			}
		}
	}

	if mp.hdrsForCurrBlock.missingHdrs == 0 {
		mp.hdrsForCurrBlock.missingFinalityAttestingHdrs = mp.requestMissingFinalityAttestingShardHeaders()
	}

	requestedHdrs := mp.hdrsForCurrBlock.missingHdrs
	requestedFinalityAttestingHdrs := mp.hdrsForCurrBlock.missingFinalityAttestingHdrs
	mp.hdrsForCurrBlock.mutHdrsForBlock.Unlock()

	return requestedHdrs, requestedFinalityAttestingHdrs
}

func (mp *metaProcessor) computeMissingAndExistingShardHeaders(metaBlock *block.MetaBlock) map[uint32][][]byte {
	missingHeadersHashes := make(map[uint32][][]byte)

	mp.hdrsForCurrBlock.mutHdrsForBlock.Lock()
	for i := 0; i < len(metaBlock.ShardInfo); i++ {
		shardData := metaBlock.ShardInfo[i]
		hdr, err := process.GetShardHeaderFromPool(
			shardData.HeaderHash,
			mp.dataPool.ShardHeaders())

		if err != nil {
			missingHeadersHashes[shardData.ShardID] = append(missingHeadersHashes[shardData.ShardID], shardData.HeaderHash)
			mp.hdrsForCurrBlock.missingHdrs++
			continue
		}

		mp.hdrsForCurrBlock.hdrHashAndInfo[string(shardData.HeaderHash)] = &hdrInfo{hdr: hdr, usedInBlock: true}

		if hdr.Nonce > mp.hdrsForCurrBlock.highestHdrNonce[shardData.ShardID] {
			mp.hdrsForCurrBlock.highestHdrNonce[shardData.ShardID] = hdr.Nonce
		}
	}
	mp.hdrsForCurrBlock.mutHdrsForBlock.Unlock()

	return missingHeadersHashes
}

func (mp *metaProcessor) checkAndProcessShardMiniBlockHeader(
	headerHash []byte,
	shardMiniBlockHeader *block.ShardMiniBlockHeader,
	round uint64,
	shardId uint32,
) error {
	// TODO: real processing has to be done here, using metachain state
	return nil
}

func (mp *metaProcessor) createShardInfo(
	round uint64,
) ([]block.ShardData, error) {

	shardInfo := make([]block.ShardData, 0)

	log.Debug("creating shard info has been started")
	mp.hdrsForCurrBlock.mutHdrsForBlock.Lock()
	for hdrHash, hdrInfo := range mp.hdrsForCurrBlock.hdrHashAndInfo {
		shardHdr, ok := hdrInfo.hdr.(*block.Header)
		if !ok {
			return nil, process.ErrWrongTypeAssertion
		}

		shardData := block.ShardData{}
		shardData.ShardMiniBlockHeaders = make([]block.ShardMiniBlockHeader, 0)
		shardData.TxCount = shardHdr.TxCount
		shardData.ShardID = shardHdr.ShardId
		shardData.HeaderHash = []byte(hdrHash)
		shardData.Round = shardHdr.Round
		shardData.PrevHash = shardHdr.PrevHash
		shardData.Nonce = shardHdr.Nonce
		shardData.PrevRandSeed = shardHdr.PrevRandSeed

		for i := 0; i < len(shardHdr.MiniBlockHeaders); i++ {
			shardMiniBlockHeader := block.ShardMiniBlockHeader{}
			shardMiniBlockHeader.SenderShardID = shardHdr.MiniBlockHeaders[i].SenderShardID
			shardMiniBlockHeader.ReceiverShardID = shardHdr.MiniBlockHeaders[i].ReceiverShardID
			shardMiniBlockHeader.Hash = shardHdr.MiniBlockHeaders[i].Hash
			shardMiniBlockHeader.TxCount = shardHdr.MiniBlockHeaders[i].TxCount

			// execute shard miniblock to change the trie root hash
			err := mp.checkAndProcessShardMiniBlockHeader(
				[]byte(hdrHash),
				&shardMiniBlockHeader,
				round,
				shardData.ShardID,
			)
			if err != nil {
				return nil, err
			}

			shardData.ShardMiniBlockHeaders = append(shardData.ShardMiniBlockHeaders, shardMiniBlockHeader)
		}

		shardInfo = append(shardInfo, shardData)
	}
	mp.hdrsForCurrBlock.mutHdrsForBlock.Unlock()

	log.Debug("creating shard info has been finished",
		"created shard data", len(shardInfo),
	)
	return shardInfo, nil
}

func (mp *metaProcessor) createPeerInfo() ([]block.PeerData, error) {
	peerInfo := mp.peerChanges.PeerChanges()

	return peerInfo, nil
}

// ApplyBodyToHeader creates a miniblock header list given a block body
func (mp *metaProcessor) ApplyBodyToHeader(hdr data.HeaderHandler, bodyHandler data.BodyHandler) error {
	log.Debug("started creating block header",
		"round", hdr.GetRound(),
	)
	metaHdr, ok := hdr.(*block.MetaBlock)
	if !ok {
		return process.ErrWrongTypeAssertion
	}

	var err error
	defer func() {
		go mp.checkAndRequestIfShardHeadersMissing(hdr.GetRound())

		if err == nil {
			mp.blockSizeThrottler.Add(
				hdr.GetRound(),
				core.MaxUint32(hdr.ItemsInBody(), hdr.ItemsInHeader()))
		}
	}()

	shardInfo, err := mp.createShardInfo(hdr.GetRound())
	if err != nil {
		return err
	}

	peerInfo, err := mp.createPeerInfo()
	if err != nil {
		return err
	}

	metaHdr.ShardInfo = shardInfo
	metaHdr.PeerInfo = peerInfo
	metaHdr.RootHash = mp.getRootHash()
	metaHdr.TxCount = getTxCount(shardInfo)

	if bodyHandler == nil || bodyHandler.IsInterfaceNil() {
		return nil
	}

	body, ok := bodyHandler.(block.Body)
	if !ok {
		err = process.ErrWrongTypeAssertion
		return err
	}

	totalTxCount, miniBlockHeaders, err := mp.createMiniBlockHeaders(body)
	if err != nil {
		return err
	}

	metaHdr.MiniBlockHeaders = miniBlockHeaders
	metaHdr.TxCount += uint32(totalTxCount)

	rootHash, err := mp.validatorStatisticsProcessor.UpdatePeerState(metaHdr)
	if err != nil {
		return err
	}

	metaHdr.ValidatorStatsRootHash = rootHash

	return nil
}

func (mp *metaProcessor) waitForBlockHeaders(waitTime time.Duration) error {
	select {
	case <-mp.chRcvAllHdrs:
		return nil
	case <-time.After(waitTime):
		return process.ErrTimeIsOut
	}
}

// CreateNewHeader creates a new header
func (mp *metaProcessor) CreateNewHeader() data.HeaderHandler {
	return &block.MetaBlock{}
}

// MarshalizedDataToBroadcast prepares underlying data into a marshalized object according to destination
func (mp *metaProcessor) MarshalizedDataToBroadcast(
	header data.HeaderHandler,
	bodyHandler data.BodyHandler,
) (map[uint32][]byte, map[string][][]byte, error) {

	if bodyHandler == nil || bodyHandler.IsInterfaceNil() {
		return nil, nil, process.ErrNilMiniBlocks
	}

	body, ok := bodyHandler.(block.Body)
	if !ok {
		return nil, nil, process.ErrWrongTypeAssertion
	}

	mrsData := make(map[uint32][]byte)
	bodies, mrsTxs := mp.txCoordinator.CreateMarshalizedData(body)

	for shardId, subsetBlockBody := range bodies {
		buff, err := mp.marshalizer.Marshal(subsetBlockBody)
		if err != nil {
			log.Debug(process.ErrMarshalWithoutSuccess.Error())
			continue
		}
		mrsData[shardId] = buff
	}

	return mrsData, mrsTxs, nil
}

func (mp *metaProcessor) getOrderedHdrs(round uint64) ([]*block.Header, [][]byte, map[uint32][]*block.Header, error) {
	shardBlocksPool := mp.dataPool.ShardHeaders()
	if shardBlocksPool == nil {
		return nil, nil, nil, process.ErrNilShardBlockPool
	}

	hashAndBlockMap := make(map[uint32][]*hashAndHdr)
	headersMap := make(map[uint32][]*block.Header)
	headers := make([]*block.Header, 0)
	hdrHashes := make([][]byte, 0)

	mp.mutNotarizedHdrs.RLock()
	if mp.notarizedHdrs == nil {
		mp.mutNotarizedHdrs.RUnlock()
		return nil, nil, nil, process.ErrNotarizedHdrsSliceIsNil
	}

	// get keys and arrange them into shards
	for _, key := range shardBlocksPool.Keys() {
		val, _ := shardBlocksPool.Peek(key)
		if val == nil {
			continue
		}

		hdr, ok := val.(*block.Header)
		if !ok {
			continue
		}

		if hdr.GetRound() > round {
			continue
		}

		currShardId := hdr.ShardId
		if mp.lastNotarizedHdrForShard(currShardId) == nil {
			continue
		}

		if hdr.GetRound() <= mp.lastNotarizedHdrForShard(currShardId).GetRound() {
			continue
		}

		if hdr.GetNonce() <= mp.lastNotarizedHdrForShard(currShardId).GetNonce() {
			continue
		}

		hashAndBlockMap[currShardId] = append(hashAndBlockMap[currShardId],
			&hashAndHdr{hdr: hdr, hash: key})
	}
	mp.mutNotarizedHdrs.RUnlock()

	// sort headers for each shard
	maxHdrLen := 0
	for shardId := uint32(0); shardId < mp.shardCoordinator.NumberOfShards(); shardId++ {
		hdrsForShard := hashAndBlockMap[shardId]
		if len(hdrsForShard) == 0 {
			continue
		}

		sort.Slice(hdrsForShard, func(i, j int) bool {
			return hdrsForShard[i].hdr.GetNonce() < hdrsForShard[j].hdr.GetNonce()
		})

		tmpHdrLen := len(hdrsForShard)
		if maxHdrLen < tmpHdrLen {
			maxHdrLen = tmpHdrLen
		}
	}

	// copy from map to lists - equality between number of headers per shard
	for i := 0; i < maxHdrLen; i++ {
		for shardId := uint32(0); shardId < mp.shardCoordinator.NumberOfShards(); shardId++ {
			hdrsForShard := hashAndBlockMap[shardId]
			if i >= len(hdrsForShard) {
				continue
			}

			hdr, ok := hdrsForShard[i].hdr.(*block.Header)
			if !ok {
				continue
			}

			headers = append(headers, hdr)
			hdrHashes = append(hdrHashes, hdrsForShard[i].hash)
			headersMap[shardId] = append(headersMap[shardId], hdr)
		}
	}

	return headers, hdrHashes, headersMap, nil
}

func getTxCount(shardInfo []block.ShardData) uint32 {
	txs := uint32(0)
	for i := 0; i < len(shardInfo); i++ {
		for j := 0; j < len(shardInfo[i].ShardMiniBlockHeaders); j++ {
			txs += shardInfo[i].ShardMiniBlockHeaders[j].TxCount
		}
	}

	return txs
}

// DecodeBlockBody method decodes block body from a given byte array
func (mp *metaProcessor) DecodeBlockBody(dta []byte) data.BodyHandler {
	if dta == nil {
		return nil
	}

	var body block.Body

	err := mp.marshalizer.Unmarshal(&body, dta)
	if err != nil {
		log.Debug("marshalizer.Unmarshal", "error", err.Error())
		return nil
	}

	return body
}

// DecodeBlockHeader method decodes block header from a given byte array
func (mp *metaProcessor) DecodeBlockHeader(dta []byte) data.HeaderHandler {
	if dta == nil {
		return nil
	}

	var header block.MetaBlock

	err := mp.marshalizer.Unmarshal(&header, dta)
	if err != nil {
		log.Debug("marshalizer.Unmarshal", "error", err.Error())
		return nil
	}

	return &header
}

// IsInterfaceNil returns true if there is no value under the interface
func (mp *metaProcessor) IsInterfaceNil() bool {
	if mp == nil {
		return true
	}
	return false
}

func (mp *metaProcessor) getShardHeaderFromPoolWithNonce(
	nonce uint64,
	shardId uint32,
) (data.HeaderHandler, []byte, error) {

	shardHeader, shardHeaderHash, err := process.GetShardHeaderFromPoolWithNonce(
		nonce,
		shardId,
		mp.dataPool.ShardHeaders(),
		mp.dataPool.HeadersNonces())

	return shardHeader, shardHeaderHash, err
}

func (mp *metaProcessor) getBlockBody(headerHandler data.HeaderHandler) (data.BodyHandler, error) {
	metaBlock, ok := headerHandler.(*block.MetaBlock)
	if !ok {
		return nil, process.ErrWrongTypeAssertion
	}

	hashes := make([][]byte, len(metaBlock.MiniBlockHeaders))
	for i := 0; i < len(metaBlock.MiniBlockHeaders); i++ {
		hashes[i] = metaBlock.MiniBlockHeaders[i].Hash
	}

	miniBlocks, missingMiniBlocksHashes := mp.miniBlocksResolver.GetMiniBlocks(hashes)
	if len(missingMiniBlocksHashes) > 0 {
		return nil, process.ErrMissingBody
	}

	return block.Body(miniBlocks), nil
}<|MERGE_RESOLUTION|>--- conflicted
+++ resolved
@@ -16,11 +16,8 @@
 	"github.com/ElrondNetwork/elrond-go/dataRetriever/dataPool"
 	"github.com/ElrondNetwork/elrond-go/node/external"
 	"github.com/ElrondNetwork/elrond-go/process"
-<<<<<<< HEAD
+	"github.com/ElrondNetwork/elrond-go/process/block/bootstrapStorage"
 	"github.com/ElrondNetwork/elrond-go/process/factory"
-=======
-	"github.com/ElrondNetwork/elrond-go/process/block/bootstrapStorage"
->>>>>>> 64e9b516
 	"github.com/ElrondNetwork/elrond-go/process/throttle"
 	"github.com/ElrondNetwork/elrond-go/sharding"
 	"github.com/ElrondNetwork/elrond-go/statusHandler"
@@ -97,12 +94,9 @@
 		txCoordinator:                 arguments.TxCoordinator,
 		validatorStatisticsProcessor:  arguments.ValidatorStatisticsProcessor,
 		rounder:                       arguments.Rounder,
-<<<<<<< HEAD
+		bootStorer:                    arguments.BootStorer,
 		requestedItemsHandler:         arguments.RequestedItemsHandler,
 		miniBlocksResolver:            miniBlocksResolver,
-=======
-		bootStorer:                    arguments.BootStorer,
->>>>>>> 64e9b516
 	}
 
 	err = base.setLastNotarizedHeadersSlice(arguments.StartHeaders)
