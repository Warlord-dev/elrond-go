package block

import (
	"fmt"
	"sort"
	"sync"
	"time"

	"github.com/ElrondNetwork/elrond-go/core"
	"github.com/ElrondNetwork/elrond-go/core/serviceContainer"
	"github.com/ElrondNetwork/elrond-go/data"
	"github.com/ElrondNetwork/elrond-go/data/block"
	"github.com/ElrondNetwork/elrond-go/dataRetriever"
	"github.com/ElrondNetwork/elrond-go/dataRetriever/dataPool"
	"github.com/ElrondNetwork/elrond-go/process"
	"github.com/ElrondNetwork/elrond-go/process/throttle"
	"github.com/ElrondNetwork/elrond-go/sharding"
	"github.com/ElrondNetwork/elrond-go/statusHandler"
)

// metaProcessor implements metaProcessor interface and actually it tries to execute block
type metaProcessor struct {
	*baseProcessor
<<<<<<< HEAD
	core     serviceContainer.Core
	dataPool dataRetriever.MetaPoolsHolder
	//TODO: add	txCoordinator process.TransactionCoordinator

=======
	core               serviceContainer.Core
	dataPool           dataRetriever.MetaPoolsHolder
>>>>>>> 2339c8bd
	shardsHeadersNonce *sync.Map
	shardBlockFinality uint32
	chRcvAllHdrs       chan bool
	headersCounter     *headersCounter
}

// NewMetaProcessor creates a new metaProcessor object
func NewMetaProcessor(arguments ArgMetaProcessor) (*metaProcessor, error) {
	err := checkProcessorNilParameters(arguments.ArgBaseProcessor)
	if err != nil {
		return nil, err
	}

	if arguments.DataPool == nil || arguments.DataPool.IsInterfaceNil() {
		return nil, process.ErrNilDataPoolHolder
	}
	if arguments.DataPool.ShardHeaders() == nil || arguments.DataPool.ShardHeaders().IsInterfaceNil() {
		return nil, process.ErrNilHeadersDataPool
	}

	blockSizeThrottler, err := throttle.NewBlockSizeThrottle()
	if err != nil {
		return nil, err
	}

	base := &baseProcessor{
		accounts:                      arguments.Accounts,
		blockSizeThrottler:            blockSizeThrottler,
		forkDetector:                  arguments.ForkDetector,
		hasher:                        arguments.Hasher,
		marshalizer:                   arguments.Marshalizer,
		store:                         arguments.Store,
		shardCoordinator:              arguments.ShardCoordinator,
		nodesCoordinator:              arguments.NodesCoordinator,
		specialAddressHandler:         arguments.SpecialAddressHandler,
		uint64Converter:               arguments.Uint64Converter,
		onRequestHeaderHandler:        arguments.RequestHandler.RequestHeader,
		onRequestHeaderHandlerByNonce: arguments.RequestHandler.RequestHeaderByNonce,
		appStatusHandler:              statusHandler.NewNilStatusHandler(),
	}

	err = base.setLastNotarizedHeadersSlice(arguments.StartHeaders)
	if err != nil {
		return nil, err
	}

	mp := metaProcessor{
		core:           arguments.Core,
		baseProcessor:  base,
		dataPool:       arguments.DataPool,
		headersCounter: NewHeaderCounter(),
	}

	mp.hdrsForCurrBlock.hdrHashAndInfo = make(map[string]*hdrInfo)
	mp.hdrsForCurrBlock.highestHdrNonce = make(map[uint32]uint64)

	headerPool := mp.dataPool.ShardHeaders()
	headerPool.RegisterHandler(mp.receivedShardHeader)

	mp.chRcvAllHdrs = make(chan bool)

	mp.shardBlockFinality = process.ShardBlockFinality

	mp.shardsHeadersNonce = &sync.Map{}

	return &mp, nil
}

// ProcessBlock processes a block. It returns nil if all ok or the specific error
func (mp *metaProcessor) ProcessBlock(
	chainHandler data.ChainHandler,
	headerHandler data.HeaderHandler,
	bodyHandler data.BodyHandler,
	haveTime func() time.Duration,
) error {

	if haveTime == nil {
		return process.ErrNilHaveTimeHandler
	}

	err := mp.checkBlockValidity(chainHandler, headerHandler, bodyHandler)
	if err != nil {
		if err == process.ErrBlockHashDoesNotMatch {
			log.Info(fmt.Sprintf("requested missing meta header with hash %s for shard %d\n",
				core.ToB64(headerHandler.GetPrevHash()),
				headerHandler.GetShardID()))

			go mp.onRequestHeaderHandler(headerHandler.GetShardID(), headerHandler.GetPrevHash())
		}

		return err
	}

	log.Debug(fmt.Sprintf("started processing block with round %d and nonce %d\n",
		headerHandler.GetRound(),
		headerHandler.GetNonce()))

	header, ok := headerHandler.(*block.MetaBlock)
	if !ok {
		return process.ErrWrongTypeAssertion
	}

	go getMetricsFromMetaHeader(
		header,
		mp.marshalizer,
		mp.appStatusHandler,
		mp.dataPool.ShardHeaders().Len(),
		mp.headersCounter.getNumShardMBHeadersTotalProcessed(),
	)

	mp.createBlockStarted()

	requestedShardHdrs, requestedFinalityAttestingShardHdrs := mp.requestShardHeaders(header)

	if haveTime() < 0 {
		return process.ErrTimeIsOut
	}

	haveMissingShardHeaders := requestedShardHdrs > 0 || requestedFinalityAttestingShardHdrs > 0
	if haveMissingShardHeaders {
		log.Info(fmt.Sprintf("requested %d missing shard headers and %d finality attesting shard headers\n",
			requestedShardHdrs,
			requestedFinalityAttestingShardHdrs))

		err = mp.waitForBlockHeaders(haveTime())

		mp.hdrsForCurrBlock.mutHdrsForBlock.RLock()
		missingShardHdrs := mp.hdrsForCurrBlock.missingHdrs
		mp.hdrsForCurrBlock.mutHdrsForBlock.RUnlock()

		mp.resetMissingHdrs()

		if requestedShardHdrs > 0 {
			log.Info(fmt.Sprintf("received %d missing shard headers\n", requestedShardHdrs-missingShardHdrs))
		}

		if err != nil {
			return err
		}
	}

	if mp.accounts.JournalLen() != 0 {
		return process.ErrAccountStateDirty
	}

	defer func() {
		go mp.checkAndRequestIfShardHeadersMissing(header.Round)
	}()

	highestNonceHdrs, err := mp.checkShardHeadersValidity()
	if err != nil {
		return err
	}

	err = mp.checkShardHeadersFinality(highestNonceHdrs)
	if err != nil {
		return err
	}

	defer func() {
		if err != nil {
			mp.RevertAccountState()
		}
	}()

	err = mp.processBlockHeaders(header, header.Round, haveTime)
	if err != nil {
		return err
	}

	if !mp.verifyStateRoot(header.GetRootHash()) {
		err = process.ErrRootStateDoesNotMatch
		return err
	}

	return nil
}

// SetConsensusData - sets the reward addresses for the current consensus group
func (mp *metaProcessor) SetConsensusData(randomness []byte, round uint64, epoch uint32, shardId uint32) {
	// nothing to do
}

func (mp *metaProcessor) checkAndRequestIfShardHeadersMissing(round uint64) {
	_, _, sortedHdrPerShard, err := mp.getOrderedHdrs(round)
	if err != nil {
		log.Debug(err.Error())
		return
	}

	for i := uint32(0); i < mp.shardCoordinator.NumberOfShards(); i++ {
		// map from *block.Header to dataHandler
		sortedHdrs := make([]data.HeaderHandler, len(sortedHdrPerShard[i]))
		for j := 0; j < len(sortedHdrPerShard[i]); j++ {
			sortedHdrs[j] = sortedHdrPerShard[i][j]
		}

		err := mp.requestHeadersIfMissing(sortedHdrs, i, round)
		if err != nil {
			log.Debug(err.Error())
			continue
		}
	}

	return
}

func (mp *metaProcessor) indexBlock(
	metaBlock data.HeaderHandler,
	lastMetaBlock data.HeaderHandler,
) {
	if mp.core == nil || mp.core.Indexer() == nil {
		return
	}
	// Update tps benchmarks in the DB
	tpsBenchmark := mp.core.TPSBenchmark()
	if tpsBenchmark != nil {
		go mp.core.Indexer().UpdateTPS(tpsBenchmark)
	}

	publicKeys, err := mp.nodesCoordinator.GetValidatorsPublicKeys(metaBlock.GetPrevRandSeed(), metaBlock.GetRound(), sharding.MetachainShardId)
	if err != nil {
		return
	}

	signersIndexes := mp.nodesCoordinator.GetValidatorsIndexes(publicKeys)
	go mp.core.Indexer().SaveMetaBlock(metaBlock, signersIndexes)

	saveRoundInfoInElastic(mp.core.Indexer(), mp.nodesCoordinator, sharding.MetachainShardId, metaBlock, lastMetaBlock, signersIndexes)
}

// removeBlockInfoFromPool removes the block info from associated pools
func (mp *metaProcessor) removeBlockInfoFromPool(header *block.MetaBlock) error {
	if header == nil || header.IsInterfaceNil() {
		return process.ErrNilMetaBlockHeader
	}

	headerPool := mp.dataPool.ShardHeaders()
	if headerPool == nil || headerPool.IsInterfaceNil() {
		return process.ErrNilHeadersDataPool
	}

	headerNoncesPool := mp.dataPool.HeadersNonces()
	if headerNoncesPool == nil || headerNoncesPool.IsInterfaceNil() {
		return process.ErrNilHeadersNoncesDataPool
	}

	mp.hdrsForCurrBlock.mutHdrsForBlock.RLock()
	for i := 0; i < len(header.ShardInfo); i++ {
		shardHeaderHash := header.ShardInfo[i].HeaderHash
		hdrInfo, ok := mp.hdrsForCurrBlock.hdrHashAndInfo[string(shardHeaderHash)]
		if !ok {
			mp.hdrsForCurrBlock.mutHdrsForBlock.RUnlock()
			return process.ErrMissingHeader
		}

		shardBlock, ok := hdrInfo.hdr.(*block.Header)
		if !ok {
			mp.hdrsForCurrBlock.mutHdrsForBlock.RUnlock()
			return process.ErrWrongTypeAssertion
		}

		headerPool.Remove([]byte(shardHeaderHash))
		headerNoncesPool.Remove(shardBlock.Nonce, shardBlock.ShardId)
	}
	mp.hdrsForCurrBlock.mutHdrsForBlock.RUnlock()

	return nil
}

// RestoreBlockIntoPools restores the block into associated pools
func (mp *metaProcessor) RestoreBlockIntoPools(headerHandler data.HeaderHandler, bodyHandler data.BodyHandler) error {
	mp.removeLastNotarized()

	if headerHandler == nil || headerHandler.IsInterfaceNil() {
		return process.ErrNilMetaBlockHeader
	}

	header, ok := headerHandler.(*block.MetaBlock)
	if !ok {
		return process.ErrWrongTypeAssertion
	}

	headerPool := mp.dataPool.ShardHeaders()
	if headerPool == nil || headerPool.IsInterfaceNil() {
		return process.ErrNilHeadersDataPool
	}

	headerNoncesPool := mp.dataPool.HeadersNonces()
	if headerNoncesPool == nil || headerNoncesPool.IsInterfaceNil() {
		return process.ErrNilHeadersNoncesDataPool
	}

	hdrHashes := make([][]byte, len(header.ShardInfo))
	for i := 0; i < len(header.ShardInfo); i++ {
		hdrHashes[i] = header.ShardInfo[i].HeaderHash
	}

	for _, hdrHash := range hdrHashes {
		buff, err := mp.store.Get(dataRetriever.BlockHeaderUnit, hdrHash)
		if err != nil {
			return err
		}

		hdr := block.Header{}
		err = mp.marshalizer.Unmarshal(&hdr, buff)
		if err != nil {
			return err
		}

		headerPool.Put(hdrHash, &hdr)
		syncMap := &dataPool.ShardIdHashSyncMap{}
		syncMap.Store(hdr.ShardId, hdrHash)
		headerNoncesPool.Merge(hdr.Nonce, syncMap)

		err = mp.store.GetStorer(dataRetriever.BlockHeaderUnit).Remove(hdrHash)
		if err != nil {
			return err
		}

		nonceToByteSlice := mp.uint64Converter.ToByteSlice(hdr.Nonce)
		err = mp.store.GetStorer(dataRetriever.ShardHdrNonceHashDataUnit).Remove(nonceToByteSlice)
		if err != nil {
			return err
		}

		mp.headersCounter.subtractRestoredMBHeaders(len(hdr.MiniBlockHeaders))
	}

	return nil
}

// CreateBlockBody creates block body of metachain
func (mp *metaProcessor) CreateBlockBody(round uint64, haveTime func() bool) (data.BodyHandler, error) {
	log.Debug(fmt.Sprintf("started creating block body in round %d\n", round))
	mp.createBlockStarted()
	mp.blockSizeThrottler.ComputeMaxItems()
	return &block.MetaBlockBody{}, nil
}

func (mp *metaProcessor) processBlockHeaders(header *block.MetaBlock, round uint64, haveTime func() time.Duration) error {
	msg := ""
	for i := 0; i < len(header.ShardInfo); i++ {
		shardData := header.ShardInfo[i]
		for j := 0; j < len(shardData.ShardMiniBlockHeaders); j++ {
			if haveTime() < 0 {
				return process.ErrTimeIsOut
			}

			headerHash := shardData.HeaderHash
			shardMiniBlockHeader := &shardData.ShardMiniBlockHeaders[j]
			err := mp.checkAndProcessShardMiniBlockHeader(
				headerHash,
				shardMiniBlockHeader,
				round,
				shardData.ShardId,
			)

			if err != nil {
				return err
			}

			msg = fmt.Sprintf("%s\n%s", msg, core.ToB64(shardMiniBlockHeader.Hash))
		}
	}

	if len(msg) > 0 {
		log.Debug(fmt.Sprintf("the following miniblocks hashes were successfully processed:%s\n", msg))
	}

	return nil
}

// CommitBlock commits the block in the blockchain if everything was checked successfully
func (mp *metaProcessor) CommitBlock(
	chainHandler data.ChainHandler,
	headerHandler data.HeaderHandler,
	bodyHandler data.BodyHandler,
) error {

	var err error
	defer func() {
		if err != nil {
			mp.RevertAccountState()
		}
	}()

	err = checkForNils(chainHandler, headerHandler, bodyHandler)
	if err != nil {
		return err
	}

	log.Debug(fmt.Sprintf("started committing block with round %d and nonce %d\n",
		headerHandler.GetRound(),
		headerHandler.GetNonce()))

	err = mp.checkBlockValidity(chainHandler, headerHandler, bodyHandler)
	if err != nil {
		return err
	}

	header, ok := headerHandler.(*block.MetaBlock)
	if !ok {
		err = process.ErrWrongTypeAssertion
		return err
	}

	buff, err := mp.marshalizer.Marshal(header)
	if err != nil {
		return err
	}

	headerHash := mp.hasher.Compute(string(buff))
	nonceToByteSlice := mp.uint64Converter.ToByteSlice(header.Nonce)
	errNotCritical := mp.store.Put(dataRetriever.MetaHdrNonceHashDataUnit, nonceToByteSlice, headerHash)
	log.LogIfError(errNotCritical)

	errNotCritical = mp.store.Put(dataRetriever.MetaBlockUnit, headerHash, buff)
	log.LogIfError(errNotCritical)

	headerNoncePool := mp.dataPool.HeadersNonces()
	if headerNoncePool == nil {
		err = process.ErrNilDataPoolHolder
		return err
	}

	//TODO: Should be analyzed if put in pool is really necessary or not (right now there is no action of removing them)
	syncMap := &dataPool.ShardIdHashSyncMap{}
	syncMap.Store(headerHandler.GetShardID(), headerHash)
	headerNoncePool.Merge(headerHandler.GetNonce(), syncMap)

	body, ok := bodyHandler.(*block.MetaBlockBody)
	if !ok {
		err = process.ErrWrongTypeAssertion
		return err
	}

	mp.hdrsForCurrBlock.mutHdrsForBlock.RLock()
	for i := 0; i < len(header.ShardInfo); i++ {
		shardHeaderHash := header.ShardInfo[i].HeaderHash
		hdrInfo, ok := mp.hdrsForCurrBlock.hdrHashAndInfo[string(shardHeaderHash)]
		if !ok {
			mp.hdrsForCurrBlock.mutHdrsForBlock.RUnlock()
			return process.ErrMissingHeader
		}

		shardBlock, ok := hdrInfo.hdr.(*block.Header)
		if !ok {
			mp.hdrsForCurrBlock.mutHdrsForBlock.RUnlock()
			return process.ErrWrongTypeAssertion
		}

		mp.updateShardHeadersNonce(shardBlock.ShardId, shardBlock.Nonce)

		buff, err = mp.marshalizer.Marshal(shardBlock)
		if err != nil {
			mp.hdrsForCurrBlock.mutHdrsForBlock.RUnlock()
			return err
		}

		nonceToByteSlice := mp.uint64Converter.ToByteSlice(shardBlock.Nonce)
		hdrNonceHashDataUnit := dataRetriever.ShardHdrNonceHashDataUnit + dataRetriever.UnitType(shardBlock.ShardId)
		errNotCritical = mp.store.Put(hdrNonceHashDataUnit, nonceToByteSlice, shardHeaderHash)
		log.LogIfError(errNotCritical)

		errNotCritical = mp.store.Put(dataRetriever.BlockHeaderUnit, shardHeaderHash, buff)
		log.LogIfError(errNotCritical)
	}
	mp.hdrsForCurrBlock.mutHdrsForBlock.RUnlock()

	mp.saveMetricCrossCheckBlockHeight()

	err = mp.saveLastNotarizedHeader(header)
	if err != nil {
		return err
	}

	_, err = mp.accounts.Commit()
	if err != nil {
		return err
	}

	log.Info(fmt.Sprintf("meta block with nonce %d and hash %s has been committed successfully\n",
		header.Nonce,
		core.ToB64(headerHash)))

	errNotCritical = mp.removeBlockInfoFromPool(header)
	if errNotCritical != nil {
		log.Info(errNotCritical.Error())
	}

	errNotCritical = mp.forkDetector.AddHeader(header, headerHash, process.BHProcessed, nil, nil)
	if errNotCritical != nil {
		log.Debug(errNotCritical.Error())
	}

	log.Info(fmt.Sprintf("meta block with nonce %d is the highest final block in shard %d\n",
		mp.forkDetector.GetHighestFinalBlockNonce(),
		mp.shardCoordinator.SelfId()))

	hdrsToAttestPreviousFinal := mp.shardBlockFinality + 1
	mp.removeNotarizedHdrsBehindPreviousFinal(hdrsToAttestPreviousFinal)

	lastMetaBlock := chainHandler.GetCurrentBlockHeader()

	err = chainHandler.SetCurrentBlockBody(body)
	if err != nil {
		return err
	}

	err = chainHandler.SetCurrentBlockHeader(header)
	if err != nil {
		return err
	}

	chainHandler.SetCurrentBlockHeaderHash(headerHash)

	if mp.core != nil && mp.core.TPSBenchmark() != nil {
		mp.core.TPSBenchmark().Update(header)
	}

	mp.indexBlock(header, lastMetaBlock)

	mp.appStatusHandler.SetStringValue(core.MetricCurrentBlockHash, core.ToB64(headerHash))

	go mp.headersCounter.displayLogInfo(
		header,
		headerHash,
		mp.dataPool.ShardHeaders().Len(),
	)

	mp.blockSizeThrottler.Succeed(header.Round)

	return nil
}

func (mp *metaProcessor) updateShardHeadersNonce(key uint32, value uint64) {
	valueStoredI, ok := mp.shardsHeadersNonce.Load(key)
	if !ok {
		mp.shardsHeadersNonce.Store(key, value)
		return
	}

	valueStored, ok := valueStoredI.(uint64)
	if !ok {
		mp.shardsHeadersNonce.Store(key, value)
		return
	}

	if valueStored < value {
		mp.shardsHeadersNonce.Store(key, value)
	}
}

func (mp *metaProcessor) saveMetricCrossCheckBlockHeight() {
	crossCheckBlockHeight := ""
	for i := uint32(0); i < mp.shardCoordinator.NumberOfShards(); i++ {
		valueStoredI, ok := mp.shardsHeadersNonce.Load(i)
		if !ok {
			continue
		}

		valueStored, ok := valueStoredI.(uint64)
		if !ok {
			continue
		}

		crossCheckBlockHeight += fmt.Sprintf("%d: %d, ", i, valueStored)
	}

	mp.appStatusHandler.SetStringValue(core.MetricCrossCheckBlockHeight, crossCheckBlockHeight)
}

func (mp *metaProcessor) saveLastNotarizedHeader(header *block.MetaBlock) error {
	mp.mutNotarizedHdrs.Lock()
	defer mp.mutNotarizedHdrs.Unlock()

	if mp.notarizedHdrs == nil {
		return process.ErrNotarizedHdrsSliceIsNil
	}

	tmpLastNotarizedHdrForShard := make(map[uint32]data.HeaderHandler, mp.shardCoordinator.NumberOfShards())
	for i := uint32(0); i < mp.shardCoordinator.NumberOfShards(); i++ {
		tmpLastNotarizedHdrForShard[i] = mp.lastNotarizedHdrForShard(i)
	}

	mp.hdrsForCurrBlock.mutHdrsForBlock.RLock()
	for i := 0; i < len(header.ShardInfo); i++ {
		shardHeaderHash := header.ShardInfo[i].HeaderHash
		hdrInfo, ok := mp.hdrsForCurrBlock.hdrHashAndInfo[string(shardHeaderHash)]
		if !ok {
			mp.hdrsForCurrBlock.mutHdrsForBlock.RUnlock()
			return process.ErrMissingHeader
		}

		shardHdr, ok := hdrInfo.hdr.(*block.Header)
		if !ok {
			mp.hdrsForCurrBlock.mutHdrsForBlock.RUnlock()
			return process.ErrWrongTypeAssertion
		}

		if tmpLastNotarizedHdrForShard[shardHdr.ShardId].GetNonce() < shardHdr.Nonce {
			tmpLastNotarizedHdrForShard[shardHdr.ShardId] = shardHdr
		}
	}
	mp.hdrsForCurrBlock.mutHdrsForBlock.RUnlock()

	for i := uint32(0); i < mp.shardCoordinator.NumberOfShards(); i++ {
		mp.notarizedHdrs[i] = append(mp.notarizedHdrs[i], tmpLastNotarizedHdrForShard[i])
		DisplayLastNotarized(mp.marshalizer, mp.hasher, tmpLastNotarizedHdrForShard[i], i)
	}

	return nil
}

// check if shard headers were signed and constructed correctly and returns headers which has to be
// checked for finality
func (mp *metaProcessor) checkShardHeadersValidity() (map[uint32]data.HeaderHandler, error) {
	mp.mutNotarizedHdrs.RLock()
	if mp.notarizedHdrs == nil {
		mp.mutNotarizedHdrs.RUnlock()
		return nil, process.ErrNotarizedHdrsSliceIsNil
	}

	tmpLastNotarized := make(map[uint32]data.HeaderHandler, mp.shardCoordinator.NumberOfShards())
	for i := uint32(0); i < mp.shardCoordinator.NumberOfShards(); i++ {
		tmpLastNotarized[i] = mp.lastNotarizedHdrForShard(i)
	}
	mp.mutNotarizedHdrs.RUnlock()

	highestNonceHdrs := make(map[uint32]data.HeaderHandler)

	usedShardHdrs := mp.sortHeadersForCurrentBlockByNonce(true)
	if len(usedShardHdrs) == 0 {
		return highestNonceHdrs, nil
	}

	for shardId, hdrsForShard := range usedShardHdrs {
		for _, shardHdr := range hdrsForShard {
			err := mp.isHdrConstructionValid(shardHdr, tmpLastNotarized[shardId])
			if err != nil {
				return nil, err
			}

			tmpLastNotarized[shardId] = shardHdr
			highestNonceHdrs[shardId] = shardHdr
		}
	}

	return highestNonceHdrs, nil
}

// check if shard headers are final by checking if newer headers were constructed upon them
func (mp *metaProcessor) checkShardHeadersFinality(highestNonceHdrs map[uint32]data.HeaderHandler) error {
	finalityAttestingShardHdrs := mp.sortHeadersForCurrentBlockByNonce(false)

	for shardId, lastVerifiedHdr := range highestNonceHdrs {
		if lastVerifiedHdr == nil || lastVerifiedHdr.IsInterfaceNil() {
			return process.ErrNilBlockHeader
		}
		if lastVerifiedHdr.GetShardID() != shardId {
			return process.ErrShardIdMissmatch
		}

		// verify if there are "K" block after current to make this one final
		nextBlocksVerified := uint32(0)
		for _, shardHdr := range finalityAttestingShardHdrs[shardId] {
			if nextBlocksVerified >= mp.shardBlockFinality {
				break
			}

			// found a header with the next nonce
			if shardHdr.GetNonce() == lastVerifiedHdr.GetNonce()+1 {
				err := mp.isHdrConstructionValid(shardHdr, lastVerifiedHdr)
				if err != nil {
					log.Debug(err.Error())
					continue
				}

				lastVerifiedHdr = shardHdr
				nextBlocksVerified += 1
			}
		}

		if nextBlocksVerified < mp.shardBlockFinality {
			go mp.onRequestHeaderHandlerByNonce(lastVerifiedHdr.GetShardID(), lastVerifiedHdr.GetNonce()+1)
			return process.ErrHeaderNotFinal
		}
	}

	return nil
}

func (mp *metaProcessor) isShardHeaderValidFinal(currHdr *block.Header, lastHdr *block.Header, sortedShardHdrs []*block.Header) (bool, []uint32) {
	if currHdr == nil {
		return false, nil
	}
	if sortedShardHdrs == nil {
		return false, nil
	}
	if lastHdr == nil {
		return false, nil
	}

	err := mp.isHdrConstructionValid(currHdr, lastHdr)
	if err != nil {
		return false, nil
	}

	// verify if there are "K" block after current to make this one final
	lastVerifiedHdr := currHdr
	nextBlocksVerified := uint32(0)
	hdrIds := make([]uint32, 0)
	for i := 0; i < len(sortedShardHdrs); i++ {
		if nextBlocksVerified >= mp.shardBlockFinality {
			return true, hdrIds
		}

		// found a header with the next nonce
		tmpHdr := sortedShardHdrs[i]
		if tmpHdr.GetNonce() == lastVerifiedHdr.GetNonce()+1 {
			err := mp.isHdrConstructionValid(tmpHdr, lastVerifiedHdr)
			if err != nil {
				continue
			}

			lastVerifiedHdr = tmpHdr
			nextBlocksVerified += 1
			hdrIds = append(hdrIds, uint32(i))
		}
	}

	if nextBlocksVerified >= mp.shardBlockFinality {
		return true, hdrIds
	}

	return false, nil
}

// receivedShardHeader is a call back function which is called when a new header
// is added in the headers pool
func (mp *metaProcessor) receivedShardHeader(shardHeaderHash []byte) {
	shardHeaderPool := mp.dataPool.ShardHeaders()
	if shardHeaderPool == nil {
		return
	}

	obj, ok := shardHeaderPool.Peek(shardHeaderHash)
	if !ok {
		return
	}

	shardHeader, ok := obj.(*block.Header)
	if !ok {
		return
	}

	log.Debug(fmt.Sprintf("received shard block with hash %s and nonce %d from network\n",
		core.ToB64(shardHeaderHash),
		shardHeader.Nonce))

	mp.hdrsForCurrBlock.mutHdrsForBlock.Lock()

	haveMissingShardHeaders := mp.hdrsForCurrBlock.missingHdrs > 0 || mp.hdrsForCurrBlock.missingFinalityAttestingHdrs > 0
	if haveMissingShardHeaders {
		hdrInfoForHash := mp.hdrsForCurrBlock.hdrHashAndInfo[string(shardHeaderHash)]
		receivedMissingShardHeader := hdrInfoForHash != nil && (hdrInfoForHash.hdr == nil || hdrInfoForHash.hdr.IsInterfaceNil())
		if receivedMissingShardHeader {
			hdrInfoForHash.hdr = shardHeader
			mp.hdrsForCurrBlock.missingHdrs--

			if shardHeader.Nonce > mp.hdrsForCurrBlock.highestHdrNonce[shardHeader.ShardId] {
				mp.hdrsForCurrBlock.highestHdrNonce[shardHeader.ShardId] = shardHeader.Nonce
			}
		}

		if mp.hdrsForCurrBlock.missingHdrs == 0 {
			missingFinalityAttestingShardHdrs := mp.hdrsForCurrBlock.missingFinalityAttestingHdrs
			mp.hdrsForCurrBlock.missingFinalityAttestingHdrs = mp.requestMissingFinalityAttestingHeaders()
			if mp.hdrsForCurrBlock.missingFinalityAttestingHdrs == 0 {
				log.Info(fmt.Sprintf("received %d missing finality attesting shard headers\n", missingFinalityAttestingShardHdrs))
			} else {
				log.Info(fmt.Sprintf("requested %d missing finality attesting shard headers\n", mp.hdrsForCurrBlock.missingFinalityAttestingHdrs))
			}
		}

		missingShardHdrs := mp.hdrsForCurrBlock.missingHdrs
		missingFinalityAttestingShardHdrs := mp.hdrsForCurrBlock.missingFinalityAttestingHdrs
		mp.hdrsForCurrBlock.mutHdrsForBlock.Unlock()

		allMissingShardHeadersReceived := missingShardHdrs == 0 && missingFinalityAttestingShardHdrs == 0
		if allMissingShardHeadersReceived {
			mp.chRcvAllHdrs <- true
		}
	} else {
		mp.hdrsForCurrBlock.mutHdrsForBlock.Unlock()
	}

	// request miniblocks for which metachain is destination
	for _, mb := range shardHeader.MiniBlockHeaders {
		if mb.ReceiverShardID == mp.shardCoordinator.SelfId() {
			//TODO continue implementation: go mp.onRequestMiniBlock(mb.Hash)
		}
	}
}

// requestMissingFinalityAttestingHeaders requests the headers needed to accept the current selected headers for processing the
// current block. It requests the shardBlockFinality headers greater than the highest shard header, for each shard, related
// to the block which should be processed
func (mp *metaProcessor) requestMissingFinalityAttestingHeaders() uint32 {
	requestedBlockHeaders := uint32(0)
	for shardId := uint32(0); shardId < mp.shardCoordinator.NumberOfShards(); shardId++ {
		highestHdrNonce := mp.hdrsForCurrBlock.highestHdrNonce[shardId]
		if highestHdrNonce == uint64(0) {
			continue
		}

		lastFinalityAttestingHeader := mp.hdrsForCurrBlock.highestHdrNonce[shardId] + uint64(mp.shardBlockFinality)
		for i := highestHdrNonce + 1; i <= lastFinalityAttestingHeader; i++ {
			shardHeader, shardHeaderHash, err := process.GetShardHeaderFromPoolWithNonce(
				i,
				shardId,
				mp.dataPool.ShardHeaders(),
				mp.dataPool.HeadersNonces())

			if err != nil {
				requestedBlockHeaders++
				go mp.onRequestHeaderHandlerByNonce(shardId, i)
				continue
			}

			mp.hdrsForCurrBlock.hdrHashAndInfo[string(shardHeaderHash)] = &hdrInfo{hdr: shardHeader, usedInBlock: false}
		}
	}

	return requestedBlockHeaders
}

func (mp *metaProcessor) requestShardHeaders(metaBlock *block.MetaBlock) (uint32, uint32) {
	_ = process.EmptyChannel(mp.chRcvAllHdrs)

	if len(metaBlock.ShardInfo) == 0 {
		return 0, 0
	}

	missingHeaderHashes := mp.computeMissingAndExistingShardHeaders(metaBlock)

	mp.hdrsForCurrBlock.mutHdrsForBlock.Lock()
	for shardId, shardHeaderHashes := range missingHeaderHashes {
		for _, hash := range shardHeaderHashes {
			mp.hdrsForCurrBlock.hdrHashAndInfo[string(hash)] = &hdrInfo{hdr: nil, usedInBlock: true}
			go mp.onRequestHeaderHandler(shardId, hash)
		}
	}

	if mp.hdrsForCurrBlock.missingHdrs == 0 {
		mp.hdrsForCurrBlock.missingFinalityAttestingHdrs = mp.requestMissingFinalityAttestingHeaders()
	}

	requestedHdrs := mp.hdrsForCurrBlock.missingHdrs
	requestedFinalityAttestingHdrs := mp.hdrsForCurrBlock.missingFinalityAttestingHdrs
	mp.hdrsForCurrBlock.mutHdrsForBlock.Unlock()

	return requestedHdrs, requestedFinalityAttestingHdrs
}

func (mp *metaProcessor) computeMissingAndExistingShardHeaders(metaBlock *block.MetaBlock) map[uint32][][]byte {
	missingHeadersHashes := make(map[uint32][][]byte)

	mp.hdrsForCurrBlock.mutHdrsForBlock.Lock()
	for i := 0; i < len(metaBlock.ShardInfo); i++ {
		shardData := metaBlock.ShardInfo[i]
		hdr, err := process.GetShardHeaderFromPool(
			shardData.HeaderHash,
			mp.dataPool.ShardHeaders())

		if err != nil {
			missingHeadersHashes[shardData.ShardId] = append(missingHeadersHashes[shardData.ShardId], shardData.HeaderHash)
			mp.hdrsForCurrBlock.missingHdrs++
			continue
		}

		mp.hdrsForCurrBlock.hdrHashAndInfo[string(shardData.HeaderHash)] = &hdrInfo{hdr: hdr, usedInBlock: true}

		if hdr.Nonce > mp.hdrsForCurrBlock.highestHdrNonce[shardData.ShardId] {
			mp.hdrsForCurrBlock.highestHdrNonce[shardData.ShardId] = hdr.Nonce
		}
	}
	mp.hdrsForCurrBlock.mutHdrsForBlock.Unlock()

	return missingHeadersHashes
}

func (mp *metaProcessor) checkAndProcessShardMiniBlockHeader(
	headerHash []byte,
	shardMiniBlockHeader *block.ShardMiniBlockHeader,
	round uint64,
	shardId uint32,
) error {
	// TODO: real processing has to be done here, using metachain state
	return nil
}

func (mp *metaProcessor) createShardInfo(
	maxItemsInBlock uint32,
	round uint64,
	haveTime func() bool,
) ([]block.ShardData, error) {

	shardInfo := make([]block.ShardData, 0)
	lastPushedHdr := make(map[uint32]data.HeaderHandler, mp.shardCoordinator.NumberOfShards())

	if mp.accounts.JournalLen() != 0 {
		return nil, process.ErrAccountStateDirty
	}

	if !haveTime() {
		log.Info(fmt.Sprintf("time is up after entered in createShardInfo method\n"))
		return shardInfo, nil
	}

	mbHdrs := uint32(0)

	timeBefore := time.Now()
	orderedHdrs, orderedHdrHashes, sortedHdrPerShard, err := mp.getOrderedHdrs(round)
	timeAfter := time.Now()

	if !haveTime() {
		log.Info(fmt.Sprintf("time is up after ordered %d hdrs in %v sec\n", len(orderedHdrs), timeAfter.Sub(timeBefore).Seconds()))
		return shardInfo, nil
	}

	log.Debug(fmt.Sprintf("time elapsed to ordered %d hdrs: %v sec\n", len(orderedHdrs), timeAfter.Sub(timeBefore).Seconds()))

	if err != nil {
		return nil, err
	}

	log.Info(fmt.Sprintf("creating shard info has been started: have %d hdrs in pool\n", len(orderedHdrs)))

	// save last committed header for verification
	mp.mutNotarizedHdrs.RLock()
	if mp.notarizedHdrs == nil {
		mp.mutNotarizedHdrs.RUnlock()
		return nil, process.ErrNotarizedHdrsSliceIsNil
	}
	for shardId := uint32(0); shardId < mp.shardCoordinator.NumberOfShards(); shardId++ {
		lastPushedHdr[shardId] = mp.lastNotarizedHdrForShard(shardId)
	}
	mp.mutNotarizedHdrs.RUnlock()

	mp.hdrsForCurrBlock.mutHdrsForBlock.Lock()
	for index := range orderedHdrs {
		shId := orderedHdrs[index].ShardId

		lastHdr, ok := lastPushedHdr[shId].(*block.Header)
		if !ok {
			continue
		}

		isFinal, _ := mp.isShardHeaderValidFinal(orderedHdrs[index], lastHdr, sortedHdrPerShard[shId])
		if !isFinal {
			continue
		}

		lastPushedHdr[shId] = orderedHdrs[index]

		shardData := block.ShardData{}
		shardData.ShardMiniBlockHeaders = make([]block.ShardMiniBlockHeader, 0)
		shardData.TxCount = orderedHdrs[index].TxCount
		shardData.ShardId = orderedHdrs[index].ShardId
		shardData.HeaderHash = orderedHdrHashes[index]

		snapshot := mp.accounts.JournalLen()

		for i := 0; i < len(orderedHdrs[index].MiniBlockHeaders); i++ {
			if !haveTime() {
				break
			}

			shardMiniBlockHeader := block.ShardMiniBlockHeader{}
			shardMiniBlockHeader.SenderShardId = orderedHdrs[index].MiniBlockHeaders[i].SenderShardID
			shardMiniBlockHeader.ReceiverShardId = orderedHdrs[index].MiniBlockHeaders[i].ReceiverShardID
			shardMiniBlockHeader.Hash = orderedHdrs[index].MiniBlockHeaders[i].Hash
			shardMiniBlockHeader.TxCount = orderedHdrs[index].MiniBlockHeaders[i].TxCount

			// execute shard miniblock to change the trie root hash
			err := mp.checkAndProcessShardMiniBlockHeader(
				orderedHdrHashes[index],
				&shardMiniBlockHeader,
				round,
				shardData.ShardId,
			)

			if err != nil {
				log.Error(err.Error())
				err = mp.accounts.RevertToSnapshot(snapshot)
				if err != nil {
					log.Error(err.Error())
				}
				break
			}

			shardData.ShardMiniBlockHeaders = append(shardData.ShardMiniBlockHeaders, shardMiniBlockHeader)
			mbHdrs++

			recordsAddedInHeader := mbHdrs + uint32(len(shardInfo))
			spaceRemained := int32(maxItemsInBlock) - int32(recordsAddedInHeader) - 1

			if spaceRemained <= 0 {
				log.Info(fmt.Sprintf("max hdrs accepted in one block is reached: added %d hdrs from %d hdrs\n", mbHdrs, len(orderedHdrs)))

				if len(shardData.ShardMiniBlockHeaders) == len(orderedHdrs[index].MiniBlockHeaders) {
					shardInfo = append(shardInfo, shardData)
					mp.hdrsForCurrBlock.hdrHashAndInfo[string(orderedHdrHashes[index])] = &hdrInfo{hdr: orderedHdrs[index], usedInBlock: true}
				}

				log.Info(fmt.Sprintf("creating shard info has been finished: created %d shard data\n", len(shardInfo)))
				mp.hdrsForCurrBlock.mutHdrsForBlock.Unlock()
				return shardInfo, nil
			}
		}

		if !haveTime() {
			log.Info(fmt.Sprintf("time is up: added %d hdrs from %d hdrs\n", mbHdrs, len(orderedHdrs)))

			if len(shardData.ShardMiniBlockHeaders) == len(orderedHdrs[index].MiniBlockHeaders) {
				shardInfo = append(shardInfo, shardData)
				mp.hdrsForCurrBlock.hdrHashAndInfo[string(orderedHdrHashes[index])] = &hdrInfo{hdr: orderedHdrs[index], usedInBlock: true}
			}

			log.Info(fmt.Sprintf("creating shard info has been finished: created %d shard data\n", len(shardInfo)))
			mp.hdrsForCurrBlock.mutHdrsForBlock.Unlock()
			return shardInfo, nil
		}

		if len(shardData.ShardMiniBlockHeaders) == len(orderedHdrs[index].MiniBlockHeaders) {
			shardInfo = append(shardInfo, shardData)
			mp.hdrsForCurrBlock.hdrHashAndInfo[string(orderedHdrHashes[index])] = &hdrInfo{hdr: orderedHdrs[index], usedInBlock: true}
		}
	}
	mp.hdrsForCurrBlock.mutHdrsForBlock.Unlock()

	log.Info(fmt.Sprintf("creating shard info has been finished: created %d shard data\n", len(shardInfo)))
	return shardInfo, nil
}

func (mp *metaProcessor) createPeerInfo() ([]block.PeerData, error) {
	// TODO: to be implemented
	peerInfo := make([]block.PeerData, 0)
	return peerInfo, nil
}

// CreateBlockHeader creates a miniblock header list given a block body
func (mp *metaProcessor) CreateBlockHeader(bodyHandler data.BodyHandler, round uint64, haveTime func() bool) (data.HeaderHandler, error) {
	log.Debug(fmt.Sprintf("started creating block header in round %d\n", round))
	// TODO: add PrevRandSeed and RandSeed when BLS signing is completed
	header := &block.MetaBlock{
		ShardInfo:    make([]block.ShardData, 0),
		PeerInfo:     make([]block.PeerData, 0),
		PrevRandSeed: make([]byte, 0),
		RandSeed:     make([]byte, 0),
	}

	defer func() {
		go mp.checkAndRequestIfShardHeadersMissing(round)
	}()

	shardInfo, err := mp.createShardInfo(mp.blockSizeThrottler.MaxItemsToAdd(), round, haveTime)
	if err != nil {
		return nil, err
	}

	peerInfo, err := mp.createPeerInfo()
	if err != nil {
		return nil, err
	}

	header.ShardInfo = shardInfo
	header.PeerInfo = peerInfo
	header.RootHash = mp.getRootHash()
	header.TxCount = getTxCount(shardInfo)

	mp.blockSizeThrottler.Add(
		round,
		core.MaxUint32(header.ItemsInBody(), header.ItemsInHeader()))

	return header, nil
}

func (mp *metaProcessor) waitForBlockHeaders(waitTime time.Duration) error {
	select {
	case <-mp.chRcvAllHdrs:
		return nil
	case <-time.After(waitTime):
		return process.ErrTimeIsOut
	}
}

// MarshalizedDataToBroadcast prepares underlying data into a marshalized object according to destination
func (mp *metaProcessor) MarshalizedDataToBroadcast(
	header data.HeaderHandler,
	bodyHandler data.BodyHandler,
) (map[uint32][]byte, map[string][][]byte, error) {

	mrsData := make(map[uint32][]byte)
	mrsTxs := make(map[string][][]byte)

	// send headers which can validate the current header

	return mrsData, mrsTxs, nil
}

func (mp *metaProcessor) getOrderedHdrs(round uint64) ([]*block.Header, [][]byte, map[uint32][]*block.Header, error) {
	shardBlocksPool := mp.dataPool.ShardHeaders()
	if shardBlocksPool == nil {
		return nil, nil, nil, process.ErrNilShardBlockPool
	}

	hashAndBlockMap := make(map[uint32][]*hashAndHdr)
	headersMap := make(map[uint32][]*block.Header)
	headers := make([]*block.Header, 0)
	hdrHashes := make([][]byte, 0)

	mp.mutNotarizedHdrs.RLock()
	if mp.notarizedHdrs == nil {
		mp.mutNotarizedHdrs.RUnlock()
		return nil, nil, nil, process.ErrNotarizedHdrsSliceIsNil
	}

	// get keys and arrange them into shards
	for _, key := range shardBlocksPool.Keys() {
		val, _ := shardBlocksPool.Peek(key)
		if val == nil {
			continue
		}

		hdr, ok := val.(*block.Header)
		if !ok {
			continue
		}

		if hdr.GetRound() > round {
			continue
		}

		currShardId := hdr.ShardId
		if mp.lastNotarizedHdrForShard(currShardId) == nil {
			continue
		}

		if hdr.GetRound() <= mp.lastNotarizedHdrForShard(currShardId).GetRound() {
			continue
		}

		if hdr.GetNonce() <= mp.lastNotarizedHdrForShard(currShardId).GetNonce() {
			continue
		}

		hashAndBlockMap[currShardId] = append(hashAndBlockMap[currShardId],
			&hashAndHdr{hdr: hdr, hash: key})
	}
	mp.mutNotarizedHdrs.RUnlock()

	// sort headers for each shard
	maxHdrLen := 0
	for shardId := uint32(0); shardId < mp.shardCoordinator.NumberOfShards(); shardId++ {
		hdrsForShard := hashAndBlockMap[shardId]
		if len(hdrsForShard) == 0 {
			continue
		}

		sort.Slice(hdrsForShard, func(i, j int) bool {
			return hdrsForShard[i].hdr.GetNonce() < hdrsForShard[j].hdr.GetNonce()
		})

		tmpHdrLen := len(hdrsForShard)
		if maxHdrLen < tmpHdrLen {
			maxHdrLen = tmpHdrLen
		}
	}

	// copy from map to lists - equality between number of headers per shard
	for i := 0; i < maxHdrLen; i++ {
		for shardId := uint32(0); shardId < mp.shardCoordinator.NumberOfShards(); shardId++ {
			hdrsForShard := hashAndBlockMap[shardId]
			if i >= len(hdrsForShard) {
				continue
			}

			hdr, ok := hdrsForShard[i].hdr.(*block.Header)
			if !ok {
				continue
			}

			headers = append(headers, hdr)
			hdrHashes = append(hdrHashes, hdrsForShard[i].hash)
			headersMap[shardId] = append(headersMap[shardId], hdr)
		}
	}

	return headers, hdrHashes, headersMap, nil
}

func getTxCount(shardInfo []block.ShardData) uint32 {
	txs := uint32(0)
	for i := 0; i < len(shardInfo); i++ {
		for j := 0; j < len(shardInfo[i].ShardMiniBlockHeaders); j++ {
			txs += shardInfo[i].ShardMiniBlockHeaders[j].TxCount
		}
	}

	return txs
}

// DecodeBlockBody method decodes block body from a given byte array
func (mp *metaProcessor) DecodeBlockBody(dta []byte) data.BodyHandler {
	if dta == nil {
		return nil
	}

	var body block.MetaBlockBody

	err := mp.marshalizer.Unmarshal(&body, dta)
	if err != nil {
		log.Error(err.Error())
		return nil
	}

	return &body
}

// DecodeBlockHeader method decodes block header from a given byte array
func (mp *metaProcessor) DecodeBlockHeader(dta []byte) data.HeaderHandler {
	if dta == nil {
		return nil
	}

	var header block.MetaBlock

	err := mp.marshalizer.Unmarshal(&header, dta)
	if err != nil {
		log.Error(err.Error())
		return nil
	}

	return &header
}

// IsInterfaceNil returns true if there is no value under the interface
func (mp *metaProcessor) IsInterfaceNil() bool {
	if mp == nil {
		return true
	}
	return false
}<|MERGE_RESOLUTION|>--- conflicted
+++ resolved
@@ -21,15 +21,10 @@
 // metaProcessor implements metaProcessor interface and actually it tries to execute block
 type metaProcessor struct {
 	*baseProcessor
-<<<<<<< HEAD
-	core     serviceContainer.Core
-	dataPool dataRetriever.MetaPoolsHolder
-	//TODO: add	txCoordinator process.TransactionCoordinator
-
-=======
 	core               serviceContainer.Core
 	dataPool           dataRetriever.MetaPoolsHolder
->>>>>>> 2339c8bd
+	//TODO: add	txCoordinator process.TransactionCoordinator
+
 	shardsHeadersNonce *sync.Map
 	shardBlockFinality uint32
 	chRcvAllHdrs       chan bool
