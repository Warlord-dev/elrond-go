package preprocess

import (
<<<<<<< HEAD
=======
	"errors"
>>>>>>> 913ac60a
	"sort"
	"sync"
	"time"

	"github.com/ElrondNetwork/elrond-go/core"
	"github.com/ElrondNetwork/elrond-go/core/check"
	"github.com/ElrondNetwork/elrond-go/core/sliceUtil"
	"github.com/ElrondNetwork/elrond-go/data"
	"github.com/ElrondNetwork/elrond-go/data/block"
	"github.com/ElrondNetwork/elrond-go/data/state"
	"github.com/ElrondNetwork/elrond-go/data/transaction"
	"github.com/ElrondNetwork/elrond-go/dataRetriever"
	"github.com/ElrondNetwork/elrond-go/hashing"
	"github.com/ElrondNetwork/elrond-go/logger"
	"github.com/ElrondNetwork/elrond-go/marshal"
	"github.com/ElrondNetwork/elrond-go/process"
	"github.com/ElrondNetwork/elrond-go/sharding"
	"github.com/ElrondNetwork/elrond-go/storage"
)

var log = logger.GetOrCreate("process/block/preprocess")

// TODO: increase code coverage with unit tests

type transactions struct {
	*basePreProcess
	chRcvAllTxs          chan bool
	onRequestTransaction func(shardID uint32, txHashes [][]byte)
	txsForCurrBlock      txsForBlock
	txPool               dataRetriever.ShardedDataCacherNotifier
	storage              dataRetriever.StorageService
	txProcessor          process.TransactionProcessor
	accounts             state.AccountsAdapter
	orderedTxs           map[string][]*transaction.Transaction
	orderedTxHashes      map[string][][]byte
	mutOrderedTxs        sync.RWMutex
	miniBlocksCompacter  process.MiniBlocksCompacter
	blockType            block.Type
}

// NewTransactionPreprocessor creates a new transaction preprocessor object
func NewTransactionPreprocessor(
	txDataPool dataRetriever.ShardedDataCacherNotifier,
	store dataRetriever.StorageService,
	hasher hashing.Hasher,
	marshalizer marshal.Marshalizer,
	txProcessor process.TransactionProcessor,
	shardCoordinator sharding.Coordinator,
	accounts state.AccountsAdapter,
	onRequestTransaction func(shardID uint32, txHashes [][]byte),
	economicsFee process.FeeHandler,
	miniBlocksCompacter process.MiniBlocksCompacter,
	gasHandler process.GasHandler,
	blockType block.Type,
) (*transactions, error) {

	if check.IfNil(hasher) {
		return nil, process.ErrNilHasher
	}
	if check.IfNil(marshalizer) {
		return nil, process.ErrNilMarshalizer
	}
	if check.IfNil(txDataPool) {
		return nil, process.ErrNilTransactionPool
	}
	if check.IfNil(store) {
		return nil, process.ErrNilTxStorage
	}
	if check.IfNil(txProcessor) {
		return nil, process.ErrNilTxProcessor
	}
	if check.IfNil(shardCoordinator) {
		return nil, process.ErrNilShardCoordinator
	}
	if check.IfNil(accounts) {
		return nil, process.ErrNilAccountsAdapter
	}
	if onRequestTransaction == nil {
		return nil, process.ErrNilRequestHandler
	}
	if check.IfNil(economicsFee) {
		return nil, process.ErrNilEconomicsFeeHandler
	}
	if check.IfNil(miniBlocksCompacter) {
		return nil, process.ErrNilMiniBlocksCompacter
	}
	if check.IfNil(gasHandler) {
		return nil, process.ErrNilGasHandler
	}

	bpp := basePreProcess{
		hasher:           hasher,
		marshalizer:      marshalizer,
		shardCoordinator: shardCoordinator,
		gasHandler:       gasHandler,
		economicsFee:     economicsFee,
	}

	txs := transactions{
		basePreProcess:       &bpp,
		storage:              store,
		txPool:               txDataPool,
		onRequestTransaction: onRequestTransaction,
		txProcessor:          txProcessor,
		accounts:             accounts,
		miniBlocksCompacter:  miniBlocksCompacter,
		blockType:            blockType,
	}

	txs.chRcvAllTxs = make(chan bool)
	txs.txPool.RegisterHandler(txs.receivedTransaction)

	txs.txsForCurrBlock.txHashAndInfo = make(map[string]*txInfo)
	txs.orderedTxs = make(map[string][]*transaction.Transaction)
	txs.orderedTxHashes = make(map[string][][]byte)

	return &txs, nil
}

// waitForTxHashes waits for a call whether all the requested transactions appeared
func (txs *transactions) waitForTxHashes(waitTime time.Duration) error {
	select {
	case <-txs.chRcvAllTxs:
		return nil
	case <-time.After(waitTime):
		return process.ErrTimeIsOut
	}
}

// IsDataPrepared returns non error if all the requested transactions arrived and were saved into the pool
func (txs *transactions) IsDataPrepared(requestedTxs int, haveTime func() time.Duration) error {
	if requestedTxs > 0 {
		log.Debug("requested missing txs",
			"num txs", requestedTxs)
		err := txs.waitForTxHashes(haveTime())
		txs.txsForCurrBlock.mutTxsForBlock.Lock()
		missingTxs := txs.txsForCurrBlock.missingTxs
		txs.txsForCurrBlock.missingTxs = 0
		txs.txsForCurrBlock.mutTxsForBlock.Unlock()
		log.Debug("received missing txs",
			"num txs", requestedTxs-missingTxs)
		if err != nil {
			return err
		}
	}

	return nil
}

// RemoveTxBlockFromPools removes transactions and miniblocks from associated pools
func (txs *transactions) RemoveTxBlockFromPools(body block.Body, miniBlockPool storage.Cacher) error {
	if body == nil || body.IsInterfaceNil() {
		return process.ErrNilTxBlockBody
	}
	if miniBlockPool == nil || miniBlockPool.IsInterfaceNil() {
		return process.ErrNilMiniBlockPool
	}

	err := txs.removeDataFromPools(body, miniBlockPool, txs.txPool, txs.blockType)

	return err
}

// RestoreTxBlockIntoPools restores the transactions and miniblocks to associated pools
func (txs *transactions) RestoreTxBlockIntoPools(
	body block.Body,
	miniBlockPool storage.Cacher,
) (int, error) {
	txsRestored := 0

	for i := 0; i < len(body); i++ {
		miniBlock := body[i]
		strCache := process.ShardCacherIdentifier(miniBlock.SenderShardID, miniBlock.ReceiverShardID)
		txsBuff, err := txs.storage.GetAll(dataRetriever.TransactionUnit, miniBlock.TxHashes)
		if err != nil {
			log.Debug("tx from mini block was not found in TransactionUnit",
				"sender shard ID", miniBlock.SenderShardID,
				"receiver shard ID", miniBlock.ReceiverShardID,
				"num txs", len(miniBlock.TxHashes),
			)

			return txsRestored, err
		}

		for txHash, txBuff := range txsBuff {
			tx := transaction.Transaction{}
			err = txs.marshalizer.Unmarshal(&tx, txBuff)
			if err != nil {
				return txsRestored, err
			}

			txs.txPool.AddData([]byte(txHash), &tx, strCache)
		}

		miniBlockHash, err := core.CalculateHash(txs.marshalizer, txs.hasher, miniBlock)
		if err != nil {
			return txsRestored, err
		}

		miniBlockPool.Put(miniBlockHash, miniBlock)

		txsRestored += len(miniBlock.TxHashes)
	}

	return txsRestored, nil
}

// ProcessBlockTransactions processes all the transaction from the block.Body, updates the state
func (txs *transactions) ProcessBlockTransactions(
	body block.Body,
	haveTime func() bool,
) error {

	mapHashesAndTxs := txs.GetAllCurrentUsedTxs()
	expandedMiniBlocks, err := txs.miniBlocksCompacter.Expand(block.MiniBlockSlice(body), mapHashesAndTxs)
	if err != nil {
		return err
	}

	// basic validation already done in interceptors
	for i := 0; i < len(expandedMiniBlocks); i++ {
		miniBlock := expandedMiniBlocks[i]
		if miniBlock.Type != txs.blockType {
			continue
		}

		gasConsumedByMiniBlockInSenderShard := uint64(0)
		gasConsumedByMiniBlockInReceiverShard := uint64(0)

		for j := 0; j < len(miniBlock.TxHashes); j++ {
			if !haveTime() {
				return process.ErrTimeIsOut
			}

			txHash := miniBlock.TxHashes[j]
			txs.txsForCurrBlock.mutTxsForBlock.RLock()
			txInfo := txs.txsForCurrBlock.txHashAndInfo[string(txHash)]
			txs.txsForCurrBlock.mutTxsForBlock.RUnlock()

			if txInfo == nil || txInfo.tx == nil {
				log.Debug("missing transaction in ProcessBlockTransactions ", "type", block.TxBlock, "txHash", txHash)
				return process.ErrMissingTransaction
			}

			tx, ok := txInfo.tx.(*transaction.Transaction)
			if !ok {
				return process.ErrWrongTypeAssertion
			}

			err := txs.processAndRemoveBadTransaction(
				txHash,
				tx,
				miniBlock.SenderShardID,
				miniBlock.ReceiverShardID,
			)

			if err != nil && !errors.Is(err, process.ErrFailedTransaction) {
				return err
			}

			err = txs.computeGasConsumed(
				miniBlock.SenderShardID,
				miniBlock.ReceiverShardID,
				tx,
				txHash,
				&gasConsumedByMiniBlockInSenderShard,
				&gasConsumedByMiniBlockInReceiverShard)

			if err != nil {
				return err
			}
		}
	}

	return nil
}

// SaveTxBlockToStorage saves transactions from body into storage
func (txs *transactions) SaveTxBlockToStorage(body block.Body) error {
	for i := 0; i < len(body); i++ {
		miniBlock := (body)[i]
		if miniBlock.Type != block.TxBlock {
			continue
		}

		err := txs.saveTxsToStorage(miniBlock.TxHashes, &txs.txsForCurrBlock, txs.storage, dataRetriever.TransactionUnit)
		if err != nil {
			return err
		}
	}

	return nil
}

// receivedTransaction is a call back function which is called when a new transaction
// is added in the transaction pool
func (txs *transactions) receivedTransaction(txHash []byte) {
	receivedAllMissing := txs.baseReceivedTransaction(txHash, &txs.txsForCurrBlock, txs.txPool, txs.blockType)

	if receivedAllMissing {
		txs.chRcvAllTxs <- true
	}
}

// CreateBlockStarted cleans the local cache map for processed/created transactions at this round
func (txs *transactions) CreateBlockStarted() {
	_ = process.EmptyChannel(txs.chRcvAllTxs)

	txs.txsForCurrBlock.mutTxsForBlock.Lock()
	txs.txsForCurrBlock.missingTxs = 0
	txs.txsForCurrBlock.txHashAndInfo = make(map[string]*txInfo)
	txs.txsForCurrBlock.mutTxsForBlock.Unlock()

	txs.mutOrderedTxs.Lock()
	txs.orderedTxs = make(map[string][]*transaction.Transaction)
	txs.orderedTxHashes = make(map[string][][]byte)
	txs.mutOrderedTxs.Unlock()
}

// RequestBlockTransactions request for transactions if missing from a block.Body
func (txs *transactions) RequestBlockTransactions(body block.Body) int {
	requestedTxs := 0
	missingTxsForShards := txs.computeMissingAndExistingTxsForShards(body)

	txs.txsForCurrBlock.mutTxsForBlock.Lock()
	for senderShardID, mbsTxHashes := range missingTxsForShards {
		for _, mbTxHashes := range mbsTxHashes {
			txs.setMissingTxsForShard(senderShardID, mbTxHashes)
		}
	}
	txs.txsForCurrBlock.mutTxsForBlock.Unlock()

	for senderShardID, mbsTxHashes := range missingTxsForShards {
		for _, mbTxHashes := range mbsTxHashes {
			requestedTxs += len(mbTxHashes.txHashes)
			txs.onRequestTransaction(senderShardID, mbTxHashes.txHashes)
		}
	}

	return requestedTxs
}

func (txs *transactions) setMissingTxsForShard(senderShardID uint32, mbTxHashes *txsHashesInfo) {
	txShardInfo := &txShardInfo{senderShardID: senderShardID, receiverShardID: mbTxHashes.receiverShardID}
	for _, txHash := range mbTxHashes.txHashes {
		txs.txsForCurrBlock.txHashAndInfo[string(txHash)] = &txInfo{tx: nil, txShardInfo: txShardInfo}
	}
}

// computeMissingAndExistingTxsForShards calculates what transactions are available and what are missing from block.Body
func (txs *transactions) computeMissingAndExistingTxsForShards(body block.Body) map[uint32][]*txsHashesInfo {
	missingTxsForShard := txs.computeExistingAndMissing(
		body,
		&txs.txsForCurrBlock,
		txs.chRcvAllTxs,
		txs.blockType,
		txs.txPool)

	return missingTxsForShard
}

// processAndRemoveBadTransactions processed transactions, if txs are with error it removes them from pool
func (txs *transactions) processAndRemoveBadTransaction(
	transactionHash []byte,
	transaction *transaction.Transaction,
	sndShardId uint32,
	dstShardId uint32,
) error {

	err := txs.txProcessor.ProcessTransaction(transaction)
	if err == process.ErrLowerNonceInTransaction ||
		err == process.ErrInsufficientFunds {
		strCache := process.ShardCacherIdentifier(sndShardId, dstShardId)
		txs.txPool.RemoveData(transactionHash, strCache)
	}

	if err != nil && !errors.Is(err, process.ErrFailedTransaction) {
		return err
	}

	txShardInfo := &txShardInfo{senderShardID: sndShardId, receiverShardID: dstShardId}
	txs.txsForCurrBlock.mutTxsForBlock.Lock()
	txs.txsForCurrBlock.txHashAndInfo[string(transactionHash)] = &txInfo{tx: transaction, txShardInfo: txShardInfo}
	txs.txsForCurrBlock.mutTxsForBlock.Unlock()

	return err
}

// RequestTransactionsForMiniBlock requests missing transactions for a certain miniblock
func (txs *transactions) RequestTransactionsForMiniBlock(miniBlock *block.MiniBlock) int {
	if miniBlock == nil {
		return 0
	}

	missingTxsForMiniBlock := txs.computeMissingTxsForMiniBlock(miniBlock)
	if len(missingTxsForMiniBlock) > 0 {
		txs.onRequestTransaction(miniBlock.SenderShardID, missingTxsForMiniBlock)
	}

	return len(missingTxsForMiniBlock)
}

// computeMissingTxsForMiniBlock computes missing transactions for a certain miniblock
func (txs *transactions) computeMissingTxsForMiniBlock(miniBlock *block.MiniBlock) [][]byte {
	if miniBlock.Type != txs.blockType {
		return nil
	}

	missingTransactions := make([][]byte, 0, len(miniBlock.TxHashes))
	searchFirst := txs.blockType == block.InvalidBlock

	for _, txHash := range miniBlock.TxHashes {
		tx, _ := process.GetTransactionHandlerFromPool(
			miniBlock.SenderShardID,
			miniBlock.ReceiverShardID,
			txHash,
			txs.txPool,
			searchFirst)

		if tx == nil || tx.IsInterfaceNil() {
			missingTransactions = append(missingTransactions, txHash)
		}
	}

	return sliceUtil.TrimSliceSliceByte(missingTransactions)
}

// getAllTxsFromMiniBlock gets all the transactions from a miniblock into a new structure
func (txs *transactions) getAllTxsFromMiniBlock(
	mb *block.MiniBlock,
	haveTime func() bool,
) ([]*transaction.Transaction, [][]byte, error) {

	strCache := process.ShardCacherIdentifier(mb.SenderShardID, mb.ReceiverShardID)
	txCache := txs.txPool.ShardDataStore(strCache)
	if txCache == nil {
		return nil, nil, process.ErrNilTransactionPool
	}

	// verify if all transaction exists
	transactions := make([]*transaction.Transaction, 0, len(mb.TxHashes))
	txHashes := make([][]byte, 0, len(mb.TxHashes))
	for _, txHash := range mb.TxHashes {
		if !haveTime() {
			return nil, nil, process.ErrTimeIsOut
		}

		tmp, _ := txCache.Peek(txHash)
		if tmp == nil {
			return nil, nil, process.ErrNilTransaction
		}

		tx, ok := tmp.(*transaction.Transaction)
		if !ok {
			return nil, nil, process.ErrWrongTypeAssertion
		}
		txHashes = append(txHashes, txHash)
		transactions = append(transactions, tx)
	}

	return transactions, txHashes, nil
}

// CreateAndProcessMiniBlocks creates miniblocks from storage and processes the transactions added into the miniblocks
// as long as it has time
func (txs *transactions) CreateAndProcessMiniBlocks(
	maxTxSpaceRemained uint32,
	maxMbSpaceRemained uint32,
	haveTime func() bool,
) (block.MiniBlockSlice, error) {

	miniBlocks := make(block.MiniBlockSlice, 0)
	newMBAdded := true
	txSpaceRemained := int(maxTxSpaceRemained)

	miniBlock, err := txs.createAndProcessMiniBlock(
		txs.shardCoordinator.SelfId(),
		sharding.MetachainShardId,
		txSpaceRemained,
		haveTime)

	if err == nil && len(miniBlock.TxHashes) > 0 {
		txSpaceRemained -= len(miniBlock.TxHashes)
		miniBlocks = append(miniBlocks, miniBlock)
	}

	for newMBAdded {
		newMBAdded = false
		for shardId := uint32(0); shardId < txs.shardCoordinator.NumberOfShards(); shardId++ {
			if !haveTime() {
				break
			}

			if maxTxSpaceRemained <= 0 {
				break
			}

			mbSpaceRemained := int(maxMbSpaceRemained) - len(miniBlocks)
			if mbSpaceRemained <= 0 {
				break
			}

			miniBlock, err := txs.createAndProcessMiniBlock(
				txs.shardCoordinator.SelfId(),
				shardId,
				txSpaceRemained,
				haveTime)
			if err != nil {
				continue
			}

			if len(miniBlock.TxHashes) > 0 {
				txSpaceRemained -= len(miniBlock.TxHashes)
				miniBlocks = append(miniBlocks, miniBlock)
				newMBAdded = true
			}
		}
	}

	mapHashesAndTxs := txs.GetAllCurrentUsedTxs()
	compactedMiniBlocks := txs.miniBlocksCompacter.Compact(miniBlocks, mapHashesAndTxs)

	return compactedMiniBlocks, nil
}

// CreateAndProcessMiniBlock creates the miniblock from storage and processes the transactions added into the miniblock
func (txs *transactions) createAndProcessMiniBlock(
	senderShardId uint32,
	receiverShardId uint32,
	spaceRemained int,
	haveTime func() bool,
) (*block.MiniBlock, error) {
	if txs.blockType != block.TxBlock {
		return &block.MiniBlock{}, nil
	}

	var orderedTxs []*transaction.Transaction
	var orderedTxHashes [][]byte

	timeBefore := time.Now()
	orderedTxs, orderedTxHashes, err := txs.computeOrderedTxs(senderShardId, receiverShardId)
	timeAfter := time.Now()

	if err != nil {
		log.Trace("computeOrderedTxs", "error", err.Error())
		return nil, err
	}

	if !haveTime() {
		log.Debug("time is up ordering txs",
			"num txs", len(orderedTxs),
			"time [s]", timeAfter.Sub(timeBefore).Seconds(),
		)
		return nil, process.ErrTimeIsOut
	}

	log.Trace("time elapsed to ordered txs,"+
		"num txs", len(orderedTxs),
		"time [s]", timeAfter.Sub(timeBefore).Seconds(),
	)

	miniBlock := &block.MiniBlock{}
	miniBlock.SenderShardID = senderShardId
	miniBlock.ReceiverShardID = receiverShardId
	miniBlock.TxHashes = make([][]byte, 0)
	miniBlock.Type = block.TxBlock

	addedTxs := 0
	gasConsumedByMiniBlockInSenderShard := uint64(0)
	gasConsumedByMiniBlockInReceiverShard := uint64(0)

	for index := range orderedTxs {
		if !haveTime() {
			break
		}

		if txs.isTxAlreadyProcessed(orderedTxHashes[index], &txs.txsForCurrBlock) {
			continue
		}

		snapshot := txs.accounts.JournalLen()
		oldGasConsumedByMiniBlockInSenderShard := gasConsumedByMiniBlockInSenderShard
		oldGasConsumedByMiniBlockInReceiverShard := gasConsumedByMiniBlockInReceiverShard

		err = txs.computeGasConsumed(
			miniBlock.SenderShardID,
			miniBlock.ReceiverShardID,
			orderedTxs[index],
			orderedTxHashes[index],
			&gasConsumedByMiniBlockInSenderShard,
			&gasConsumedByMiniBlockInReceiverShard)

		if err != nil {
			continue
		}

		// execute transaction to change the trie root hash
		err = txs.processAndRemoveBadTransaction(
			orderedTxHashes[index],
			orderedTxs[index],
			miniBlock.SenderShardID,
			miniBlock.ReceiverShardID,
		)

		if err != nil && !errors.Is(err, process.ErrFailedTransaction) {
			log.Trace("bad tx",
				"error", err.Error(),
				"hash", orderedTxHashes[index],
			)

			err = txs.accounts.RevertToSnapshot(snapshot)
			if err != nil {
				log.Debug("revert to snapshot", "error", err.Error())
			}

			txs.gasHandler.RemoveGasConsumed([][]byte{orderedTxHashes[index]})
			txs.gasHandler.RemoveGasRefunded([][]byte{orderedTxHashes[index]})

			gasConsumedByMiniBlockInSenderShard = oldGasConsumedByMiniBlockInSenderShard
			gasConsumedByMiniBlockInReceiverShard = oldGasConsumedByMiniBlockInReceiverShard

			continue
		}

		gasRefunded := txs.gasHandler.GasRefunded(orderedTxHashes[index])
		gasConsumedByMiniBlockInReceiverShard -= gasRefunded
		if senderShardId == receiverShardId {
			gasConsumedByMiniBlockInSenderShard -= gasRefunded
		}

		if !errors.Is(err, process.ErrFailedTransaction) {
			miniBlock.TxHashes = append(miniBlock.TxHashes, orderedTxHashes[index])
		}
		addedTxs++

		if addedTxs >= spaceRemained { // max transactions count in one block was reached
			log.Debug("max txs accepted in one block is reached",
				"num added txs", len(miniBlock.TxHashes),
				"total txs", len(orderedTxs),
			)

<<<<<<< HEAD
			log.Debug("mini block info",
				"gas consumed in sender shard", gasConsumedByMiniBlockInSenderShard,
				"gas consumed in receiver shard", gasConsumedByMiniBlockInReceiverShard,
				"gas consumed in self shard", txs.gasHandler.TotalGasConsumed(),
				"txs ordered", len(orderedTxs),
				"txs added", len(miniBlock.TxHashes))
=======
			log.Debug("miniblock created",
				"gas in sender shard", gasConsumedByMiniBlockInSenderShard,
				"gas in dest shard", gasConsumedByMiniBlockInReceiverShard,
				"total gas in self shard", txs.gasHandler.TotalGasConsumed(),
				"added num txs", len(miniBlock.TxHashes),
				"total num txs", len(orderedTxs),
			)
>>>>>>> 913ac60a

			return miniBlock, nil
		}
	}

	if addedTxs > 0 {
<<<<<<< HEAD
		log.Debug("mini block info",
			"gas consumed in sender shard", gasConsumedByMiniBlockInSenderShard,
			"gas consumed in receiver shard", gasConsumedByMiniBlockInReceiverShard,
			"gas consumed in self shard", txs.gasHandler.TotalGasConsumed(),
			"txs ordered", len(orderedTxs),
			"txs added", len(miniBlock.TxHashes))
=======
		log.Debug("miniblock created",
			"gas in sender shard", gasConsumedByMiniBlockInSenderShard,
			"gas in dest shard", gasConsumedByMiniBlockInReceiverShard,
			"total gas in self shard", txs.gasHandler.TotalGasConsumed(),
			"added num txs", len(miniBlock.TxHashes),
			"total num txs", len(orderedTxs),
		)
>>>>>>> 913ac60a
	}

	return miniBlock, nil
}

func (txs *transactions) computeOrderedTxs(
	sndShardId uint32,
	dstShardId uint32,
) ([]*transaction.Transaction, [][]byte, error) {

	var err error

	strCache := process.ShardCacherIdentifier(sndShardId, dstShardId)
	txShardPool := txs.txPool.ShardDataStore(strCache)

	if txShardPool == nil {
		return nil, nil, process.ErrNilTxDataPool
	}
	if txShardPool.Len() == 0 {
		return nil, nil, process.ErrEmptyTxDataPool
	}

	txs.mutOrderedTxs.RLock()
	orderedTxs := txs.orderedTxs[strCache]
	orderedTxHashes := txs.orderedTxHashes[strCache]
	txs.mutOrderedTxs.RUnlock()

	alreadyOrdered := len(orderedTxs) > 0
	if !alreadyOrdered {
		orderedTxs, orderedTxHashes, err = SortTxByNonce(txShardPool)
		if err != nil {
			return nil, nil, err
		}

		log.Debug("creating mini blocks has been started",
			"have num txs", len(orderedTxs),
			"snd shard", sndShardId,
			"dest shard", dstShardId,
		)

		txs.mutOrderedTxs.Lock()
		txs.orderedTxs[strCache] = orderedTxs
		txs.orderedTxHashes[strCache] = orderedTxHashes
		txs.mutOrderedTxs.Unlock()
	}

	return orderedTxs, orderedTxHashes, nil
}

// ProcessMiniBlock processes all the transactions from a and saves the processed transactions in local cache complete miniblock
func (txs *transactions) ProcessMiniBlock(
	miniBlock *block.MiniBlock,
	haveTime func() bool,
) error {
	if txs.blockType != block.TxBlock {
		return nil
	}

	if miniBlock.Type != block.TxBlock {
		return process.ErrWrongTypeInMiniBlock
	}

	var err error

	miniBlockTxs, miniBlockTxHashes, err := txs.getAllTxsFromMiniBlock(miniBlock, haveTime)
	if err != nil {
		return err
	}

	processedTxHashes := make([][]byte, 0)

	defer func() {
		if err != nil {
			txs.gasHandler.RemoveGasConsumed(processedTxHashes)
			txs.gasHandler.RemoveGasRefunded(processedTxHashes)
		}
	}()

	gasConsumedByMiniBlockInSenderShard := uint64(0)
	gasConsumedByMiniBlockInReceiverShard := uint64(0)

	for index := range miniBlockTxs {
		if !haveTime() {
			return process.ErrTimeIsOut
		}

		err = txs.computeGasConsumed(
			miniBlock.SenderShardID,
			miniBlock.ReceiverShardID,
			miniBlockTxs[index],
			miniBlockTxHashes[index],
			&gasConsumedByMiniBlockInSenderShard,
			&gasConsumedByMiniBlockInReceiverShard)

		if err != nil {
			return err
		}

		processedTxHashes = append(processedTxHashes, miniBlockTxHashes[index])
	}

	for index := range miniBlockTxs {
		if !haveTime() {
			return process.ErrTimeIsOut
		}

		err = txs.txProcessor.ProcessTransaction(miniBlockTxs[index])
		if err != nil {
			return err
		}
	}

	txShardInfo := &txShardInfo{senderShardID: miniBlock.SenderShardID, receiverShardID: miniBlock.ReceiverShardID}

	txs.txsForCurrBlock.mutTxsForBlock.Lock()
	for index, txHash := range miniBlockTxHashes {
		txs.txsForCurrBlock.txHashAndInfo[string(txHash)] = &txInfo{tx: miniBlockTxs[index], txShardInfo: txShardInfo}
	}
	txs.txsForCurrBlock.mutTxsForBlock.Unlock()

	return nil
}

// SortTxByNonce sort transactions according to nonces
func SortTxByNonce(txShardPool storage.Cacher) ([]*transaction.Transaction, [][]byte, error) {
	if txShardPool == nil {
		return nil, nil, process.ErrNilTxDataPool
	}

	keys := txShardPool.Keys()
	transactions := make([]*transaction.Transaction, 0, len(keys))
	txHashes := make([][]byte, 0, len(keys))

	mTxHashes := make(map[uint64][][]byte, len(keys))
	mTransactions := make(map[uint64][]*transaction.Transaction, len(keys))

	nonces := make([]uint64, 0, len(keys))

	for _, key := range keys {
		val, _ := txShardPool.Peek(key)
		if val == nil {
			continue
		}

		tx, ok := val.(*transaction.Transaction)
		if !ok {
			continue
		}

		if mTxHashes[tx.Nonce] == nil {
			nonces = append(nonces, tx.Nonce)
			mTxHashes[tx.Nonce] = make([][]byte, 0)
			mTransactions[tx.Nonce] = make([]*transaction.Transaction, 0)
		}

		mTxHashes[tx.Nonce] = append(mTxHashes[tx.Nonce], key)
		mTransactions[tx.Nonce] = append(mTransactions[tx.Nonce], tx)
	}

	sort.Slice(nonces, func(i, j int) bool {
		return nonces[i] < nonces[j]
	})

	for _, nonce := range nonces {
		keys := mTxHashes[nonce]

		for idx, key := range keys {
			txHashes = append(txHashes, key)
			transactions = append(transactions, mTransactions[nonce][idx])
		}
	}

	return transaction.TrimSlicePtr(transactions), sliceUtil.TrimSliceSliceByte(txHashes), nil
}

// CreateMarshalizedData marshalizes transactions and creates and saves them into a new structure
func (txs *transactions) CreateMarshalizedData(txHashes [][]byte) ([][]byte, error) {
	mrsScrs, err := txs.createMarshalizedData(txHashes, &txs.txsForCurrBlock)
	if err != nil {
		return nil, err
	}

	return mrsScrs, nil
}

// getTxs gets all the available transactions from the pool
func (txs *transactions) getTxs(txShardStore storage.Cacher) ([]*transaction.Transaction, [][]byte, error) {
	if txShardStore == nil {
		return nil, nil, process.ErrNilCacher
	}

	keys := txShardStore.Keys()
	transactions := make([]*transaction.Transaction, 0, len(keys))
	txHashes := make([][]byte, 0, len(keys))

	for _, key := range keys {
		val, _ := txShardStore.Peek(key)
		if val == nil {
			continue
		}

		tx, ok := val.(*transaction.Transaction)
		if !ok {
			continue
		}

		txHashes = append(txHashes, key)
		transactions = append(transactions, tx)
	}

	return transaction.TrimSlicePtr(transactions), sliceUtil.TrimSliceSliceByte(txHashes), nil
}

// GetAllCurrentUsedTxs returns all the transactions used at current creation / processing
func (txs *transactions) GetAllCurrentUsedTxs() map[string]data.TransactionHandler {
	txPool := make(map[string]data.TransactionHandler, len(txs.txsForCurrBlock.txHashAndInfo))

	txs.txsForCurrBlock.mutTxsForBlock.RLock()
	for txHash, txInfo := range txs.txsForCurrBlock.txHashAndInfo {
		txPool[txHash] = txInfo.tx
	}
	txs.txsForCurrBlock.mutTxsForBlock.RUnlock()

	return txPool
}

// IsInterfaceNil returns true if there is no value under the interface
func (txs *transactions) IsInterfaceNil() bool {
	if txs == nil {
		return true
	}
	return false
}<|MERGE_RESOLUTION|>--- conflicted
+++ resolved
@@ -1,10 +1,7 @@
 package preprocess
 
 import (
-<<<<<<< HEAD
-=======
 	"errors"
->>>>>>> 913ac60a
 	"sort"
 	"sync"
 	"time"
@@ -646,44 +643,24 @@
 				"total txs", len(orderedTxs),
 			)
 
-<<<<<<< HEAD
 			log.Debug("mini block info",
 				"gas consumed in sender shard", gasConsumedByMiniBlockInSenderShard,
 				"gas consumed in receiver shard", gasConsumedByMiniBlockInReceiverShard,
 				"gas consumed in self shard", txs.gasHandler.TotalGasConsumed(),
 				"txs ordered", len(orderedTxs),
 				"txs added", len(miniBlock.TxHashes))
-=======
-			log.Debug("miniblock created",
-				"gas in sender shard", gasConsumedByMiniBlockInSenderShard,
-				"gas in dest shard", gasConsumedByMiniBlockInReceiverShard,
-				"total gas in self shard", txs.gasHandler.TotalGasConsumed(),
-				"added num txs", len(miniBlock.TxHashes),
-				"total num txs", len(orderedTxs),
-			)
->>>>>>> 913ac60a
 
 			return miniBlock, nil
 		}
 	}
 
 	if addedTxs > 0 {
-<<<<<<< HEAD
 		log.Debug("mini block info",
 			"gas consumed in sender shard", gasConsumedByMiniBlockInSenderShard,
 			"gas consumed in receiver shard", gasConsumedByMiniBlockInReceiverShard,
 			"gas consumed in self shard", txs.gasHandler.TotalGasConsumed(),
 			"txs ordered", len(orderedTxs),
 			"txs added", len(miniBlock.TxHashes))
-=======
-		log.Debug("miniblock created",
-			"gas in sender shard", gasConsumedByMiniBlockInSenderShard,
-			"gas in dest shard", gasConsumedByMiniBlockInReceiverShard,
-			"total gas in self shard", txs.gasHandler.TotalGasConsumed(),
-			"added num txs", len(miniBlock.TxHashes),
-			"total num txs", len(orderedTxs),
-		)
->>>>>>> 913ac60a
 	}
 
 	return miniBlock, nil
