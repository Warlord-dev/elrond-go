package preprocess

import (
	"bytes"
	"errors"
	"fmt"
	"sort"
	"sync"
	"time"

	"github.com/ElrondNetwork/elrond-go-logger"
	"github.com/ElrondNetwork/elrond-go/core"
	"github.com/ElrondNetwork/elrond-go/core/check"
	"github.com/ElrondNetwork/elrond-go/core/sliceUtil"
	"github.com/ElrondNetwork/elrond-go/data"
	"github.com/ElrondNetwork/elrond-go/data/block"
	"github.com/ElrondNetwork/elrond-go/data/state"
	"github.com/ElrondNetwork/elrond-go/data/transaction"
	"github.com/ElrondNetwork/elrond-go/dataRetriever"
	"github.com/ElrondNetwork/elrond-go/hashing"
	"github.com/ElrondNetwork/elrond-go/marshal"
	"github.com/ElrondNetwork/elrond-go/process"
	"github.com/ElrondNetwork/elrond-go/sharding"
	"github.com/ElrondNetwork/elrond-go/storage"
	"github.com/ElrondNetwork/elrond-go/storage/txcache"
)

var log = logger.GetOrCreate("process/block/preprocess")

// TODO: increase code coverage with unit test

type transactions struct {
	*basePreProcess
	chRcvAllTxs          chan bool
	onRequestTransaction func(shardID uint32, txHashes [][]byte)
	txsForCurrBlock      txsForBlock
	txPool               dataRetriever.ShardedDataCacherNotifier
	storage              dataRetriever.StorageService
	txProcessor          process.TransactionProcessor
	orderedTxs           map[string][]data.TransactionHandler
	orderedTxHashes      map[string][][]byte
	mutOrderedTxs        sync.RWMutex
	blockTracker         BlockTracker
	blockType            block.Type
<<<<<<< HEAD
=======
	pubkeyConverter      state.PubkeyConverter
>>>>>>> fcb0e913
	accountsInfo         map[string]*txShardInfo
	mutAccountsInfo      sync.RWMutex
	emptyAddress         []byte
}

// NewTransactionPreprocessor creates a new transaction preprocessor object
func NewTransactionPreprocessor(
	txDataPool dataRetriever.ShardedDataCacherNotifier,
	store dataRetriever.StorageService,
	hasher hashing.Hasher,
	marshalizer marshal.Marshalizer,
	txProcessor process.TransactionProcessor,
	shardCoordinator sharding.Coordinator,
	accounts state.AccountsAdapter,
	onRequestTransaction func(shardID uint32, txHashes [][]byte),
	economicsFee process.FeeHandler,
	gasHandler process.GasHandler,
	blockTracker BlockTracker,
	blockType block.Type,
	pubkeyConverter state.PubkeyConverter,
	blockSizeComputation BlockSizeComputationHandler,
	balanceComputation BalanceComputationHandler,
) (*transactions, error) {

	if check.IfNil(hasher) {
		return nil, process.ErrNilHasher
	}
	if check.IfNil(marshalizer) {
		return nil, process.ErrNilMarshalizer
	}
	if check.IfNil(txDataPool) {
		return nil, process.ErrNilTransactionPool
	}
	if check.IfNil(store) {
		return nil, process.ErrNilTxStorage
	}
	if check.IfNil(txProcessor) {
		return nil, process.ErrNilTxProcessor
	}
	if check.IfNil(shardCoordinator) {
		return nil, process.ErrNilShardCoordinator
	}
	if check.IfNil(accounts) {
		return nil, process.ErrNilAccountsAdapter
	}
	if onRequestTransaction == nil {
		return nil, process.ErrNilRequestHandler
	}
	if check.IfNil(economicsFee) {
		return nil, process.ErrNilEconomicsFeeHandler
	}
	if check.IfNil(gasHandler) {
		return nil, process.ErrNilGasHandler
	}
	if check.IfNil(blockTracker) {
		return nil, process.ErrNilBlockTracker
	}
	if check.IfNil(pubkeyConverter) {
		return nil, process.ErrNilPubkeyConverter
	}
	if check.IfNil(blockSizeComputation) {
		return nil, process.ErrNilBlockSizeComputationHandler
	}
	if check.IfNil(balanceComputation) {
		return nil, process.ErrNilBalanceComputationHandler
	}

	bpp := basePreProcess{
		hasher:               hasher,
		marshalizer:          marshalizer,
		shardCoordinator:     shardCoordinator,
		gasHandler:           gasHandler,
		economicsFee:         economicsFee,
		blockSizeComputation: blockSizeComputation,
		balanceComputation:   balanceComputation,
		accounts:             accounts,
		addressConverter:     addressConverter,
	}

	txs := transactions{
		basePreProcess:       &bpp,
		storage:              store,
		txPool:               txDataPool,
		onRequestTransaction: onRequestTransaction,
		txProcessor:          txProcessor,
		blockTracker:         blockTracker,
		blockType:            blockType,
<<<<<<< HEAD
=======
		pubkeyConverter:      pubkeyConverter,
>>>>>>> fcb0e913
	}

	txs.chRcvAllTxs = make(chan bool)
	txs.txPool.RegisterHandler(txs.receivedTransaction)

	txs.txsForCurrBlock.txHashAndInfo = make(map[string]*txInfo)
	txs.orderedTxs = make(map[string][]data.TransactionHandler)
	txs.orderedTxHashes = make(map[string][][]byte)
	txs.accountsInfo = make(map[string]*txShardInfo)

	txs.emptyAddress = make([]byte, txs.pubkeyConverter.Len())

	return &txs, nil
}

// waitForTxHashes waits for a call whether all the requested transactions appeared
func (txs *transactions) waitForTxHashes(waitTime time.Duration) error {
	select {
	case <-txs.chRcvAllTxs:
		return nil
	case <-time.After(waitTime):
		return process.ErrTimeIsOut
	}
}

// IsDataPrepared returns non error if all the requested transactions arrived and were saved into the pool
func (txs *transactions) IsDataPrepared(requestedTxs int, haveTime func() time.Duration) error {
	if requestedTxs > 0 {
		log.Debug("requested missing txs",
			"num txs", requestedTxs)
		err := txs.waitForTxHashes(haveTime())
		txs.txsForCurrBlock.mutTxsForBlock.Lock()
		missingTxs := txs.txsForCurrBlock.missingTxs
		txs.txsForCurrBlock.missingTxs = 0
		txs.txsForCurrBlock.mutTxsForBlock.Unlock()
		log.Debug("received missing txs",
			"num txs", requestedTxs-missingTxs)
		if err != nil {
			return err
		}
	}

	return nil
}

// RemoveTxBlockFromPools removes transactions and miniblocks from associated pools
func (txs *transactions) RemoveTxBlockFromPools(body *block.Body, miniBlockPool storage.Cacher) error {
	return txs.removeDataFromPools(body, miniBlockPool, txs.txPool, txs.isMiniBlockCorrect)
}

// RestoreTxBlockIntoPools restores the transactions and miniblocks to associated pools
func (txs *transactions) RestoreTxBlockIntoPools(
	body *block.Body,
	miniBlockPool storage.Cacher,
) (int, error) {
	if check.IfNil(body) {
		return 0, process.ErrNilBlockBody
	}
	if check.IfNil(miniBlockPool) {
		return 0, process.ErrNilMiniBlockPool
	}

	txsRestored := 0
	for i := 0; i < len(body.MiniBlocks); i++ {
		miniBlock := body.MiniBlocks[i]
		if !txs.isMiniBlockCorrect(miniBlock.Type) {
			continue
		}

		strCache := process.ShardCacherIdentifier(miniBlock.SenderShardID, miniBlock.ReceiverShardID)
		txsBuff, err := txs.storage.GetAll(dataRetriever.TransactionUnit, miniBlock.TxHashes)
		if err != nil {
			log.Debug("tx from mini block was not found in TransactionUnit",
				"sender shard ID", miniBlock.SenderShardID,
				"receiver shard ID", miniBlock.ReceiverShardID,
				"num txs", len(miniBlock.TxHashes),
			)

			return txsRestored, err
		}

		for txHash, txBuff := range txsBuff {
			tx := transaction.Transaction{}
			err = txs.marshalizer.Unmarshal(&tx, txBuff)
			if err != nil {
				return txsRestored, err
			}

			txs.txPool.AddData([]byte(txHash), &tx, strCache)
		}

		//TODO: Should be analyzed if restoring into pool only cross-shard miniblocks with destination in self shard,
		//would create problems or not
		if miniBlock.SenderShardID != txs.shardCoordinator.SelfId() {
			miniBlockHash, err := core.CalculateHash(txs.marshalizer, txs.hasher, miniBlock)
			if err != nil {
				return txsRestored, err
			}

			miniBlockPool.Put(miniBlockHash, miniBlock)
		}

		txsRestored += len(miniBlock.TxHashes)
	}

	return txsRestored, nil
}

// ProcessBlockTransactions processes all the transaction from the block.Body, updates the state
func (txs *transactions) ProcessBlockTransactions(
	body *block.Body,
	haveTime func() bool,
) error {

	if txs.isBodyToMe(body) {
		return txs.processTxsToMe(body, haveTime)
	}

	if txs.isBodyFromMe(body) {
		return txs.processTxsFromMe(body, haveTime)
	}

	return process.ErrInvalidBody
}

func (txs *transactions) computeTxsToMe(body *block.Body) ([]*txcache.WrappedTransaction, error) {
	if check.IfNil(body) {
		return nil, process.ErrNilBlockBody
	}

	allTxs := make([]*txcache.WrappedTransaction, 0)
	for _, miniBlock := range body.MiniBlocks {
		shouldSkipMiniblock := miniBlock.SenderShardID == txs.shardCoordinator.SelfId() || !txs.isMiniBlockCorrect(miniBlock.Type)
		if shouldSkipMiniblock {
			continue
		}
		if miniBlock.Type != txs.blockType {
			return nil, fmt.Errorf("%w: block type: %s, sender shard id: %d, receiver shard id: %d",
				process.ErrInvalidMiniBlockType,
				miniBlock.Type,
				miniBlock.SenderShardID,
				miniBlock.ReceiverShardID)
		}

		txsFromMiniBlock, err := txs.computeTxsFromMiniBlock(miniBlock)
		if err != nil {
			return nil, err
		}

		allTxs = append(allTxs, txsFromMiniBlock...)
	}

	return allTxs, nil
}

func (txs *transactions) computeTxsFromMe(body *block.Body) ([]*txcache.WrappedTransaction, error) {
	if check.IfNil(body) {
		return nil, process.ErrNilBlockBody
	}

	allTxs := make([]*txcache.WrappedTransaction, 0)
	for _, miniBlock := range body.MiniBlocks {
		shouldSkipMiniblock := miniBlock.SenderShardID != txs.shardCoordinator.SelfId() || !txs.isMiniBlockCorrect(miniBlock.Type)
		if shouldSkipMiniblock {
			continue
		}

		txsFromMiniBlock, err := txs.computeTxsFromMiniBlock(miniBlock)
		if err != nil {
			return nil, err
		}

		allTxs = append(allTxs, txsFromMiniBlock...)
	}

	return allTxs, nil
}

func (txs *transactions) computeTxsFromMiniBlock(miniBlock *block.MiniBlock) ([]*txcache.WrappedTransaction, error) {
	txsFromMiniBlock := make([]*txcache.WrappedTransaction, 0, len(miniBlock.TxHashes))

	for i := 0; i < len(miniBlock.TxHashes); i++ {
		txHash := miniBlock.TxHashes[i]
		txs.txsForCurrBlock.mutTxsForBlock.RLock()
		txInfoFromMap, ok := txs.txsForCurrBlock.txHashAndInfo[string(txHash)]
		txs.txsForCurrBlock.mutTxsForBlock.RUnlock()

		if !ok || check.IfNil(txInfoFromMap.tx) {
			log.Warn("missing transaction in computeTxsFromMiniBlock", "type", miniBlock.Type, "txHash", txHash)
			return nil, process.ErrMissingTransaction
		}

		tx, ok := txInfoFromMap.tx.(*transaction.Transaction)
		if !ok {
			return nil, process.ErrWrongTypeAssertion
		}

		calculatedSenderShardId, err := txs.getShardFromAddress(tx.GetSndAddr())
		if err != nil {
			return nil, err
		}

		calculatedReceiverShardId, err := txs.getShardFromAddress(tx.GetRcvAddr())
		if err != nil {
			return nil, err
		}

		wrappedTx := &txcache.WrappedTransaction{
			Tx:              tx,
			TxHash:          txHash,
			SenderShardID:   calculatedSenderShardId,
			ReceiverShardID: calculatedReceiverShardId,
		}

		txsFromMiniBlock = append(txsFromMiniBlock, wrappedTx)
	}

	return txsFromMiniBlock, nil
}

func (txs *transactions) getShardFromAddress(address []byte) (uint32, error) {
	isEmptyAddress := bytes.Equal(address, txs.emptyAddress)
	if isEmptyAddress {
		return txs.shardCoordinator.SelfId(), nil
	}

	addressContainer, err := txs.pubkeyConverter.CreateAddressFromBytes(address)
	if err != nil {
		return 0, err
	}

	return txs.shardCoordinator.ComputeId(addressContainer), nil
}

func (txs *transactions) processTxsToMe(
	body *block.Body,
	haveTime func() bool,
) error {
	if check.IfNil(body) {
		return process.ErrNilBlockBody
	}

	txsToMe, err := txs.computeTxsToMe(body)
	if err != nil {
		return err
	}

	gasConsumedByMiniBlockInSenderShard := uint64(0)
	gasConsumedByMiniBlockInReceiverShard := uint64(0)
	totalGasConsumedInSelfShard := txs.gasHandler.TotalGasConsumed()

	log.Trace("processTxsToMe", "totalGasConsumedInSelfShard", totalGasConsumedInSelfShard)

	for index := range txsToMe {
		if !haveTime() {
			return process.ErrTimeIsOut
		}

		tx, ok := txsToMe[index].Tx.(*transaction.Transaction)
		if !ok {
			return process.ErrWrongTypeAssertion
		}

		txHash := txsToMe[index].TxHash
		senderShardID := txsToMe[index].SenderShardID
		receiverShardID := txsToMe[index].ReceiverShardID

<<<<<<< HEAD
		txs.setInitialBalanceForAddress(tx.GetRcvAddr())

		err := txs.processAndRemoveBadTransaction(
=======
		err = txs.processAndRemoveBadTransaction(
>>>>>>> fcb0e913
			txHash,
			tx,
			senderShardID,
			receiverShardID)
		if err != nil {
			return err
		}

		err = txs.computeGasConsumed(
			senderShardID,
			receiverShardID,
			tx,
			txHash,
			&gasConsumedByMiniBlockInSenderShard,
			&gasConsumedByMiniBlockInReceiverShard,
			&totalGasConsumedInSelfShard)
		if err != nil {
			return err
		}
	}

	return nil
}

func (txs *transactions) processTxsFromMe(
	body *block.Body,
	haveTime func() bool,
) error {
	if check.IfNil(body) {
		return process.ErrNilBlockBody
	}

	txsFromMe, err := txs.computeTxsFromMe(body)
	if err != nil {
		return err
	}

	SortTransactionsBySenderAndNonce(txsFromMe)

	isShardStuckFalse := func(uint32) bool {
		return false
	}
	isMaxBlockSizeReachedFalse := func(int, int) bool {
		return false
	}

	calculatedMiniBlocks, err := txs.createAndProcessMiniBlocksFromMe(
		haveTime,
		isShardStuckFalse,
		isMaxBlockSizeReachedFalse,
		txsFromMe,
	)
	if err != nil {
		return err
	}

	receivedMiniBlocks := make(block.MiniBlockSlice, 0)
	for _, miniBlock := range body.MiniBlocks {
		if miniBlock.Type == block.InvalidBlock {
			continue
		}

		receivedMiniBlocks = append(receivedMiniBlocks, miniBlock)
	}

	receivedBodyHash, err := core.CalculateHash(txs.marshalizer, txs.hasher, &block.Body{MiniBlocks: receivedMiniBlocks})
	if err != nil {
		return err
	}

	calculatedBodyHash, err := core.CalculateHash(txs.marshalizer, txs.hasher, &block.Body{MiniBlocks: calculatedMiniBlocks})
	if err != nil {
		return err
	}

	if !bytes.Equal(receivedBodyHash, calculatedBodyHash) {
		for _, mb := range receivedMiniBlocks {
			log.Debug("received miniblock", "type", mb.Type, "sender", mb.SenderShardID, "receiver", mb.ReceiverShardID, "numTxs", len(mb.TxHashes))
		}

		for _, mb := range calculatedMiniBlocks {
			log.Debug("calculated miniblock", "type", mb.Type, "sender", mb.SenderShardID, "receiver", mb.ReceiverShardID, "numTxs", len(mb.TxHashes))
		}

		log.Debug("block body missmatch",
			"received body hash", receivedBodyHash,
			"calculated body hash", calculatedBodyHash)
		return process.ErrBlockBodyHashMismatch
	}

	return nil
}

// SaveTxBlockToStorage saves transactions from body into storage
func (txs *transactions) SaveTxBlockToStorage(body *block.Body) error {
	if check.IfNil(body) {
		return process.ErrNilBlockBody
	}

	for i := 0; i < len(body.MiniBlocks); i++ {
		miniBlock := body.MiniBlocks[i]
		if !txs.isMiniBlockCorrect(miniBlock.Type) {
			continue
		}

		err := txs.saveTxsToStorage(miniBlock.TxHashes, &txs.txsForCurrBlock, txs.storage, dataRetriever.TransactionUnit)
		if err != nil {
			return err
		}
	}

	return nil
}

// receivedTransaction is a call back function which is called when a new transaction
// is added in the transaction pool
func (txs *transactions) receivedTransaction(key []byte, value interface{}) {
	wrappedTx, ok := value.(*txcache.WrappedTransaction)
	if !ok {
		log.Warn("transactions.receivedTransaction", "error", process.ErrWrongTypeAssertion)
		return
	}

	receivedAllMissing := txs.baseReceivedTransaction(key, wrappedTx.Tx, &txs.txsForCurrBlock)

	if receivedAllMissing {
		txs.chRcvAllTxs <- true
	}
}

// CreateBlockStarted cleans the local cache map for processed/created transactions at this round
func (txs *transactions) CreateBlockStarted() {
	_ = core.EmptyChannel(txs.chRcvAllTxs)

	txs.txsForCurrBlock.mutTxsForBlock.Lock()
	txs.txsForCurrBlock.missingTxs = 0
	txs.txsForCurrBlock.txHashAndInfo = make(map[string]*txInfo)
	txs.txsForCurrBlock.mutTxsForBlock.Unlock()

	txs.mutOrderedTxs.Lock()
	txs.orderedTxs = make(map[string][]data.TransactionHandler)
	txs.orderedTxHashes = make(map[string][][]byte)
	txs.mutOrderedTxs.Unlock()

	txs.mutAccountsInfo.Lock()
	txs.accountsInfo = make(map[string]*txShardInfo)
	txs.mutAccountsInfo.Unlock()
}

// RequestBlockTransactions request for transactions if missing from a block.Body
func (txs *transactions) RequestBlockTransactions(body *block.Body) int {
	if check.IfNil(body) {
		return 0
	}

	requestedTxs := 0
	missingTxsForShards := txs.computeMissingAndExistingTxsForShards(body)

	txs.txsForCurrBlock.mutTxsForBlock.Lock()
	for senderShardID, mbsTxHashes := range missingTxsForShards {
		for _, mbTxHashes := range mbsTxHashes {
			txs.setMissingTxsForShard(senderShardID, mbTxHashes)
		}
	}
	txs.txsForCurrBlock.mutTxsForBlock.Unlock()

	for senderShardID, mbsTxHashes := range missingTxsForShards {
		for _, mbTxHashes := range mbsTxHashes {
			requestedTxs += len(mbTxHashes.txHashes)
			txs.onRequestTransaction(senderShardID, mbTxHashes.txHashes)
		}
	}

	return requestedTxs
}

func (txs *transactions) setMissingTxsForShard(senderShardID uint32, mbTxHashes *txsHashesInfo) {
	txShardInfoToSet := &txShardInfo{senderShardID: senderShardID, receiverShardID: mbTxHashes.receiverShardID}
	for _, txHash := range mbTxHashes.txHashes {
		txs.txsForCurrBlock.txHashAndInfo[string(txHash)] = &txInfo{tx: nil, txShardInfo: txShardInfoToSet}
	}
}

// computeMissingAndExistingTxsForShards calculates what transactions are available and what are missing from block.Body
func (txs *transactions) computeMissingAndExistingTxsForShards(body *block.Body) map[uint32][]*txsHashesInfo {
	missingTxsForShard := txs.computeExistingAndMissing(
		body,
		&txs.txsForCurrBlock,
		txs.chRcvAllTxs,
		txs.isMiniBlockCorrect,
		txs.txPool)

	return missingTxsForShard
}

// processAndRemoveBadTransactions processed transactions, if txs are with error it removes them from pool
func (txs *transactions) processAndRemoveBadTransaction(
	txHash []byte,
	tx *transaction.Transaction,
	sndShardId uint32,
	dstShardId uint32,
) error {

	err := txs.txProcessor.ProcessTransaction(tx)
	isTxTargetedForDeletion := errors.Is(err, process.ErrLowerNonceInTransaction) || errors.Is(err, process.ErrInsufficientFee)
	if isTxTargetedForDeletion {
		strCache := process.ShardCacherIdentifier(sndShardId, dstShardId)
		txs.txPool.RemoveData(txHash, strCache)
	}

	if err != nil && !errors.Is(err, process.ErrFailedTransaction) {
		return err
	}

	txShardInfoToSet := &txShardInfo{senderShardID: sndShardId, receiverShardID: dstShardId}
	txs.txsForCurrBlock.mutTxsForBlock.Lock()
	txs.txsForCurrBlock.txHashAndInfo[string(txHash)] = &txInfo{tx: tx, txShardInfo: txShardInfoToSet}
	txs.txsForCurrBlock.mutTxsForBlock.Unlock()

	return err
}

func (txs *transactions) notifyTransactionProviderIfNeeded() {
	txs.mutAccountsInfo.RLock()
	for senderAddress, txShardInfoValue := range txs.accountsInfo {
		if txShardInfoValue.senderShardID != txs.shardCoordinator.SelfId() {
			continue
		}

		account, err := txs.getAccountForAddress([]byte(senderAddress))
		if err != nil {
			log.Debug("notifyTransactionProviderIfNeeded.getAccountForAddress", "error", err)
			continue
		}

		strCache := process.ShardCacherIdentifier(txShardInfoValue.senderShardID, txShardInfoValue.receiverShardID)
		txShardPool := txs.txPool.ShardDataStore(strCache)
		if check.IfNil(txShardPool) {
			log.Trace("notifyTransactionProviderIfNeeded", "error", process.ErrNilTxDataPool)
			continue
		}

		sortedTransactionsProvider := createSortedTransactionsProvider(txs, txShardPool, strCache)
		sortedTransactionsProvider.NotifyAccountNonce([]byte(senderAddress), account.GetNonce())
	}
	txs.mutAccountsInfo.RUnlock()
}

func (txs *transactions) getAccountForAddress(address []byte) (state.AccountHandler, error) {
	addressContainer, err := txs.pubkeyConverter.CreateAddressFromBytes(address)
	if err != nil {
		return nil, err
	}

	account, err := txs.accounts.GetExistingAccount(addressContainer)
	if err != nil {
		return nil, err
	}

	return account, nil
}

// RequestTransactionsForMiniBlock requests missing transactions for a certain miniblock
func (txs *transactions) RequestTransactionsForMiniBlock(miniBlock *block.MiniBlock) int {
	if miniBlock == nil {
		return 0
	}

	missingTxsForMiniBlock := txs.computeMissingTxsForMiniBlock(miniBlock)
	if len(missingTxsForMiniBlock) > 0 {
		txs.onRequestTransaction(miniBlock.SenderShardID, missingTxsForMiniBlock)
	}

	return len(missingTxsForMiniBlock)
}

// computeMissingTxsForMiniBlock computes missing transactions for a certain miniblock
func (txs *transactions) computeMissingTxsForMiniBlock(miniBlock *block.MiniBlock) [][]byte {
	if miniBlock.Type != txs.blockType {
		return nil
	}

	missingTransactions := make([][]byte, 0, len(miniBlock.TxHashes))
	searchFirst := txs.blockType == block.InvalidBlock

	for _, txHash := range miniBlock.TxHashes {
		tx, _ := process.GetTransactionHandlerFromPool(
			miniBlock.SenderShardID,
			miniBlock.ReceiverShardID,
			txHash,
			txs.txPool,
			searchFirst)

		if tx == nil || tx.IsInterfaceNil() {
			missingTransactions = append(missingTransactions, txHash)
		}
	}

	return sliceUtil.TrimSliceSliceByte(missingTransactions)
}

// getAllTxsFromMiniBlock gets all the transactions from a miniblock into a new structure
func (txs *transactions) getAllTxsFromMiniBlock(
	mb *block.MiniBlock,
	haveTime func() bool,
) ([]*transaction.Transaction, [][]byte, error) {

	strCache := process.ShardCacherIdentifier(mb.SenderShardID, mb.ReceiverShardID)
	txCache := txs.txPool.ShardDataStore(strCache)
	if txCache == nil {
		return nil, nil, process.ErrNilTransactionPool
	}

	// verify if all transaction exists
	txsSlice := make([]*transaction.Transaction, 0, len(mb.TxHashes))
	txHashes := make([][]byte, 0, len(mb.TxHashes))
	for _, txHash := range mb.TxHashes {
		if !haveTime() {
			return nil, nil, process.ErrTimeIsOut
		}

		tmp, _ := txCache.Peek(txHash)
		if tmp == nil {
			return nil, nil, process.ErrNilTransaction
		}

		tx, ok := tmp.(*transaction.Transaction)
		if !ok {
			return nil, nil, process.ErrWrongTypeAssertion
		}
		txHashes = append(txHashes, txHash)
		txsSlice = append(txsSlice, tx)
	}

	return txsSlice, txHashes, nil
}

// CreateAndProcessMiniBlocks creates miniblocks from storage and processes the transactions added into the miniblocks
// as long as it has time
func (txs *transactions) CreateAndProcessMiniBlocks(haveTime func() bool) (block.MiniBlockSlice, error) {
	startTime := time.Now()
	sortedTxs, err := txs.computeSortedTxs(txs.shardCoordinator.SelfId(), txs.shardCoordinator.SelfId())
	elapsedTime := time.Since(startTime)
	if err != nil {
		log.Debug("computeSortedTxs", "error", err.Error())
		return make(block.MiniBlockSlice, 0), nil
	}

	if len(sortedTxs) == 0 {
		log.Trace("no transaction found after computeSortedTxs",
			"time [s]", elapsedTime,
		)
		return make(block.MiniBlockSlice, 0), nil
	}

	if !haveTime() {
		log.Debug("time is up after computeSortedTxs",
			"num txs", len(sortedTxs),
			"time [s]", elapsedTime,
		)
		return make(block.MiniBlockSlice, 0), nil
	}

	log.Debug("elapsed time to computeSortedTxs",
		"num txs", len(sortedTxs),
		"time [s]", elapsedTime,
	)

	startTime = time.Now()
	miniBlocks, err := txs.createAndProcessMiniBlocksFromMe(
		haveTime,
		txs.blockTracker.IsShardStuck,
		txs.blockSizeComputation.IsMaxBlockSizeReached,
		sortedTxs,
	)
	elapsedTime = time.Since(startTime)
	log.Debug("elapsed time to createAndProcessMiniBlocksFromMe",
		"time [s]", elapsedTime,
	)

	if err != nil {
		log.Debug("createAndProcessMiniBlocksFromMe", "error", err.Error())
		return make(block.MiniBlockSlice, 0), nil
	}

	return miniBlocks, nil
}

func (txs *transactions) createAndProcessMiniBlocksFromMe(
	haveTime func() bool,
	isShardStuck func(uint32) bool,
	isMaxBlockSizeReached func(int, int) bool,
	sortedTxs []*txcache.WrappedTransaction,
) (block.MiniBlockSlice, error) {
	log.Debug("createAndProcessMiniBlocksFromMe has been started")

	mapMiniBlocks := make(map[uint32]*block.MiniBlock)

	numTxsAdded := 0
	numTxsBad := 0
	numTxsSkipped := 0
	numTxsFailed := 0
	numTxsWithInitialBalanceConsumed := 0

	totalTimeUsedForProcesss := time.Duration(0)
	totalTimeUsedForComputeGasConsumed := time.Duration(0)

	firstInvalidTxFound := false

	gasConsumedByMiniBlocksInSenderShard := uint64(0)
	mapGasConsumedByMiniBlockInReceiverShard := make(map[uint32]uint64)
	totalGasConsumedInSelfShard := txs.gasHandler.TotalGasConsumed()

	log.Debug("createAndProcessMiniBlocksFromMe", "totalGasConsumedInSelfShard", totalGasConsumedInSelfShard)

	senderAddressToSkip := []byte("")

	defer func() {
		go txs.notifyTransactionProviderIfNeeded()
	}()

	for shardID := uint32(0); shardID < txs.shardCoordinator.NumberOfShards(); shardID++ {
		mapMiniBlocks[shardID] = txs.createEmptyMiniBlock(txs.shardCoordinator.SelfId(), shardID, block.TxBlock)
	}

	mapMiniBlocks[core.MetachainShardId] = txs.createEmptyMiniBlock(txs.shardCoordinator.SelfId(), core.MetachainShardId, block.TxBlock)

	for index := range sortedTxs {
		if !haveTime() {
			log.Debug("time is out in createAndProcessMiniBlocksFromMe")
			break
		}

		tx, ok := sortedTxs[index].Tx.(*transaction.Transaction)
		if !ok {
			log.Debug("wrong type assertion",
				"hash", sortedTxs[index].TxHash,
				"sender shard", sortedTxs[index].SenderShardID,
				"receiver shard", sortedTxs[index].ReceiverShardID)
			continue
		}

		txHash := sortedTxs[index].TxHash
		senderShardID := sortedTxs[index].SenderShardID
		receiverShardID := sortedTxs[index].ReceiverShardID

		miniBlock, ok := mapMiniBlocks[receiverShardID]
		if !ok {
			log.Debug("miniblock is not created", "shard", receiverShardID)
			continue
		}

		numNewMiniBlocks := 0
		if len(miniBlock.TxHashes) == 0 {
			numNewMiniBlocks = 1
		}
		if isMaxBlockSizeReached(numNewMiniBlocks, 1) {
			log.Debug("max txs accepted in one block is reached",
				"num txs added", numTxsAdded,
				"total txs", len(sortedTxs))
			break
		}

		if isShardStuck != nil && isShardStuck(receiverShardID) {
			log.Trace("shard is stuck", "shard", receiverShardID)
			continue
		}

		if len(senderAddressToSkip) > 0 {
			if bytes.Equal(senderAddressToSkip, tx.GetSndAddr()) {
				numTxsSkipped++
				continue
			}
		}

		if txs.balanceComputation.HasAddressBalanceSet(tx.GetSndAddr()) {
			isBalanceInAddress := txs.balanceComputation.IsBalanceInAddress(tx.GetSndAddr(), tx.GetValue())
			if !isBalanceInAddress {
				numTxsWithInitialBalanceConsumed++
				continue
			}
		}

		snapshot := txs.accounts.JournalLen()

		gasConsumedByMiniBlockInReceiverShard := mapGasConsumedByMiniBlockInReceiverShard[receiverShardID]
		oldGasConsumedByMiniBlocksInSenderShard := gasConsumedByMiniBlocksInSenderShard
		oldGasConsumedByMiniBlockInReceiverShard := gasConsumedByMiniBlockInReceiverShard
		oldTotalGasConsumedInSelfShard := totalGasConsumedInSelfShard
		startTime := time.Now()
		err := txs.computeGasConsumed(
			senderShardID,
			receiverShardID,
			tx,
			txHash,
			&gasConsumedByMiniBlocksInSenderShard,
			&gasConsumedByMiniBlockInReceiverShard,
			&totalGasConsumedInSelfShard)
		elapsedTime := time.Since(startTime)
		totalTimeUsedForComputeGasConsumed += elapsedTime
		if err != nil {
			log.Trace("createAndProcessMiniBlocksFromMe.computeGasConsumed", "error", err)
			continue
		}

		mapGasConsumedByMiniBlockInReceiverShard[receiverShardID] = gasConsumedByMiniBlockInReceiverShard

		// execute transaction to change the trie root hash
		startTime = time.Now()
		err = txs.processAndRemoveBadTransaction(
			txHash,
			tx,
			senderShardID,
			receiverShardID,
		)
		elapsedTime = time.Since(startTime)
		totalTimeUsedForProcesss += elapsedTime

		txs.mutAccountsInfo.Lock()
		txs.accountsInfo[string(tx.GetSndAddr())] = &txShardInfo{senderShardID: senderShardID, receiverShardID: receiverShardID}
		txs.mutAccountsInfo.Unlock()

		if err != nil && !errors.Is(err, process.ErrFailedTransaction) {
			if errors.Is(err, process.ErrHigherNonceInTransaction) {
				senderAddressToSkip = tx.GetSndAddr()
			}

			numTxsBad++
			log.Trace("bad tx",
				"error", err.Error(),
				"hash", txHash,
			)

			err = txs.accounts.RevertToSnapshot(snapshot)
			if err != nil {
				log.Warn("revert to snapshot", "error", err.Error())
			}

			txs.gasHandler.RemoveGasConsumed([][]byte{txHash})
			txs.gasHandler.RemoveGasRefunded([][]byte{txHash})

			gasConsumedByMiniBlocksInSenderShard = oldGasConsumedByMiniBlocksInSenderShard
			mapGasConsumedByMiniBlockInReceiverShard[receiverShardID] = oldGasConsumedByMiniBlockInReceiverShard
			totalGasConsumedInSelfShard = oldTotalGasConsumedInSelfShard
			continue
		}

		senderAddressToSkip = []byte("")

		gasRefunded := txs.gasHandler.GasRefunded(txHash)
		mapGasConsumedByMiniBlockInReceiverShard[receiverShardID] -= gasRefunded
		if senderShardID == receiverShardID {
			gasConsumedByMiniBlocksInSenderShard -= gasRefunded
			totalGasConsumedInSelfShard -= gasRefunded
		}

		if errors.Is(err, process.ErrFailedTransaction) {
			if !firstInvalidTxFound {
				firstInvalidTxFound = true
				txs.blockSizeComputation.AddNumMiniBlocks(1)
			}

			txs.blockSizeComputation.AddNumTxs(1)
			numTxsFailed++
			continue
		}

		if txs.balanceComputation.HasAddressBalanceSet(tx.GetSndAddr()) {
			_, ok := txs.balanceComputation.SubBalanceFromAddress(tx.GetSndAddr(), tx.GetValue())
			if !ok {
				log.Error("createAndProcessMiniBlocksFromMe.SubBalanceFromAddress",
					"sender address", tx.GetSndAddr(),
					"value", tx.GetValue(),
					"err", process.ErrInsufficientFunds)
			}
		}

		if len(miniBlock.TxHashes) == 0 {
			txs.blockSizeComputation.AddNumMiniBlocks(1)
		}

		miniBlock.TxHashes = append(miniBlock.TxHashes, txHash)
		txs.blockSizeComputation.AddNumTxs(1)
		numTxsAdded++
	}

	miniBlocks := txs.getMiniBlockSliceFromMap(mapMiniBlocks)

	log.Debug("createAndProcessMiniBlocksFromMe",
		"self shard", txs.shardCoordinator.SelfId(),
		"gas consumed in sender shard", gasConsumedByMiniBlocksInSenderShard,
		"total gas consumed in self shard", totalGasConsumedInSelfShard)

	for _, miniBlock := range miniBlocks {
		log.Debug("mini block info",
			"type", miniBlock.Type,
			"sender shard", miniBlock.SenderShardID,
			"receiver shard", miniBlock.ReceiverShardID,
			"gas consumed in receiver shard", mapGasConsumedByMiniBlockInReceiverShard[miniBlock.ReceiverShardID],
			"txs added", len(miniBlock.TxHashes))
	}

	log.Debug("createAndProcessMiniBlocksFromMe has been finished",
		"total txs", len(sortedTxs),
		"num txs added", numTxsAdded,
		"num txs bad", numTxsBad,
		"num txs failed", numTxsFailed,
		"num txs skipped", numTxsSkipped,
		"num txs with initial balance consumed", numTxsWithInitialBalanceConsumed,
		"used time for computeGasConsumed", totalTimeUsedForComputeGasConsumed,
		"used time for processAndRemoveBadTransaction", totalTimeUsedForProcesss)

	return miniBlocks, nil
}

func (txs *transactions) createEmptyMiniBlock(
	senderShardID uint32,
	receiverShardID uint32,
	blockType block.Type,
) *block.MiniBlock {

	miniBlock := &block.MiniBlock{
		Type:            blockType,
		SenderShardID:   senderShardID,
		ReceiverShardID: receiverShardID,
		TxHashes:        make([][]byte, 0),
	}

	return miniBlock
}

func (txs *transactions) getMiniBlockSliceFromMap(mapMiniBlocks map[uint32]*block.MiniBlock) block.MiniBlockSlice {
	miniBlocks := make(block.MiniBlockSlice, 0)

	for shardID := uint32(0); shardID < txs.shardCoordinator.NumberOfShards(); shardID++ {
		if miniBlock, ok := mapMiniBlocks[shardID]; ok {
			if len(miniBlock.TxHashes) > 0 {
				miniBlocks = append(miniBlocks, miniBlock)
			}
		}
	}

	if miniBlock, ok := mapMiniBlocks[core.MetachainShardId]; ok {
		if len(miniBlock.TxHashes) > 0 {
			miniBlocks = append(miniBlocks, miniBlock)
		}
	}

	return miniBlocks
}

func (txs *transactions) computeSortedTxs(
	sndShardId uint32,
	dstShardId uint32,
) ([]*txcache.WrappedTransaction, error) {
	strCache := process.ShardCacherIdentifier(sndShardId, dstShardId)
	txShardPool := txs.txPool.ShardDataStore(strCache)

	if check.IfNil(txShardPool) {
		return nil, process.ErrNilTxDataPool
	}

	sortedTransactionsProvider := createSortedTransactionsProvider(txs, txShardPool, strCache)
	log.Debug("computeSortedTxs.GetSortedTransactions")
	sortedTxs := sortedTransactionsProvider.GetSortedTransactions()

	SortTransactionsBySenderAndNonce(sortedTxs)
	return sortedTxs, nil
}

// ProcessMiniBlock processes all the transactions from a and saves the processed transactions in local cache complete miniblock
func (txs *transactions) ProcessMiniBlock(miniBlock *block.MiniBlock, haveTime func() bool) ([][]byte, error) {
	if miniBlock.Type != block.TxBlock {
		return nil, process.ErrWrongTypeInMiniBlock
	}

	var err error
	processedTxHashes := make([][]byte, 0)
	miniBlockTxs, miniBlockTxHashes, err := txs.getAllTxsFromMiniBlock(miniBlock, haveTime)
	if err != nil {
		return nil, err
	}

	if txs.blockSizeComputation.IsMaxBlockSizeWithoutThrottleReached(1, len(miniBlockTxs)) {
		return nil, process.ErrMaxBlockSizeReached
	}

	defer func() {
		if err != nil {
			txs.gasHandler.RemoveGasConsumed(processedTxHashes)
			txs.gasHandler.RemoveGasRefunded(processedTxHashes)
		}
	}()

	gasConsumedByMiniBlockInSenderShard := uint64(0)
	gasConsumedByMiniBlockInReceiverShard := uint64(0)
	totalGasConsumedInSelfShard := txs.gasHandler.TotalGasConsumed()

	log.Trace("transactions.ProcessMiniBlock", "totalGasConsumedInSelfShard", totalGasConsumedInSelfShard)

	for index := range miniBlockTxs {
		if !haveTime() {
			err = process.ErrTimeIsOut
			return processedTxHashes, err
		}

		err = txs.computeGasConsumed(
			miniBlock.SenderShardID,
			miniBlock.ReceiverShardID,
			miniBlockTxs[index],
			miniBlockTxHashes[index],
			&gasConsumedByMiniBlockInSenderShard,
			&gasConsumedByMiniBlockInReceiverShard,
			&totalGasConsumedInSelfShard)
		if err != nil {
			return processedTxHashes, err
		}

		processedTxHashes = append(processedTxHashes, miniBlockTxHashes[index])
	}

	for index := range miniBlockTxs {
		if !haveTime() {
			err = process.ErrTimeIsOut
			return processedTxHashes, err
		}

		txs.setInitialBalanceForAddress(miniBlockTxs[index].GetRcvAddr())

		err = txs.txProcessor.ProcessTransaction(miniBlockTxs[index])
		if err != nil {
			return processedTxHashes, err
		}
	}

	txShardInfoToSet := &txShardInfo{senderShardID: miniBlock.SenderShardID, receiverShardID: miniBlock.ReceiverShardID}

	txs.txsForCurrBlock.mutTxsForBlock.Lock()
	for index, txHash := range miniBlockTxHashes {
		txs.txsForCurrBlock.txHashAndInfo[string(txHash)] = &txInfo{tx: miniBlockTxs[index], txShardInfo: txShardInfoToSet}
	}
	txs.txsForCurrBlock.mutTxsForBlock.Unlock()

	txs.blockSizeComputation.AddNumMiniBlocks(1)
	txs.blockSizeComputation.AddNumTxs(len(miniBlockTxs))

	return nil, nil
}

// CreateMarshalizedData marshalizes transactions and creates and saves them into a new structure
func (txs *transactions) CreateMarshalizedData(txHashes [][]byte) ([][]byte, error) {
	mrsScrs, err := txs.createMarshalizedData(txHashes, &txs.txsForCurrBlock)
	if err != nil {
		return nil, err
	}

	return mrsScrs, nil
}

// GetAllCurrentUsedTxs returns all the transactions used at current creation / processing
func (txs *transactions) GetAllCurrentUsedTxs() map[string]data.TransactionHandler {
	txPool := make(map[string]data.TransactionHandler, len(txs.txsForCurrBlock.txHashAndInfo))

	txs.txsForCurrBlock.mutTxsForBlock.RLock()
	for txHash, txInfoFromMap := range txs.txsForCurrBlock.txHashAndInfo {
		txPool[txHash] = txInfoFromMap.tx
	}
	txs.txsForCurrBlock.mutTxsForBlock.RUnlock()

	return txPool
}

// IsInterfaceNil returns true if there is no value under the interface
func (txs *transactions) IsInterfaceNil() bool {
	return txs == nil
}

// SortTransactionsBySenderAndNonce sorts the provided transactions and hashes simultaneously
func SortTransactionsBySenderAndNonce(transactions []*txcache.WrappedTransaction) {
	sorter := func(i, j int) bool {
		txI := transactions[i].Tx
		txJ := transactions[j].Tx

		delta := bytes.Compare(txI.GetSndAddr(), txJ.GetSndAddr())
		if delta == 0 {
			delta = int(txI.GetNonce()) - int(txJ.GetNonce())
		}

		return delta < 0
	}

	sort.Slice(transactions, sorter)
}

func (txs *transactions) isBodyToMe(body *block.Body) bool {
	for _, miniBlock := range body.MiniBlocks {
		if miniBlock.SenderShardID == txs.shardCoordinator.SelfId() {
			return false
		}
	}
	return true
}

func (txs *transactions) isBodyFromMe(body *block.Body) bool {
	for _, miniBlock := range body.MiniBlocks {
		if miniBlock.SenderShardID != txs.shardCoordinator.SelfId() {
			return false
		}
	}
	return true
}

func (txs *transactions) isMiniBlockCorrect(mbType block.Type) bool {
	return mbType == block.TxBlock || mbType == block.InvalidBlock
}<|MERGE_RESOLUTION|>--- conflicted
+++ resolved
@@ -42,10 +42,7 @@
 	mutOrderedTxs        sync.RWMutex
 	blockTracker         BlockTracker
 	blockType            block.Type
-<<<<<<< HEAD
-=======
 	pubkeyConverter      state.PubkeyConverter
->>>>>>> fcb0e913
 	accountsInfo         map[string]*txShardInfo
 	mutAccountsInfo      sync.RWMutex
 	emptyAddress         []byte
@@ -133,10 +130,7 @@
 		txProcessor:          txProcessor,
 		blockTracker:         blockTracker,
 		blockType:            blockType,
-<<<<<<< HEAD
-=======
 		pubkeyConverter:      pubkeyConverter,
->>>>>>> fcb0e913
 	}
 
 	txs.chRcvAllTxs = make(chan bool)
@@ -404,13 +398,9 @@
 		senderShardID := txsToMe[index].SenderShardID
 		receiverShardID := txsToMe[index].ReceiverShardID
 
-<<<<<<< HEAD
 		txs.setInitialBalanceForAddress(tx.GetRcvAddr())
 
-		err := txs.processAndRemoveBadTransaction(
-=======
 		err = txs.processAndRemoveBadTransaction(
->>>>>>> fcb0e913
 			txHash,
 			tx,
 			senderShardID,
