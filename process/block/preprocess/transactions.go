--- conflicted
+++ resolved
@@ -808,88 +808,5 @@
 
 // IsInterfaceNil returns true if there is no value under the interface
 func (txs *transactions) IsInterfaceNil() bool {
-<<<<<<< HEAD
-	if txs == nil {
-		return true
-	}
-	return false
-}
-
-func (txs *transactions) computeGasConsumed(
-	senderShardId uint32,
-	receiverShardId uint32,
-	tx *transaction.Transaction,
-	txHash []byte,
-	gasConsumedByMiniBlockInSenderShard *uint64,
-	gasConsumedByMiniBlockInReceiverShard *uint64,
-) error {
-
-	gasConsumedByTxInSenderShard, gasConsumedByTxInReceiverShard, err := txs.computeGasConsumedByTx(
-		senderShardId,
-		receiverShardId,
-		tx,
-		txHash)
-	if err != nil {
-		return err
-	}
-
-	gasConsumedByTxInSelfShard := uint64(0)
-	if txs.shardCoordinator.SelfId() == senderShardId {
-		gasConsumedByTxInSelfShard = gasConsumedByTxInSenderShard
-
-		if *gasConsumedByMiniBlockInReceiverShard+gasConsumedByTxInReceiverShard > txs.economicsFee.MaxGasLimitPerBlock() {
-			return process.ErrMaxGasLimitPerMiniBlockInReceiverShardIsReached
-		}
-	} else {
-		gasConsumedByTxInSelfShard = gasConsumedByTxInReceiverShard
-
-		if *gasConsumedByMiniBlockInSenderShard+gasConsumedByTxInSenderShard > txs.economicsFee.MaxGasLimitPerBlock() {
-			return process.ErrMaxGasLimitPerMiniBlockInSenderShardIsReached
-		}
-	}
-
-	if txs.gasHandler.TotalGasConsumed()+gasConsumedByTxInSelfShard > txs.economicsFee.MaxGasLimitPerBlock() {
-		return process.ErrMaxGasLimitPerBlockInSelfShardIsReached
-	}
-
-	*gasConsumedByMiniBlockInSenderShard += gasConsumedByTxInSenderShard
-	*gasConsumedByMiniBlockInReceiverShard += gasConsumedByTxInReceiverShard
-	txs.gasHandler.SetGasConsumed(gasConsumedByTxInSelfShard, txHash)
-
-	return nil
-}
-
-func (txs *transactions) computeGasConsumedByTx(
-	senderShardId uint32,
-	receiverShardId uint32,
-	tx *transaction.Transaction,
-	txHash []byte,
-) (uint64, uint64, error) {
-
-	txGasLimitInSenderShard, txGasLimitInReceiverShard, err := txs.gasHandler.ComputeGasConsumedByTx(
-		senderShardId,
-		receiverShardId,
-		tx)
-	if err != nil {
-		return 0, 0, err
-	}
-
-	if core.IsSmartContractAddress(tx.GetRcvAddr()) {
-		txGasRefunded := txs.gasHandler.GasRefunded(txHash)
-
-		if txGasLimitInReceiverShard < txGasRefunded {
-			return 0, 0, process.ErrInsufficientGasLimitInTx
-		}
-
-		txGasLimitInReceiverShard -= txGasRefunded
-
-		if senderShardId == receiverShardId {
-			txGasLimitInSenderShard -= txGasRefunded
-		}
-	}
-
-	return txGasLimitInSenderShard, txGasLimitInReceiverShard, nil
-=======
 	return txs == nil
->>>>>>> 6ccf18ca
 }