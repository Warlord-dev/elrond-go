package preprocess

import (
	"fmt"
	"sort"
	"time"

	"github.com/ElrondNetwork/elrond-go/core/logger"
	"github.com/ElrondNetwork/elrond-go/data"
	"github.com/ElrondNetwork/elrond-go/data/block"
	"github.com/ElrondNetwork/elrond-go/data/state"
	"github.com/ElrondNetwork/elrond-go/data/transaction"
	"github.com/ElrondNetwork/elrond-go/dataRetriever"
	"github.com/ElrondNetwork/elrond-go/hashing"
	"github.com/ElrondNetwork/elrond-go/marshal"
	"github.com/ElrondNetwork/elrond-go/process"
	"github.com/ElrondNetwork/elrond-go/sharding"
	"github.com/ElrondNetwork/elrond-go/storage"
)

var log = logger.DefaultLogger()

// TODO: increase code coverage with unit tests

type transactions struct {
	*basePreProcess
	chRcvAllTxs          chan bool
	onRequestTransaction func(shardID uint32, txHashes [][]byte)
	txsForCurrBlock      txsForBlock
	txPool               dataRetriever.ShardedDataCacherNotifier
	storage              dataRetriever.StorageService
	txProcessor          process.TransactionProcessor
	accounts             state.AccountsAdapter
}

// NewTransactionPreprocessor creates a new transaction preprocessor object
func NewTransactionPreprocessor(
	txDataPool dataRetriever.ShardedDataCacherNotifier,
	store dataRetriever.StorageService,
	hasher hashing.Hasher,
	marshalizer marshal.Marshalizer,
	txProcessor process.TransactionProcessor,
	shardCoordinator sharding.Coordinator,
	accounts state.AccountsAdapter,
	onRequestTransaction func(shardID uint32, txHashes [][]byte),
) (*transactions, error) {

	if hasher == nil {
		return nil, process.ErrNilHasher
	}
	if marshalizer == nil {
		return nil, process.ErrNilMarshalizer
	}
	if txDataPool == nil {
		return nil, process.ErrNilTransactionPool
	}
	if store == nil {
		return nil, process.ErrNilTxStorage
	}
	if txProcessor == nil {
		return nil, process.ErrNilTxProcessor
	}
	if shardCoordinator == nil {
		return nil, process.ErrNilShardCoordinator
	}
	if accounts == nil {
		return nil, process.ErrNilAccountsAdapter
	}
	if onRequestTransaction == nil {
		return nil, process.ErrNilRequestHandler
	}

	bpp := basePreProcess{
		hasher:           hasher,
		marshalizer:      marshalizer,
		shardCoordinator: shardCoordinator,
	}

	txs := transactions{
		basePreProcess:       &bpp,
		storage:              store,
		txPool:               txDataPool,
		onRequestTransaction: onRequestTransaction,
		txProcessor:          txProcessor,
		accounts:             accounts,
	}

	txs.chRcvAllTxs = make(chan bool)
	txs.txPool.RegisterHandler(txs.receivedTransaction)

	txs.txsForCurrBlock.txHashAndInfo = make(map[string]*txInfo)

	return &txs, nil
}

// waitForTxHashes waits for a call whether all the requested transactions appeared
func (txs *transactions) waitForTxHashes(waitTime time.Duration) error {
	select {
	case <-txs.chRcvAllTxs:
		return nil
	case <-time.After(waitTime):
		return process.ErrTimeIsOut
	}
}

// IsDataPrepared returns non error if all the requested transactions arrived and were saved into the pool
func (txs *transactions) IsDataPrepared(requestedTxs int, haveTime func() time.Duration) error {
	if requestedTxs > 0 {
		log.Info(fmt.Sprintf("requested %d missing txs\n", requestedTxs))
		err := txs.waitForTxHashes(haveTime())
		txs.txsForCurrBlock.mutTxsForBlock.Lock()
		missingTxs := txs.txsForCurrBlock.missingTxs
		txs.txsForCurrBlock.missingTxs = 0
		txs.txsForCurrBlock.mutTxsForBlock.Unlock()
		log.Info(fmt.Sprintf("received %d missing txs\n", requestedTxs-missingTxs))
		if err != nil {
			return err
		}
	}

	return nil
}

// RemoveTxBlockFromPools removes transactions and miniblocks from associated pools
func (txs *transactions) RemoveTxBlockFromPools(body block.Body, miniBlockPool storage.Cacher) error {
	if body == nil {
		return process.ErrNilTxBlockBody
	}
	if miniBlockPool == nil {
		return process.ErrNilMiniBlockPool
	}

	err := txs.removeDataFromPools(body, miniBlockPool, txs.txPool, block.TxBlock)

	return err
}

// RestoreTxBlockIntoPools restores the transactions and miniblocks to associated pools
func (txs *transactions) RestoreTxBlockIntoPools(
	body block.Body,
	miniBlockPool storage.Cacher,
) (int, map[int][]byte, error) {
	if miniBlockPool == nil {
		return 0, nil, process.ErrNilMiniBlockPool
	}

	miniBlockHashes := make(map[int][]byte)

	txsRestored := 0

	if miniBlockPool == nil {
		return txsRestored, miniBlockHashes, process.ErrNilMiniBlockPool
	}

	for i := 0; i < len(body); i++ {
		miniBlock := body[i]
		strCache := process.ShardCacherIdentifier(miniBlock.SenderShardID, miniBlock.ReceiverShardID)
		txsBuff, err := txs.storage.GetAll(dataRetriever.TransactionUnit, miniBlock.TxHashes)
		if err != nil {
			return txsRestored, miniBlockHashes, err
		}

		for txHash, txBuff := range txsBuff {
			tx := transaction.Transaction{}
			err = txs.marshalizer.Unmarshal(&tx, txBuff)
			if err != nil {
				return txsRestored, miniBlockHashes, err
			}

			txs.txPool.AddData([]byte(txHash), &tx, strCache)

			err = txs.storage.GetStorer(dataRetriever.TransactionUnit).Remove([]byte(txHash))
			if err != nil {
				return txsRestored, miniBlockHashes, err
			}
		}

		restoredHash, err := txs.restoreMiniBlock(miniBlock, miniBlockPool)
		if err != nil {
			return txsRestored, miniBlockHashes, err
		}

		miniBlockHashes[i] = restoredHash
		txsRestored += len(miniBlock.TxHashes)
	}

	return txsRestored, miniBlockHashes, nil
}

// ProcessBlockTransactions processes all the transaction from the block.Body, updates the state
func (txs *transactions) ProcessBlockTransactions(body block.Body, round uint64, haveTime func() time.Duration) error {
	// basic validation already done in interceptors
	for i := 0; i < len(body); i++ {
		miniBlock := body[i]
		if miniBlock.Type != block.TxBlock {
			continue
		}

		for j := 0; j < len(miniBlock.TxHashes); j++ {
			if haveTime() < 0 {
				return process.ErrTimeIsOut
			}

			txHash := miniBlock.TxHashes[j]
			txs.txsForCurrBlock.mutTxsForBlock.RLock()
			txInfo := txs.txsForCurrBlock.txHashAndInfo[string(txHash)]
			txs.txsForCurrBlock.mutTxsForBlock.RUnlock()

			if txInfo == nil || txInfo.tx == nil {
				return process.ErrMissingTransaction
			}

			err := txs.processAndRemoveBadTransaction(
				txHash,
				txInfo.tx,
				round,
				miniBlock.SenderShardID,
				miniBlock.ReceiverShardID,
			)

			if err != nil {
				return err
			}
		}
	}
	return nil
}

// SaveTxBlockToStorage saves transactions from body into storage
func (txs *transactions) SaveTxBlockToStorage(body block.Body) error {
	for i := 0; i < len(body); i++ {
		miniBlock := (body)[i]
		if miniBlock.Type != block.TxBlock {
			continue
		}

		err := txs.saveTxsToStorage(miniBlock.TxHashes, &txs.txsForCurrBlock, txs.storage, dataRetriever.TransactionUnit)
		if err != nil {
			return err
		}
	}

	return nil
}

// receivedTransaction is a call back function which is called when a new transaction
// is added in the transaction pool
func (txs *transactions) receivedTransaction(txHash []byte) {
	receivedAllMissing := txs.baseReceivedTransaction(txHash, &txs.txsForCurrBlock, txs.txPool)

	if receivedAllMissing {
		txs.chRcvAllTxs <- true
	}
}

// CreateBlockStarted cleans the local cache map for processed/created transactions at this round
func (txs *transactions) CreateBlockStarted() {
	txs.txsForCurrBlock.mutTxsForBlock.Lock()
	txs.txsForCurrBlock.txHashAndInfo = make(map[string]*txInfo)
	txs.txsForCurrBlock.mutTxsForBlock.Unlock()
}

// RequestBlockTransactions request for transactions if missing from a block.Body
func (txs *transactions) RequestBlockTransactions(body block.Body) int {
	requestedTxs := 0
	missingTxsForShards := txs.computeMissingAndExistingTxsForShards(body)

	txs.txsForCurrBlock.mutTxsForBlock.Lock()
	for senderShardID, txsHashesInfo := range missingTxsForShards {
		txShardInfo := &txShardInfo{senderShardID: senderShardID, receiverShardID: txsHashesInfo.receiverShardID}
		for _, txHash := range txsHashesInfo.txHashes {
			txs.txsForCurrBlock.txHashAndInfo[string(txHash)] = &txInfo{tx: nil, txShardInfo: txShardInfo}
		}
	}
	txs.txsForCurrBlock.mutTxsForBlock.Unlock()

	for senderShardID, txsHashesInfo := range missingTxsForShards {
		requestedTxs += len(txsHashesInfo.txHashes)
		txs.onRequestTransaction(senderShardID, txsHashesInfo.txHashes)
	}

	return requestedTxs
}

// computeMissingAndExistingTxsForShards calculates what transactions are available and what are missing from block.Body
func (txs *transactions) computeMissingAndExistingTxsForShards(body block.Body) map[uint32]*txsHashesInfo {
	missingTxsForShard := txs.computeExistingAndMissing(body, &txs.txsForCurrBlock, txs.chRcvAllTxs, block.TxBlock, txs.txPool)

	return missingTxsForShard
}

// processAndRemoveBadTransactions processed transactions, if txs are with error it removes them from pool
func (txs *transactions) processAndRemoveBadTransaction(
	transactionHash []byte,
<<<<<<< HEAD
	transaction data.TransactionHandler,
	round uint32,
=======
	transaction *transaction.Transaction,
	round uint64,
>>>>>>> c75b127c
	sndShardId uint32,
	dstShardId uint32,
) error {

	err := txs.txProcessor.ProcessTransaction(transaction, round)
	if err == process.ErrLowerNonceInTransaction ||
		err == process.ErrInsufficientFunds {
		strCache := process.ShardCacherIdentifier(sndShardId, dstShardId)
		txs.txPool.RemoveData(transactionHash, strCache)
	}

	if err != nil {
		return err
	}

	txShardInfo := &txShardInfo{senderShardID: sndShardId, receiverShardID: dstShardId}
	txs.txsForCurrBlock.mutTxsForBlock.Lock()
	txs.txsForCurrBlock.txHashAndInfo[string(transactionHash)] = &txInfo{tx: transaction, txShardInfo: txShardInfo}
	txs.txsForCurrBlock.mutTxsForBlock.Unlock()

	return nil
}

// RequestTransactionsForMiniBlock requests missing transactions for a certain miniblock
func (txs *transactions) RequestTransactionsForMiniBlock(mb block.MiniBlock) int {
	missingTxsForMiniBlock := txs.computeMissingTxsForMiniBlock(mb)
	txs.onRequestTransaction(mb.SenderShardID, missingTxsForMiniBlock)

	return len(missingTxsForMiniBlock)
}

// computeMissingTxsForMiniBlock computes missing transactions for a certain miniblock
func (txs *transactions) computeMissingTxsForMiniBlock(mb block.MiniBlock) [][]byte {
	if mb.Type != block.TxBlock {
		return nil
	}

	missingTransactions := make([][]byte, 0)
	for _, txHash := range mb.TxHashes {
		tx, _ := process.GetTransactionHandlerFromPool(
			mb.SenderShardID,
			mb.ReceiverShardID,
			txHash,
			txs.txPool)

		if tx == nil {
			missingTransactions = append(missingTransactions, txHash)
		}
	}

	return missingTransactions
}

// getAllTxsFromMiniBlock gets all the transactions from a miniblock into a new structure
func (txs *transactions) getAllTxsFromMiniBlock(
	mb *block.MiniBlock,
	haveTime func() bool,
) ([]data.TransactionHandler, [][]byte, error) {

	strCache := process.ShardCacherIdentifier(mb.SenderShardID, mb.ReceiverShardID)
	txCache := txs.txPool.ShardDataStore(strCache)
	if txCache == nil {
		return nil, nil, process.ErrNilTransactionPool
	}

	// verify if all transaction exists
	transactions := make([]data.TransactionHandler, 0)
	txHashes := make([][]byte, 0)
	for _, txHash := range mb.TxHashes {
		if !haveTime() {
			return nil, nil, process.ErrTimeIsOut
		}

		tmp, _ := txCache.Peek(txHash)
		if tmp == nil {
			return nil, nil, process.ErrNilTransaction
		}

		tx, ok := tmp.(data.TransactionHandler)
		if !ok {
			return nil, nil, process.ErrWrongTypeAssertion
		}
		txHashes = append(txHashes, txHash)
		transactions = append(transactions, tx)
	}

	return transactions, txHashes, nil
}

// CreateAndProcessMiniBlock creates the miniblock from storage and processes the transactions added into the miniblock
func (txs *transactions) CreateAndProcessMiniBlock(sndShardId, dstShardId uint32, spaceRemained int, haveTime func() bool, round uint64) (*block.MiniBlock, error) {
	strCache := process.ShardCacherIdentifier(sndShardId, dstShardId)
	txStore := txs.txPool.ShardDataStore(strCache)

	timeBefore := time.Now()
	orderedTxes, orderedTxHashes, err := txs.getTxs(txStore)
	timeAfter := time.Now()

	if err != nil {
		log.Info(err.Error())
		return nil, err
	}

	if !haveTime() {
		log.Info(fmt.Sprintf("time is up after ordered %d txs in %v sec\n", len(orderedTxes), timeAfter.Sub(timeBefore).Seconds()))
		return nil, process.ErrTimeIsOut
	}

	log.Debug(fmt.Sprintf("time elapsed to ordered %d txs: %v sec\n", len(orderedTxes), timeAfter.Sub(timeBefore).Seconds()))

	miniBlock := &block.MiniBlock{}
	miniBlock.SenderShardID = sndShardId
	miniBlock.ReceiverShardID = dstShardId
	miniBlock.TxHashes = make([][]byte, 0)
	miniBlock.Type = block.TxBlock
	log.Info(fmt.Sprintf("creating mini blocks has been started: have %d txs in pool for shard id %d\n", len(orderedTxes), miniBlock.ReceiverShardID))

	addedTxs := 0
	for index := range orderedTxes {
		if !haveTime() {
			break
		}

		snapshot := txs.accounts.JournalLen()

		// execute transaction to change the trie root hash
		err := txs.processAndRemoveBadTransaction(
			orderedTxHashes[index],
			orderedTxes[index],
			round,
			miniBlock.SenderShardID,
			miniBlock.ReceiverShardID,
		)

		if err != nil {
			log.Error(err.Error())
			err = txs.accounts.RevertToSnapshot(snapshot)
			if err != nil {
				log.Error(err.Error())
			}
			continue
		}

		miniBlock.TxHashes = append(miniBlock.TxHashes, orderedTxHashes[index])
		addedTxs++

		if addedTxs >= spaceRemained { // max transactions count in one block was reached
			log.Info(fmt.Sprintf("max txs accepted in one block is reached: added %d txs from %d txs\n", len(miniBlock.TxHashes), len(orderedTxes)))
			return miniBlock, nil
		}
	}

	return miniBlock, nil
}

// ProcessMiniBlock processes all the transactions from a and saves the processed transactions in local cache complete miniblock
func (txs *transactions) ProcessMiniBlock(miniBlock *block.MiniBlock, haveTime func() bool, round uint64) error {
	if miniBlock.Type != block.TxBlock {
		return process.ErrWrongTypeInMiniBlock
	}

	miniBlockTxs, miniBlockTxHashes, err := txs.getAllTxsFromMiniBlock(miniBlock, haveTime)
	if err != nil {
		return err
	}

	for index := range miniBlockTxs {
		if !haveTime() {
			err = process.ErrTimeIsOut
			return err
		}

		err = txs.txProcessor.ProcessTransaction(miniBlockTxs[index], round)
		if err != nil {
			return err
		}
	}

	txShardInfo := &txShardInfo{senderShardID: miniBlock.SenderShardID, receiverShardID: miniBlock.ReceiverShardID}

	txs.txsForCurrBlock.mutTxsForBlock.Lock()
	for index, txHash := range miniBlockTxHashes {
		txs.txsForCurrBlock.txHashAndInfo[string(txHash)] = &txInfo{tx: miniBlockTxs[index], txShardInfo: txShardInfo}
	}
	txs.txsForCurrBlock.mutTxsForBlock.Unlock()

	return nil
}

// SortTxByNonce sort transactions according to nonces
func SortTxByNonce(txShardStore storage.Cacher) ([]*transaction.Transaction, [][]byte, error) {
	if txShardStore == nil {
		return nil, nil, process.ErrNilCacher
	}

	transactions := make([]*transaction.Transaction, 0)
	txHashes := make([][]byte, 0)

	mTxHashes := make(map[uint64][][]byte)
	mTransactions := make(map[uint64][]*transaction.Transaction)

	nonces := make([]uint64, 0)

	for _, key := range txShardStore.Keys() {
		val, _ := txShardStore.Peek(key)
		if val == nil {
			continue
		}

		tx, ok := val.(*transaction.Transaction)
		if !ok {
			continue
		}

		if mTxHashes[tx.Nonce] == nil {
			nonces = append(nonces, tx.Nonce)
			mTxHashes[tx.Nonce] = make([][]byte, 0)
			mTransactions[tx.Nonce] = make([]*transaction.Transaction, 0)
		}

		mTxHashes[tx.Nonce] = append(mTxHashes[tx.Nonce], key)
		mTransactions[tx.Nonce] = append(mTransactions[tx.Nonce], tx)
	}

	sort.Slice(nonces, func(i, j int) bool {
		return nonces[i] < nonces[j]
	})

	for _, nonce := range nonces {
		keys := mTxHashes[nonce]

		for idx, key := range keys {
			txHashes = append(txHashes, key)
			transactions = append(transactions, mTransactions[nonce][idx])
		}
	}

	return transactions, txHashes, nil
}

// CreateMarshalizedData marshalizes transactions and creates and saves them into a new structure
func (txs *transactions) CreateMarshalizedData(txHashes [][]byte) ([][]byte, error) {
	mrsScrs, err := txs.createMarshalizedData(txHashes, &txs.txsForCurrBlock)
	if err != nil {
		return nil, err
	}

	return mrsScrs, nil
}

// getTxs gets all the available transactions from the pool
func (txs *transactions) getTxs(txShardStore storage.Cacher) ([]*transaction.Transaction, [][]byte, error) {
	if txShardStore == nil {
		return nil, nil, process.ErrNilCacher
	}

	transactions := make([]*transaction.Transaction, 0)
	txHashes := make([][]byte, 0)

	for _, key := range txShardStore.Keys() {
		val, _ := txShardStore.Peek(key)
		if val == nil {
			continue
		}

		tx, ok := val.(*transaction.Transaction)
		if !ok {
			continue
		}

		txHashes = append(txHashes, key)
		transactions = append(transactions, tx)
	}

	return transactions, txHashes, nil
}

// GetAllCurrentUsedTxs returns all the transactions used at current creation / processing
func (txs *transactions) GetAllCurrentUsedTxs() map[string]data.TransactionHandler {
	txPool := make(map[string]data.TransactionHandler)

	txs.txsForCurrBlock.mutTxsForBlock.RLock()
	for txHash, txInfo := range txs.txsForCurrBlock.txHashAndInfo {
		txPool[txHash] = txInfo.tx
	}
	txs.txsForCurrBlock.mutTxsForBlock.RUnlock()

	return txPool
}<|MERGE_RESOLUTION|>--- conflicted
+++ resolved
@@ -210,9 +210,14 @@
 				return process.ErrMissingTransaction
 			}
 
+			currTx, ok := txInfo.tx.(*transaction.Transaction)
+			if !ok {
+				return process.ErrWrongTypeAssertion
+			}
+
 			err := txs.processAndRemoveBadTransaction(
 				txHash,
-				txInfo.tx,
+				currTx,
 				round,
 				miniBlock.SenderShardID,
 				miniBlock.ReceiverShardID,
@@ -292,13 +297,8 @@
 // processAndRemoveBadTransactions processed transactions, if txs are with error it removes them from pool
 func (txs *transactions) processAndRemoveBadTransaction(
 	transactionHash []byte,
-<<<<<<< HEAD
-	transaction data.TransactionHandler,
-	round uint32,
-=======
 	transaction *transaction.Transaction,
 	round uint64,
->>>>>>> c75b127c
 	sndShardId uint32,
 	dstShardId uint32,
 ) error {
@@ -356,7 +356,7 @@
 func (txs *transactions) getAllTxsFromMiniBlock(
 	mb *block.MiniBlock,
 	haveTime func() bool,
-) ([]data.TransactionHandler, [][]byte, error) {
+) ([]*transaction.Transaction, [][]byte, error) {
 
 	strCache := process.ShardCacherIdentifier(mb.SenderShardID, mb.ReceiverShardID)
 	txCache := txs.txPool.ShardDataStore(strCache)
@@ -365,7 +365,7 @@
 	}
 
 	// verify if all transaction exists
-	transactions := make([]data.TransactionHandler, 0)
+	transactions := make([]*transaction.Transaction, 0)
 	txHashes := make([][]byte, 0)
 	for _, txHash := range mb.TxHashes {
 		if !haveTime() {
@@ -377,7 +377,7 @@
 			return nil, nil, process.ErrNilTransaction
 		}
 
-		tx, ok := tmp.(data.TransactionHandler)
+		tx, ok := tmp.(*transaction.Transaction)
 		if !ok {
 			return nil, nil, process.ErrWrongTypeAssertion
 		}
