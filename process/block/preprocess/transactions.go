--- conflicted
+++ resolved
@@ -81,12 +81,9 @@
 	if economicsFee == nil || economicsFee.IsInterfaceNil() {
 		return nil, process.ErrNilEconomicsFeeHandler
 	}
-<<<<<<< HEAD
-=======
 	if miniBlocksCompacter == nil || miniBlocksCompacter.IsInterfaceNil() {
 		return nil, process.ErrNilMiniBlocksCompacter
 	}
->>>>>>> 2801f0b7
 
 	bpp := basePreProcess{
 		hasher:           hasher,
@@ -227,21 +224,18 @@
 }
 
 // ProcessBlockTransactions processes all the transaction from the block.Body, updates the state
-<<<<<<< HEAD
 func (txs *transactions) ProcessBlockTransactions(
 	body block.Body,
 	round uint64,
 	haveTime func() bool,
 	gasConsumedByBlock *uint64,
-) error {
-=======
-func (txs *transactions) ProcessBlockTransactions(body block.Body, round uint64, haveTime func() bool) error {
+	) error {
+
 	mapHashesAndTxs := txs.GetAllCurrentUsedTxs()
 	expandedMiniBlocks, err := txs.miniBlocksCompacter.Expand(block.MiniBlockSlice(body), mapHashesAndTxs)
 	if err != nil {
 		return err
 	}
->>>>>>> 2801f0b7
 
 	// basic validation already done in interceptors
 	for i := 0; i < len(expandedMiniBlocks); i++ {
