--- conflicted
+++ resolved
@@ -174,14 +174,9 @@
 	txPool dataRetriever.ShardedDataCacherNotifier,
 ) map[uint32][]*txsHashesInfo {
 
-<<<<<<< HEAD
 	searchFirst := currType == block.InvalidBlock
-	missingTxsForShard := make(map[uint32][]*txsHashesInfo, 0)
-
-=======
 	missingTxsForShard := make(map[uint32][]*txsHashesInfo, len(body))
 	txHashes := make([][]byte, 0, initialTxHashesSliceLen)
->>>>>>> 1991f395
 	forBlock.mutTxsForBlock.Lock()
 	for i := 0; i < len(body); i++ {
 		miniBlock := body[i]
