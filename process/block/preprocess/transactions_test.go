package preprocess

import (
	"bytes"
	"encoding/hex"
	"fmt"
	"math/big"
	"reflect"
	"testing"
	"time"

	"github.com/ElrondNetwork/elrond-go/core"
<<<<<<< HEAD
	"github.com/ElrondNetwork/elrond-go/crypto/signing"
	"github.com/ElrondNetwork/elrond-go/crypto/signing/ed25519"
=======
>>>>>>> f954489f
	"github.com/ElrondNetwork/elrond-go/data"
	"github.com/ElrondNetwork/elrond-go/data/block"
	"github.com/ElrondNetwork/elrond-go/data/rewardTx"
	"github.com/ElrondNetwork/elrond-go/data/smartContractResult"
	"github.com/ElrondNetwork/elrond-go/data/transaction"
	"github.com/ElrondNetwork/elrond-go/dataRetriever"
	"github.com/ElrondNetwork/elrond-go/dataRetriever/txpool"
	"github.com/ElrondNetwork/elrond-go/hashing"
	"github.com/ElrondNetwork/elrond-go/marshal"
	"github.com/ElrondNetwork/elrond-go/process"
	"github.com/ElrondNetwork/elrond-go/process/mock"
	"github.com/ElrondNetwork/elrond-go/storage"
	"github.com/ElrondNetwork/elrond-go/storage/storageUnit"
	"github.com/ElrondNetwork/elrond-go/storage/txcache"
	"github.com/stretchr/testify/assert"
)

const MaxGasLimitPerBlock = uint64(100000)

func feeHandlerMock() *mock.FeeHandlerStub {
	return &mock.FeeHandlerStub{
		ComputeGasLimitCalled: func(tx process.TransactionWithFeeHandler) uint64 {
			return 0
		},
		MaxGasLimitPerBlockCalled: func() uint64 {
			return MaxGasLimitPerBlock
		},
	}
}

func initDataPool() *mock.PoolsHolderStub {
	sdp := &mock.PoolsHolderStub{
		TransactionsCalled: func() dataRetriever.ShardedDataCacherNotifier {
			return &mock.ShardedDataStub{
				RegisterHandlerCalled: func(i func(key []byte)) {},
				ShardDataStoreCalled: func(id string) (c storage.Cacher) {
					return &mock.CacherStub{
						PeekCalled: func(key []byte) (value interface{}, ok bool) {
							if reflect.DeepEqual(key, []byte("tx1_hash")) {
								return &transaction.Transaction{Nonce: 10}, true
							}
							return nil, false
						},
						KeysCalled: func() [][]byte {
							return [][]byte{[]byte("key1"), []byte("key2")}
						},
						LenCalled: func() int {
							return 0
						},
					}
				},
				AddDataCalled:                 func(key []byte, data interface{}, cacheId string) {},
				RemoveSetOfDataFromPoolCalled: func(keys [][]byte, id string) {},
				SearchFirstDataCalled: func(key []byte) (value interface{}, ok bool) {
					if reflect.DeepEqual(key, []byte("tx1_hash")) {
						return &transaction.Transaction{Nonce: 10}, true
					}
					return nil, false
				},
			}
		},
		UnsignedTransactionsCalled: func() dataRetriever.ShardedDataCacherNotifier {
			return &mock.ShardedDataStub{
				RegisterHandlerCalled: func(i func(key []byte)) {},
				ShardDataStoreCalled: func(id string) (c storage.Cacher) {
					return &mock.CacherStub{
						PeekCalled: func(key []byte) (value interface{}, ok bool) {
							if reflect.DeepEqual(key, []byte("tx1_hash")) {
								return &smartContractResult.SmartContractResult{Nonce: 10}, true
							}
							return nil, false
						},
						KeysCalled: func() [][]byte {
							return [][]byte{[]byte("key1"), []byte("key2")}
						},
						LenCalled: func() int {
							return 0
						},
					}
				},
				AddDataCalled:                 func(key []byte, data interface{}, cacheId string) {},
				RemoveSetOfDataFromPoolCalled: func(keys [][]byte, id string) {},
				SearchFirstDataCalled: func(key []byte) (value interface{}, ok bool) {
					if reflect.DeepEqual(key, []byte("tx1_hash")) {
						return &smartContractResult.SmartContractResult{Nonce: 10}, true
					}
					return nil, false
				},
			}
		},
		RewardTransactionsCalled: func() dataRetriever.ShardedDataCacherNotifier {
			return &mock.ShardedDataStub{
				RegisterHandlerCalled: func(i func(key []byte)) {},
				ShardDataStoreCalled: func(id string) (c storage.Cacher) {
					return &mock.CacherStub{
						PeekCalled: func(key []byte) (value interface{}, ok bool) {
							if reflect.DeepEqual(key, []byte("tx1_hash")) {
								return &rewardTx.RewardTx{Value: big.NewInt(100)}, true
							}
							return nil, false
						},
						KeysCalled: func() [][]byte {
							return [][]byte{[]byte("key1"), []byte("key2")}
						},
						LenCalled: func() int {
							return 0
						},
					}
				},
				AddDataCalled:                 func(key []byte, data interface{}, cacheId string) {},
				RemoveSetOfDataFromPoolCalled: func(keys [][]byte, id string) {},
				SearchFirstDataCalled: func(key []byte) (value interface{}, ok bool) {
					if reflect.DeepEqual(key, []byte("tx1_hash")) {
						return &rewardTx.RewardTx{Value: big.NewInt(100)}, true
					}
					return nil, false
				},
			}
		},
		MetaBlocksCalled: func() storage.Cacher {
			return &mock.CacherStub{
				GetCalled: func(key []byte) (value interface{}, ok bool) {
					if reflect.DeepEqual(key, []byte("tx1_hash")) {
						return &transaction.Transaction{Nonce: 10}, true
					}
					return nil, false
				},
				KeysCalled: func() [][]byte {
					return nil
				},
				LenCalled: func() int {
					return 0
				},
				PeekCalled: func(key []byte) (value interface{}, ok bool) {
					if reflect.DeepEqual(key, []byte("tx1_hash")) {
						return &transaction.Transaction{Nonce: 10}, true
					}
					return nil, false
				},
				RegisterHandlerCalled: func(i func(key []byte)) {},
			}
		},
		MiniBlocksCalled: func() storage.Cacher {
			cs := &mock.CacherStub{}
			cs.RegisterHandlerCalled = func(i func(key []byte)) {
			}
			cs.GetCalled = func(key []byte) (value interface{}, ok bool) {
				if bytes.Equal([]byte("bbb"), key) {
					return make(block.MiniBlockSlice, 0), true
				}

				return nil, false
			}
			cs.PeekCalled = func(key []byte) (value interface{}, ok bool) {
				if bytes.Equal([]byte("bbb"), key) {
					return make(block.MiniBlockSlice, 0), true
				}

				return nil, false
			}
			cs.RegisterHandlerCalled = func(i func(key []byte)) {}
			cs.RemoveCalled = func(key []byte) {}
			return cs
		},
		HeadersCalled: func() dataRetriever.HeadersPool {
			cs := &mock.HeadersCacherStub{}
			cs.RegisterHandlerCalled = func(i func(header data.HeaderHandler, key []byte)) {
			}
			return cs
		},
	}
	return sdp
}

func TestTxsPreprocessor_NewTransactionPreprocessorNilPool(t *testing.T) {
	t.Parallel()

	requestTransaction := func(shardID uint32, txHashes [][]byte) {}
	txs, err := NewTransactionPreprocessor(
		nil,
		&mock.ChainStorerMock{},
		&mock.HasherMock{},
		&mock.MarshalizerMock{},
		&mock.TxProcessorMock{},
		mock.NewMultiShardsCoordinatorMock(3),
		&mock.AccountsStub{},
		requestTransaction,
		feeHandlerMock(),
		&mock.GasHandlerMock{},
		&mock.BlockTrackerMock{},
		block.TxBlock,
		&mock.AddressConverterMock{},
		&mock.BlockSizeComputationStub{},
	)

	assert.Nil(t, txs)
	assert.Equal(t, process.ErrNilTransactionPool, err)
}

func TestTxsPreprocessor_NewTransactionPreprocessorNilStore(t *testing.T) {
	t.Parallel()

	tdp := initDataPool()
	requestTransaction := func(shardID uint32, txHashes [][]byte) {}
	txs, err := NewTransactionPreprocessor(
		tdp.Transactions(),
		nil,
		&mock.HasherMock{},
		&mock.MarshalizerMock{},
		&mock.TxProcessorMock{},
		mock.NewMultiShardsCoordinatorMock(3),
		&mock.AccountsStub{},
		requestTransaction,
		feeHandlerMock(),
		&mock.GasHandlerMock{},
		&mock.BlockTrackerMock{},
		block.TxBlock,
		&mock.AddressConverterMock{},
		&mock.BlockSizeComputationStub{},
	)

	assert.Nil(t, txs)
	assert.Equal(t, process.ErrNilTxStorage, err)
}

func TestTxsPreprocessor_NewTransactionPreprocessorNilHasher(t *testing.T) {
	t.Parallel()

	tdp := initDataPool()
	requestTransaction := func(shardID uint32, txHashes [][]byte) {}
	txs, err := NewTransactionPreprocessor(
		tdp.Transactions(),
		&mock.ChainStorerMock{},
		nil,
		&mock.MarshalizerMock{},
		&mock.TxProcessorMock{},
		mock.NewMultiShardsCoordinatorMock(3),
		&mock.AccountsStub{},
		requestTransaction,
		feeHandlerMock(),
		&mock.GasHandlerMock{},
		&mock.BlockTrackerMock{},
		block.TxBlock,
		&mock.AddressConverterMock{},
		&mock.BlockSizeComputationStub{},
	)

	assert.Nil(t, txs)
	assert.Equal(t, process.ErrNilHasher, err)
}

func TestTxsPreprocessor_NewTransactionPreprocessorNilMarsalizer(t *testing.T) {
	t.Parallel()

	tdp := initDataPool()
	requestTransaction := func(shardID uint32, txHashes [][]byte) {}
	txs, err := NewTransactionPreprocessor(
		tdp.Transactions(),
		&mock.ChainStorerMock{},
		&mock.HasherMock{},
		nil,
		&mock.TxProcessorMock{},
		mock.NewMultiShardsCoordinatorMock(3),
		&mock.AccountsStub{},
		requestTransaction,
		feeHandlerMock(),
		&mock.GasHandlerMock{},
		&mock.BlockTrackerMock{},
		block.TxBlock,
		&mock.AddressConverterMock{},
		&mock.BlockSizeComputationStub{},
	)

	assert.Nil(t, txs)
	assert.Equal(t, process.ErrNilMarshalizer, err)
}

func TestTxsPreprocessor_NewTransactionPreprocessorNilTxProce(t *testing.T) {
	t.Parallel()

	tdp := initDataPool()
	requestTransaction := func(shardID uint32, txHashes [][]byte) {}
	txs, err := NewTransactionPreprocessor(
		tdp.Transactions(),
		&mock.ChainStorerMock{},
		&mock.HasherMock{},
		&mock.MarshalizerMock{},
		nil,
		mock.NewMultiShardsCoordinatorMock(3),
		&mock.AccountsStub{},
		requestTransaction,
		feeHandlerMock(),
		&mock.GasHandlerMock{},
		&mock.BlockTrackerMock{},
		block.TxBlock,
		&mock.AddressConverterMock{},
		&mock.BlockSizeComputationStub{},
	)

	assert.Nil(t, txs)
	assert.Equal(t, process.ErrNilTxProcessor, err)
}

func TestTxsPreprocessor_NewTransactionPreprocessorNilShardCoord(t *testing.T) {
	t.Parallel()

	tdp := initDataPool()
	requestTransaction := func(shardID uint32, txHashes [][]byte) {}
	txs, err := NewTransactionPreprocessor(
		tdp.Transactions(),
		&mock.ChainStorerMock{},
		&mock.HasherMock{},
		&mock.MarshalizerMock{},
		&mock.TxProcessorMock{},
		nil,
		&mock.AccountsStub{},
		requestTransaction,
		feeHandlerMock(),
		&mock.GasHandlerMock{},
		&mock.BlockTrackerMock{},
		block.TxBlock,
		&mock.AddressConverterMock{},
		&mock.BlockSizeComputationStub{},
	)

	assert.Nil(t, txs)
	assert.Equal(t, process.ErrNilShardCoordinator, err)
}

func TestTxsPreprocessor_NewTransactionPreprocessorNilAccounts(t *testing.T) {
	t.Parallel()

	tdp := initDataPool()
	requestTransaction := func(shardID uint32, txHashes [][]byte) {}
	txs, err := NewTransactionPreprocessor(
		tdp.Transactions(),
		&mock.ChainStorerMock{},
		&mock.HasherMock{},
		&mock.MarshalizerMock{},
		&mock.TxProcessorMock{},
		mock.NewMultiShardsCoordinatorMock(3),
		nil,
		requestTransaction,
		feeHandlerMock(),
		&mock.GasHandlerMock{},
		&mock.BlockTrackerMock{},
		block.TxBlock,
		&mock.AddressConverterMock{},
		&mock.BlockSizeComputationStub{},
	)

	assert.Nil(t, txs)
	assert.Equal(t, process.ErrNilAccountsAdapter, err)
}

func TestTxsPreprocessor_NewTransactionPreprocessorNilRequestFunc(t *testing.T) {
	t.Parallel()

	tdp := initDataPool()
	txs, err := NewTransactionPreprocessor(
		tdp.Transactions(),
		&mock.ChainStorerMock{},
		&mock.HasherMock{},
		&mock.MarshalizerMock{},
		&mock.TxProcessorMock{},
		mock.NewMultiShardsCoordinatorMock(3),
		&mock.AccountsStub{},
		nil,
		feeHandlerMock(),
		&mock.GasHandlerMock{},
		&mock.BlockTrackerMock{},
		block.TxBlock,
		&mock.AddressConverterMock{},
		&mock.BlockSizeComputationStub{},
	)

	assert.Nil(t, txs)
	assert.Equal(t, process.ErrNilRequestHandler, err)
}

func TestTxsPreprocessor_NewTransactionPreprocessorNilFeeHandler(t *testing.T) {
	t.Parallel()

	tdp := initDataPool()
	requestTransaction := func(shardID uint32, txHashes [][]byte) {}
	txs, err := NewTransactionPreprocessor(
		tdp.Transactions(),
		&mock.ChainStorerMock{},
		&mock.HasherMock{},
		&mock.MarshalizerMock{},
		&mock.TxProcessorMock{},
		mock.NewMultiShardsCoordinatorMock(3),
		&mock.AccountsStub{},
		requestTransaction,
		nil,
		&mock.GasHandlerMock{},
		&mock.BlockTrackerMock{},
		block.TxBlock,
		&mock.AddressConverterMock{},
		&mock.BlockSizeComputationStub{},
	)

	assert.Nil(t, txs)
	assert.Equal(t, process.ErrNilEconomicsFeeHandler, err)
}

func TestTxsPreprocessor_NewTransactionPreprocessorNilGasHandler(t *testing.T) {
	t.Parallel()

	tdp := initDataPool()
	requestTransaction := func(shardID uint32, txHashes [][]byte) {}
	txs, err := NewTransactionPreprocessor(
		tdp.Transactions(),
		&mock.ChainStorerMock{},
		&mock.HasherMock{},
		&mock.MarshalizerMock{},
		&mock.TxProcessorMock{},
		mock.NewMultiShardsCoordinatorMock(3),
		&mock.AccountsStub{},
		requestTransaction,
		feeHandlerMock(),
		nil,
		&mock.BlockTrackerMock{},
		block.TxBlock,
		&mock.AddressConverterMock{},
		&mock.BlockSizeComputationStub{},
	)

	assert.Nil(t, txs)
	assert.Equal(t, process.ErrNilGasHandler, err)
}

func TestTxsPreprocessor_NewTransactionPreprocessorNilBlockTracker(t *testing.T) {
	t.Parallel()

	tdp := initDataPool()
	requestTransaction := func(shardID uint32, txHashes [][]byte) {}
	txs, err := NewTransactionPreprocessor(
		tdp.Transactions(),
		&mock.ChainStorerMock{},
		&mock.HasherMock{},
		&mock.MarshalizerMock{},
		&mock.TxProcessorMock{},
		mock.NewMultiShardsCoordinatorMock(3),
		&mock.AccountsStub{},
		requestTransaction,
		feeHandlerMock(),
		&mock.GasHandlerMock{},
		nil,
		block.TxBlock,
		&mock.AddressConverterMock{},
		&mock.BlockSizeComputationStub{},
	)

	assert.Nil(t, txs)
	assert.Equal(t, process.ErrNilBlockTracker, err)
}

func TestTxsPreprocessor_NewTransactionPreprocessorNilAddressConverter(t *testing.T) {
	t.Parallel()

	tdp := initDataPool()
	requestTransaction := func(shardID uint32, txHashes [][]byte) {}
	txs, err := NewTransactionPreprocessor(
		tdp.Transactions(),
		&mock.ChainStorerMock{},
		&mock.HasherMock{},
		&mock.MarshalizerMock{},
		&mock.TxProcessorMock{},
		mock.NewMultiShardsCoordinatorMock(3),
		&mock.AccountsStub{},
		requestTransaction,
		feeHandlerMock(),
		&mock.GasHandlerMock{},
		&mock.BlockTrackerMock{},
		block.TxBlock,
		nil,
		&mock.BlockSizeComputationStub{},
	)

	assert.Nil(t, txs)
	assert.Equal(t, process.ErrNilAddressConverter, err)
}

func TestTxsPreprocessor_NewTransactionPreprocessorNilBlockSizeComputationHandler(t *testing.T) {
	t.Parallel()

	tdp := initDataPool()
	requestTransaction := func(shardID uint32, txHashes [][]byte) {}
	txs, err := NewTransactionPreprocessor(
		tdp.Transactions(),
		&mock.ChainStorerMock{},
		&mock.HasherMock{},
		&mock.MarshalizerMock{},
		&mock.TxProcessorMock{},
		mock.NewMultiShardsCoordinatorMock(3),
		&mock.AccountsStub{},
		requestTransaction,
		feeHandlerMock(),
		&mock.GasHandlerMock{},
		&mock.BlockTrackerMock{},
		block.TxBlock,
		&mock.AddressConverterMock{},
		nil,
	)

	assert.Nil(t, txs)
	assert.Equal(t, process.ErrNilBlockSizeComputationHandler, err)
}

func TestTxsPreprocessor_NewTransactionPreprocessorOkValsShouldWork(t *testing.T) {
	t.Parallel()

	tdp := initDataPool()
	requestTransaction := func(shardID uint32, txHashes [][]byte) {}
	txs, err := NewTransactionPreprocessor(
		tdp.Transactions(),
		&mock.ChainStorerMock{},
		&mock.HasherMock{},
		&mock.MarshalizerMock{},
		&mock.TxProcessorMock{},
		mock.NewMultiShardsCoordinatorMock(3),
		&mock.AccountsStub{},
		requestTransaction,
		feeHandlerMock(),
		&mock.GasHandlerMock{},
		&mock.BlockTrackerMock{},
		block.TxBlock,
		&mock.AddressConverterMock{},
		&mock.BlockSizeComputationStub{},
	)

	assert.Nil(t, err)
	assert.NotNil(t, txs)
	assert.False(t, txs.IsInterfaceNil())
}

func TestTxsPreProcessor_GetTransactionFromPool(t *testing.T) {
	t.Parallel()
	dataPool := initDataPool()
	txs := createGoodPreprocessor(dataPool)
	txHash := []byte("tx1_hash")
	tx, _ := process.GetTransactionHandlerFromPool(1, 1, txHash, dataPool.Transactions(), false)
	assert.NotNil(t, txs)
	assert.NotNil(t, tx)
	assert.Equal(t, uint64(10), tx.(*transaction.Transaction).Nonce)
}

func TestTransactionPreprocessor_RequestTransactionFromNetwork(t *testing.T) {
	t.Parallel()
	dataPool := initDataPool()
	txs := createGoodPreprocessor(dataPool)
	shardID := uint32(1)
	txHash1 := []byte("tx_hash1")
	txHash2 := []byte("tx_hash2")
	body := &block.Body{}
	txHashes := make([][]byte, 0)
	txHashes = append(txHashes, txHash1)
	txHashes = append(txHashes, txHash2)
	mBlk := block.MiniBlock{ReceiverShardID: shardID, TxHashes: txHashes}
	body.MiniBlocks = append(body.MiniBlocks, &mBlk)
	txsRequested := txs.RequestBlockTransactions(body)
	assert.Equal(t, 2, txsRequested)
}

func TestTransactionPreprocessor_RequestBlockTransactionFromMiniBlockFromNetwork(t *testing.T) {
	t.Parallel()
	dataPool := initDataPool()
	txs := createGoodPreprocessor(dataPool)

	shardID := uint32(1)
	txHash1 := []byte("tx_hash1")
	txHash2 := []byte("tx_hash2")
	txHashes := make([][]byte, 0)
	txHashes = append(txHashes, txHash1)
	txHashes = append(txHashes, txHash2)
	mb := &block.MiniBlock{ReceiverShardID: shardID, TxHashes: txHashes}
	txsRequested := txs.RequestTransactionsForMiniBlock(mb)
	assert.Equal(t, 2, txsRequested)
}

func TestTransactionPreprocessor_ReceivedTransactionShouldEraseRequested(t *testing.T) {
	t.Parallel()

	dataPool := mock.NewPoolsHolderMock()

	shardedDataStub := &mock.ShardedDataStub{
		ShardDataStoreCalled: func(cacheId string) (c storage.Cacher) {
			return &mock.CacherStub{
				PeekCalled: func(key []byte) (value interface{}, ok bool) {
					return &transaction.Transaction{}, true
				},
			}
		},
		RegisterHandlerCalled: func(i func(key []byte)) {
		},
	}

	dataPool.SetTransactions(shardedDataStub)

	txs := createGoodPreprocessor(dataPool)

	//add 3 tx hashes on requested list
	txHash1 := []byte("tx hash 1")
	txHash2 := []byte("tx hash 2")
	txHash3 := []byte("tx hash 3")

	txs.AddTxHashToRequestedList(txHash1)
	txs.AddTxHashToRequestedList(txHash2)
	txs.AddTxHashToRequestedList(txHash3)

	txs.SetMissingTxs(3)

	//received txHash2
	txs.ReceivedTransaction(txHash2)

	assert.True(t, txs.IsTxHashRequested(txHash1))
	assert.False(t, txs.IsTxHashRequested(txHash2))
	assert.True(t, txs.IsTxHashRequested(txHash3))
}

//------- GetAllTxsFromMiniBlock

func computeHash(data interface{}, marshalizer marshal.Marshalizer, hasher hashing.Hasher) []byte {
	buff, _ := marshalizer.Marshal(data)
	return hasher.Compute(string(buff))
}

func TestTransactionPreprocessor_GetAllTxsFromMiniBlockShouldWork(t *testing.T) {
	t.Parallel()

	hasher := mock.HasherMock{}
	marshalizer := &mock.MarshalizerMock{}
	dataPool := mock.NewPoolsHolderMock()
	senderShardId := uint32(0)
	destinationShardId := uint32(1)

	txsSlice := []*transaction.Transaction{
		{Nonce: 1},
		{Nonce: 2},
		{Nonce: 3},
	}
	transactionsHashes := make([][]byte, len(txsSlice))

	//add defined transactions to sender-destination cacher
	for idx, tx := range txsSlice {
		transactionsHashes[idx] = computeHash(tx, marshalizer, hasher)

		dataPool.Transactions().AddData(
			transactionsHashes[idx],
			tx,
			process.ShardCacherIdentifier(senderShardId, destinationShardId),
		)
	}

	//add some random data
	txRandom := &transaction.Transaction{Nonce: 4}
	dataPool.Transactions().AddData(
		computeHash(txRandom, marshalizer, hasher),
		txRandom,
		process.ShardCacherIdentifier(3, 4),
	)

	txs := createGoodPreprocessor(dataPool)

	mb := &block.MiniBlock{
		SenderShardID:   senderShardId,
		ReceiverShardID: destinationShardId,
		TxHashes:        transactionsHashes,
	}

	txsRetrieved, txHashesRetrieved, err := txs.getAllTxsFromMiniBlock(mb, func() bool { return true })

	assert.Nil(t, err)
	assert.Equal(t, len(txsSlice), len(txsRetrieved))
	assert.Equal(t, len(txsSlice), len(txHashesRetrieved))
	for idx, tx := range txsSlice {
		//txReceived should be all txs in the same order
		assert.Equal(t, txsRetrieved[idx], tx)
		//verify corresponding transaction hashes
		assert.Equal(t, txHashesRetrieved[idx], computeHash(tx, marshalizer, hasher))
	}
}

func TestTransactionPreprocessor_RemoveBlockTxsFromPoolNilBlockShouldErr(t *testing.T) {
	t.Parallel()
	dataPool := initDataPool()
	txs := createGoodPreprocessor(dataPool)
	err := txs.RemoveTxBlockFromPools(nil, dataPool.MiniBlocks())
	assert.NotNil(t, err)
	assert.Equal(t, err, process.ErrNilTxBlockBody)
}

func TestTransactionPreprocessor_RemoveBlockTxsFromPoolOK(t *testing.T) {
	t.Parallel()
	dataPool := initDataPool()
	txs := createGoodPreprocessor(dataPool)
	body := &block.Body{}
	txHash := []byte("txHash")
	txHashes := make([][]byte, 0)
	txHashes = append(txHashes, txHash)
	miniblock := block.MiniBlock{
		ReceiverShardID: 0,
		SenderShardID:   0,
		TxHashes:        txHashes,
	}
	body.MiniBlocks = append(body.MiniBlocks, &miniblock)
	err := txs.RemoveTxBlockFromPools(body, dataPool.MiniBlocks())
	assert.Nil(t, err)
}

func TestTransactions_CreateAndProcessMiniBlockCrossShardGasLimitAddAll(t *testing.T) {
	t.Parallel()

	txPool, _ := createTxPool()
	requestTransaction := func(shardID uint32, txHashes [][]byte) {}
	hasher := &mock.HasherMock{}
	marshalizer := &mock.MarshalizerMock{}

	totalGasConsumed := uint64(0)
	txs, _ := NewTransactionPreprocessor(
		txPool,
		&mock.ChainStorerMock{},
		hasher,
		marshalizer,
		&mock.TxProcessorMock{ProcessTransactionCalled: func(transaction *transaction.Transaction) error {
			return nil
		}},
		mock.NewMultiShardsCoordinatorMock(3),
		&mock.AccountsStub{},
		requestTransaction,
		feeHandlerMock(),
		&mock.GasHandlerMock{
			SetGasConsumedCalled: func(gasConsumed uint64, hash []byte) {
				totalGasConsumed += gasConsumed
			},
			TotalGasConsumedCalled: func() uint64 {
				return totalGasConsumed
			},
			ComputeGasConsumedByTxCalled: func(txSenderShardId uint32, txReceiverShardId uint32, txHandler data.TransactionHandler) (uint64, uint64, error) {
				return 0, 0, nil
			},
			SetGasRefundedCalled: func(gasRefunded uint64, hash []byte) {},
			TotalGasRefundedCalled: func() uint64 {
				return 0
			},
		},
		&mock.BlockTrackerMock{},
		block.TxBlock,
		&mock.AddressConverterMock{},
		&mock.BlockSizeComputationStub{},
	)
	assert.NotNil(t, txs)

	sndShardId := uint32(0)
	dstShardId := uint32(1)
	strCache := process.ShardCacherIdentifier(sndShardId, dstShardId)

	addedTxs := make([]*transaction.Transaction, 0)
	for i := 0; i < 10; i++ {
		newTx := &transaction.Transaction{GasLimit: uint64(i)}

		txHash, _ := core.CalculateHash(marshalizer, hasher, newTx)
		txPool.AddData(txHash, newTx, strCache)

		addedTxs = append(addedTxs, newTx)
	}

	sortedTxsAndHashes, _ := txs.computeSortedTxs(sndShardId, dstShardId)
	miniBlocks, err := txs.createAndProcessMiniBlocks(haveTimeTrue, isShardStuckFalse, sortedTxsAndHashes)
	assert.Nil(t, err)

	txHashes := 0
	for _, miniBlock := range miniBlocks {
		txHashes += len(miniBlock.TxHashes)
	}

	assert.Equal(t, len(addedTxs), txHashes)
}

func TestTransactions_CreateAndProcessMiniBlockCrossShardGasLimitAddAllAsNoSCCalls(t *testing.T) {
	t.Parallel()

	txPool, _ := createTxPool()
	requestTransaction := func(shardID uint32, txHashes [][]byte) {}
	hasher := &mock.HasherMock{}
	marshalizer := &mock.MarshalizerMock{}

	totalGasConsumed := uint64(0)
	txs, _ := NewTransactionPreprocessor(
		txPool,
		&mock.ChainStorerMock{},
		hasher,
		marshalizer,
		&mock.TxProcessorMock{ProcessTransactionCalled: func(transaction *transaction.Transaction) error {
			return nil
		}},
		mock.NewMultiShardsCoordinatorMock(3),
		&mock.AccountsStub{},
		requestTransaction,
		feeHandlerMock(),
		&mock.GasHandlerMock{
			SetGasConsumedCalled: func(gasConsumed uint64, hash []byte) {
				totalGasConsumed += gasConsumed
			},
			TotalGasConsumedCalled: func() uint64 {
				return totalGasConsumed
			},
			ComputeGasConsumedByTxCalled: func(txSenderShardId uint32, txReceiverShardId uint32, txHandler data.TransactionHandler) (uint64, uint64, error) {
				return 0, 0, nil
			},
			SetGasRefundedCalled: func(gasRefunded uint64, hash []byte) {},
			TotalGasRefundedCalled: func() uint64 {
				return 0
			},
		},
		&mock.BlockTrackerMock{},
		block.TxBlock,
		&mock.AddressConverterMock{},
		&mock.BlockSizeComputationStub{},
	)
	assert.NotNil(t, txs)

	sndShardId := uint32(0)
	dstShardId := uint32(1)
	strCache := process.ShardCacherIdentifier(sndShardId, dstShardId)

	gasLimit := MaxGasLimitPerBlock / uint64(5)

	addedTxs := make([]*transaction.Transaction, 0)
	for i := 0; i < 10; i++ {
		newTx := &transaction.Transaction{GasLimit: gasLimit, GasPrice: uint64(i), RcvAddr: []byte("012345678910")}

		txHash, _ := core.CalculateHash(marshalizer, hasher, newTx)
		txPool.AddData(txHash, newTx, strCache)

		addedTxs = append(addedTxs, newTx)
	}

	sortedTxsAndHashes, _ := txs.computeSortedTxs(sndShardId, dstShardId)
	miniBlocks, err := txs.createAndProcessMiniBlocks(haveTimeTrue, isShardStuckFalse, sortedTxsAndHashes)
	assert.Nil(t, err)

	txHashes := 0
	for _, miniBlock := range miniBlocks {
		txHashes += len(miniBlock.TxHashes)
	}

	assert.Equal(t, len(addedTxs), txHashes)
}

func TestTransactions_CreateAndProcessMiniBlockCrossShardGasLimitAddOnly5asSCCall(t *testing.T) {
	t.Parallel()

	txPool, _ := createTxPool()
	requestTransaction := func(shardID uint32, txHashes [][]byte) {}
	hasher := &mock.HasherMock{}
	marshalizer := &mock.MarshalizerMock{}

	numTxsToAdd := 5
	gasLimit := MaxGasLimitPerBlock / uint64(numTxsToAdd)

	totalGasConsumed := uint64(0)
	txs, _ := NewTransactionPreprocessor(
		txPool,
		&mock.ChainStorerMock{},
		hasher,
		marshalizer,
		&mock.TxProcessorMock{ProcessTransactionCalled: func(transaction *transaction.Transaction) error {
			return nil
		}},
		mock.NewMultiShardsCoordinatorMock(3),
		&mock.AccountsStub{},
		requestTransaction,
		feeHandlerMock(),
		&mock.GasHandlerMock{
			SetGasConsumedCalled: func(gasConsumed uint64, hash []byte) {
				totalGasConsumed += gasConsumed
			},
			ComputeGasConsumedByTxCalled: func(txSenderShardId uint32, txReceiverShardId uint32, txHandler data.TransactionHandler) (uint64, uint64, error) {
				return gasLimit, gasLimit, nil
			},
			TotalGasConsumedCalled: func() uint64 {
				return totalGasConsumed
			},
			SetGasRefundedCalled: func(gasRefunded uint64, hash []byte) {},
			GasRefundedCalled: func(hash []byte) uint64 {
				return 0
			},
			RemoveGasConsumedCalled: func(hashes [][]byte) {
				totalGasConsumed = 0
			},
			RemoveGasRefundedCalled: func(hashes [][]byte) {
			},
		},
		&mock.BlockTrackerMock{},
		block.TxBlock,
		&mock.AddressConverterMock{},
		&mock.BlockSizeComputationStub{},
	)
	assert.NotNil(t, txs)

	sndShardId := uint32(0)
	dstShardId := uint32(1)
	strCache := process.ShardCacherIdentifier(sndShardId, dstShardId)

	scAddress, _ := hex.DecodeString("000000000000000000005fed9c659422cd8429ce92f8973bba2a9fb51e0eb3a1")
	for i := 0; i < 10; i++ {
		newTx := &transaction.Transaction{GasLimit: gasLimit, GasPrice: uint64(i), RcvAddr: scAddress}

		txHash, _ := core.CalculateHash(marshalizer, hasher, newTx)
		txPool.AddData(txHash, newTx, strCache)
	}

	sortedTxsAndHashes, _ := txs.computeSortedTxs(sndShardId, dstShardId)
	miniBlocks, err := txs.createAndProcessMiniBlocks(haveTimeTrue, isShardStuckFalse, sortedTxsAndHashes)
	assert.Nil(t, err)

<<<<<<< HEAD
	assert.Equal(t, numTxsToAdd, len(mb.TxHashes))
}

func TestMiniBlocksCompaction_CompactAndExpandMiniBlocksShouldResultTheSameMiniBlocks(t *testing.T) {
	t.Parallel()

	totalGasConsumed := uint64(0)
	txPool, _ := createTxPool()
	requestTransaction := func(shardID uint32, txHashes [][]byte) {}
	txs, _ := NewTransactionPreprocessor(
		txPool,
		&mock.ChainStorerMock{},
		&mock.HasherMock{},
		&mock.MarshalizerMock{},
		&mock.TxProcessorMock{
			ProcessTransactionCalled: func(transaction *transaction.Transaction) error {
				return nil
			},
		},
		mock.NewMultiShardsCoordinatorMock(2),
		&mock.AccountsStub{},
		requestTransaction,
		feeHandlerMock(),
		miniBlocksCompacterMock(),
		&mock.GasHandlerMock{
			InitCalled: func() {
				totalGasConsumed = 0
			},
			SetGasConsumedCalled: func(gasConsumed uint64, hash []byte) {
				totalGasConsumed += gasConsumed
			},
			ComputeGasConsumedByTxCalled: func(txSenderShardId uint32, txReceiverSharedId uint32, txHandler data.TransactionHandler) (uint64, uint64, error) {
				return 0, 0, nil
			},
			TotalGasConsumedCalled: func() uint64 {
				return totalGasConsumed
			},
			SetGasRefundedCalled: func(gasRefunded uint64, hash []byte) {},
			GasRefundedCalled: func(hash []byte) uint64 {
				return 0
			},
		},
		&mock.BlockTrackerMock{},
		block.TxBlock,
	)

	keygen := signing.NewKeyGenerator(ed25519.NewEd25519())
	_, accPk := keygen.GeneratePair()
	pkBytes, _ := accPk.ToByteArray()

	strCache00 := process.ShardCacherIdentifier(0, 0)
	strCache01 := process.ShardCacherIdentifier(0, 1)

	txHashesInMb1 := [][]byte{[]byte("tx00"), []byte("tx01"), []byte("tx02")}
	txHashesInMb2 := [][]byte{[]byte("tx10"), []byte("tx11"), []byte("tx12")}
	txHashesInMb3 := [][]byte{[]byte("tx20"), []byte("tx21"), []byte("tx22")}
	txHashesInMb4 := [][]byte{[]byte("tx30"), []byte("tx31"), []byte("tx32")}

	mapHashesAndTxs := map[string]data.TransactionHandler{
		string(txHashesInMb1[0]): &transaction.Transaction{Nonce: 0, SndAddr: pkBytes},
		string(txHashesInMb1[1]): &transaction.Transaction{Nonce: 1, SndAddr: pkBytes},
		string(txHashesInMb1[2]): &transaction.Transaction{Nonce: 2, SndAddr: pkBytes},
		string(txHashesInMb2[0]): &transaction.Transaction{Nonce: 3, SndAddr: pkBytes},
		string(txHashesInMb2[1]): &transaction.Transaction{Nonce: 4, SndAddr: pkBytes},
		string(txHashesInMb2[2]): &transaction.Transaction{Nonce: 5, SndAddr: pkBytes},
		string(txHashesInMb3[0]): &transaction.Transaction{Nonce: 6, SndAddr: pkBytes},
		string(txHashesInMb3[1]): &transaction.Transaction{Nonce: 7, SndAddr: pkBytes},
		string(txHashesInMb3[2]): &transaction.Transaction{Nonce: 8, SndAddr: pkBytes},
		string(txHashesInMb4[0]): &transaction.Transaction{Nonce: 9, SndAddr: pkBytes},
		string(txHashesInMb4[1]): &transaction.Transaction{Nonce: 10, SndAddr: pkBytes},
		string(txHashesInMb4[2]): &transaction.Transaction{Nonce: 11, SndAddr: pkBytes},
	}

	txPool.AddData(txHashesInMb1[0], mapHashesAndTxs[string(txHashesInMb1[0])], strCache00)
	txPool.AddData(txHashesInMb1[1], mapHashesAndTxs[string(txHashesInMb1[1])], strCache00)
	txPool.AddData(txHashesInMb1[2], mapHashesAndTxs[string(txHashesInMb1[2])], strCache00)
	mb1 := block.MiniBlock{
		TxHashes:        txHashesInMb1,
		ReceiverShardID: 0,
		SenderShardID:   0,
		Type:            0,
	}

	txPool.AddData(txHashesInMb2[0], mapHashesAndTxs[string(txHashesInMb2[0])], strCache01)
	txPool.AddData(txHashesInMb2[1], mapHashesAndTxs[string(txHashesInMb2[1])], strCache01)
	txPool.AddData(txHashesInMb2[2], mapHashesAndTxs[string(txHashesInMb2[2])], strCache01)
	mb2 := block.MiniBlock{
		TxHashes:        txHashesInMb2,
		ReceiverShardID: 1,
		SenderShardID:   0,
		Type:            0,
	}

	txPool.AddData(txHashesInMb3[0], mapHashesAndTxs[string(txHashesInMb3[0])], strCache00)
	txPool.AddData(txHashesInMb3[1], mapHashesAndTxs[string(txHashesInMb3[1])], strCache00)
	txPool.AddData(txHashesInMb3[2], mapHashesAndTxs[string(txHashesInMb3[2])], strCache00)
	mb3 := block.MiniBlock{
		TxHashes:        txHashesInMb3,
		ReceiverShardID: 0,
		SenderShardID:   0,
		Type:            0,
	}

	txPool.AddData(txHashesInMb4[0], mapHashesAndTxs[string(txHashesInMb4[0])], strCache01)
	txPool.AddData(txHashesInMb4[1], mapHashesAndTxs[string(txHashesInMb4[1])], strCache01)
	txPool.AddData(txHashesInMb4[2], mapHashesAndTxs[string(txHashesInMb4[2])], strCache01)
	mb4 := block.MiniBlock{
		TxHashes:        txHashesInMb4,
		ReceiverShardID: 1,
		SenderShardID:   0,
		Type:            0,
	}

	txs.gasHandler.Init()
	_ = txs.ProcessMiniBlock(&mb1, haveTimeTrue)
	txs.gasHandler.Init()
	_ = txs.ProcessMiniBlock(&mb2, haveTimeTrue)
	txs.gasHandler.Init()
	_ = txs.ProcessMiniBlock(&mb3, haveTimeTrue)
	txs.gasHandler.Init()
	_ = txs.ProcessMiniBlock(&mb4, haveTimeTrue)

	mbsOrig := block.MiniBlockSlice{}
	mbsOrig = append(mbsOrig, &mb1, &mb2, &mb3, &mb4)

	mbsValues := make([]block.MiniBlock, 0)
	for _, mb := range mbsOrig {
		mbsValues = append(mbsValues, *mb)
=======
	txHashes := 0
	for _, miniBlock := range miniBlocks {
		txHashes += len(miniBlock.TxHashes)
>>>>>>> f954489f
	}

	assert.Equal(t, numTxsToAdd, txHashes)
}

func TestTransactions_IsDataPrepared_NumMissingTxsZeroShouldWork(t *testing.T) {
	t.Parallel()

	dataPool := initDataPool()
	txs := createGoodPreprocessor(dataPool)

	err := txs.IsDataPrepared(0, haveTime)
	assert.Nil(t, err)
}

func TestTransactions_IsDataPrepared_NumMissingTxsGreaterThanZeroTxNotReceivedShouldTimeout(t *testing.T) {
	t.Parallel()

	dataPool := initDataPool()
	txs := createGoodPreprocessor(dataPool)

	haveTimeShorter := func() time.Duration {
		return time.Millisecond
	}
	err := txs.IsDataPrepared(2, haveTimeShorter)
	assert.Equal(t, process.ErrTimeIsOut, err)
}

func TestTransactions_IsDataPrepared_NumMissingTxsGreaterThanZeroShouldWork(t *testing.T) {
	t.Parallel()

	dataPool := initDataPool()
	txs := createGoodPreprocessor(dataPool)

	go func() {
		txs.SetRcvdTxChan()
	}()

	err := txs.IsDataPrepared(2, haveTime)
	assert.Nil(t, err)
}

func ExampleSortTransactionsBySenderAndNonce() {
	txs := []*txcache.WrappedTransaction{
		{Tx: &transaction.Transaction{Nonce: 3, SndAddr: []byte("bbbb")}, TxHash: []byte("w")},
		{Tx: &transaction.Transaction{Nonce: 1, SndAddr: []byte("aaaa")}, TxHash: []byte("x")},
		{Tx: &transaction.Transaction{Nonce: 5, SndAddr: []byte("bbbb")}, TxHash: []byte("y")},
		{Tx: &transaction.Transaction{Nonce: 2, SndAddr: []byte("aaaa")}, TxHash: []byte("z")},
		{Tx: &transaction.Transaction{Nonce: 7, SndAddr: []byte("aabb")}, TxHash: []byte("t")},
		{Tx: &transaction.Transaction{Nonce: 6, SndAddr: []byte("aabb")}, TxHash: []byte("a")},
		{Tx: &transaction.Transaction{Nonce: 3, SndAddr: []byte("ffff")}, TxHash: []byte("b")},
		{Tx: &transaction.Transaction{Nonce: 3, SndAddr: []byte("eeee")}, TxHash: []byte("c")},
	}

	SortTransactionsBySenderAndNonce(txs)

	for _, item := range txs {
		fmt.Println(item.Tx.GetNonce(), string(item.Tx.GetSndAddr()), string(item.TxHash))
	}

	// Output:
	// 1 aaaa x
	// 2 aaaa z
	// 6 aabb a
	// 7 aabb t
	// 3 bbbb w
	// 5 bbbb y
	// 3 eeee c
	// 3 ffff b
}

func BenchmarkSortTransactionsByNonceAndSender_WhenReversedNonces(b *testing.B) {
	numTx := 100000
	txs := make([]*txcache.WrappedTransaction, numTx)
	for i := 0; i < numTx; i++ {
		txs[i] = &txcache.WrappedTransaction{
			Tx: &transaction.Transaction{
				Nonce:   uint64(numTx - i),
				SndAddr: []byte(fmt.Sprintf("sender-%d", i)),
			},
		}
	}

	b.ResetTimer()

	for i := 0; i < b.N; i++ {
		SortTransactionsBySenderAndNonce(txs)
	}
}

func createTxPool() (dataRetriever.ShardedDataCacherNotifier, error) {
	return txpool.NewShardedTxPool(
		txpool.ArgShardedTxPool{
			Config: storageUnit.CacheConfig{
				Size:        100000,
				SizeInBytes: 1000000000,
				Shards:      1,
			},
			MinGasPrice:    100000000000000,
			NumberOfShards: 1,
		},
	)
}

func createGoodPreprocessor(dataPool dataRetriever.PoolsHolder) *transactions {
	requestTransaction := func(shardID uint32, txHashes [][]byte) {}
	preprocessor, _ := NewTransactionPreprocessor(
		dataPool.Transactions(),
		&mock.ChainStorerMock{},
		&mock.HasherMock{},
		&mock.MarshalizerMock{},
		&mock.TxProcessorMock{},
		mock.NewMultiShardsCoordinatorMock(3),
		&mock.AccountsStub{},
		requestTransaction,
		feeHandlerMock(),
		&mock.GasHandlerMock{},
		&mock.BlockTrackerMock{},
		block.TxBlock,
		&mock.AddressConverterMock{},
		&mock.BlockSizeComputationStub{},
	)

	return preprocessor
}<|MERGE_RESOLUTION|>--- conflicted
+++ resolved
@@ -10,11 +10,8 @@
 	"time"
 
 	"github.com/ElrondNetwork/elrond-go/core"
-<<<<<<< HEAD
 	"github.com/ElrondNetwork/elrond-go/crypto/signing"
 	"github.com/ElrondNetwork/elrond-go/crypto/signing/ed25519"
-=======
->>>>>>> f954489f
 	"github.com/ElrondNetwork/elrond-go/data"
 	"github.com/ElrondNetwork/elrond-go/data/block"
 	"github.com/ElrondNetwork/elrond-go/data/rewardTx"
@@ -933,140 +930,9 @@
 	miniBlocks, err := txs.createAndProcessMiniBlocks(haveTimeTrue, isShardStuckFalse, sortedTxsAndHashes)
 	assert.Nil(t, err)
 
-<<<<<<< HEAD
-	assert.Equal(t, numTxsToAdd, len(mb.TxHashes))
-}
-
-func TestMiniBlocksCompaction_CompactAndExpandMiniBlocksShouldResultTheSameMiniBlocks(t *testing.T) {
-	t.Parallel()
-
-	totalGasConsumed := uint64(0)
-	txPool, _ := createTxPool()
-	requestTransaction := func(shardID uint32, txHashes [][]byte) {}
-	txs, _ := NewTransactionPreprocessor(
-		txPool,
-		&mock.ChainStorerMock{},
-		&mock.HasherMock{},
-		&mock.MarshalizerMock{},
-		&mock.TxProcessorMock{
-			ProcessTransactionCalled: func(transaction *transaction.Transaction) error {
-				return nil
-			},
-		},
-		mock.NewMultiShardsCoordinatorMock(2),
-		&mock.AccountsStub{},
-		requestTransaction,
-		feeHandlerMock(),
-		miniBlocksCompacterMock(),
-		&mock.GasHandlerMock{
-			InitCalled: func() {
-				totalGasConsumed = 0
-			},
-			SetGasConsumedCalled: func(gasConsumed uint64, hash []byte) {
-				totalGasConsumed += gasConsumed
-			},
-			ComputeGasConsumedByTxCalled: func(txSenderShardId uint32, txReceiverSharedId uint32, txHandler data.TransactionHandler) (uint64, uint64, error) {
-				return 0, 0, nil
-			},
-			TotalGasConsumedCalled: func() uint64 {
-				return totalGasConsumed
-			},
-			SetGasRefundedCalled: func(gasRefunded uint64, hash []byte) {},
-			GasRefundedCalled: func(hash []byte) uint64 {
-				return 0
-			},
-		},
-		&mock.BlockTrackerMock{},
-		block.TxBlock,
-	)
-
-	keygen := signing.NewKeyGenerator(ed25519.NewEd25519())
-	_, accPk := keygen.GeneratePair()
-	pkBytes, _ := accPk.ToByteArray()
-
-	strCache00 := process.ShardCacherIdentifier(0, 0)
-	strCache01 := process.ShardCacherIdentifier(0, 1)
-
-	txHashesInMb1 := [][]byte{[]byte("tx00"), []byte("tx01"), []byte("tx02")}
-	txHashesInMb2 := [][]byte{[]byte("tx10"), []byte("tx11"), []byte("tx12")}
-	txHashesInMb3 := [][]byte{[]byte("tx20"), []byte("tx21"), []byte("tx22")}
-	txHashesInMb4 := [][]byte{[]byte("tx30"), []byte("tx31"), []byte("tx32")}
-
-	mapHashesAndTxs := map[string]data.TransactionHandler{
-		string(txHashesInMb1[0]): &transaction.Transaction{Nonce: 0, SndAddr: pkBytes},
-		string(txHashesInMb1[1]): &transaction.Transaction{Nonce: 1, SndAddr: pkBytes},
-		string(txHashesInMb1[2]): &transaction.Transaction{Nonce: 2, SndAddr: pkBytes},
-		string(txHashesInMb2[0]): &transaction.Transaction{Nonce: 3, SndAddr: pkBytes},
-		string(txHashesInMb2[1]): &transaction.Transaction{Nonce: 4, SndAddr: pkBytes},
-		string(txHashesInMb2[2]): &transaction.Transaction{Nonce: 5, SndAddr: pkBytes},
-		string(txHashesInMb3[0]): &transaction.Transaction{Nonce: 6, SndAddr: pkBytes},
-		string(txHashesInMb3[1]): &transaction.Transaction{Nonce: 7, SndAddr: pkBytes},
-		string(txHashesInMb3[2]): &transaction.Transaction{Nonce: 8, SndAddr: pkBytes},
-		string(txHashesInMb4[0]): &transaction.Transaction{Nonce: 9, SndAddr: pkBytes},
-		string(txHashesInMb4[1]): &transaction.Transaction{Nonce: 10, SndAddr: pkBytes},
-		string(txHashesInMb4[2]): &transaction.Transaction{Nonce: 11, SndAddr: pkBytes},
-	}
-
-	txPool.AddData(txHashesInMb1[0], mapHashesAndTxs[string(txHashesInMb1[0])], strCache00)
-	txPool.AddData(txHashesInMb1[1], mapHashesAndTxs[string(txHashesInMb1[1])], strCache00)
-	txPool.AddData(txHashesInMb1[2], mapHashesAndTxs[string(txHashesInMb1[2])], strCache00)
-	mb1 := block.MiniBlock{
-		TxHashes:        txHashesInMb1,
-		ReceiverShardID: 0,
-		SenderShardID:   0,
-		Type:            0,
-	}
-
-	txPool.AddData(txHashesInMb2[0], mapHashesAndTxs[string(txHashesInMb2[0])], strCache01)
-	txPool.AddData(txHashesInMb2[1], mapHashesAndTxs[string(txHashesInMb2[1])], strCache01)
-	txPool.AddData(txHashesInMb2[2], mapHashesAndTxs[string(txHashesInMb2[2])], strCache01)
-	mb2 := block.MiniBlock{
-		TxHashes:        txHashesInMb2,
-		ReceiverShardID: 1,
-		SenderShardID:   0,
-		Type:            0,
-	}
-
-	txPool.AddData(txHashesInMb3[0], mapHashesAndTxs[string(txHashesInMb3[0])], strCache00)
-	txPool.AddData(txHashesInMb3[1], mapHashesAndTxs[string(txHashesInMb3[1])], strCache00)
-	txPool.AddData(txHashesInMb3[2], mapHashesAndTxs[string(txHashesInMb3[2])], strCache00)
-	mb3 := block.MiniBlock{
-		TxHashes:        txHashesInMb3,
-		ReceiverShardID: 0,
-		SenderShardID:   0,
-		Type:            0,
-	}
-
-	txPool.AddData(txHashesInMb4[0], mapHashesAndTxs[string(txHashesInMb4[0])], strCache01)
-	txPool.AddData(txHashesInMb4[1], mapHashesAndTxs[string(txHashesInMb4[1])], strCache01)
-	txPool.AddData(txHashesInMb4[2], mapHashesAndTxs[string(txHashesInMb4[2])], strCache01)
-	mb4 := block.MiniBlock{
-		TxHashes:        txHashesInMb4,
-		ReceiverShardID: 1,
-		SenderShardID:   0,
-		Type:            0,
-	}
-
-	txs.gasHandler.Init()
-	_ = txs.ProcessMiniBlock(&mb1, haveTimeTrue)
-	txs.gasHandler.Init()
-	_ = txs.ProcessMiniBlock(&mb2, haveTimeTrue)
-	txs.gasHandler.Init()
-	_ = txs.ProcessMiniBlock(&mb3, haveTimeTrue)
-	txs.gasHandler.Init()
-	_ = txs.ProcessMiniBlock(&mb4, haveTimeTrue)
-
-	mbsOrig := block.MiniBlockSlice{}
-	mbsOrig = append(mbsOrig, &mb1, &mb2, &mb3, &mb4)
-
-	mbsValues := make([]block.MiniBlock, 0)
-	for _, mb := range mbsOrig {
-		mbsValues = append(mbsValues, *mb)
-=======
 	txHashes := 0
 	for _, miniBlock := range miniBlocks {
 		txHashes += len(miniBlock.TxHashes)
->>>>>>> f954489f
 	}
 
 	assert.Equal(t, numTxsToAdd, txHashes)
