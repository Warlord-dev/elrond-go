package preprocess

import (
	"fmt"
	"time"

	"github.com/ElrondNetwork/elrond-go/data"
	"github.com/ElrondNetwork/elrond-go/data/block"
	"github.com/ElrondNetwork/elrond-go/data/rewardTx"
	"github.com/ElrondNetwork/elrond-go/data/state"
	"github.com/ElrondNetwork/elrond-go/dataRetriever"
	"github.com/ElrondNetwork/elrond-go/hashing"
	"github.com/ElrondNetwork/elrond-go/marshal"
	"github.com/ElrondNetwork/elrond-go/process"
	"github.com/ElrondNetwork/elrond-go/sharding"
	"github.com/ElrondNetwork/elrond-go/storage"
)

type rewardTxPreprocessor struct {
	*basePreProcess
	chReceivedAllRewardTxs chan bool
	onRequestRewardTx      func(shardID uint32, txHashes [][]byte)
	rewardTxsForBlock      txsForBlock
	rewardTxPool           dataRetriever.ShardedDataCacherNotifier
	storage                dataRetriever.StorageService
	rewardsProcessor       process.RewardTransactionProcessor
	accounts               state.AccountsAdapter
}

// NewRewardTxPreprocessor creates a new reward transaction preprocessor object
func NewRewardTxPreprocessor(
	rewardTxDataPool dataRetriever.ShardedDataCacherNotifier,
	store dataRetriever.StorageService,
	hasher hashing.Hasher,
	marshalizer marshal.Marshalizer,
	rewardProcessor process.RewardTransactionProcessor,
	shardCoordinator sharding.Coordinator,
	accounts state.AccountsAdapter,
	onRequestRewardTransaction func(shardID uint32, txHashes [][]byte),
) (*rewardTxPreprocessor, error) {

	if hasher == nil || hasher.IsInterfaceNil() {
		return nil, process.ErrNilHasher
	}
	if marshalizer == nil || marshalizer.IsInterfaceNil() {
		return nil, process.ErrNilMarshalizer
	}
	if rewardTxDataPool == nil || rewardTxDataPool.IsInterfaceNil() {
		return nil, process.ErrNilRewardTxDataPool
	}
	if store == nil || store.IsInterfaceNil() {
		return nil, process.ErrNilStorage
	}
	if rewardProcessor == nil || rewardProcessor.IsInterfaceNil() {
		return nil, process.ErrNilTxProcessor
	}
	if shardCoordinator == nil || shardCoordinator.IsInterfaceNil() {
		return nil, process.ErrNilShardCoordinator
	}
	if accounts == nil || accounts.IsInterfaceNil() {
		return nil, process.ErrNilAccountsAdapter
	}
	if onRequestRewardTransaction == nil {
		return nil, process.ErrNilRequestHandler
	}

	bpp := &basePreProcess{
		hasher:           hasher,
		marshalizer:      marshalizer,
		shardCoordinator: shardCoordinator,
	}

	rtp := &rewardTxPreprocessor{
		basePreProcess:    bpp,
		storage:           store,
		rewardTxPool:      rewardTxDataPool,
		onRequestRewardTx: onRequestRewardTransaction,
		rewardsProcessor:  rewardProcessor,
		accounts:          accounts,
	}

	rtp.chReceivedAllRewardTxs = make(chan bool)
	rtp.rewardTxPool.RegisterHandler(rtp.receivedRewardTransaction)
	rtp.rewardTxsForBlock.txHashAndInfo = make(map[string]*txInfo)

	return rtp, nil
}

// waitForRewardTxHashes waits for a call whether all the requested smartContractResults appeared
func (rtp *rewardTxPreprocessor) waitForRewardTxHashes(waitTime time.Duration) error {
	select {
	case <-rtp.chReceivedAllRewardTxs:
		return nil
	case <-time.After(waitTime):
		return process.ErrTimeIsOut
	}
}

// IsDataPrepared returns non error if all the requested reward transactions arrived and were saved into the pool
func (rtp *rewardTxPreprocessor) IsDataPrepared(requestedRewardTxs int, haveTime func() time.Duration) error {
	if requestedRewardTxs > 0 {
		log.Info(fmt.Sprintf("requested %d missing reward Txs\n", requestedRewardTxs))
		err := rtp.waitForRewardTxHashes(haveTime())
		rtp.rewardTxsForBlock.mutTxsForBlock.RLock()
		missingRewardTxs := rtp.rewardTxsForBlock.missingTxs
		rtp.rewardTxsForBlock.mutTxsForBlock.RUnlock()
		log.Info(fmt.Sprintf("received %d missing reward Txs\n", requestedRewardTxs-missingRewardTxs))
		if err != nil {
			return err
		}
	}
	return nil
}

// RemoveTxBlockFromPools removes reward transactions and miniblocks from associated pools
func (rtp *rewardTxPreprocessor) RemoveTxBlockFromPools(body block.Body, miniBlockPool storage.Cacher) error {
	if body == nil {
		return process.ErrNilTxBlockBody
	}

	return rtp.removeDataFromPools(body, miniBlockPool, rtp.rewardTxPool, block.RewardsBlock)
}

// RestoreTxBlockIntoPools restores the reward transactions and miniblocks to associated pools
func (rtp *rewardTxPreprocessor) RestoreTxBlockIntoPools(
	body block.Body,
	miniBlockPool storage.Cacher,
) (int, map[int][]byte, error) {
	if miniBlockPool == nil {
		return 0, nil, process.ErrNilMiniBlockPool
	}

	miniBlockHashes := make(map[int][]byte)

	rewardTxsRestored := 0
	for i := 0; i < len(body); i++ {
		miniBlock := body[i]
		if miniBlock.Type != block.RewardsBlock {
			continue
		}

		strCache := process.ShardCacherIdentifier(miniBlock.SenderShardID, miniBlock.ReceiverShardID)
		rewardTxBuff, err := rtp.storage.GetAll(dataRetriever.RewardTransactionUnit, miniBlock.TxHashes)
		if err != nil {
			return rewardTxsRestored, miniBlockHashes, err
		}

		for txHash, txBuff := range rewardTxBuff {
			tx := rewardTx.RewardTx{}
			err = rtp.marshalizer.Unmarshal(&tx, txBuff)
			if err != nil {
				return rewardTxsRestored, miniBlockHashes, err
			}

			rtp.rewardTxPool.AddData([]byte(txHash), &tx, strCache)
		}

		restoredHash, err := rtp.restoreMiniBlock(miniBlock, miniBlockPool)
		if err != nil {
			return rewardTxsRestored, miniBlockHashes, err
		}

		miniBlockHashes[i] = restoredHash
		rewardTxsRestored += len(miniBlock.TxHashes)
	}

	return rewardTxsRestored, miniBlockHashes, nil
}

// ProcessBlockTransactions processes all the reward transactions from the block.Body, updates the state
func (rtp *rewardTxPreprocessor) ProcessBlockTransactions(body block.Body, round uint64, haveTime func() time.Duration) error {
	// basic validation already done in interceptors
	for i := 0; i < len(body); i++ {
		miniBlock := body[i]
		if miniBlock.Type != block.RewardsBlock {
			continue
		}
<<<<<<< HEAD
=======
		if miniBlock.ReceiverShardID != rtp.shardCoordinator.SelfId() {
			continue
		}
>>>>>>> e20ae0e4

		for j := 0; j < len(miniBlock.TxHashes); j++ {
			if haveTime() < 0 {
				return process.ErrTimeIsOut
			}

			txHash := miniBlock.TxHashes[j]
			rtp.rewardTxsForBlock.mutTxsForBlock.RLock()
			txInfo := rtp.rewardTxsForBlock.txHashAndInfo[string(txHash)]
			rtp.rewardTxsForBlock.mutTxsForBlock.RUnlock()
			if txInfo == nil || txInfo.tx == nil {
				return process.ErrMissingTransaction
			}

			rTx, ok := txInfo.tx.(*rewardTx.RewardTx)
			if !ok {
				return process.ErrWrongTypeAssertion
			}

			err := rtp.processRewardTransaction(
				txHash,
				rTx,
				round,
				miniBlock.SenderShardID,
				miniBlock.ReceiverShardID,
			)
			if err != nil {
				return err
			}
		}
	}
	return nil
<<<<<<< HEAD
}

func (rtp *rewardTxPreprocessor) AddComputedRewardMiniBlocks(computedRewardMiniblocks block.MiniBlockSlice) {

	for _, rewardMb := range computedRewardMiniblocks {
		txShardInfo := &txShardInfo{senderShardID: rewardMb.SenderShardID, receiverShardID: rewardMb.ReceiverShardID}
		for _, txHash := range rewardMb.TxHashes {
			tx, ok := rtp.rewardTxPool.SearchFirstData(txHash)
			if !ok {
				log.Error("reward transaction should be in pool but not found")
				continue
			}

			rTx, ok := tx.(*rewardTx.RewardTx)
			if !ok {
				log.Error("wrong type in reward transactions pool")
			}

			rtp.rewardTxsForBlock.txHashAndInfo[string(txHash)] = &txInfo{
				tx:          rTx,
				txShardInfo: txShardInfo,
			}
		}
	}
=======
>>>>>>> e20ae0e4
}

// SaveTxBlockToStorage saves the reward transactions from body into storage
func (rtp *rewardTxPreprocessor) SaveTxBlockToStorage(body block.Body) error {
	for i := 0; i < len(body); i++ {
		miniBlock := (body)[i]
<<<<<<< HEAD
		if miniBlock.Type != block.RewardsBlock {
=======
		if miniBlock.Type != block.RewardsBlock || miniBlock.ReceiverShardID != rtp.shardCoordinator.SelfId() {
>>>>>>> e20ae0e4
			continue
		}

		err := rtp.saveTxsToStorage(
			miniBlock.TxHashes,
			&rtp.rewardTxsForBlock,
			rtp.storage,
			dataRetriever.RewardTransactionUnit,
		)
		if err != nil {
			return err
		}
	}

	return nil
}

// receivedRewardTransaction is a callback function called when a new reward transaction
// is added in the reward transactions pool
func (rtp *rewardTxPreprocessor) receivedRewardTransaction(txHash []byte) {
	receivedAllMissing := rtp.baseReceivedTransaction(txHash, &rtp.rewardTxsForBlock, rtp.rewardTxPool)

	if receivedAllMissing {
		rtp.chReceivedAllRewardTxs <- true
	}
}

// CreateBlockStarted cleans the local cache map for processed/created reward transactions at this round
func (rtp *rewardTxPreprocessor) CreateBlockStarted() {
	rtp.rewardTxsForBlock.mutTxsForBlock.Lock()
	rtp.rewardTxsForBlock.txHashAndInfo = make(map[string]*txInfo)
	rtp.rewardTxsForBlock.mutTxsForBlock.Unlock()
}

// RequestBlockTransactions request for reward transactions if missing from a block.Body
func (rtp *rewardTxPreprocessor) RequestBlockTransactions(body block.Body) int {
	requestedRewardTxs := 0
	missingRewardTxsForShards := rtp.computeMissingAndExistingRewardTxsForShards(body)

	rtp.rewardTxsForBlock.mutTxsForBlock.Lock()
	for senderShardID, rewardTxHashesInfo := range missingRewardTxsForShards {
		txShardInfo := &txShardInfo{senderShardID: senderShardID, receiverShardID: rewardTxHashesInfo.receiverShardID}
		for _, txHash := range rewardTxHashesInfo.txHashes {
			rtp.rewardTxsForBlock.txHashAndInfo[string(txHash)] = &txInfo{tx: nil, txShardInfo: txShardInfo}
		}
	}
	rtp.rewardTxsForBlock.mutTxsForBlock.Unlock()

	for senderShardID, scrHashesInfo := range missingRewardTxsForShards {
		requestedRewardTxs += len(scrHashesInfo.txHashes)
		rtp.onRequestRewardTx(senderShardID, scrHashesInfo.txHashes)
	}

	return requestedRewardTxs
}

// computeMissingAndExistingRewardTxsForShards calculates what reward transactions are available and what are missing
// from block.Body
func (rtp *rewardTxPreprocessor) computeMissingAndExistingRewardTxsForShards(body block.Body) map[uint32]*txsHashesInfo {
<<<<<<< HEAD
	rewardTxs := block.Body{}
=======
	rewardTxsFromOthersBody := block.Body{}
>>>>>>> e20ae0e4
	for _, mb := range body {
		if mb.Type != block.RewardsBlock {
			continue
		}
		if mb.SenderShardID == rtp.shardCoordinator.SelfId() {
			continue
		}

<<<<<<< HEAD
		rewardTxs = append(rewardTxs, mb)
	}

	missingTxsForShard := rtp.computeExistingAndMissing(
		rewardTxs,
=======
		rewardTxsFromOthersBody = append(rewardTxsFromOthersBody, mb)
	}

	missingTxsForShard := rtp.computeExistingAndMissing(
		rewardTxsFromOthersBody,
>>>>>>> e20ae0e4
		&rtp.rewardTxsForBlock,
		rtp.chReceivedAllRewardTxs,
		block.RewardsBlock,
		rtp.rewardTxPool,
	)

	return missingTxsForShard
}

// processRewardTransaction processes a reward transaction, if the transactions has an error it removes it from pool
func (rtp *rewardTxPreprocessor) processRewardTransaction(
	rewardTxHash []byte,
	rewardTx *rewardTx.RewardTx,
	round uint64,
	sndShardId uint32,
	dstShardId uint32,
) error {

	err := rtp.rewardsProcessor.ProcessRewardTransaction(rewardTx)
	if err != nil {
		return err
	}

	txShardInfo := &txShardInfo{senderShardID: sndShardId, receiverShardID: dstShardId}
	rtp.rewardTxsForBlock.mutTxsForBlock.Lock()
	rtp.rewardTxsForBlock.txHashAndInfo[string(rewardTxHash)] = &txInfo{tx: rewardTx, txShardInfo: txShardInfo}
	rtp.rewardTxsForBlock.mutTxsForBlock.Unlock()

	return nil
}

// RequestTransactionsForMiniBlock requests missing reward transactions for a certain miniblock
func (rtp *rewardTxPreprocessor) RequestTransactionsForMiniBlock(mb block.MiniBlock) int {
	missingRewardTxsForMiniBlock := rtp.computeMissingRewardTxsForMiniBlock(mb)
	rtp.onRequestRewardTx(mb.SenderShardID, missingRewardTxsForMiniBlock)

	return len(missingRewardTxsForMiniBlock)
}

// computeMissingRewardTxsForMiniBlock computes missing reward transactions for a certain miniblock
func (rtp *rewardTxPreprocessor) computeMissingRewardTxsForMiniBlock(mb block.MiniBlock) [][]byte {
	missingRewardTxs := make([][]byte, 0)
	if mb.Type != block.RewardsBlock {
		return missingRewardTxs
	}

	for _, txHash := range mb.TxHashes {
		tx, _ := process.GetTransactionHandlerFromPool(
			mb.SenderShardID,
			mb.ReceiverShardID,
			txHash,
			rtp.rewardTxPool,
		)

		if tx == nil {
			missingRewardTxs = append(missingRewardTxs, txHash)
		}
	}

	return missingRewardTxs
}

// getAllRewardTxsFromMiniBlock gets all the reward transactions from a miniblock into a new structure
func (rtp *rewardTxPreprocessor) getAllRewardTxsFromMiniBlock(
	mb *block.MiniBlock,
	haveTime func() bool,
) ([]*rewardTx.RewardTx, [][]byte, error) {

	strCache := process.ShardCacherIdentifier(mb.SenderShardID, mb.ReceiverShardID)
	txCache := rtp.rewardTxPool.ShardDataStore(strCache)
	if txCache == nil {
		return nil, nil, process.ErrNilRewardTxDataPool
	}

	// verify if all reward transactions exists
	rewardTxs := make([]*rewardTx.RewardTx, 0)
	txHashes := make([][]byte, 0)
	for _, txHash := range mb.TxHashes {
		if !haveTime() {
			return nil, nil, process.ErrTimeIsOut
		}

		tmp, ok := txCache.Peek(txHash)
		if !ok {
			return nil, nil, process.ErrNilRewardTransaction
		}

		tx, ok := tmp.(*rewardTx.RewardTx)
		if !ok {
			return nil, nil, process.ErrWrongTypeAssertion
		}

		txHashes = append(txHashes, txHash)
		rewardTxs = append(rewardTxs, tx)
	}

	return rewardTxs, txHashes, nil
}

// CreateAndProcessMiniBlock creates the miniblock from storage and processes the reward transactions added into the miniblock
func (rtp *rewardTxPreprocessor) CreateAndProcessMiniBlock(sndShardId, dstShardId uint32, spaceRemained int, haveTime func() bool, round uint64) (*block.MiniBlock, error) {
	return nil, nil
}

// ProcessMiniBlock processes all the reward transactions from a miniblock and saves the processed reward transactions
// in local cache
func (rtp *rewardTxPreprocessor) ProcessMiniBlock(miniBlock *block.MiniBlock, haveTime func() bool, round uint64) error {
	if miniBlock.Type != block.RewardsBlock {
		return process.ErrWrongTypeInMiniBlock
	}

	miniBlockRewardTxs, miniBlockTxHashes, err := rtp.getAllRewardTxsFromMiniBlock(miniBlock, haveTime)
	if err != nil {
		return err
	}

	for index := range miniBlockRewardTxs {
		if !haveTime() {
			return process.ErrTimeIsOut
		}

		err = rtp.rewardsProcessor.ProcessRewardTransaction(miniBlockRewardTxs[index])
		if err != nil {
			return err
		}
	}

	txShardInfo := &txShardInfo{senderShardID: miniBlock.SenderShardID, receiverShardID: miniBlock.ReceiverShardID}

	rtp.rewardTxsForBlock.mutTxsForBlock.Lock()
	for index, txHash := range miniBlockTxHashes {
		rtp.rewardTxsForBlock.txHashAndInfo[string(txHash)] = &txInfo{tx: miniBlockRewardTxs[index], txShardInfo: txShardInfo}
	}
	rtp.rewardTxsForBlock.mutTxsForBlock.Unlock()

	return nil
}

// CreateMarshalizedData marshalizes reward transaction hashes and and saves them into a new structure
func (rtp *rewardTxPreprocessor) CreateMarshalizedData(txHashes [][]byte) ([][]byte, error) {
	marshaledRewardTxs, err := rtp.createMarshalizedData(txHashes, &rtp.rewardTxsForBlock)
	if err != nil {
		return nil, err
	}

	return marshaledRewardTxs, nil
}

// GetAllCurrentUsedTxs returns all the reward transactions used at current creation / processing
func (rtp *rewardTxPreprocessor) GetAllCurrentUsedTxs() map[string]data.TransactionHandler {
	rewardTxPool := make(map[string]data.TransactionHandler)

	rtp.rewardTxsForBlock.mutTxsForBlock.RLock()
	for txHash, txInfo := range rtp.rewardTxsForBlock.txHashAndInfo {
		rewardTxPool[txHash] = txInfo.tx
	}
	rtp.rewardTxsForBlock.mutTxsForBlock.RUnlock()

	return rewardTxPool
}

// IsInterfaceNil returns true if there is no value under the interface
func (rtp *rewardTxPreprocessor) IsInterfaceNil() bool {
	if rtp == nil {
		return true
	}
	return false
}<|MERGE_RESOLUTION|>--- conflicted
+++ resolved
@@ -175,12 +175,6 @@
 		if miniBlock.Type != block.RewardsBlock {
 			continue
 		}
-<<<<<<< HEAD
-=======
-		if miniBlock.ReceiverShardID != rtp.shardCoordinator.SelfId() {
-			continue
-		}
->>>>>>> e20ae0e4
 
 		for j := 0; j < len(miniBlock.TxHashes); j++ {
 			if haveTime() < 0 {
@@ -213,9 +207,9 @@
 		}
 	}
 	return nil
-<<<<<<< HEAD
-}
-
+}
+
+// AddComputedRewardMiniBlocks adds to the local cache the reward transactions from the given miniblocks
 func (rtp *rewardTxPreprocessor) AddComputedRewardMiniBlocks(computedRewardMiniblocks block.MiniBlockSlice) {
 
 	for _, rewardMb := range computedRewardMiniblocks {
@@ -238,19 +232,13 @@
 			}
 		}
 	}
-=======
->>>>>>> e20ae0e4
 }
 
 // SaveTxBlockToStorage saves the reward transactions from body into storage
 func (rtp *rewardTxPreprocessor) SaveTxBlockToStorage(body block.Body) error {
 	for i := 0; i < len(body); i++ {
 		miniBlock := (body)[i]
-<<<<<<< HEAD
 		if miniBlock.Type != block.RewardsBlock {
-=======
-		if miniBlock.Type != block.RewardsBlock || miniBlock.ReceiverShardID != rtp.shardCoordinator.SelfId() {
->>>>>>> e20ae0e4
 			continue
 		}
 
@@ -310,11 +298,7 @@
 // computeMissingAndExistingRewardTxsForShards calculates what reward transactions are available and what are missing
 // from block.Body
 func (rtp *rewardTxPreprocessor) computeMissingAndExistingRewardTxsForShards(body block.Body) map[uint32]*txsHashesInfo {
-<<<<<<< HEAD
 	rewardTxs := block.Body{}
-=======
-	rewardTxsFromOthersBody := block.Body{}
->>>>>>> e20ae0e4
 	for _, mb := range body {
 		if mb.Type != block.RewardsBlock {
 			continue
@@ -323,19 +307,11 @@
 			continue
 		}
 
-<<<<<<< HEAD
 		rewardTxs = append(rewardTxs, mb)
 	}
 
 	missingTxsForShard := rtp.computeExistingAndMissing(
 		rewardTxs,
-=======
-		rewardTxsFromOthersBody = append(rewardTxsFromOthersBody, mb)
-	}
-
-	missingTxsForShard := rtp.computeExistingAndMissing(
-		rewardTxsFromOthersBody,
->>>>>>> e20ae0e4
 		&rtp.rewardTxsForBlock,
 		rtp.chReceivedAllRewardTxs,
 		block.RewardsBlock,
