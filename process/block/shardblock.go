package block

import (
	"bytes"
	"fmt"
	"sort"
	"sync"
	"time"

	"github.com/ElrondNetwork/elrond-go/core"
	"github.com/ElrondNetwork/elrond-go/core/check"
	"github.com/ElrondNetwork/elrond-go/core/serviceContainer"
	"github.com/ElrondNetwork/elrond-go/data"
	"github.com/ElrondNetwork/elrond-go/data/block"
	"github.com/ElrondNetwork/elrond-go/dataRetriever"
	"github.com/ElrondNetwork/elrond-go/dataRetriever/dataPool"
	"github.com/ElrondNetwork/elrond-go/display"
	"github.com/ElrondNetwork/elrond-go/process"
	"github.com/ElrondNetwork/elrond-go/process/throttle"
	"github.com/ElrondNetwork/elrond-go/sharding"
	"github.com/ElrondNetwork/elrond-go/statusHandler"
)

const maxCleanTime = time.Second

// shardProcessor implements shardProcessor interface and actually it tries to execute block
type shardProcessor struct {
	*baseProcessor
	dataPool               dataRetriever.PoolsHolder
	metaBlockFinality      uint32
	chRcvAllMetaHdrs       chan bool
	processedMiniBlocks    map[string]map[string]struct{}
	mutProcessedMiniBlocks sync.RWMutex
	core                   serviceContainer.Core
	txCounter              *transactionCounter
	txsPoolsCleaner        process.PoolsCleaner
}

// NewShardProcessor creates a new shardProcessor object
func NewShardProcessor(arguments ArgShardProcessor) (*shardProcessor, error) {
	err := checkProcessorNilParameters(arguments.ArgBaseProcessor)
	if err != nil {
		return nil, err
	}

	if arguments.DataPool == nil || arguments.DataPool.IsInterfaceNil() {
		return nil, process.ErrNilDataPoolHolder
	}

	blockSizeThrottler, err := throttle.NewBlockSizeThrottle()
	if err != nil {
		return nil, err
	}

	base := &baseProcessor{
		accounts:                      arguments.Accounts,
		blockSizeThrottler:            blockSizeThrottler,
		forkDetector:                  arguments.ForkDetector,
		hasher:                        arguments.Hasher,
		marshalizer:                   arguments.Marshalizer,
		store:                         arguments.Store,
		shardCoordinator:              arguments.ShardCoordinator,
		nodesCoordinator:              arguments.NodesCoordinator,
		specialAddressHandler:         arguments.SpecialAddressHandler,
		uint64Converter:               arguments.Uint64Converter,
		onRequestHeaderHandlerByNonce: arguments.RequestHandler.RequestHeaderByNonce,
		appStatusHandler:              statusHandler.NewNilStatusHandler(),
		blockChainHook:                arguments.BlockChainHook,
		txCoordinator:                 arguments.TxCoordinator,
		rounder:                       arguments.Rounder,
		validatorStatisticsProcessor:  arguments.ValidatorStatisticsProcessor,
	}
	err = base.setLastNotarizedHeadersSlice(arguments.StartHeaders)
	if err != nil {
		return nil, err
	}

	if arguments.TxsPoolsCleaner == nil || arguments.TxsPoolsCleaner.IsInterfaceNil() {
		return nil, process.ErrNilTxsPoolsCleaner
	}

	sp := shardProcessor{
		core:            arguments.Core,
		baseProcessor:   base,
		dataPool:        arguments.DataPool,
		txCounter:       NewTransactionCounter(),
		txsPoolsCleaner: arguments.TxsPoolsCleaner,
	}
	sp.chRcvAllMetaHdrs = make(chan bool)

	transactionPool := sp.dataPool.Transactions()
	if transactionPool == nil {
		return nil, process.ErrNilTransactionPool
	}

	sp.hdrsForCurrBlock.hdrHashAndInfo = make(map[string]*hdrInfo)
	sp.hdrsForCurrBlock.highestHdrNonce = make(map[uint32]uint64)
	sp.hdrsForCurrBlock.requestedFinalityAttestingHdrs = make(map[uint32][]uint64)
	sp.processedMiniBlocks = make(map[string]map[string]struct{})

	metaBlockPool := sp.dataPool.MetaBlocks()
	if metaBlockPool == nil {
		return nil, process.ErrNilMetaBlocksPool
	}
	metaBlockPool.RegisterHandler(sp.receivedMetaBlock)
	sp.onRequestHeaderHandler = arguments.RequestHandler.RequestHeader

	sp.metaBlockFinality = process.MetaBlockFinality

	sp.lastHdrs = make(mapShardHeader)

	return &sp, nil
}

// ProcessBlock processes a block. It returns nil if all ok or the specific error
func (sp *shardProcessor) ProcessBlock(
	chainHandler data.ChainHandler,
	headerHandler data.HeaderHandler,
	bodyHandler data.BodyHandler,
	haveTime func() time.Duration,
) error {

	if haveTime == nil {
		return process.ErrNilHaveTimeHandler
	}

	err := sp.checkBlockValidity(chainHandler, headerHandler, bodyHandler)
	if err != nil {
		if err == process.ErrBlockHashDoesNotMatch {
			log.Debug("requested missing shard header",
				"hash", headerHandler.GetPrevHash(),
				"for shard", headerHandler.GetShardID(),
			)

			go sp.onRequestHeaderHandler(headerHandler.GetShardID(), headerHandler.GetPrevHash())
		}

		return err
	}

	log.Trace("started processing block",
		"round", headerHandler.GetRound(),
		"nonce", headerHandler.GetNonce(),
	)

	header, ok := headerHandler.(*block.Header)
	if !ok {
		return process.ErrWrongTypeAssertion
	}

	body, ok := bodyHandler.(block.Body)
	if !ok {
		return process.ErrWrongTypeAssertion
	}

	go getMetricsFromBlockBody(body, sp.marshalizer, sp.appStatusHandler)

	err = sp.checkHeaderBodyCorrelation(header.MiniBlockHeaders, body)
	if err != nil {
		return err
	}

	numTxWithDst := sp.txCounter.getNumTxsFromPool(header.ShardId, sp.dataPool, sp.shardCoordinator.NumberOfShards())
	totalTxs := sp.txCounter.totalTxs
	go getMetricsFromHeader(header, uint64(numTxWithDst), totalTxs, sp.marshalizer, sp.appStatusHandler)

	log.Debug("total txs in pool",
		"num txs", numTxWithDst,
	)

	err = sp.specialAddressHandler.SetShardConsensusData(
		headerHandler.GetPrevRandSeed(),
		headerHandler.GetRound(),
		headerHandler.GetEpoch(),
		headerHandler.GetShardID(),
	)
	if err != nil {
		return err
	}

	sp.createBlockStarted()
	sp.blockChainHook.SetCurrentHeader(headerHandler)

	sp.txCoordinator.RequestBlockTransactions(body)
	requestedMetaHdrs, requestedFinalityAttestingMetaHdrs := sp.requestMetaHeaders(header)

	if haveTime() < 0 {
		return process.ErrTimeIsOut
	}

	err = sp.txCoordinator.IsDataPreparedForProcessing(haveTime)
	if err != nil {
		return err
	}

	haveMissingMetaHeaders := requestedMetaHdrs > 0 || requestedFinalityAttestingMetaHdrs > 0
	if haveMissingMetaHeaders {
		log.Debug("requested missing meta headers",
			"num headers", requestedMetaHdrs,
		)
		log.Debug("requested missing finality attesting meta headers",
			"num finality shard headers", requestedFinalityAttestingMetaHdrs,
		)

		err = sp.waitForMetaHdrHashes(haveTime())

		sp.hdrsForCurrBlock.mutHdrsForBlock.RLock()
		missingMetaHdrs := sp.hdrsForCurrBlock.missingHdrs
		sp.hdrsForCurrBlock.mutHdrsForBlock.RUnlock()

		sp.resetMissingHdrs()

		if requestedMetaHdrs > 0 {
			log.Debug("received missing meta headers",
				"num headers", requestedMetaHdrs-missingMetaHdrs,
			)
		}

		if err != nil {
			return err
		}
	}

	if sp.accounts.JournalLen() != 0 {
		log.Info(fmt.Sprintf("Length of accouts journal: %d", sp.accounts.JournalLen()))
		return process.ErrAccountStateDirty
	}

	defer func() {
		go sp.checkAndRequestIfMetaHeadersMissing(header.Round)
	}()

	err = sp.checkMetaHeadersValidityAndFinality()
	if err != nil {
		return err
	}

	err = sp.verifyCrossShardMiniBlockDstMe(header)
	if err != nil {
		return err
	}

	defer func() {
		if err != nil {
			sp.RevertAccountState()
		}
	}()

	processedMetaHdrs, err := sp.getOrderedProcessedMetaBlocksFromMiniBlocks(body)
	if err != nil {
		return err
	}

	err = sp.setMetaConsensusData(processedMetaHdrs)
	if err != nil {
		return err
	}

	err = sp.txCoordinator.ProcessBlockTransaction(body, header.Round, haveTime)
	if err != nil {
		return err
	}

	err = sp.txCoordinator.VerifyCreatedBlockTransactions(body)
	if err != nil {
		return err
	}

	if !sp.verifyStateRoot(header.GetRootHash()) {
		err = process.ErrRootStateDoesNotMatch
		return err
	}

	err = sp.checkValidatorStatisticsRootHash(header, processedMetaHdrs)
	if err != nil {
		return err
	}

	return nil
}

func (sp *shardProcessor) setMetaConsensusData(finalizedMetaBlocks []data.HeaderHandler) error {
	sp.specialAddressHandler.ClearMetaConsensusData()

	// for every finalized metablock header, reward the metachain consensus group members with accounts in shard
	for _, metaBlock := range finalizedMetaBlocks {
		round := metaBlock.GetRound()
		epoch := metaBlock.GetEpoch()
		err := sp.specialAddressHandler.SetMetaConsensusData(metaBlock.GetPrevRandSeed(), round, epoch)
		if err != nil {
			return err
		}
	}

	return nil
}

// SetConsensusData - sets the reward data for the current consensus group
func (sp *shardProcessor) SetConsensusData(randomness []byte, round uint64, epoch uint32, shardId uint32) {
	err := sp.specialAddressHandler.SetShardConsensusData(randomness, round, epoch, shardId)
	if err != nil {
		log.Debug("SetShardConsensusData", "error", err.Error())
	}
}

// checkMetaHeadersValidity - checks if listed metaheaders are valid as construction
func (sp *shardProcessor) checkMetaHeadersValidityAndFinality() error {
	tmpNotedHdr, err := sp.getLastNotarizedHdr(sharding.MetachainShardId)
	if err != nil {
		return err
	}

	usedMetaHdrs := sp.sortHeadersForCurrentBlockByNonce(true)
	if len(usedMetaHdrs[sharding.MetachainShardId]) == 0 {
		return nil
	}

	for _, metaHdr := range usedMetaHdrs[sharding.MetachainShardId] {
		err = sp.isHdrConstructionValid(metaHdr, tmpNotedHdr)
		if err != nil {
			return err
		}

		tmpNotedHdr = metaHdr
	}

	err = sp.checkMetaHdrFinality(tmpNotedHdr)
	if err != nil {
		return err
	}

	return nil
}

// check if shard headers are final by checking if newer headers were constructed upon them
func (sp *shardProcessor) checkMetaHdrFinality(header data.HeaderHandler) error {
	if header == nil || header.IsInterfaceNil() {
		return process.ErrNilBlockHeader
	}

	finalityAttestingMetaHdrs := sp.sortHeadersForCurrentBlockByNonce(false)

	lastVerifiedHdr := header
	// verify if there are "K" block after current to make this one final
	nextBlocksVerified := uint32(0)
	for _, metaHdr := range finalityAttestingMetaHdrs[sharding.MetachainShardId] {
		if nextBlocksVerified >= sp.metaBlockFinality {
			break
		}

		// found a header with the next nonce
		if metaHdr.GetNonce() == lastVerifiedHdr.GetNonce()+1 {
			err := sp.isHdrConstructionValid(metaHdr, lastVerifiedHdr)
			if err != nil {
				go sp.removeHeaderFromPools(metaHdr, sp.dataPool.MetaBlocks(), sp.dataPool.HeadersNonces())
				log.Trace("isHdrConstructionValid", "error", err.Error())
				continue
			}

			lastVerifiedHdr = metaHdr
			nextBlocksVerified += 1
		}
	}

	if nextBlocksVerified < sp.metaBlockFinality {
		go sp.onRequestHeaderHandlerByNonce(lastVerifiedHdr.GetShardID(), lastVerifiedHdr.GetNonce()+1)
		return process.ErrHeaderNotFinal
	}

	return nil
}

func (sp *shardProcessor) checkAndRequestIfMetaHeadersMissing(round uint64) {
	orderedMetaBlocks, err := sp.getOrderedMetaBlocks(round)
	if err != nil {
		log.Trace("getOrderedMetaBlocks", "error", err.Error())
		return
	}

	sortedHdrs := make([]data.HeaderHandler, 0)
	for i := 0; i < len(orderedMetaBlocks); i++ {
		hdr, ok := orderedMetaBlocks[i].hdr.(*block.MetaBlock)
		if !ok {
			continue
		}
		sortedHdrs = append(sortedHdrs, hdr)
	}

	err = sp.requestHeadersIfMissing(sortedHdrs, sharding.MetachainShardId, round, sp.dataPool.MetaBlocks())
	if err != nil {
		log.Debug("requestHeadersIfMissing", "error", err.Error())
	}

	lastNotarizedHdr, err := sp.getLastNotarizedHdr(sharding.MetachainShardId)
	if err != nil {
		log.Debug("getLastNotarizedHdr", "error", err.Error())
		return
	}

	for i := 0; i < len(sortedHdrs); i++ {
		if lastNotarizedHdr != nil {
			isMetaBlockOutOfRange := sortedHdrs[i].GetNonce() > lastNotarizedHdr.GetNonce()+process.MaxHeadersToRequestInAdvance
			if isMetaBlockOutOfRange {
				break
			}
		}

		sp.txCoordinator.RequestMiniBlocks(sortedHdrs[i])
	}

	return
}

func (sp *shardProcessor) indexBlockIfNeeded(
	body data.BodyHandler,
	header data.HeaderHandler,
	lastBlockHeader data.HeaderHandler,
) {
	if sp.core == nil || sp.core.Indexer() == nil {
		return
	}

	txPool := sp.txCoordinator.GetAllCurrentUsedTxs(block.TxBlock)
	scPool := sp.txCoordinator.GetAllCurrentUsedTxs(block.SmartContractResultBlock)
	rewardPool := sp.txCoordinator.GetAllCurrentUsedTxs(block.RewardsBlock)

	for hash, tx := range scPool {
		txPool[hash] = tx
	}
	for hash, tx := range rewardPool {
		txPool[hash] = tx
	}

	shardId := sp.shardCoordinator.SelfId()
	pubKeys, err := sp.nodesCoordinator.GetValidatorsPublicKeys(header.GetPrevRandSeed(), header.GetRound(), shardId)
	if err != nil {
		return
	}

	signersIndexes := sp.nodesCoordinator.GetValidatorsIndexes(pubKeys)
	go sp.core.Indexer().SaveBlock(body, header, txPool, signersIndexes)

	saveRoundInfoInElastic(sp.core.Indexer(), sp.nodesCoordinator, shardId, header, lastBlockHeader, signersIndexes)
}

// RestoreBlockIntoPools restores the TxBlock and MetaBlock into associated pools
func (sp *shardProcessor) RestoreBlockIntoPools(headerHandler data.HeaderHandler, bodyHandler data.BodyHandler) error {
	if check.IfNil(headerHandler) {
		return process.ErrNilBlockHeader
	}
	if check.IfNil(bodyHandler) {
		return process.ErrNilTxBlockBody
	}

	body, ok := bodyHandler.(block.Body)
	if !ok {
		return process.ErrWrongTypeAssertion
	}

	header, ok := headerHandler.(*block.Header)
	if !ok {
		return process.ErrWrongTypeAssertion
	}

	miniBlockHashes := header.MapMiniBlockHashesToShards()
	err := sp.restoreMetaBlockIntoPool(miniBlockHashes, header.MetaBlockHashes)
	if err != nil {
		return err
	}

	restoredTxNr, errNotCritical := sp.txCoordinator.RestoreBlockDataFromStorage(body)
	if errNotCritical != nil {
		log.Debug("RestoreBlockDataFromStorage", "error", errNotCritical.Error())
	}

	go sp.txCounter.subtractRestoredTxs(restoredTxNr)

	sp.removeLastNotarized()

	return nil
}

func (sp *shardProcessor) restoreMetaBlockIntoPool(mapMiniBlockHashes map[string]uint32, metaBlockHashes [][]byte) error {
	metaBlockPool := sp.dataPool.MetaBlocks()
	if metaBlockPool == nil {
		return process.ErrNilMetaBlocksPool
	}

	metaHeaderNoncesPool := sp.dataPool.HeadersNonces()
	if metaHeaderNoncesPool == nil {
		return process.ErrNilMetaHeadersNoncesDataPool
	}

	mapMetaHashMiniBlockHashes := make(map[string][][]byte, 0)

	for _, metaBlockHash := range metaBlockHashes {
		metaBlock, errNotCritical := process.GetMetaHeaderFromStorage(metaBlockHash, sp.marshalizer, sp.store)
		if errNotCritical != nil {
			log.Debug("meta block is not fully processed yet and not committed in MetaBlockUnit",
				"hash", metaBlockHash)
			continue
		}

		processedMiniBlocks := metaBlock.GetMiniBlockHeadersWithDst(sp.shardCoordinator.SelfId())
		for mbHash := range processedMiniBlocks {
			mapMetaHashMiniBlockHashes[string(metaBlockHash)] = append(mapMetaHashMiniBlockHashes[string(metaBlockHash)], []byte(mbHash))
		}

		metaBlockPool.Put(metaBlockHash, metaBlock)
		syncMap := &dataPool.ShardIdHashSyncMap{}
		syncMap.Store(metaBlock.GetShardID(), metaBlockHash)
		metaHeaderNoncesPool.Merge(metaBlock.GetNonce(), syncMap)

		err := sp.store.GetStorer(dataRetriever.MetaBlockUnit).Remove(metaBlockHash)
		if err != nil {
			log.Debug("unable to remove hash from MetaBlockUnit",
				"hash", metaBlockHash)
			return err
		}

		nonceToByteSlice := sp.uint64Converter.ToByteSlice(metaBlock.GetNonce())
		errNotCritical = sp.store.GetStorer(dataRetriever.MetaHdrNonceHashDataUnit).Remove(nonceToByteSlice)
		if errNotCritical != nil {
			log.Debug("error not critical",
				"error", errNotCritical.Error())
		}

		log.Trace("meta block has been restored successfully",
			"round", metaBlock.Round,
			"nonce", metaBlock.Nonce,
			"hash", metaBlockHash)
	}

	for metaBlockHash, miniBlockHashes := range mapMetaHashMiniBlockHashes {
		for _, miniBlockHash := range miniBlockHashes {
			sp.addProcessedMiniBlock([]byte(metaBlockHash), miniBlockHash)
		}
	}

	for miniBlockHash := range mapMiniBlockHashes {
		sp.removeProcessedMiniBlock([]byte(miniBlockHash))
	}

	return nil
}

// CreateBlockBody creates a a list of miniblocks by filling them with transactions out of the transactions pools
// as long as the transactions limit for the block has not been reached and there is still time to add transactions
func (sp *shardProcessor) CreateBlockBody(initialHdrData data.HeaderHandler, haveTime func() bool) (data.BodyHandler, error) {
	log.Trace("started creating block body",
		"round", initialHdrData.GetRound(),
	)
	sp.createBlockStarted()
	sp.blockSizeThrottler.ComputeMaxItems()

	sp.blockChainHook.SetCurrentHeader(initialHdrData)

	miniBlocks, err := sp.createMiniBlocks(sp.blockSizeThrottler.MaxItemsToAdd(), initialHdrData.GetRound(), haveTime)
	if err != nil {
		return nil, err
	}

	return miniBlocks, nil
}

// CommitBlock commits the block in the blockchain if everything was checked successfully
func (sp *shardProcessor) CommitBlock(
	chainHandler data.ChainHandler,
	headerHandler data.HeaderHandler,
	bodyHandler data.BodyHandler,
) error {

	var err error
	defer func() {
		if err != nil {
			sp.RevertAccountState()
		}
	}()

	err = checkForNils(chainHandler, headerHandler, bodyHandler)
	if err != nil {
		return err
	}

	log.Trace("started committing block",
		"round", headerHandler.GetRound(),
		"nonce", headerHandler.GetNonce(),
	)

	err = sp.checkBlockValidity(chainHandler, headerHandler, bodyHandler)
	if err != nil {
		return err
	}

	header, ok := headerHandler.(*block.Header)
	if !ok {
		err = process.ErrWrongTypeAssertion
		return err
	}

	buff, err := sp.marshalizer.Marshal(header)
	if err != nil {
		return err
	}

	headerHash := sp.hasher.Compute(string(buff))
	nonceToByteSlice := sp.uint64Converter.ToByteSlice(header.Nonce)
	hdrNonceHashDataUnit := dataRetriever.ShardHdrNonceHashDataUnit + dataRetriever.UnitType(header.ShardId)

	errNotCritical := sp.store.Put(hdrNonceHashDataUnit, nonceToByteSlice, headerHash)
	if errNotCritical != nil {
		log.Debug(fmt.Sprintf("ShardHdrNonceHashDataUnit_%d store.Put", header.ShardId),
			"error", errNotCritical.Error(),
		)
	}

	errNotCritical = sp.store.Put(dataRetriever.BlockHeaderUnit, headerHash, buff)
	if errNotCritical != nil {
		log.Trace("BlockHeaderUnit store.Put", "error", errNotCritical.Error())
	}

	headersNoncesPool := sp.dataPool.HeadersNonces()
	if headersNoncesPool == nil {
		err = process.ErrNilHeadersNoncesDataPool
		return err
	}

	headersPool := sp.dataPool.Headers()
	if headersPool == nil {
		err = process.ErrNilHeadersDataPool
		return err
	}

	headersNoncesPool.Remove(header.GetNonce(), header.GetShardID())
	headersPool.Remove(headerHash)

	body, ok := bodyHandler.(block.Body)
	if !ok {
		err = process.ErrWrongTypeAssertion
		return err
	}

	err = sp.txCoordinator.SaveBlockDataToStorage(body)
	if err != nil {
		return err
	}

	for i := 0; i < len(body); i++ {
		buff, err = sp.marshalizer.Marshal(body[i])
		if err != nil {
			return err
		}

		miniBlockHash := sp.hasher.Compute(string(buff))
		errNotCritical = sp.store.Put(dataRetriever.MiniBlockUnit, miniBlockHash, buff)
		if errNotCritical != nil {
			log.Trace("MiniBlockUnit store.Put", "error", errNotCritical.Error())
		}
	}

	processedMetaHdrs, err := sp.getOrderedProcessedMetaBlocksFromHeader(header)
	if err != nil {
		return err
	}

	err = sp.addProcessedCrossMiniBlocksFromHeader(header)
	if err != nil {
		return err
	}

	finalHeaders, finalHeadersHashes, err := sp.getHighestHdrForOwnShardFromMetachain(processedMetaHdrs)
	if err != nil {
		return err
	}

	err = sp.saveLastNotarizedHeader(sharding.MetachainShardId, processedMetaHdrs)
	if err != nil {
		return err
	}

	err = sp.commitAll()
	if err != nil {
		return err
	}

	log.Info("shard block has been committed successfully",
		"nonce", header.Nonce,
		"round", header.Round,
		"hash", headerHash,
	)

	errNotCritical = sp.txCoordinator.RemoveBlockDataFromPool(body)
	if errNotCritical != nil {
		log.Debug("RemoveBlockDataFromPool", "error", errNotCritical.Error())
	}

	errNotCritical = sp.removeProcessedMetaBlocksFromPool(processedMetaHdrs)
	if errNotCritical != nil {
		log.Debug("removeProcessedMetaBlocksFromPool", "error", errNotCritical.Error())
	}

	isMetachainStuck := sp.isShardStuck(sharding.MetachainShardId)

	errNotCritical = sp.forkDetector.AddHeader(header, headerHash, process.BHProcessed, finalHeaders, finalHeadersHashes, isMetachainStuck)
	if errNotCritical != nil {
		log.Debug("forkDetector.AddHeader", "error", errNotCritical.Error())
	}

	highestFinalBlockNonce := sp.forkDetector.GetHighestFinalBlockNonce()
	log.Debug("highest final shard block",
		"nonce", highestFinalBlockNonce,
		"shard", sp.shardCoordinator.SelfId(),
	)

	hdrsToAttestPreviousFinal := uint32(header.Nonce-highestFinalBlockNonce) + 1
	sp.removeNotarizedHdrsBehindPreviousFinal(hdrsToAttestPreviousFinal)

	lastBlockHeader := chainHandler.GetCurrentBlockHeader()

	err = chainHandler.SetCurrentBlockBody(body)
	if err != nil {
		return err
	}

	err = chainHandler.SetCurrentBlockHeader(header)
	if err != nil {
		return err
	}

	chainHandler.SetCurrentBlockHeaderHash(headerHash)
	sp.indexBlockIfNeeded(bodyHandler, headerHandler, lastBlockHeader)

	headerMeta, err := sp.getLastNotarizedHdr(sharding.MetachainShardId)
	if err != nil {
		return err
	}
	saveMetricsForACommittedBlock(
		sp.appStatusHandler,
		sp.specialAddressHandler.IsCurrentNodeInConsensus(),
		display.DisplayByteSlice(headerHash),
		highestFinalBlockNonce,
		headerMeta.GetNonce(),
	)

	go sp.cleanTxsPools()

	// write data to log
	go sp.txCounter.displayLogInfo(
		header,
		body,
		headerHash,
		sp.shardCoordinator.NumberOfShards(),
		sp.shardCoordinator.SelfId(),
		sp.dataPool,
	)

	sp.blockSizeThrottler.Succeed(header.Round)

	log.Debug("pools info",
		"headers", sp.dataPool.Headers().Len(),
		"headers capacity", sp.dataPool.Headers().MaxSize(),
		"metablocks", sp.dataPool.MetaBlocks().Len(),
		"metablocks capacity", sp.dataPool.MetaBlocks().MaxSize(),
		"miniblocks", sp.dataPool.MiniBlocks().Len(),
		"miniblocks capacity", sp.dataPool.MiniBlocks().MaxSize(),
	)

	go sp.cleanupPools(headersNoncesPool, headersPool, sp.dataPool.MetaBlocks())

	return nil
}

<<<<<<< HEAD
// RevertStateToBlock recreates thee state tries to the root hashes indicated by the providd header
func (sp *shardProcessor) RevertStateToBlock(header data.HeaderHandler) error {
	err := sp.accounts.RecreateTrie(header.GetRootHash())
	if err != nil {
		log.Debug("recreate trie with error for header",
			"nonce", header.GetNonce(),
			"state root hash", header.GetRootHash(),
		)

		return err
	}

	return nil
}

// RevertAccountState reverts the account state for cleanup failed process
func (sp *shardProcessor) RevertAccountState() {
	err := sp.accounts.RevertToSnapshot(0)
	if err != nil {
		log.Debug("RevertToSnapshot", "error", err.Error())
	}
}

=======
>>>>>>> 02a76f86
func (sp *shardProcessor) cleanTxsPools() {
	_, err := sp.txsPoolsCleaner.Clean(maxCleanTime)
	if err != nil {
		log.Debug("txsPoolsCleaner.Clean", "error", err.Error())
	}
	log.Debug("cleaned txs pool",
		"num txs removed", sp.txsPoolsCleaner.NumRemovedTxs(),
	)
}

// CreateNewHeader creates a new header
func (sp *shardProcessor) CreateNewHeader() data.HeaderHandler {
	return &block.Header{}
}

// getHighestHdrForOwnShardFromMetachain calculates the highest shard header notarized by metachain
func (sp *shardProcessor) getHighestHdrForOwnShardFromMetachain(
	processedHdrs []data.HeaderHandler,
) ([]data.HeaderHandler, [][]byte, error) {

	ownShIdHdrs := make([]data.HeaderHandler, 0)

	process.SortHeadersByNonce(processedHdrs)

	for i := 0; i < len(processedHdrs); i++ {
		hdr, ok := processedHdrs[i].(*block.MetaBlock)
		if !ok {
			return nil, nil, process.ErrWrongTypeAssertion
		}

		hdrs, err := sp.getHighestHdrForShardFromMetachain(sp.shardCoordinator.SelfId(), hdr)
		if err != nil {
			return nil, nil, err
		}

		ownShIdHdrs = append(ownShIdHdrs, hdrs...)
	}

	if len(ownShIdHdrs) == 0 {
		ownShIdHdrs = append(ownShIdHdrs, &block.Header{})
	}

	process.SortHeadersByNonce(ownShIdHdrs)

	ownShIdHdrsHashes := make([][]byte, len(ownShIdHdrs))
	for i := 0; i < len(ownShIdHdrs); i++ {
		hash, _ := core.CalculateHash(sp.marshalizer, sp.hasher, ownShIdHdrs[i])
		ownShIdHdrsHashes[i] = hash
	}

	return ownShIdHdrs, ownShIdHdrsHashes, nil
}

func (sp *shardProcessor) getHighestHdrForShardFromMetachain(shardId uint32, hdr *block.MetaBlock) ([]data.HeaderHandler, error) {
	ownShIdHdr := make([]data.HeaderHandler, 0)

	var errFound error
	// search for own shard id in shardInfo from metaHeaders
	for _, shardInfo := range hdr.ShardInfo {
		if shardInfo.ShardID != shardId {
			continue
		}

		ownHdr, err := process.GetShardHeader(shardInfo.HeaderHash, sp.dataPool.Headers(), sp.marshalizer, sp.store)
		if err != nil {
			go sp.onRequestHeaderHandler(shardInfo.ShardID, shardInfo.HeaderHash)

			log.Debug("requested missing shard header",
				"hash", shardInfo.HeaderHash,
				"shard", shardInfo.ShardID,
			)

			errFound = err
			continue
		}

		ownShIdHdr = append(ownShIdHdr, ownHdr)
	}

	if errFound != nil {
		return nil, errFound
	}

	return ownShIdHdr, nil
}

// getOrderedProcessedMetaBlocksFromHeader returns all the meta blocks fully processed
func (sp *shardProcessor) getOrderedProcessedMetaBlocksFromHeader(header *block.Header) ([]data.HeaderHandler, error) {
	if header == nil {
		return nil, process.ErrNilBlockHeader
	}

	miniBlockHashes := make(map[int][]byte, len(header.MiniBlockHeaders))
	for i := 0; i < len(header.MiniBlockHeaders); i++ {
		miniBlockHashes[i] = header.MiniBlockHeaders[i].Hash
	}

	log.Trace("cross mini blocks in body",
		"num miniblocks", len(miniBlockHashes),
	)

	processedMetaBlocks, err := sp.getOrderedProcessedMetaBlocksFromMiniBlockHashes(miniBlockHashes)
	if err != nil {
		return nil, err
	}

	return processedMetaBlocks, nil
}

func (sp *shardProcessor) addProcessedCrossMiniBlocksFromHeader(header *block.Header) error {
	if header == nil {
		return process.ErrNilBlockHeader
	}

	miniBlockHashes := make(map[int][]byte, len(header.MiniBlockHeaders))
	for i := 0; i < len(header.MiniBlockHeaders); i++ {
		miniBlockHashes[i] = header.MiniBlockHeaders[i].Hash
	}

	sp.hdrsForCurrBlock.mutHdrsForBlock.RLock()
	for _, metaBlockHash := range header.MetaBlockHashes {
		headerInfo, ok := sp.hdrsForCurrBlock.hdrHashAndInfo[string(metaBlockHash)]
		if !ok {
			sp.hdrsForCurrBlock.mutHdrsForBlock.RUnlock()
			return process.ErrMissingHeader
		}

		metaBlock, ok := headerInfo.hdr.(*block.MetaBlock)
		if !ok {
			sp.hdrsForCurrBlock.mutHdrsForBlock.RUnlock()
			return process.ErrWrongTypeAssertion
		}

		crossMiniBlockHashes := metaBlock.GetMiniBlockHeadersWithDst(sp.shardCoordinator.SelfId())
		for key, miniBlockHash := range miniBlockHashes {
			_, ok = crossMiniBlockHashes[string(miniBlockHash)]
			if !ok {
				continue
			}

			sp.addProcessedMiniBlock(metaBlockHash, miniBlockHash)

			delete(miniBlockHashes, key)
		}
	}
	sp.hdrsForCurrBlock.mutHdrsForBlock.RUnlock()

	return nil
}

// getOrderedProcessedMetaBlocksFromMiniBlocks returns all the meta blocks fully processed ordered
func (sp *shardProcessor) getOrderedProcessedMetaBlocksFromMiniBlocks(
	usedMiniBlocks []*block.MiniBlock,
) ([]data.HeaderHandler, error) {

	miniBlockHashes := make(map[int][]byte)
	for i := 0; i < len(usedMiniBlocks); i++ {
		if usedMiniBlocks[i].SenderShardID == sp.shardCoordinator.SelfId() {
			continue
		}

		miniBlockHash, err := core.CalculateHash(sp.marshalizer, sp.hasher, usedMiniBlocks[i])
		if err != nil {
			log.Debug("CalculateHash", "error", err.Error())
			continue
		}

		miniBlockHashes[i] = miniBlockHash
	}

	log.Trace("cross mini blocks in body",
		"num miniblocks", len(miniBlockHashes),
	)
	processedMetaBlocks, err := sp.getOrderedProcessedMetaBlocksFromMiniBlockHashes(miniBlockHashes)

	return processedMetaBlocks, err
}

func (sp *shardProcessor) getOrderedProcessedMetaBlocksFromMiniBlockHashes(
	miniBlockHashes map[int][]byte,
) ([]data.HeaderHandler, error) {

	processedMetaHdrs := make([]data.HeaderHandler, 0)
	processedCrossMiniBlocksHashes := make(map[string]bool)

	sp.hdrsForCurrBlock.mutHdrsForBlock.RLock()
	for metaBlockHash, headerInfo := range sp.hdrsForCurrBlock.hdrHashAndInfo {
		if !headerInfo.usedInBlock {
			continue
		}

		metaBlock, ok := headerInfo.hdr.(*block.MetaBlock)
		if !ok {
			sp.hdrsForCurrBlock.mutHdrsForBlock.RUnlock()
			return nil, process.ErrWrongTypeAssertion
		}

		log.Trace("meta header",
			"nonce", metaBlock.Nonce,
		)

		crossMiniBlockHashes := metaBlock.GetMiniBlockHeadersWithDst(sp.shardCoordinator.SelfId())
		for hash := range crossMiniBlockHashes {
			processedCrossMiniBlocksHashes[hash] = sp.isMiniBlockProcessed([]byte(metaBlockHash), []byte(hash))
		}

		for key, miniBlockHash := range miniBlockHashes {
			_, ok = crossMiniBlockHashes[string(miniBlockHash)]
			if !ok {
				continue
			}

			processedCrossMiniBlocksHashes[string(miniBlockHash)] = true

			delete(miniBlockHashes, key)
		}

		log.Trace("cross mini blocks in meta header",
			"num miniblocks", len(crossMiniBlockHashes),
		)

		processedAll := true
		for hash := range crossMiniBlockHashes {
			if !processedCrossMiniBlocksHashes[hash] {
				processedAll = false
				break
			}
		}

		if processedAll {
			processedMetaHdrs = append(processedMetaHdrs, metaBlock)
		}
	}
	sp.hdrsForCurrBlock.mutHdrsForBlock.RUnlock()

	process.SortHeadersByNonce(processedMetaHdrs)

	return processedMetaHdrs, nil
}

func (sp *shardProcessor) removeProcessedMetaBlocksFromPool(processedMetaHdrs []data.HeaderHandler) error {
	lastNotarizedMetaHdr, err := sp.getLastNotarizedHdr(sharding.MetachainShardId)
	if err != nil {
		return err
	}

	processed := 0
	// processedMetaHdrs is also sorted
	for i := 0; i < len(processedMetaHdrs); i++ {
		hdr := processedMetaHdrs[i]

		// remove process finished
		if hdr.GetNonce() > lastNotarizedMetaHdr.GetNonce() {
			continue
		}

		// metablock was processed and finalized
		buff, err := sp.marshalizer.Marshal(hdr)
		if err != nil {
			log.Debug("marshalizer.Marshal", "error", err.Error())
			continue
		}

		headerHash := sp.hasher.Compute(string(buff))
		nonceToByteSlice := sp.uint64Converter.ToByteSlice(hdr.GetNonce())
		err = sp.store.Put(dataRetriever.MetaHdrNonceHashDataUnit, nonceToByteSlice, headerHash)
		if err != nil {
			log.Debug("MetaHdrNonceHashDataUnit store.Put", "error", err.Error())
			continue
		}

		err = sp.store.Put(dataRetriever.MetaBlockUnit, headerHash, buff)
		if err != nil {
			log.Debug("MetaBlockUnit store.Put", "error", err.Error())
			continue
		}

		sp.dataPool.MetaBlocks().Remove(headerHash)
		sp.dataPool.HeadersNonces().Remove(hdr.GetNonce(), sharding.MetachainShardId)
		sp.removeAllProcessedMiniBlocks(headerHash)

		log.Trace("metaBlock has been processed completely and removed from pool",
			"round", hdr.GetRound(),
			"nonce", hdr.GetNonce(),
			"hash", headerHash,
		)

		processed++
	}

	if processed > 0 {
		log.Trace("metablocks completely processed and removed from pool",
			"num metablocks", processed,
		)
	}

	return nil
}

// receivedMetaBlock is a callback function when a new metablock was received
// upon receiving, it parses the new metablock and requests miniblocks and transactions
// which destination is the current shard
func (sp *shardProcessor) receivedMetaBlock(metaBlockHash []byte) {
	metaBlocksPool := sp.dataPool.MetaBlocks()
	if metaBlocksPool == nil {
		return
	}

	obj, ok := metaBlocksPool.Peek(metaBlockHash)
	if !ok {
		return
	}

	metaBlock, ok := obj.(*block.MetaBlock)
	if !ok {
		return
	}

	log.Trace("received meta block from network",
		"hash", metaBlockHash,
		"nonce", metaBlock.Nonce,
	)

	sp.hdrsForCurrBlock.mutHdrsForBlock.Lock()

	haveMissingMetaHeaders := sp.hdrsForCurrBlock.missingHdrs > 0 || sp.hdrsForCurrBlock.missingFinalityAttestingHdrs > 0
	if haveMissingMetaHeaders {
		hdrInfoForHash := sp.hdrsForCurrBlock.hdrHashAndInfo[string(metaBlockHash)]
		receivedMissingMetaHeader := hdrInfoForHash != nil && (hdrInfoForHash.hdr == nil || hdrInfoForHash.hdr.IsInterfaceNil())
		if receivedMissingMetaHeader {
			hdrInfoForHash.hdr = metaBlock
			sp.hdrsForCurrBlock.missingHdrs--

			if metaBlock.Nonce > sp.hdrsForCurrBlock.highestHdrNonce[sharding.MetachainShardId] {
				sp.hdrsForCurrBlock.highestHdrNonce[sharding.MetachainShardId] = metaBlock.Nonce
			}
		}

		// attesting something
		if sp.hdrsForCurrBlock.missingHdrs == 0 {
			sp.hdrsForCurrBlock.missingFinalityAttestingHdrs = sp.requestMissingFinalityAttestingHeaders(
				sharding.MetachainShardId,
				sp.metaBlockFinality,
				sp.getMetaHeaderFromPoolWithNonce,
				sp.dataPool.MetaBlocks())
			if sp.hdrsForCurrBlock.missingFinalityAttestingHdrs == 0 {
				log.Debug("received all missing finality attesting meta headers")
			}
		}

		missingMetaHdrs := sp.hdrsForCurrBlock.missingHdrs
		missingFinalityAttestingMetaHdrs := sp.hdrsForCurrBlock.missingFinalityAttestingHdrs
		sp.hdrsForCurrBlock.mutHdrsForBlock.Unlock()

		allMissingMetaHeadersReceived := missingMetaHdrs == 0 && missingFinalityAttestingMetaHdrs == 0
		if allMissingMetaHeadersReceived {
			sp.chRcvAllMetaHdrs <- true
		}
	} else {
		sp.hdrsForCurrBlock.mutHdrsForBlock.Unlock()
	}

	sp.setLastHdrForShard(metaBlock.GetShardID(), metaBlock)

	if sp.isHeaderOutOfRange(metaBlock, metaBlocksPool) {
		metaBlocksPool.Remove(metaBlockHash)

		headersNoncesPool := sp.dataPool.HeadersNonces()
		if headersNoncesPool != nil {
			headersNoncesPool.Remove(metaBlock.GetNonce(), metaBlock.GetShardID())
		}

		return
	}

	lastNotarizedHdr, err := sp.getLastNotarizedHdr(sharding.MetachainShardId)
	if err != nil {
		return
	}
	if metaBlock.GetNonce() <= lastNotarizedHdr.GetNonce() {
		return
	}
	if metaBlock.GetRound() <= lastNotarizedHdr.GetRound() {
		return
	}

	isMetaBlockOutOfRange := metaBlock.GetNonce() > lastNotarizedHdr.GetNonce()+process.MaxHeadersToRequestInAdvance
	if isMetaBlockOutOfRange {
		return
	}

	sp.txCoordinator.RequestMiniBlocks(metaBlock)
}

func (sp *shardProcessor) requestMetaHeaders(shardHeader *block.Header) (uint32, uint32) {
	_ = process.EmptyChannel(sp.chRcvAllMetaHdrs)

	if len(shardHeader.MetaBlockHashes) == 0 {
		return 0, 0
	}

	missingHeadersHashes := sp.computeMissingAndExistingMetaHeaders(shardHeader)

	sp.hdrsForCurrBlock.mutHdrsForBlock.Lock()
	for _, hash := range missingHeadersHashes {
		sp.hdrsForCurrBlock.hdrHashAndInfo[string(hash)] = &hdrInfo{hdr: nil, usedInBlock: true}
		go sp.onRequestHeaderHandler(sharding.MetachainShardId, hash)
	}

	if sp.hdrsForCurrBlock.missingHdrs == 0 {
		sp.hdrsForCurrBlock.missingFinalityAttestingHdrs = sp.requestMissingFinalityAttestingHeaders(
			sharding.MetachainShardId,
			sp.metaBlockFinality,
			sp.getMetaHeaderFromPoolWithNonce,
			sp.dataPool.MetaBlocks())
	}

	requestedHdrs := sp.hdrsForCurrBlock.missingHdrs
	requestedFinalityAttestingHdrs := sp.hdrsForCurrBlock.missingFinalityAttestingHdrs
	sp.hdrsForCurrBlock.mutHdrsForBlock.Unlock()

	return requestedHdrs, requestedFinalityAttestingHdrs
}

func (sp *shardProcessor) computeMissingAndExistingMetaHeaders(header *block.Header) [][]byte {
	missingHeadersHashes := make([][]byte, 0)

	sp.hdrsForCurrBlock.mutHdrsForBlock.Lock()
	for i := 0; i < len(header.MetaBlockHashes); i++ {
		hdr, err := process.GetMetaHeaderFromPool(
			header.MetaBlockHashes[i],
			sp.dataPool.MetaBlocks())

		if err != nil {
			missingHeadersHashes = append(missingHeadersHashes, header.MetaBlockHashes[i])
			sp.hdrsForCurrBlock.missingHdrs++
			continue
		}

		sp.hdrsForCurrBlock.hdrHashAndInfo[string(header.MetaBlockHashes[i])] = &hdrInfo{hdr: hdr, usedInBlock: true}

		if hdr.Nonce > sp.hdrsForCurrBlock.highestHdrNonce[sharding.MetachainShardId] {
			sp.hdrsForCurrBlock.highestHdrNonce[sharding.MetachainShardId] = hdr.Nonce
		}
	}
	sp.hdrsForCurrBlock.mutHdrsForBlock.Unlock()

	return missingHeadersHashes
}

func (sp *shardProcessor) verifyCrossShardMiniBlockDstMe(header *block.Header) error {
	miniBlockMetaHashes, err := sp.getAllMiniBlockDstMeFromMeta(header)
	if err != nil {
		return err
	}

	crossMiniBlockHashes := header.GetMiniBlockHeadersWithDst(sp.shardCoordinator.SelfId())
	for hash := range crossMiniBlockHashes {
		if _, ok := miniBlockMetaHashes[hash]; !ok {
			return process.ErrCrossShardMBWithoutConfirmationFromMeta
		}
	}

	return nil
}

func (sp *shardProcessor) getAllMiniBlockDstMeFromMeta(header *block.Header) (map[string][]byte, error) {
	lastHdr, err := sp.getLastNotarizedHdr(sharding.MetachainShardId)
	if err != nil {
		return nil, err
	}

	miniBlockMetaHashes := make(map[string][]byte)

	sp.hdrsForCurrBlock.mutHdrsForBlock.RLock()
	for _, metaBlockHash := range header.MetaBlockHashes {
		headerInfo, ok := sp.hdrsForCurrBlock.hdrHashAndInfo[string(metaBlockHash)]
		if !ok {
			continue
		}
		metaBlock, ok := headerInfo.hdr.(*block.MetaBlock)
		if !ok {
			continue
		}
		if metaBlock.GetRound() > header.Round {
			continue
		}
		if metaBlock.GetRound() <= lastHdr.GetRound() {
			continue
		}
		if metaBlock.GetNonce() <= lastHdr.GetNonce() {
			continue
		}

		crossMiniBlockHashes := metaBlock.GetMiniBlockHeadersWithDst(sp.shardCoordinator.SelfId())
		for hash := range crossMiniBlockHashes {
			miniBlockMetaHashes[hash] = metaBlockHash
		}
	}
	sp.hdrsForCurrBlock.mutHdrsForBlock.RUnlock()

	return miniBlockMetaHashes, nil
}

func (sp *shardProcessor) getOrderedMetaBlocks(round uint64) ([]*hashAndHdr, error) {
	metaBlocksPool := sp.dataPool.MetaBlocks()
	if metaBlocksPool == nil {
		return nil, process.ErrNilMetaBlocksPool
	}

	lastHdr, err := sp.getLastNotarizedHdr(sharding.MetachainShardId)
	if err != nil {
		return nil, err
	}

	orderedMetaBlocks := make([]*hashAndHdr, 0)
	for _, key := range metaBlocksPool.Keys() {
		val, _ := metaBlocksPool.Peek(key)
		if val == nil {
			continue
		}

		hdr, ok := val.(*block.MetaBlock)
		if !ok {
			continue
		}

		if hdr.GetRound() > round {
			continue
		}
		if hdr.GetRound() <= lastHdr.GetRound() {
			continue
		}
		if hdr.GetNonce() <= lastHdr.GetNonce() {
			continue
		}

		orderedMetaBlocks = append(orderedMetaBlocks, &hashAndHdr{hdr: hdr, hash: key})
	}

	if len(orderedMetaBlocks) > 1 {
		sort.Slice(orderedMetaBlocks, func(i, j int) bool {
			return orderedMetaBlocks[i].hdr.GetNonce() < orderedMetaBlocks[j].hdr.GetNonce()
		})
	}

	return orderedMetaBlocks, nil
}

// isMetaHeaderFinal verifies if meta is trully final, in order to not do rollbacks
func (sp *shardProcessor) isMetaHeaderFinal(currHdr data.HeaderHandler, sortedHdrs []*hashAndHdr, startPos int) bool {
	if currHdr == nil || currHdr.IsInterfaceNil() {
		return false
	}
	if sortedHdrs == nil {
		return false
	}

	// verify if there are "K" block after current to make this one final
	lastVerifiedHdr := currHdr
	nextBlocksVerified := uint32(0)

	for i := startPos; i < len(sortedHdrs); i++ {
		if nextBlocksVerified >= sp.metaBlockFinality {
			return true
		}

		// found a header with the next nonce
		tmpHdr := sortedHdrs[i].hdr
		if tmpHdr.GetNonce() == lastVerifiedHdr.GetNonce()+1 {
			err := sp.isHdrConstructionValid(tmpHdr, lastVerifiedHdr)
			if err != nil {
				continue
			}

			lastVerifiedHdr = tmpHdr
			nextBlocksVerified += 1
		}
	}

	if nextBlocksVerified >= sp.metaBlockFinality {
		return true
	}

	return false
}

// full verification through metachain header
func (sp *shardProcessor) createAndProcessCrossMiniBlocksDstMe(
	maxItemsInBlock uint32,
	round uint64,
	haveTime func() bool,
) (block.MiniBlockSlice, uint32, uint32, error) {

	miniBlocks := make(block.MiniBlockSlice, 0)
	txsAdded := uint32(0)
	hdrsAdded := uint32(0)

	orderedMetaBlocks, err := sp.getOrderedMetaBlocks(round)
	if err != nil {
		return nil, 0, 0, err
	}

	log.Debug("metablocks ordered",
		"num metablocks", len(orderedMetaBlocks),
	)

	lastMetaHdr, err := sp.getLastNotarizedHdr(sharding.MetachainShardId)
	if err != nil {
		return nil, 0, 0, err
	}

	// do processing in order
	sp.hdrsForCurrBlock.mutHdrsForBlock.Lock()
	for i := 0; i < len(orderedMetaBlocks); i++ {
		if !haveTime() {
			log.Debug("time is up after putting cross txs with destination to current shard",
				"num txs", txsAdded,
			)
			break
		}

		if len(miniBlocks) >= core.MaxMiniBlocksInBlock {
			log.Debug("max number of mini blocks allowed to be added in one shard block has been reached",
				"limit", len(miniBlocks),
			)
			break
		}

		itemsAddedInHeader := uint32(len(sp.hdrsForCurrBlock.hdrHashAndInfo) + len(miniBlocks))
		if itemsAddedInHeader >= maxItemsInBlock {
			log.Debug("max records allowed to be added in shard header has been reached",
				"limit", maxItemsInBlock,
			)
			break
		}

		hdr, ok := orderedMetaBlocks[i].hdr.(*block.MetaBlock)
		if !ok {
			continue
		}

		err = sp.isHdrConstructionValid(hdr, lastMetaHdr)
		if err != nil {
			continue
		}

		isFinal := sp.isMetaHeaderFinal(hdr, orderedMetaBlocks, i+1)
		if !isFinal {
			continue
		}

		if len(hdr.GetMiniBlockHeadersWithDst(sp.shardCoordinator.SelfId())) == 0 {
			sp.hdrsForCurrBlock.hdrHashAndInfo[string(orderedMetaBlocks[i].hash)] = &hdrInfo{hdr: hdr, usedInBlock: true}
			hdrsAdded++
			lastMetaHdr = hdr
			continue
		}

		itemsAddedInBody := txsAdded
		if itemsAddedInBody >= maxItemsInBlock {
			continue
		}

		maxTxSpaceRemained := int32(maxItemsInBlock) - int32(itemsAddedInBody)
		maxMbSpaceRemained := sp.getMaxMiniBlocksSpaceRemained(
			maxItemsInBlock,
			itemsAddedInHeader+1,
			uint32(len(miniBlocks)))

		if maxTxSpaceRemained > 0 && maxMbSpaceRemained > 0 {
			processedMiniBlocksHashes := sp.getProcessedMiniBlocksHashes(orderedMetaBlocks[i].hash)
			currMBProcessed, currTxsAdded, hdrProcessFinished := sp.txCoordinator.CreateMbsAndProcessCrossShardTransactionsDstMe(
				hdr,
				processedMiniBlocksHashes,
				uint32(maxTxSpaceRemained),
				uint32(maxMbSpaceRemained),
				round,
				haveTime)

			// all txs processed, add to processed miniblocks
			miniBlocks = append(miniBlocks, currMBProcessed...)
			txsAdded = txsAdded + currTxsAdded

			if currTxsAdded > 0 {
				sp.hdrsForCurrBlock.hdrHashAndInfo[string(orderedMetaBlocks[i].hash)] = &hdrInfo{hdr: hdr, usedInBlock: true}
				hdrsAdded++
			}

			if !hdrProcessFinished {
				break
			}

			lastMetaHdr = hdr
		}
	}
	sp.hdrsForCurrBlock.mutHdrsForBlock.Unlock()

	return miniBlocks, txsAdded, hdrsAdded, nil
}

func (sp *shardProcessor) createMiniBlocks(
	maxItemsInBlock uint32,
	round uint64,
	haveTime func() bool,
) (block.Body, error) {

	miniBlocks := make(block.Body, 0)

	if sp.accounts.JournalLen() != 0 {
		return nil, process.ErrAccountStateDirty
	}

	if !haveTime() {
		log.Debug("time is up after entered in createMiniBlocks method")
		return nil, process.ErrTimeIsOut
	}

	txPool := sp.dataPool.Transactions()
	if txPool == nil {
		return nil, process.ErrNilTransactionPool
	}

	destMeMiniBlocks, nbTxs, nbHdrs, err := sp.createAndProcessCrossMiniBlocksDstMe(maxItemsInBlock, round, haveTime)
	if err != nil {
		log.Debug("createAndProcessCrossMiniBlocksDstMe", "error", err.Error())
	}

	processedMetaHdrs, errNotCritical := sp.getOrderedProcessedMetaBlocksFromMiniBlocks(destMeMiniBlocks)
	if errNotCritical != nil {
		log.Debug("getOrderedProcessedMetaBlocksFromMiniBlocks", "error", errNotCritical.Error())
	}

	err = sp.setMetaConsensusData(processedMetaHdrs)
	if err != nil {
		return nil, err
	}

<<<<<<< HEAD
=======
	err = sp.updatePeerStateForFinalMetaHeaders(processedMetaHdrs)
	if err != nil {
		return nil, err
	}

>>>>>>> 02a76f86
	log.Debug("processed miniblocks and txs with destination in self shard",
		"num miniblocks", len(destMeMiniBlocks),
		"num txs", nbTxs,
	)

	if len(destMeMiniBlocks) > 0 {
		miniBlocks = append(miniBlocks, destMeMiniBlocks...)
	}

	maxTxSpaceRemained := int32(maxItemsInBlock) - int32(nbTxs)
	maxMbSpaceRemained := sp.getMaxMiniBlocksSpaceRemained(
		maxItemsInBlock,
		uint32(len(destMeMiniBlocks))+nbHdrs,
		uint32(len(miniBlocks)))

	mbFromMe := sp.txCoordinator.CreateMbsAndProcessTransactionsFromMe(
		uint32(maxTxSpaceRemained),
		uint32(maxMbSpaceRemained),
		round,
		haveTime)

	if len(mbFromMe) > 0 {
		miniBlocks = append(miniBlocks, mbFromMe...)
	}

	log.Debug("creating mini blocks has been finished",
		"num miniblocks", len(miniBlocks),
	)
	return miniBlocks, nil
}

// ApplyBodyToHeader creates a miniblock header list given a block body
func (sp *shardProcessor) ApplyBodyToHeader(hdr data.HeaderHandler, bodyHandler data.BodyHandler) error {
	log.Trace("started creating block header",
		"round", hdr.GetRound(),
	)
	shardHeader, ok := hdr.(*block.Header)
	if !ok {
		return process.ErrWrongTypeAssertion
	}

	shardHeader.MiniBlockHeaders = make([]block.MiniBlockHeader, 0)
	shardHeader.RootHash = sp.getRootHash()
	shardHeader.ShardId = sp.shardCoordinator.SelfId()

	defer func() {
		go sp.checkAndRequestIfMetaHeadersMissing(hdr.GetRound())
	}()

	if bodyHandler == nil || bodyHandler.IsInterfaceNil() {
		return nil
	}

	body, ok := bodyHandler.(block.Body)
	if !ok {
		return process.ErrWrongTypeAssertion
	}

	totalTxCount, miniBlockHeaders, err := sp.createMiniBlockHeaders(body)
	if err != nil {
		return err
	}

	shardHeader.MiniBlockHeaders = miniBlockHeaders
	shardHeader.TxCount = uint32(totalTxCount)
	metaBlockHashes := sp.sortHeaderHashesForCurrentBlockByNonce(true)
	shardHeader.MetaBlockHashes = metaBlockHashes[sharding.MetachainShardId]

	sp.appStatusHandler.SetUInt64Value(core.MetricNumTxInBlock, uint64(totalTxCount))
	sp.appStatusHandler.SetUInt64Value(core.MetricNumMiniBlocks, uint64(len(body)))

	rootHash, err := sp.validatorStatisticsProcessor.RootHash()
	if err != nil {
		return err
	}

	shardHeader.ValidatorStatsRootHash = rootHash

	sp.blockSizeThrottler.Add(
		hdr.GetRound(),
		core.MaxUint32(hdr.ItemsInBody(), hdr.ItemsInHeader()))

	return nil
}

func (sp *shardProcessor) waitForMetaHdrHashes(waitTime time.Duration) error {
	select {
	case <-sp.chRcvAllMetaHdrs:
		return nil
	case <-time.After(waitTime):
		return process.ErrTimeIsOut
	}
}

// MarshalizedDataToBroadcast prepares underlying data into a marshalized object according to destination
func (sp *shardProcessor) MarshalizedDataToBroadcast(
	header data.HeaderHandler,
	bodyHandler data.BodyHandler,
) (map[uint32][]byte, map[string][][]byte, error) {

	if bodyHandler == nil || bodyHandler.IsInterfaceNil() {
		return nil, nil, process.ErrNilMiniBlocks
	}

	body, ok := bodyHandler.(block.Body)
	if !ok {
		return nil, nil, process.ErrWrongTypeAssertion
	}

	mrsData := make(map[uint32][]byte)
	bodies, mrsTxs := sp.txCoordinator.CreateMarshalizedData(body)

	for shardId, subsetBlockBody := range bodies {
		buff, err := sp.marshalizer.Marshal(subsetBlockBody)
		if err != nil {
			log.Debug("marshalizer.Marshal", "error", process.ErrMarshalWithoutSuccess.Error())
			continue
		}
		mrsData[shardId] = buff
	}

	return mrsData, mrsTxs, nil
}

// DecodeBlockBody method decodes block body from a given byte array
func (sp *shardProcessor) DecodeBlockBody(dta []byte) data.BodyHandler {
	if dta == nil {
		return nil
	}

	var body block.Body

	err := sp.marshalizer.Unmarshal(&body, dta)
	if err != nil {
		log.Debug("marshalizer.Unmarshal", "error", err.Error())
		return nil
	}

	return body
}

// DecodeBlockHeader method decodes block header from a given byte array
func (sp *shardProcessor) DecodeBlockHeader(dta []byte) data.HeaderHandler {
	if dta == nil {
		return nil
	}

	var header block.Header

	err := sp.marshalizer.Unmarshal(&header, dta)
	if err != nil {
		log.Debug("marshalizer.Unmarshal", "error", err.Error())
		return nil
	}

	return &header
}

// IsInterfaceNil returns true if there is no value under the interface
func (sp *shardProcessor) IsInterfaceNil() bool {
	if sp == nil {
		return true
	}
	return false
}

func (sp *shardProcessor) addProcessedMiniBlock(metaBlockHash []byte, miniBlockHash []byte) {
	sp.mutProcessedMiniBlocks.Lock()
	miniBlocksProcessed, ok := sp.processedMiniBlocks[string(metaBlockHash)]
	if !ok {
		miniBlocksProcessed := make(map[string]struct{})
		miniBlocksProcessed[string(miniBlockHash)] = struct{}{}
		sp.processedMiniBlocks[string(metaBlockHash)] = miniBlocksProcessed
		sp.mutProcessedMiniBlocks.Unlock()
		return
	}

	miniBlocksProcessed[string(miniBlockHash)] = struct{}{}
	sp.mutProcessedMiniBlocks.Unlock()
}

func (sp *shardProcessor) removeProcessedMiniBlock(miniBlockHash []byte) {
	sp.mutProcessedMiniBlocks.Lock()
	for _, miniBlocksProcessed := range sp.processedMiniBlocks {
		_, isProcessed := miniBlocksProcessed[string(miniBlockHash)]
		if isProcessed {
			delete(miniBlocksProcessed, string(miniBlockHash))
		}
	}
	sp.mutProcessedMiniBlocks.Unlock()
}

func (sp *shardProcessor) removeAllProcessedMiniBlocks(metaBlockHash []byte) {
	sp.mutProcessedMiniBlocks.Lock()
	delete(sp.processedMiniBlocks, string(metaBlockHash))
	sp.mutProcessedMiniBlocks.Unlock()
}

func (sp *shardProcessor) getProcessedMiniBlocksHashes(metaBlockHash []byte) map[string]struct{} {
	sp.mutProcessedMiniBlocks.RLock()
	processedMiniBlocksHashes := sp.processedMiniBlocks[string(metaBlockHash)]
	sp.mutProcessedMiniBlocks.RUnlock()

	return processedMiniBlocksHashes
}

func (sp *shardProcessor) isMiniBlockProcessed(metaBlockHash []byte, miniBlockHash []byte) bool {
	sp.mutProcessedMiniBlocks.RLock()
	miniBlocksProcessed, ok := sp.processedMiniBlocks[string(metaBlockHash)]
	if !ok {
		sp.mutProcessedMiniBlocks.RUnlock()
		return false
	}

	_, isProcessed := miniBlocksProcessed[string(miniBlockHash)]
	sp.mutProcessedMiniBlocks.RUnlock()

	return isProcessed
}

func (sp *shardProcessor) getMaxMiniBlocksSpaceRemained(
	maxItemsInBlock uint32,
	itemsAddedInBlock uint32,
	miniBlocksAddedInBlock uint32,
) int32 {
	mbSpaceRemainedInBlock := int32(maxItemsInBlock) - int32(itemsAddedInBlock)
	mbSpaceRemainedInCache := int32(core.MaxMiniBlocksInBlock) - int32(miniBlocksAddedInBlock)
	maxMbSpaceRemained := core.MinInt32(mbSpaceRemainedInBlock, mbSpaceRemainedInCache)

	return maxMbSpaceRemained
}

func (sp *shardProcessor) getMetaHeaderFromPoolWithNonce(
	nonce uint64,
	shardId uint32,
) (data.HeaderHandler, []byte, error) {

	metaHeader, metaHeaderHash, err := process.GetMetaHeaderFromPoolWithNonce(
		nonce,
		sp.dataPool.MetaBlocks(),
		sp.dataPool.HeadersNonces())

	return metaHeader, metaHeaderHash, err
}

func (sp *shardProcessor) updatePeerStateForFinalMetaHeaders(finalHeaders []data.HeaderHandler) error {
	for _, header := range finalHeaders {
		_, err := sp.validatorStatisticsProcessor.UpdatePeerState(header)
		if err != nil {
			return err
		}
	}
	return nil
}

func (sp *shardProcessor) checkValidatorStatisticsRootHash(currentHeader *block.Header, processedMetaHdrs []data.HeaderHandler) error {
	for _, metaHeader := range processedMetaHdrs {
		rootHash, err := sp.validatorStatisticsProcessor.UpdatePeerState(metaHeader)
		if err != nil {
			return err
		}

		if !bytes.Equal(rootHash, metaHeader.GetValidatorStatsRootHash()) {
			return process.ErrValidatorStatsRootHashDoesNotMatch
		}
	}

	vRootHash, _ := sp.validatorStatisticsProcessor.RootHash()
	if !bytes.Equal(vRootHash, currentHeader.GetValidatorStatsRootHash()) {
		return process.ErrValidatorStatsRootHashDoesNotMatch
	}

	return nil
}<|MERGE_RESOLUTION|>--- conflicted
+++ resolved
@@ -770,32 +770,6 @@
 	return nil
 }
 
-<<<<<<< HEAD
-// RevertStateToBlock recreates thee state tries to the root hashes indicated by the providd header
-func (sp *shardProcessor) RevertStateToBlock(header data.HeaderHandler) error {
-	err := sp.accounts.RecreateTrie(header.GetRootHash())
-	if err != nil {
-		log.Debug("recreate trie with error for header",
-			"nonce", header.GetNonce(),
-			"state root hash", header.GetRootHash(),
-		)
-
-		return err
-	}
-
-	return nil
-}
-
-// RevertAccountState reverts the account state for cleanup failed process
-func (sp *shardProcessor) RevertAccountState() {
-	err := sp.accounts.RevertToSnapshot(0)
-	if err != nil {
-		log.Debug("RevertToSnapshot", "error", err.Error())
-	}
-}
-
-=======
->>>>>>> 02a76f86
 func (sp *shardProcessor) cleanTxsPools() {
 	_, err := sp.txsPoolsCleaner.Clean(maxCleanTime)
 	if err != nil {
@@ -1534,14 +1508,11 @@
 		return nil, err
 	}
 
-<<<<<<< HEAD
-=======
 	err = sp.updatePeerStateForFinalMetaHeaders(processedMetaHdrs)
 	if err != nil {
 		return nil, err
 	}
 
->>>>>>> 02a76f86
 	log.Debug("processed miniblocks and txs with destination in self shard",
 		"num miniblocks", len(destMeMiniBlocks),
 		"num txs", nbTxs,
