--- conflicted
+++ resolved
@@ -195,16 +195,11 @@
 		headerHandler.GetRound(),
 		sp.shardCoordinator.SelfId(),
 	)
-<<<<<<< HEAD
-
-	sp.SetConsensusRewardAddresses(consensusAddresses, headerHandler.GetRound())
-=======
 	if err != nil {
 		return err
 	}
 
 	sp.SetConsensusData(consensusAddresses, headerHandler.GetRound())
->>>>>>> 0bb17f52
 	sp.txCoordinator.CreateBlockStarted()
 	sp.txCoordinator.RequestBlockTransactions(body)
 	requestedMetaHdrs, requestedFinalMetaHdrs := sp.requestMetaHeaders(header)
@@ -273,13 +268,8 @@
 	return nil
 }
 
-<<<<<<< HEAD
-// SetConsensusRewardAddresses - sets the reward addresses for the current consensus group
-func (sp *shardProcessor) SetConsensusRewardAddresses(consensusRewardAddresses []string, round uint64) {
-=======
 // SetConsensusData - sets the reward addresses for the current consensus group
 func (sp *shardProcessor) SetConsensusData(consensusRewardAddresses []string, round uint64) {
->>>>>>> 0bb17f52
 	sp.specialAddressHandler.SetConsensusData(consensusRewardAddresses, round, 0)
 }
 
@@ -448,12 +438,7 @@
 
 	txPool := sp.txCoordinator.GetAllCurrentUsedTxs(block.TxBlock)
 	scPool := sp.txCoordinator.GetAllCurrentUsedTxs(block.SmartContractResultBlock)
-<<<<<<< HEAD
-	rewardPool := sp.txCoordinator.GetAllCurrentUsedTxs(block.RewardsBlockType)
-
-=======
 	rewardPool := sp.txCoordinator.GetAllCurrentUsedTxs(block.RewardsBlock)
->>>>>>> 0bb17f52
 
 	for hash, tx := range scPool {
 		txPool[hash] = tx
