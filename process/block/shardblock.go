package block

import (
	"fmt"
	"sort"
	"sync"
	"time"

	"github.com/ElrondNetwork/elrond-go/core"
	"github.com/ElrondNetwork/elrond-go/core/serviceContainer"
	"github.com/ElrondNetwork/elrond-go/data"
	"github.com/ElrondNetwork/elrond-go/data/block"
	"github.com/ElrondNetwork/elrond-go/dataRetriever"
	"github.com/ElrondNetwork/elrond-go/dataRetriever/dataPool"
	"github.com/ElrondNetwork/elrond-go/process"
	"github.com/ElrondNetwork/elrond-go/process/throttle"
	"github.com/ElrondNetwork/elrond-go/sharding"
	"github.com/ElrondNetwork/elrond-go/statusHandler"
)

// shardProcessor implements shardProcessor interface and actually it tries to execute block
type shardProcessor struct {
	*baseProcessor
	dataPool          dataRetriever.PoolsHolder
	blocksTracker     process.BlocksTracker
	metaBlockFinality int

	chRcvAllMetaHdrs      chan bool
	mutUsedMetaHdrsHashes sync.Mutex
	usedMetaHdrsHashes    map[uint64][][]byte

	mutRequestedMetaHdrsHashes sync.RWMutex
	requestedMetaHdrsHashes    map[string]bool
	currHighestMetaHdrNonce    uint64
	allNeededMetaHdrsFound     bool

	core          serviceContainer.Core
	txCoordinator process.TransactionCoordinator
	txCounter     *transactionCounter
}

// NewShardProcessor creates a new shardProcessor object
func NewShardProcessor(arguments ArgShardProcessor) (*shardProcessor, error) {

	err := checkProcessorNilParameters(
		arguments.Accounts,
		arguments.ForkDetector,
		arguments.Hasher,
		arguments.Marshalizer,
		arguments.Store,
		arguments.ShardCoordinator,
		arguments.NodesCoordinator,
		arguments.SpecialAddressHandler,
		arguments.Uint64Converter)
	if err != nil {
		return nil, err
	}

	if arguments.DataPool == nil || arguments.DataPool.IsInterfaceNil() {
		return nil, process.ErrNilDataPoolHolder
	}
	if arguments.BlocksTracker == nil || arguments.BlocksTracker.IsInterfaceNil() {
		return nil, process.ErrNilBlocksTracker
	}
	if arguments.RequestHandler == nil || arguments.RequestHandler.IsInterfaceNil() {
		return nil, process.ErrNilRequestHandler
	}
	if arguments.TxCoordinator == nil || arguments.TxCoordinator.IsInterfaceNil() {
		return nil, process.ErrNilTransactionCoordinator
	}

	blockSizeThrottler, err := throttle.NewBlockSizeThrottle()
	if err != nil {
		return nil, err
	}

	base := &baseProcessor{
		accounts:                      arguments.Accounts,
		blockSizeThrottler:            blockSizeThrottler,
		forkDetector:                  arguments.ForkDetector,
		hasher:                        arguments.Hasher,
		marshalizer:                   arguments.Marshalizer,
		store:                         arguments.Store,
		shardCoordinator:              arguments.ShardCoordinator,
		nodesCoordinator:              arguments.NodesCoordinator,
		specialAddressHandler:         arguments.SpecialAddressHandler,
		uint64Converter:               arguments.Uint64Converter,
		onRequestHeaderHandlerByNonce: arguments.RequestHandler.RequestHeaderByNonce,
		appStatusHandler:              statusHandler.NewNilStatusHandler(),
	}
	err = base.setLastNotarizedHeadersSlice(arguments.StartHeaders)
	if err != nil {
		return nil, err
	}

	sp := shardProcessor{
		core:          arguments.Core,
		baseProcessor: base,
		dataPool:      arguments.DataPool,
		blocksTracker: arguments.BlocksTracker,
		txCoordinator: arguments.TxCoordinator,
		txCounter:     NewTransactionCounter(),
	}

	sp.chRcvAllMetaHdrs = make(chan bool)

	transactionPool := sp.dataPool.Transactions()
	if transactionPool == nil {
		return nil, process.ErrNilTransactionPool
	}

	sp.requestedMetaHdrsHashes = make(map[string]bool)
	sp.usedMetaHdrsHashes = make(map[uint64][][]byte)

	metaBlockPool := sp.dataPool.MetaBlocks()
	if metaBlockPool == nil {
		return nil, process.ErrNilMetaBlockPool
	}
	metaBlockPool.RegisterHandler(sp.receivedMetaBlock)
	sp.onRequestHeaderHandler = arguments.RequestHandler.RequestHeader

	sp.metaBlockFinality = process.MetaBlockFinality
	sp.allNeededMetaHdrsFound = true

	return &sp, nil
}

// ProcessBlock processes a block. It returns nil if all ok or the specific error
func (sp *shardProcessor) ProcessBlock(
	chainHandler data.ChainHandler,
	headerHandler data.HeaderHandler,
	bodyHandler data.BodyHandler,
	haveTime func() time.Duration,
) error {

	if haveTime == nil {
		return process.ErrNilHaveTimeHandler
	}

	err := sp.checkBlockValidity(chainHandler, headerHandler, bodyHandler)
	if err != nil {
		return err
	}

	log.Debug(fmt.Sprintf("started processing block with round %d and nonce %d\n",
		headerHandler.GetRound(),
		headerHandler.GetNonce()))

	header, ok := headerHandler.(*block.Header)
	if !ok {
		return process.ErrWrongTypeAssertion
	}

	body, ok := bodyHandler.(block.Body)
	if !ok {
		return process.ErrWrongTypeAssertion
	}

	go getMetricsFromBlockBody(body, sp.marshalizer, sp.appStatusHandler)

	err = sp.checkHeaderBodyCorrelation(header, body)
	if err != nil {
		return err
	}

	numTxWithDst := sp.txCounter.getNumTxsFromPool(header.ShardId, sp.dataPool, sp.shardCoordinator.NumberOfShards())
	totalTxs := sp.txCounter.totalTxs
	go getMetricsFromHeader(header, uint64(numTxWithDst), totalTxs, sp.marshalizer, sp.appStatusHandler)

	log.Info(fmt.Sprintf("Total txs in pool: %d\n", numTxWithDst))

	err = sp.setShardConsensusData(headerHandler)
	if err != nil {
		return err
	}

	sp.txCoordinator.CreateBlockStarted()
	sp.txCoordinator.RequestBlockTransactions(body)
	requestedMetaHdrs, requestedFinalMetaHdrs := sp.requestMetaHeaders(header)

	if haveTime() < 0 {
		return process.ErrTimeIsOut
	}

	err = sp.txCoordinator.IsDataPreparedForProcessing(haveTime)
	if err != nil {
		return err
	}

	if requestedMetaHdrs > 0 || requestedFinalMetaHdrs > 0 {
		log.Info(fmt.Sprintf("requested %d missing meta headers and %d final meta headers\n", requestedMetaHdrs, requestedFinalMetaHdrs))
		err = sp.waitForMetaHdrHashes(haveTime())
		sp.mutRequestedMetaHdrsHashes.Lock()
		sp.allNeededMetaHdrsFound = true
		unreceivedMetaHdrs := len(sp.requestedMetaHdrsHashes)
		sp.mutRequestedMetaHdrsHashes.Unlock()
		if requestedMetaHdrs > 0 {
			log.Info(fmt.Sprintf("received %d missing meta headers\n", int(requestedMetaHdrs)-unreceivedMetaHdrs))
		}
		if err != nil {
			return err
		}
	}

	if sp.accounts.JournalLen() != 0 {
		return process.ErrAccountStateDirty
	}

	defer func() {
		go sp.checkAndRequestIfMetaHeadersMissing(header.Round)
	}()

	err = sp.checkMetaHeadersValidityAndFinality(header)
	if err != nil {
		return err
	}

	err = sp.verifyCrossShardMiniBlockDstMe(header)
	if err != nil {
		return err
	}

	defer func() {
		if err != nil {
			sp.RevertAccountState()
		}
	}()

	processedMetaHdrs, err := sp.getProcessedMetaBlocksFromPool(body, header.MetaBlockHashes)

	err = sp.setMetaConsensusData(processedMetaHdrs)
	if err != nil {
		return err
	}

	err = sp.txCoordinator.ProcessBlockTransaction(body, header.Round, haveTime)
	if err != nil {
		return err
	}

	if !sp.verifyStateRoot(header.GetRootHash()) {
		err = process.ErrRootStateMissmatch
		return err
	}

	err = sp.txCoordinator.VerifyCreatedBlockTransactions(body)
	if err != nil {
		return err
	}

	return nil
}

func (sp *shardProcessor) setShardConsensusData(headerHandler data.HeaderHandler) error {
	// give transaction coordinator the consensus group validators addresses where to send the rewards.
	consensusAddresses, err := sp.nodesCoordinator.GetValidatorsRewardsAddresses(
		headerHandler.GetPrevRandSeed(),
		headerHandler.GetRound(),
		sp.shardCoordinator.SelfId(),
	)
	if err != nil {
		return err
	}

	sp.SetConsensusData(consensusAddresses, headerHandler.GetRound())

	return nil
}

func (sp *shardProcessor) setMetaConsensusData(finalizedMetaBlocks []data.HeaderHandler) error {
	sp.specialAddressHandler.ClearMetaConsensusData()

	// for every finalized metablock header, reward the metachain consensus group members with accounts in shard
	for _, metaBlock := range finalizedMetaBlocks {
		round := metaBlock.GetRound()
		epoch := metaBlock.GetEpoch()
		consensusAddresses, err := sp.nodesCoordinator.GetValidatorsRewardsAddresses(
			metaBlock.GetPrevRandSeed(),
			round,
			metaBlock.GetShardID(),
		)
		if err != nil {
			return err
		}

		sp.specialAddressHandler.SetMetaConsensusData(consensusAddresses, round, epoch)
	}

	return nil
}

// SetConsensusData - sets the reward addresses for the current consensus group
func (sp *shardProcessor) SetConsensusData(consensusRewardAddresses []string, round uint64) {
	sp.specialAddressHandler.SetConsensusData(consensusRewardAddresses, round, 0)
}

// checkMetaHeadersValidity - checks if listed metaheaders are valid as construction
func (sp *shardProcessor) checkMetaHeadersValidityAndFinality(header *block.Header) error {
	metablockCache := sp.dataPool.MetaBlocks()
	if metablockCache == nil {
		return process.ErrNilMetaBlockPool
	}

	tmpNotedHdr, err := sp.getLastNotarizedHdr(sharding.MetachainShardId)
	if err != nil {
		return err
	}

	currAddedMetaHdrs := make([]*block.MetaBlock, 0)
	for _, metaHash := range header.MetaBlockHashes {
		value, ok := metablockCache.Peek(metaHash)
		if !ok {
			return process.ErrNilMetaBlockHeader
		}

		metaHdr, ok := value.(*block.MetaBlock)
		if !ok {
			return process.ErrWrongTypeAssertion
		}

		currAddedMetaHdrs = append(currAddedMetaHdrs, metaHdr)
	}

	if len(currAddedMetaHdrs) == 0 {
		return nil
	}

	sort.Slice(currAddedMetaHdrs, func(i, j int) bool {
		return currAddedMetaHdrs[i].Nonce < currAddedMetaHdrs[j].Nonce
	})

	for _, metaHdr := range currAddedMetaHdrs {
		err = sp.isHdrConstructionValid(metaHdr, tmpNotedHdr)
		if err != nil {
			return err
		}
		tmpNotedHdr = metaHdr
	}

	err = sp.checkMetaHdrFinality(tmpNotedHdr, header.Round)
	if err != nil {
		return err
	}

	return nil
}

// check if shard headers are final by checking if newer headers were constructed upon them
func (sp *shardProcessor) checkMetaHdrFinality(header data.HeaderHandler, round uint64) error {
	if header == nil || header.IsInterfaceNil() {
		return process.ErrNilBlockHeader
	}

	sortedMetaHdrs, err := sp.getOrderedMetaBlocks(round)
	if err != nil {
		return err
	}

	lastVerifiedHdr := header
	// verify if there are "K" block after current to make this one final
	nextBlocksVerified := 0
	for _, tmpHdr := range sortedMetaHdrs {
		if nextBlocksVerified >= sp.metaBlockFinality {
			break
		}

		// found a header with the next nonce
		if tmpHdr.hdr.GetNonce() == lastVerifiedHdr.GetNonce()+1 {
			err = sp.isHdrConstructionValid(tmpHdr.hdr, lastVerifiedHdr)
			if err != nil {
				log.Debug(err.Error())
				continue
			}

			lastVerifiedHdr = tmpHdr.hdr
			nextBlocksVerified += 1
		}
	}

	if nextBlocksVerified < sp.metaBlockFinality {
		go sp.onRequestHeaderHandlerByNonce(lastVerifiedHdr.GetShardID(), lastVerifiedHdr.GetNonce()+1)
		return process.ErrHeaderNotFinal
	}

	return nil
}

// check if header has the same miniblocks as presented in body
func (sp *shardProcessor) checkHeaderBodyCorrelation(hdr *block.Header, body block.Body) error {
	mbHashesFromHdr := make(map[string]*block.MiniBlockHeader)
	for i := 0; i < len(hdr.MiniBlockHeaders); i++ {
		mbHashesFromHdr[string(hdr.MiniBlockHeaders[i].Hash)] = &hdr.MiniBlockHeaders[i]
	}

	if len(hdr.MiniBlockHeaders) != len(body) {
		return process.ErrHeaderBodyMismatch
	}

	for i := 0; i < len(body); i++ {
		miniBlock := body[i]

		mbBytes, err := sp.marshalizer.Marshal(miniBlock)
		if err != nil {
			return err
		}
		mbHash := sp.hasher.Compute(string(mbBytes))

		mbHdr, ok := mbHashesFromHdr[string(mbHash)]
		if !ok {
			return process.ErrHeaderBodyMismatch
		}

		if mbHdr.TxCount != uint32(len(miniBlock.TxHashes)) {
			return process.ErrHeaderBodyMismatch
		}

		if mbHdr.ReceiverShardID != miniBlock.ReceiverShardID {
			return process.ErrHeaderBodyMismatch
		}

		if mbHdr.SenderShardID != miniBlock.SenderShardID {
			return process.ErrHeaderBodyMismatch
		}
	}

	return nil
}

func (sp *shardProcessor) checkAndRequestIfMetaHeadersMissing(round uint64) {
	orderedMetaBlocks, err := sp.getOrderedMetaBlocks(round)
	if err != nil {
		log.Debug(err.Error())
		return
	}

	sortedHdrs := make([]data.HeaderHandler, 0)
	for i := 0; i < len(orderedMetaBlocks); i++ {
		hdr, ok := orderedMetaBlocks[i].hdr.(*block.MetaBlock)
		if !ok {
			continue
		}
		sortedHdrs = append(sortedHdrs, hdr)
	}

	err = sp.requestHeadersIfMissing(sortedHdrs, sharding.MetachainShardId, round)
	if err != nil {
		log.Info(err.Error())
	}

	return
}

func (sp *shardProcessor) indexBlockIfNeeded(
	body data.BodyHandler,
	header data.HeaderHandler) {
	if sp.core == nil || sp.core.Indexer() == nil {
		return
	}

	txPool := sp.txCoordinator.GetAllCurrentUsedTxs(block.TxBlock)
	scPool := sp.txCoordinator.GetAllCurrentUsedTxs(block.SmartContractResultBlock)
	rewardPool := sp.txCoordinator.GetAllCurrentUsedTxs(block.RewardsBlock)

	for hash, tx := range scPool {
		txPool[hash] = tx
	}
	for hash, tx := range rewardPool {
		txPool[hash] = tx
	}

	go sp.core.Indexer().SaveBlock(body, header, txPool)
}

// RestoreBlockIntoPools restores the TxBlock and MetaBlock into associated pools
func (sp *shardProcessor) RestoreBlockIntoPools(headerHandler data.HeaderHandler, bodyHandler data.BodyHandler) error {
	sp.removeLastNotarized()

	if headerHandler == nil || headerHandler.IsInterfaceNil() {
		return process.ErrNilBlockHeader
	}
	if bodyHandler == nil || bodyHandler.IsInterfaceNil() {
		return process.ErrNilTxBlockBody
	}

	body, ok := bodyHandler.(block.Body)
	if !ok {
		return process.ErrWrongTypeAssertion
	}

	header, ok := headerHandler.(*block.Header)
	if !ok {
		return process.ErrWrongTypeAssertion
	}

	restoredTxNr, _, err := sp.txCoordinator.RestoreBlockDataFromStorage(body)
	go sp.txCounter.subtractRestoredTxs(restoredTxNr)
	if err != nil {
		return err
	}

	miniBlockHashes := header.MapMiniBlockHashesToShards()
	err = sp.restoreMetaBlockIntoPool(miniBlockHashes, header.MetaBlockHashes)
	if err != nil {
		return err
	}

	return nil
}

func (sp *shardProcessor) restoreMetaBlockIntoPool(miniBlockHashes map[string]uint32, metaBlockHashes [][]byte) error {
	metaBlockPool := sp.dataPool.MetaBlocks()
	if metaBlockPool == nil {
		return process.ErrNilMetaBlockPool
	}

	metaHeaderNoncesPool := sp.dataPool.HeadersNonces()
	if metaHeaderNoncesPool == nil {
		return process.ErrNilMetaHeadersNoncesDataPool
	}

	for _, metaBlockHash := range metaBlockHashes {
		buff, err := sp.store.Get(dataRetriever.MetaBlockUnit, metaBlockHash)
		if err != nil {
			continue
		}

		metaBlock := block.MetaBlock{}
		err = sp.marshalizer.Unmarshal(&metaBlock, buff)
		if err != nil {
			log.Error(err.Error())
			continue
		}

		processedMiniBlocks := metaBlock.GetMiniBlockHeadersWithDst(sp.shardCoordinator.SelfId())
		for mbHash := range processedMiniBlocks {
			metaBlock.SetMiniBlockProcessed([]byte(mbHash), true)
		}

		metaBlockPool.Put(metaBlockHash, &metaBlock)
		syncMap := &dataPool.ShardIdHashSyncMap{}
		syncMap.Store(metaBlock.GetShardID(), metaBlockHash)
		metaHeaderNoncesPool.Merge(metaBlock.Nonce, syncMap)

		err = sp.store.GetStorer(dataRetriever.MetaBlockUnit).Remove(metaBlockHash)
		if err != nil {
			log.Error(err.Error())
		}

		nonceToByteSlice := sp.uint64Converter.ToByteSlice(metaBlock.Nonce)
		err = sp.store.GetStorer(dataRetriever.MetaHdrNonceHashDataUnit).Remove(nonceToByteSlice)
		if err != nil {
			log.Error(err.Error())
		}
	}

	for _, metaBlockKey := range metaBlockPool.Keys() {
		if len(miniBlockHashes) == 0 {
			break
		}
		metaBlock, ok := metaBlockPool.Peek(metaBlockKey)
		if !ok {
			log.Error(process.ErrNilMetaBlockHeader.Error())
			continue
		}

		hdr, ok := metaBlock.(data.HeaderHandler)
		if !ok {
			metaBlockPool.Remove(metaBlockKey)
			log.Error(process.ErrWrongTypeAssertion.Error())
			continue
		}

		crossMiniBlockHashes := hdr.GetMiniBlockHeadersWithDst(sp.shardCoordinator.SelfId())
		for key := range miniBlockHashes {
			_, ok := crossMiniBlockHashes[key]
			if !ok {
				continue
			}

			hdr.SetMiniBlockProcessed([]byte(key), false)
		}
	}

	return nil
}

// CreateBlockBody creates a a list of miniblocks by filling them with transactions out of the transactions pools
// as long as the transactions limit for the block has not been reached and there is still time to add transactions
func (sp *shardProcessor) CreateBlockBody(round uint64, haveTime func() bool) (data.BodyHandler, error) {
	log.Debug(fmt.Sprintf("started creating block body in round %d\n", round))
	sp.txCoordinator.CreateBlockStarted()
	sp.blockSizeThrottler.ComputeMaxItems()

	miniBlocks, err := sp.createMiniBlocks(sp.shardCoordinator.NumberOfShards(), sp.blockSizeThrottler.MaxItemsToAdd(), round, haveTime)
	if err != nil {
		return nil, err
	}

	return miniBlocks, nil
}

// CommitBlock commits the block in the blockchain if everything was checked successfully
func (sp *shardProcessor) CommitBlock(
	chainHandler data.ChainHandler,
	headerHandler data.HeaderHandler,
	bodyHandler data.BodyHandler,
) error {

	var err error
	defer func() {
		if err != nil {
			sp.RevertAccountState()
		}
	}()

	err = checkForNils(chainHandler, headerHandler, bodyHandler)
	if err != nil {
		return err
	}

	log.Debug(fmt.Sprintf("started committing block with round %d and nonce %d\n",
		headerHandler.GetRound(),
		headerHandler.GetNonce()))

	err = sp.checkBlockValidity(chainHandler, headerHandler, bodyHandler)
	if err != nil {
		return err
	}

	header, ok := headerHandler.(*block.Header)
	if !ok {
		err = process.ErrWrongTypeAssertion
		return err
	}

	buff, err := sp.marshalizer.Marshal(header)
	if err != nil {
		return err
	}

	headerHash := sp.hasher.Compute(string(buff))
	nonceToByteSlice := sp.uint64Converter.ToByteSlice(header.Nonce)
	hdrNonceHashDataUnit := dataRetriever.ShardHdrNonceHashDataUnit + dataRetriever.UnitType(header.ShardId)

	errNotCritical := sp.store.Put(hdrNonceHashDataUnit, nonceToByteSlice, headerHash)
	log.LogIfError(errNotCritical)

	errNotCritical = sp.store.Put(dataRetriever.BlockHeaderUnit, headerHash, buff)
	log.LogIfError(errNotCritical)

	headerNoncePool := sp.dataPool.HeadersNonces()
	if headerNoncePool == nil {
		err = process.ErrNilDataPoolHolder
		return err
	}

	//TODO: Should be analyzed if put in pool is really necessary or not (right now there is no action of removing them)
	syncMap := &dataPool.ShardIdHashSyncMap{}
	syncMap.Store(headerHandler.GetShardID(), headerHash)
	headerNoncePool.Merge(headerHandler.GetNonce(), syncMap)

	body, ok := bodyHandler.(block.Body)
	if !ok {
		err = process.ErrWrongTypeAssertion
		return err
	}

	err = sp.txCoordinator.SaveBlockDataToStorage(body)
	if err != nil {
		return err
	}

	for i := 0; i < len(body); i++ {
		buff, err = sp.marshalizer.Marshal(body[i])
		if err != nil {
			return err
		}

		miniBlockHash := sp.hasher.Compute(string(buff))
		errNotCritical = sp.store.Put(dataRetriever.MiniBlockUnit, miniBlockHash, buff)
		log.LogIfError(errNotCritical)
	}

<<<<<<< HEAD
	processedMetaHdrs, errNotCritical := sp.getProcessedMetaBlocksFromPool(body, header.MetaBlockHashes)
	if errNotCritical != nil {
		log.Debug(errNotCritical.Error())
=======
	processedMetaHdrs, err := sp.getProcessedMetaBlocksFromHeader(header)
	if err != nil {
		return err
	}

	finalHeaders, finalHeadersHashes, err := sp.getHighestHdrForOwnShardFromMetachain(processedMetaHdrs)
	if err != nil {
		return err
>>>>>>> 9f41a2d0
	}

	err = sp.saveLastNotarizedHeader(sharding.MetachainShardId, processedMetaHdrs)
	if err != nil {
		return err
	}

	headerMeta, err := sp.getLastNotarizedHdr(sharding.MetachainShardId)
	if err != nil {
		return err
	}

	sp.appStatusHandler.SetStringValue(core.MetricCrossCheckBlockHeight, fmt.Sprintf("meta %d", headerMeta.GetNonce()))

	_, err = sp.accounts.Commit()
	if err != nil {
		return err
	}

	log.Info(fmt.Sprintf("shardBlock with nonce %d and hash %s has been committed successfully\n",
		header.Nonce,
		core.ToB64(headerHash)))

	sp.blocksTracker.AddBlock(header)

	errNotCritical = sp.txCoordinator.RemoveBlockDataFromPool(body)
	if errNotCritical != nil {
		log.Debug(errNotCritical.Error())
	}

	errNotCritical = sp.removeProcessedMetablocksFromPool(processedMetaHdrs)
	if errNotCritical != nil {
		log.Debug(errNotCritical.Error())
	}

	errNotCritical = sp.forkDetector.AddHeader(header, headerHash, process.BHProcessed, finalHeaders, finalHeadersHashes)
	if errNotCritical != nil {
		log.Debug(errNotCritical.Error())
	}

	log.Info(fmt.Sprintf("shardBlock with nonce %d is the highest block notarized by metachain for shard %d\n",
		sp.forkDetector.GetHighestFinalBlockNonce(),
		sp.shardCoordinator.SelfId()))

	sp.appStatusHandler.SetStringValue(core.MetricCurrentBlockHash, core.ToB64(headerHash))

	hdrsToAttestPreviousFinal := uint32(header.Nonce-sp.forkDetector.GetHighestFinalBlockNonce()) + 1
	sp.removeNotarizedHdrsBehindPreviousFinal(hdrsToAttestPreviousFinal)

	err = chainHandler.SetCurrentBlockBody(body)
	if err != nil {
		return err
	}

	err = chainHandler.SetCurrentBlockHeader(header)
	if err != nil {
		return err
	}

	chainHandler.SetCurrentBlockHeaderHash(headerHash)

	sp.indexBlockIfNeeded(bodyHandler, headerHandler)

	// write data to log
	go sp.txCounter.displayLogInfo(
		header,
		body,
		headerHash,
		sp.shardCoordinator.NumberOfShards(),
		sp.shardCoordinator.SelfId(),
		sp.dataPool,
	)

	sp.blockSizeThrottler.Succeed(header.Round)

	return nil
}

// getHighestHdrForOwnShardFromMetachain calculates the highest shard header notarized by metachain
func (sp *shardProcessor) getHighestHdrForOwnShardFromMetachain(
	processedHdrs []data.HeaderHandler,
) ([]data.HeaderHandler, [][]byte, error) {

	ownShIdHdrs := make([]data.HeaderHandler, 0)

	sort.Slice(processedHdrs, func(i, j int) bool {
		return processedHdrs[i].GetNonce() < processedHdrs[j].GetNonce()
	})

	for i := 0; i < len(processedHdrs); i++ {
		hdr, ok := processedHdrs[i].(*block.MetaBlock)
		if !ok {
			return nil, nil, process.ErrWrongTypeAssertion
		}

		hdrs, err := sp.getHighestHdrForShardFromMetachain(sp.shardCoordinator.SelfId(), hdr)
		if err != nil {
			return nil, nil, err
		}

		ownShIdHdrs = append(ownShIdHdrs, hdrs...)
	}

	if len(ownShIdHdrs) == 0 {
		ownShIdHdrs = append(ownShIdHdrs, &block.Header{})
	}

	sort.Slice(ownShIdHdrs, func(i, j int) bool {
		return ownShIdHdrs[i].GetNonce() < ownShIdHdrs[j].GetNonce()
	})

	ownShIdHdrsHashes := make([][]byte, 0)
	for i := 0; i < len(ownShIdHdrs); i++ {
		hash, _ := core.CalculateHash(sp.marshalizer, sp.hasher, ownShIdHdrs[i])
		ownShIdHdrsHashes = append(ownShIdHdrsHashes, hash)
	}

	return ownShIdHdrs, ownShIdHdrsHashes, nil
}

func (sp *shardProcessor) getHighestHdrForShardFromMetachain(shardId uint32, hdr *block.MetaBlock) ([]data.HeaderHandler, error) {
	ownShIdHdr := make([]data.HeaderHandler, 0)

	var errFound error
	// search for own shard id in shardInfo from metaHeaders
	for _, shardInfo := range hdr.ShardInfo {
		if shardInfo.ShardId != shardId {
			continue
		}

		ownHdr, err := process.GetShardHeader(shardInfo.HeaderHash, sp.dataPool.Headers(), sp.marshalizer, sp.store)
		if err != nil {
			go sp.onRequestHeaderHandler(shardInfo.ShardId, shardInfo.HeaderHash)

			log.Info(fmt.Sprintf("requested missing shard header with hash %s for shard %d\n",
				core.ToB64(shardInfo.HeaderHash),
				shardInfo.ShardId))

			errFound = err
			continue
		}

		ownShIdHdr = append(ownShIdHdr, ownHdr)
	}

	if errFound != nil {
		return nil, errFound
	}

	return ownShIdHdr, nil
}

<<<<<<< HEAD
// getProcessedMetaBlocksFromPool returns all the meta blocks fully processed
func (sp *shardProcessor) getProcessedMetaBlocksFromPool(
	body block.Body,
	usedMetaBlockHashes [][]byte,
) ([]data.HeaderHandler, error) {
	if body == nil {
		return nil, process.ErrNilTxBlockBody
	}
	if usedMetaBlockHashes == nil {
		// not an error, it can happen that no metablock header is used.
		return make([]data.HeaderHandler, 0), nil
=======
// getProcessedMetaBlocksFromHeader returns all the meta blocks fully processed
func (sp *shardProcessor) getProcessedMetaBlocksFromHeader(header *block.Header) ([]data.HeaderHandler, error) {
	if header == nil {
		return nil, process.ErrNilBlockHeader
>>>>>>> 9f41a2d0
	}

	miniBlockHashes := make(map[int][]byte, 0)
	for i := 0; i < len(header.MiniBlockHeaders); i++ {
		miniBlockHashes[i] = header.MiniBlockHeaders[i].Hash
	}

	log.Debug(fmt.Sprintf("cross mini blocks in body: %d\n", len(miniBlockHashes)))

	processedMetaHdrs := make([]data.HeaderHandler, 0)
<<<<<<< HEAD
	for _, metaBlockKey := range usedMetaBlockHashes {
		metaBlock, _ := sp.dataPool.MetaBlocks().Peek(metaBlockKey)
		if metaBlock == nil {
			log.Debug(process.ErrNilMetaBlockHeader.Error())
			continue
=======
	for _, metaBlockKey := range header.MetaBlockHashes {
		obj, _ := sp.dataPool.MetaBlocks().Peek(metaBlockKey)
		if obj == nil {
			return nil, process.ErrNilMetaBlockHeader
>>>>>>> 9f41a2d0
		}

		metaBlock, ok := obj.(*block.MetaBlock)
		if !ok {
			return nil, process.ErrWrongTypeAssertion
		}

		log.Debug(fmt.Sprintf("meta header nonce: %d\n", metaBlock.Nonce))

		crossMiniBlockHashes := metaBlock.GetMiniBlockHeadersWithDst(sp.shardCoordinator.SelfId())
		for key := range miniBlockHashes {
			_, ok = crossMiniBlockHashes[string(miniBlockHashes[key])]
			if !ok {
				continue
			}

			metaBlock.SetMiniBlockProcessed(miniBlockHashes[key], true)
			delete(miniBlockHashes, key)
		}

		log.Debug(fmt.Sprintf("cross mini blocks in meta header: %d\n", len(crossMiniBlockHashes)))

		processedAll := true
		for key := range crossMiniBlockHashes {
			if !metaBlock.GetMiniBlockProcessed([]byte(key)) {
				processedAll = false
				break
			}
		}

		if processedAll {
			processedMetaHdrs = append(processedMetaHdrs, metaBlock)
		}
	}

	return processedMetaHdrs, nil
}

func (sp *shardProcessor) removeProcessedMetablocksFromPool(processedMetaHdrs []data.HeaderHandler) error {
	lastNotarizedMetaHdr, err := sp.getLastNotarizedHdr(sharding.MetachainShardId)
	if err != nil {
		return err
	}

	processed := 0
	unnotarized := len(sp.blocksTracker.UnnotarisedBlocks())
	// processedMetaHdrs is also sorted
	for i := 0; i < len(processedMetaHdrs); i++ {
		hdr := processedMetaHdrs[i]

		// remove process finished
		if hdr.GetNonce() > lastNotarizedMetaHdr.GetNonce() {
			continue
		}

		errNotCritical := sp.blocksTracker.RemoveNotarisedBlocks(hdr)
		log.LogIfError(errNotCritical)

		// metablock was processed and finalized
		buff, err := sp.marshalizer.Marshal(hdr)
		if err != nil {
			log.Error(err.Error())
			continue
		}

		headerHash := sp.hasher.Compute(string(buff))
		nonceToByteSlice := sp.uint64Converter.ToByteSlice(hdr.GetNonce())
		err = sp.store.Put(dataRetriever.MetaHdrNonceHashDataUnit, nonceToByteSlice, headerHash)
		if err != nil {
			log.Error(err.Error())
			continue
		}

		err = sp.store.Put(dataRetriever.MetaBlockUnit, headerHash, buff)
		if err != nil {
			log.Error(err.Error())
			continue
		}

		sp.dataPool.MetaBlocks().Remove(headerHash)
		sp.dataPool.HeadersNonces().Remove(hdr.GetNonce(), sharding.MetachainShardId)

		log.Debug(fmt.Sprintf("metaBlock with round %d nonce %d and hash %s has been processed completely and removed from pool\n",
			hdr.GetRound(),
			hdr.GetNonce(),
			core.ToB64(headerHash)))

		processed++
	}

	if processed > 0 {
		log.Debug(fmt.Sprintf("%d meta blocks have been processed completely and removed from pool\n", processed))
	}

	notarized := unnotarized - len(sp.blocksTracker.UnnotarisedBlocks())
	if notarized > 0 {
		log.Debug(fmt.Sprintf("%d shard blocks have been notarised by metachain\n", notarized))
	}

	return nil
}

// receivedMetaBlock is a callback function when a new metablock was received
// upon receiving, it parses the new metablock and requests miniblocks and transactions
// which destination is the current shard
func (sp *shardProcessor) receivedMetaBlock(metaBlockHash []byte) {
	metaBlksCache := sp.dataPool.MetaBlocks()
	if metaBlksCache == nil {
		return
	}

	metaHdrsNoncesCache := sp.dataPool.HeadersNonces()
	if metaHdrsNoncesCache == nil && sp.metaBlockFinality > 0 {
		return
	}

	miniBlksCache := sp.dataPool.MiniBlocks()
	if miniBlksCache == nil || miniBlksCache.IsInterfaceNil() {
		return
	}

	obj, ok := metaBlksCache.Peek(metaBlockHash)
	if !ok {
		return
	}

	metaBlock, ok := obj.(data.HeaderHandler)
	if !ok {
		return
	}

	log.Debug(fmt.Sprintf("received metablock with hash %s and nonce %d from network\n",
		core.ToB64(metaBlockHash),
		metaBlock.GetNonce()))

	sp.mutRequestedMetaHdrsHashes.Lock()

	if !sp.allNeededMetaHdrsFound {
		if sp.requestedMetaHdrsHashes[string(metaBlockHash)] {
			delete(sp.requestedMetaHdrsHashes, string(metaBlockHash))

			if metaBlock.GetNonce() > sp.currHighestMetaHdrNonce {
				sp.currHighestMetaHdrNonce = metaBlock.GetNonce()
			}
		}

		lenReqMetaHdrsHashes := len(sp.requestedMetaHdrsHashes)
		areFinalAttestingHdrsInCache := false
		if lenReqMetaHdrsHashes == 0 {
			requestedBlockHeaders := sp.requestFinalMissingHeaders()
			if requestedBlockHeaders == 0 {
				log.Info(fmt.Sprintf("received all final meta headers\n"))
				areFinalAttestingHdrsInCache = true
			} else {
				log.Info(fmt.Sprintf("requested %d missing final meta headers\n", requestedBlockHeaders))
			}
		}

		sp.allNeededMetaHdrsFound = lenReqMetaHdrsHashes == 0 && areFinalAttestingHdrsInCache

		sp.mutRequestedMetaHdrsHashes.Unlock()

		if lenReqMetaHdrsHashes == 0 && areFinalAttestingHdrsInCache {
			sp.chRcvAllMetaHdrs <- true
		}
	} else {
		sp.mutRequestedMetaHdrsHashes.Unlock()
	}

	lastNotarizedHdr, err := sp.getLastNotarizedHdr(sharding.MetachainShardId)
	if err != nil {
		return
	}
	if metaBlock.GetNonce() <= lastNotarizedHdr.GetNonce() {
		return
	}
	if metaBlock.GetRound() <= lastNotarizedHdr.GetRound() {
		return
	}

	sp.txCoordinator.RequestMiniBlocks(metaBlock)
}

// requestFinalMissingHeaders requests the headers needed to accept the current selected headers for processing the
// current block. It requests the metaBlockFinality headers greater than the highest meta header related to the block
// which should be processed
func (sp *shardProcessor) requestFinalMissingHeaders() uint32 {
	requestedBlockHeaders := uint32(0)
	for i := sp.currHighestMetaHdrNonce + 1; i <= sp.currHighestMetaHdrNonce+uint64(sp.metaBlockFinality); i++ {
		if sp.currHighestMetaHdrNonce == uint64(0) {
			continue
		}

		_, _, err := process.GetMetaHeaderFromPoolWithNonce(
			i,
			sp.dataPool.MetaBlocks(),
			sp.dataPool.HeadersNonces())
		if err != nil {
			requestedBlockHeaders++
			go sp.onRequestHeaderHandlerByNonce(sharding.MetachainShardId, i)
		}
	}

	return requestedBlockHeaders
}

func (sp *shardProcessor) requestMetaHeaders(header *block.Header) (uint32, uint32) {
	_ = process.EmptyChannel(sp.chRcvAllMetaHdrs)

	sp.mutRequestedMetaHdrsHashes.Lock()

	sp.requestedMetaHdrsHashes = make(map[string]bool)
	sp.allNeededMetaHdrsFound = true

	if len(header.MetaBlockHashes) == 0 {
		sp.mutRequestedMetaHdrsHashes.Unlock()
		return 0, 0
	}

	missingHeaderHashes := sp.computeMissingHeaders(header)

	requestedBlockHeaders := uint32(0)
	for _, hash := range missingHeaderHashes {
		requestedBlockHeaders++
		sp.requestedMetaHdrsHashes[string(hash)] = true
		go sp.onRequestHeaderHandler(sharding.MetachainShardId, hash)
	}

	requestedFinalBlockHeaders := uint32(0)
	if requestedBlockHeaders > 0 {
		sp.allNeededMetaHdrsFound = false
	} else {
		requestedFinalBlockHeaders = sp.requestFinalMissingHeaders()
		if requestedFinalBlockHeaders > 0 {
			sp.allNeededMetaHdrsFound = false
		}
	}

	sp.mutRequestedMetaHdrsHashes.Unlock()

	return requestedBlockHeaders, requestedFinalBlockHeaders
}

func (sp *shardProcessor) computeMissingHeaders(header *block.Header) [][]byte {
	missingHeaders := make([][]byte, 0)
	sp.currHighestMetaHdrNonce = uint64(0)

	for i := 0; i < len(header.MetaBlockHashes); i++ {
		hdr, err := process.GetMetaHeaderFromPool(
			header.MetaBlockHashes[i],
			sp.dataPool.MetaBlocks())
		if err != nil {
			missingHeaders = append(missingHeaders, header.MetaBlockHashes[i])
			continue
		}

		if hdr.Nonce > sp.currHighestMetaHdrNonce {
			sp.currHighestMetaHdrNonce = hdr.Nonce
		}
	}

	return missingHeaders
}

func (sp *shardProcessor) verifyCrossShardMiniBlockDstMe(hdr *block.Header) error {
	mMiniBlockMeta, err := sp.getAllMiniBlockDstMeFromMeta(hdr.Round, hdr.MetaBlockHashes)
	if err != nil {
		return err
	}

	miniBlockDstMe := hdr.GetMiniBlockHeadersWithDst(sp.shardCoordinator.SelfId())
	for mbHash := range miniBlockDstMe {
		if _, ok := mMiniBlockMeta[mbHash]; !ok {
			return process.ErrCrossShardMBWithoutConfirmationFromMeta
		}
	}

	return nil
}

func (sp *shardProcessor) getAllMiniBlockDstMeFromMeta(round uint64, metaHashes [][]byte) (map[string][]byte, error) {
	metaBlockCache := sp.dataPool.MetaBlocks()
	if metaBlockCache == nil {
		return nil, process.ErrNilMetaBlockPool
	}

	lastHdr, err := sp.getLastNotarizedHdr(sharding.MetachainShardId)
	if err != nil {
		return nil, err
	}

	mMiniBlockMeta := make(map[string][]byte)
	for _, metaHash := range metaHashes {
		val, _ := metaBlockCache.Peek(metaHash)
		if val == nil {
			continue
		}

		hdr, ok := val.(*block.MetaBlock)
		if !ok {
			continue
		}

		if hdr.GetRound() > round {
			continue
		}
		if hdr.GetRound() <= lastHdr.GetRound() {
			continue
		}
		if hdr.GetNonce() <= lastHdr.GetNonce() {
			continue
		}

		miniBlockDstMe := hdr.GetMiniBlockHeadersWithDst(sp.shardCoordinator.SelfId())
		for mbHash := range miniBlockDstMe {
			mMiniBlockMeta[mbHash] = metaHash
		}
	}

	return mMiniBlockMeta, nil
}

func (sp *shardProcessor) getOrderedMetaBlocks(round uint64) ([]*hashAndHdr, error) {
	metaBlockCache := sp.dataPool.MetaBlocks()
	if metaBlockCache == nil {
		return nil, process.ErrNilMetaBlockPool
	}

	lastHdr, err := sp.getLastNotarizedHdr(sharding.MetachainShardId)
	if err != nil {
		return nil, err
	}

	orderedMetaBlocks := make([]*hashAndHdr, 0)
	for _, key := range metaBlockCache.Keys() {
		val, _ := metaBlockCache.Peek(key)
		if val == nil {
			continue
		}

		hdr, ok := val.(*block.MetaBlock)
		if !ok {
			continue
		}

		if hdr.GetRound() > round {
			continue
		}
		if hdr.GetRound() <= lastHdr.GetRound() {
			continue
		}
		if hdr.GetNonce() <= lastHdr.GetNonce() {
			continue
		}

		orderedMetaBlocks = append(orderedMetaBlocks, &hashAndHdr{hdr: hdr, hash: key})
	}

	sort.Slice(orderedMetaBlocks, func(i, j int) bool {
		return orderedMetaBlocks[i].hdr.GetNonce() < orderedMetaBlocks[j].hdr.GetNonce()
	})

	return orderedMetaBlocks, nil
}

// isMetaHeaderFinal verifies if meta is trully final, in order to not do rollbacks
func (sp *shardProcessor) isMetaHeaderFinal(currHdr data.HeaderHandler, sortedHdrs []*hashAndHdr, startPos int) bool {
	if currHdr == nil || currHdr.IsInterfaceNil() {
		return false
	}
	if sortedHdrs == nil {
		return false
	}

	// verify if there are "K" block after current to make this one final
	lastVerifiedHdr := currHdr
	nextBlocksVerified := 0

	for i := startPos; i < len(sortedHdrs); i++ {
		if nextBlocksVerified >= sp.metaBlockFinality {
			return true
		}

		// found a header with the next nonce
		tmpHdr := sortedHdrs[i].hdr
		if tmpHdr.GetNonce() == lastVerifiedHdr.GetNonce()+1 {
			err := sp.isHdrConstructionValid(tmpHdr, lastVerifiedHdr)
			if err != nil {
				continue
			}

			lastVerifiedHdr = tmpHdr
			nextBlocksVerified += 1
		}
	}

	if nextBlocksVerified >= sp.metaBlockFinality {
		return true
	}

	return false
}

// full verification through metachain header
func (sp *shardProcessor) createAndProcessCrossMiniBlocksDstMe(
	noShards uint32,
	maxItemsInBlock uint32,
	round uint64,
	haveTime func() bool,
) (block.MiniBlockSlice, [][]byte, uint32, error) {

	metaBlockCache := sp.dataPool.MetaBlocks()
	if metaBlockCache == nil || metaBlockCache.IsInterfaceNil() {
		return nil, nil, 0, process.ErrNilMetaBlockPool
	}

	miniBlockCache := sp.dataPool.MiniBlocks()
	if miniBlockCache == nil || miniBlockCache.IsInterfaceNil() {
		return nil, nil, 0, process.ErrNilMiniBlockPool
	}

	txPool := sp.dataPool.Transactions()
	if txPool == nil || txPool.IsInterfaceNil() {
		return nil, nil, 0, process.ErrNilTransactionPool
	}

	miniBlocks := make(block.MiniBlockSlice, 0)
	nrTxAdded := uint32(0)

	orderedMetaBlocks, err := sp.getOrderedMetaBlocks(round)
	if err != nil {
		return nil, nil, 0, err
	}

	log.Info(fmt.Sprintf("meta blocks ordered: %d\n", len(orderedMetaBlocks)))

	lastMetaHdr, err := sp.getLastNotarizedHdr(sharding.MetachainShardId)
	if err != nil {
		return nil, nil, 0, err
	}

	// do processing in order
	usedMetaHdrsHashes := make([][]byte, 0)
	for i := 0; i < len(orderedMetaBlocks); i++ {
		if !haveTime() {
			log.Info(fmt.Sprintf("time is up after putting %d cross txs with destination to current shard\n", nrTxAdded))
			break
		}

		itemsAddedInHeader := uint32(len(usedMetaHdrsHashes) + len(miniBlocks))
		if itemsAddedInHeader >= maxItemsInBlock {
			log.Info(fmt.Sprintf("%d max records allowed to be added in shard header has been reached\n", maxItemsInBlock))
			break
		}

		hdr, ok := orderedMetaBlocks[i].hdr.(*block.MetaBlock)
		if !ok {
			continue
		}

		err = sp.isHdrConstructionValid(hdr, lastMetaHdr)
		if err != nil {
			continue
		}

		isFinal := sp.isMetaHeaderFinal(hdr, orderedMetaBlocks, i+1)
		if !isFinal {
			continue
		}

		if len(hdr.GetMiniBlockHeadersWithDst(sp.shardCoordinator.SelfId())) == 0 {
			usedMetaHdrsHashes = append(usedMetaHdrsHashes, orderedMetaBlocks[i].hash)
			lastMetaHdr = hdr
			continue
		}

		itemsAddedInBody := nrTxAdded
		if itemsAddedInBody >= maxItemsInBlock {
			continue
		}

		maxTxSpaceRemained := int32(maxItemsInBlock) - int32(itemsAddedInBody)
		maxMbSpaceRemained := int32(maxItemsInBlock) - int32(itemsAddedInHeader) - 1

		if maxTxSpaceRemained > 0 && maxMbSpaceRemained > 0 {
			currMBProcessed, currTxsAdded, hdrProcessFinished := sp.txCoordinator.CreateMbsAndProcessCrossShardTransactionsDstMe(
				hdr,
				uint32(maxTxSpaceRemained),
				uint32(maxMbSpaceRemained),
				round,
				haveTime)

			// all txs processed, add to processed miniblocks
			miniBlocks = append(miniBlocks, currMBProcessed...)
			nrTxAdded = nrTxAdded + currTxsAdded

			if currTxsAdded > 0 {
				usedMetaHdrsHashes = append(usedMetaHdrsHashes, orderedMetaBlocks[i].hash)
			}

			if !hdrProcessFinished {
				break
			}

			lastMetaHdr = hdr
		}
	}

	sp.mutUsedMetaHdrsHashes.Lock()
	sp.usedMetaHdrsHashes[round] = usedMetaHdrsHashes
	sp.mutUsedMetaHdrsHashes.Unlock()

	return miniBlocks, usedMetaHdrsHashes, nrTxAdded, nil
}

func (sp *shardProcessor) createMiniBlocks(
	noShards uint32,
	maxItemsInBlock uint32,
	round uint64,
	haveTime func() bool,
) (block.Body, error) {

	miniBlocks := make(block.Body, 0)

	if sp.accounts.JournalLen() != 0 {
		return nil, process.ErrAccountStateDirty
	}

	if !haveTime() {
		log.Info(fmt.Sprintf("time is up after entered in createMiniBlocks method\n"))
		return nil, process.ErrTimeIsOut
	}

	txPool := sp.dataPool.Transactions()
	if txPool == nil {
		return nil, process.ErrNilTransactionPool
	}

	destMeMiniBlocks, usedMetaHdrsHashes, txs, err := sp.createAndProcessCrossMiniBlocksDstMe(noShards, maxItemsInBlock, round, haveTime)
	if err != nil {
		log.Info(err.Error())
	}

	processedMetaHdrs, errNotCritical := sp.getProcessedMetaBlocksFromPool(block.Body(destMeMiniBlocks), usedMetaHdrsHashes)
	if errNotCritical != nil {
		log.Debug(errNotCritical.Error())
	}

	err = sp.setMetaConsensusData(processedMetaHdrs)
	if err != nil {
		return nil, err
	}

	log.Debug(fmt.Sprintf("processed %d miniblocks and %d txs with destination in self shard\n", len(destMeMiniBlocks), txs))

	if len(destMeMiniBlocks) > 0 {
		miniBlocks = append(miniBlocks, destMeMiniBlocks...)
	}

	maxTxSpaceRemained := int32(maxItemsInBlock) - int32(txs)
	maxMbSpaceRemained := int32(maxItemsInBlock) - int32(len(destMeMiniBlocks)) - int32(len(usedMetaHdrsHashes))

	if maxTxSpaceRemained > 0 && maxMbSpaceRemained > 0 {
		mbFromMe := sp.txCoordinator.CreateMbsAndProcessTransactionsFromMe(
			uint32(maxTxSpaceRemained),
			uint32(maxMbSpaceRemained),
			round,
			haveTime)

		if len(mbFromMe) > 0 {
			miniBlocks = append(miniBlocks, mbFromMe...)
		}
	}

	log.Info(fmt.Sprintf("creating mini blocks has been finished: created %d mini blocks\n", len(miniBlocks)))
	return miniBlocks, nil
}

// CreateBlockHeader creates a miniblock header list given a block body
func (sp *shardProcessor) CreateBlockHeader(bodyHandler data.BodyHandler, round uint64, haveTime func() bool) (data.HeaderHandler, error) {
	log.Debug(fmt.Sprintf("started creating block header in round %d\n", round))
	header := &block.Header{
		MiniBlockHeaders: make([]block.MiniBlockHeader, 0),
		RootHash:         sp.getRootHash(),
		ShardId:          sp.shardCoordinator.SelfId(),
		PrevRandSeed:     make([]byte, 0),
		RandSeed:         make([]byte, 0),
	}

	defer func() {
		go sp.checkAndRequestIfMetaHeadersMissing(round)
	}()

	if bodyHandler == nil || bodyHandler.IsInterfaceNil() {
		return header, nil
	}

	body, ok := bodyHandler.(block.Body)
	if !ok {
		return nil, process.ErrWrongTypeAssertion
	}

	mbLen := len(body)
	totalTxCount := 0
	miniBlockHeaders := make([]block.MiniBlockHeader, mbLen)
	for i := 0; i < mbLen; i++ {
		txCount := len(body[i].TxHashes)
		totalTxCount += txCount
		mbBytes, err := sp.marshalizer.Marshal(body[i])
		if err != nil {
			return nil, err
		}
		mbHash := sp.hasher.Compute(string(mbBytes))

		miniBlockHeaders[i] = block.MiniBlockHeader{
			Hash:            mbHash,
			SenderShardID:   body[i].SenderShardID,
			ReceiverShardID: body[i].ReceiverShardID,
			TxCount:         uint32(txCount),
			Type:            body[i].Type,
		}
	}

	header.MiniBlockHeaders = miniBlockHeaders
	header.TxCount = uint32(totalTxCount)

	sp.appStatusHandler.SetUInt64Value(core.MetricNumTxInBlock, uint64(totalTxCount))
	sp.appStatusHandler.SetUInt64Value(core.MetricNumMiniBlocks, uint64(mbLen))

	sp.mutUsedMetaHdrsHashes.Lock()

	if usedMetaHdrsHashes, ok := sp.usedMetaHdrsHashes[round]; ok {
		header.MetaBlockHashes = usedMetaHdrsHashes
		delete(sp.usedMetaHdrsHashes, round)
	}

	sp.mutUsedMetaHdrsHashes.Unlock()

	sp.blockSizeThrottler.Add(
		round,
		core.Max(header.ItemsInBody(), header.ItemsInHeader()))

	return header, nil
}

func (sp *shardProcessor) waitForMetaHdrHashes(waitTime time.Duration) error {
	select {
	case <-sp.chRcvAllMetaHdrs:
		return nil
	case <-time.After(waitTime):
		return process.ErrTimeIsOut
	}
}

// MarshalizedDataToBroadcast prepares underlying data into a marshalized object according to destination
func (sp *shardProcessor) MarshalizedDataToBroadcast(
	header data.HeaderHandler,
	bodyHandler data.BodyHandler,
) (map[uint32][]byte, map[string][][]byte, error) {

	if bodyHandler == nil || bodyHandler.IsInterfaceNil() {
		return nil, nil, process.ErrNilMiniBlocks
	}

	body, ok := bodyHandler.(block.Body)
	if !ok {
		return nil, nil, process.ErrWrongTypeAssertion
	}

	mrsData := make(map[uint32][]byte)
	bodies, mrsTxs := sp.txCoordinator.CreateMarshalizedData(body)

	for shardId, subsetBlockBody := range bodies {
		buff, err := sp.marshalizer.Marshal(subsetBlockBody)
		if err != nil {
			log.Debug(process.ErrMarshalWithoutSuccess.Error())
			continue
		}
		mrsData[shardId] = buff
	}

	return mrsData, mrsTxs, nil
}

// DecodeBlockBody method decodes block body from a given byte array
func (sp *shardProcessor) DecodeBlockBody(dta []byte) data.BodyHandler {
	if dta == nil {
		return nil
	}

	var body block.Body

	err := sp.marshalizer.Unmarshal(&body, dta)
	if err != nil {
		log.Error(err.Error())
		return nil
	}

	return body
}

// DecodeBlockHeader method decodes block header from a given byte array
func (sp *shardProcessor) DecodeBlockHeader(dta []byte) data.HeaderHandler {
	if dta == nil {
		return nil
	}

	var header block.Header

	err := sp.marshalizer.Unmarshal(&header, dta)
	if err != nil {
		log.Error(err.Error())
		return nil
	}

	return &header
}

// IsInterfaceNil returns true if there is no value under the interface
func (sp *shardProcessor) IsInterfaceNil() bool {
	if sp == nil {
		return true
	}
	return false
}<|MERGE_RESOLUTION|>--- conflicted
+++ resolved
@@ -226,7 +226,10 @@
 		}
 	}()
 
-	processedMetaHdrs, err := sp.getProcessedMetaBlocksFromPool(body, header.MetaBlockHashes)
+	processedMetaHdrs, err := sp.getProcessedMetaBlocksFromHeader(header.MetaBlockHashes)
+	if err != nil {
+		return err
+	}
 
 	err = sp.setMetaConsensusData(processedMetaHdrs)
 	if err != nil {
@@ -681,11 +684,6 @@
 		log.LogIfError(errNotCritical)
 	}
 
-<<<<<<< HEAD
-	processedMetaHdrs, errNotCritical := sp.getProcessedMetaBlocksFromPool(body, header.MetaBlockHashes)
-	if errNotCritical != nil {
-		log.Debug(errNotCritical.Error())
-=======
 	processedMetaHdrs, err := sp.getProcessedMetaBlocksFromHeader(header)
 	if err != nil {
 		return err
@@ -694,7 +692,6 @@
 	finalHeaders, finalHeadersHashes, err := sp.getHighestHdrForOwnShardFromMetachain(processedMetaHdrs)
 	if err != nil {
 		return err
->>>>>>> 9f41a2d0
 	}
 
 	err = sp.saveLastNotarizedHeader(sharding.MetachainShardId, processedMetaHdrs)
@@ -847,46 +844,23 @@
 	return ownShIdHdr, nil
 }
 
-<<<<<<< HEAD
-// getProcessedMetaBlocksFromPool returns all the meta blocks fully processed
-func (sp *shardProcessor) getProcessedMetaBlocksFromPool(
-	body block.Body,
+// getProcessedMetaBlocks returns all the meta blocks fully processed
+func (sp *shardProcessor) getProcessedMetaBlocks(
+	miniBlockHashes [][]byte,
 	usedMetaBlockHashes [][]byte,
 ) ([]data.HeaderHandler, error) {
-	if body == nil {
-		return nil, process.ErrNilTxBlockBody
-	}
-	if usedMetaBlockHashes == nil {
-		// not an error, it can happen that no metablock header is used.
+	if miniBlockHashes == nil || if usedMetaBlockHashes == nil {
+		// not an error, it can happen that no metablock header or no miniblock is used.
 		return make([]data.HeaderHandler, 0), nil
-=======
-// getProcessedMetaBlocksFromHeader returns all the meta blocks fully processed
-func (sp *shardProcessor) getProcessedMetaBlocksFromHeader(header *block.Header) ([]data.HeaderHandler, error) {
-	if header == nil {
-		return nil, process.ErrNilBlockHeader
->>>>>>> 9f41a2d0
-	}
-
-	miniBlockHashes := make(map[int][]byte, 0)
-	for i := 0; i < len(header.MiniBlockHeaders); i++ {
-		miniBlockHashes[i] = header.MiniBlockHeaders[i].Hash
 	}
 
 	log.Debug(fmt.Sprintf("cross mini blocks in body: %d\n", len(miniBlockHashes)))
 
 	processedMetaHdrs := make([]data.HeaderHandler, 0)
-<<<<<<< HEAD
 	for _, metaBlockKey := range usedMetaBlockHashes {
-		metaBlock, _ := sp.dataPool.MetaBlocks().Peek(metaBlockKey)
-		if metaBlock == nil {
-			log.Debug(process.ErrNilMetaBlockHeader.Error())
-			continue
-=======
-	for _, metaBlockKey := range header.MetaBlockHashes {
 		obj, _ := sp.dataPool.MetaBlocks().Peek(metaBlockKey)
 		if obj == nil {
 			return nil, process.ErrNilMetaBlockHeader
->>>>>>> 9f41a2d0
 		}
 
 		metaBlock, ok := obj.(*block.MetaBlock)
