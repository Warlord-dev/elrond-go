package block

import (
	"bytes"
	"fmt"
	"time"

	"github.com/ElrondNetwork/elrond-go/core"
	"github.com/ElrondNetwork/elrond-go/core/check"
	"github.com/ElrondNetwork/elrond-go/core/serviceContainer"
	"github.com/ElrondNetwork/elrond-go/core/sliceUtil"
	"github.com/ElrondNetwork/elrond-go/data"
	"github.com/ElrondNetwork/elrond-go/data/block"
	"github.com/ElrondNetwork/elrond-go/dataRetriever"
	"github.com/ElrondNetwork/elrond-go/display"
	"github.com/ElrondNetwork/elrond-go/process"
	"github.com/ElrondNetwork/elrond-go/process/block/bootstrapStorage"
	"github.com/ElrondNetwork/elrond-go/process/block/processedMb"
	"github.com/ElrondNetwork/elrond-go/process/throttle"
	"github.com/ElrondNetwork/elrond-go/sharding"
	"github.com/ElrondNetwork/elrond-go/statusHandler"
)

const maxCleanTime = time.Second

// shardProcessor implements shardProcessor interface and actually it tries to execute block
type shardProcessor struct {
	*baseProcessor
	metaBlockFinality uint32
	chRcvAllMetaHdrs  chan bool

	chRcvEpochStart chan bool

	processedMiniBlocks *processedMb.ProcessedMiniBlockTracker
	core                serviceContainer.Core
	txCounter           *transactionCounter
	txsPoolsCleaner     process.PoolsCleaner

	stateCheckpointModulus            uint
	lowestNonceInSelfNotarizedHeaders uint64
}

// NewShardProcessor creates a new shardProcessor object
func NewShardProcessor(arguments ArgShardProcessor) (*shardProcessor, error) {
	err := checkProcessorNilParameters(arguments.ArgBaseProcessor)
	if err != nil {
		return nil, err
	}

	if check.IfNil(arguments.DataPool) {
		return nil, process.ErrNilDataPoolHolder
	}
	if check.IfNil(arguments.DataPool.Headers()) {
		return nil, process.ErrNilHeadersDataPool
	}

	blockSizeThrottler, err := throttle.NewBlockSizeThrottle()
	if err != nil {
		return nil, err
	}

	base := &baseProcessor{
		accounts:              arguments.Accounts,
		blockSizeThrottler:    blockSizeThrottler,
		forkDetector:          arguments.ForkDetector,
		hasher:                arguments.Hasher,
		marshalizer:           arguments.Marshalizer,
		store:                 arguments.Store,
		shardCoordinator:      arguments.ShardCoordinator,
		nodesCoordinator:      arguments.NodesCoordinator,
		specialAddressHandler: arguments.SpecialAddressHandler,
		uint64Converter:       arguments.Uint64Converter,
		requestHandler:        arguments.RequestHandler,
		appStatusHandler:      statusHandler.NewNilStatusHandler(),
		blockChainHook:        arguments.BlockChainHook,
		txCoordinator:         arguments.TxCoordinator,
		rounder:               arguments.Rounder,
		epochStartTrigger:     arguments.EpochStartTrigger,
		headerValidator:       arguments.HeaderValidator,
		bootStorer:            arguments.BootStorer,
		blockTracker:          arguments.BlockTracker,
		dataPool:              arguments.DataPool,
	}

	if arguments.TxsPoolsCleaner == nil || arguments.TxsPoolsCleaner.IsInterfaceNil() {
		return nil, process.ErrNilTxsPoolsCleaner
	}

	sp := shardProcessor{
		core:                   arguments.Core,
		baseProcessor:          base,
		txCounter:              NewTransactionCounter(),
		txsPoolsCleaner:        arguments.TxsPoolsCleaner,
		stateCheckpointModulus: arguments.StateCheckpointModulus,
	}

	sp.baseProcessor.requestBlockBodyHandler = &sp
	sp.blockProcessor = &sp

	sp.chRcvAllMetaHdrs = make(chan bool)

	transactionPool := sp.dataPool.Transactions()
	if transactionPool == nil {
		return nil, process.ErrNilTransactionPool
	}

	sp.hdrsForCurrBlock.hdrHashAndInfo = make(map[string]*hdrInfo)
	sp.hdrsForCurrBlock.highestHdrNonce = make(map[uint32]uint64)
	sp.processedMiniBlocks = processedMb.NewProcessedMiniBlocks()

	metaBlockPool := sp.dataPool.Headers()
	if metaBlockPool == nil {
		return nil, process.ErrNilMetaBlocksPool
	}
	metaBlockPool.RegisterHandler(sp.receivedMetaBlock)

	sp.metaBlockFinality = process.BlockFinality

	return &sp, nil
}

// ProcessBlock processes a block. It returns nil if all ok or the specific error
func (sp *shardProcessor) ProcessBlock(
	chainHandler data.ChainHandler,
	headerHandler data.HeaderHandler,
	bodyHandler data.BodyHandler,
	haveTime func() time.Duration,
) error {

	if haveTime == nil {
		return process.ErrNilHaveTimeHandler
	}

	err := sp.checkBlockValidity(chainHandler, headerHandler, bodyHandler)
	if err != nil {
		if err == process.ErrBlockHashDoesNotMatch {
			log.Debug("requested missing shard header",
				"hash", headerHandler.GetPrevHash(),
				"for shard", headerHandler.GetShardID(),
			)

			go sp.requestHandler.RequestShardHeader(headerHandler.GetShardID(), headerHandler.GetPrevHash())
		}

		return err
	}

	sp.requestHandler.SetEpoch(headerHandler.GetEpoch())

	log.Debug("started processing block",
		"epoch", headerHandler.GetEpoch(),
		"round", headerHandler.GetRound(),
		"nonce", headerHandler.GetNonce(),
	)

	header, ok := headerHandler.(*block.Header)
	if !ok {
		return process.ErrWrongTypeAssertion
	}

	body, ok := bodyHandler.(*block.Body)
	if !ok {
		return process.ErrWrongTypeAssertion
	}

	go getMetricsFromBlockBody(body, sp.marshalizer, sp.appStatusHandler)

	err = sp.checkHeaderBodyCorrelation(header.MiniBlockHeaders, body)
	if err != nil {
		return err
	}

	numTxWithDst := sp.txCounter.getNumTxsFromPool(header.ShardID, sp.dataPool, sp.shardCoordinator.NumberOfShards())
	go getMetricsFromHeader(header, uint64(numTxWithDst), sp.marshalizer, sp.appStatusHandler)

	log.Debug("total txs in pool",
		"num txs", numTxWithDst,
	)

	err = sp.specialAddressHandler.SetShardConsensusData(
		headerHandler.GetPrevRandSeed(),
		headerHandler.GetRound(),
		headerHandler.GetEpoch(),
		headerHandler.GetShardID(),
	)
	if err != nil {
		return err
	}

	sp.createBlockStarted()
	sp.blockChainHook.SetCurrentHeader(headerHandler)

	sp.txCoordinator.RequestBlockTransactions(body)
	requestedMetaHdrs, requestedFinalityAttestingMetaHdrs := sp.requestMetaHeaders(header)

	if haveTime() < 0 {
		return process.ErrTimeIsOut
	}

	err = sp.txCoordinator.IsDataPreparedForProcessing(haveTime)
	if err != nil {
		return err
	}

	haveMissingMetaHeaders := requestedMetaHdrs > 0 || requestedFinalityAttestingMetaHdrs > 0
	if haveMissingMetaHeaders {
		log.Debug("requested missing meta headers",
			"num headers", requestedMetaHdrs,
		)
		log.Debug("requested missing finality attesting meta headers",
			"num finality shard headers", requestedFinalityAttestingMetaHdrs,
		)

		err = sp.waitForMetaHdrHashes(haveTime())

		sp.hdrsForCurrBlock.mutHdrsForBlock.RLock()
		missingMetaHdrs := sp.hdrsForCurrBlock.missingHdrs
		sp.hdrsForCurrBlock.mutHdrsForBlock.RUnlock()

		sp.resetMissingHdrs()

		if requestedMetaHdrs > 0 {
			log.Debug("received missing meta headers",
				"num headers", requestedMetaHdrs-missingMetaHdrs,
			)
		}

		if err != nil {
			return err
		}
	}

	err = sp.requestEpochStartInfo(header, haveTime())
	if err != nil {
		return err
	}

	if sp.accounts.JournalLen() != 0 {
		return process.ErrAccountStateDirty
	}

	defer func() {
		go sp.checkAndRequestIfMetaHeadersMissing(header.Round)
	}()

	err = sp.checkEpochCorrectness(header, chainHandler)
	if err != nil {
		return err
	}

	err = sp.checkMetaHeadersValidityAndFinality()
	if err != nil {
		return err
	}

	err = sp.verifyCrossShardMiniBlockDstMe(header)
	if err != nil {
		return err
	}

	defer func() {
		if err != nil {
			sp.RevertAccountState()
		}
	}()

	processedMetaHdrs, err := sp.getOrderedProcessedMetaBlocksFromMiniBlocks(body.MiniBlocks)
	if err != nil {
		return err
	}

	err = sp.setMetaConsensusData(processedMetaHdrs)
	if err != nil {
		return err
	}

	startTime := time.Now()
	err = sp.txCoordinator.ProcessBlockTransaction(body, haveTime)
	elapsedTime := time.Since(startTime)
	log.Debug("elapsed time to process block transaction",
		"time [s]", elapsedTime,
	)
	if err != nil {
		return err
	}

	err = sp.txCoordinator.VerifyCreatedBlockTransactions(header, body)
	if err != nil {
		return err
	}

	if !sp.verifyStateRoot(header.GetRootHash()) {
		err = process.ErrRootStateDoesNotMatch
		return err
	}

	return nil
}

func (sp *shardProcessor) requestEpochStartInfo(header *block.Header, waitTime time.Duration) error {
	_ = process.EmptyChannel(sp.chRcvEpochStart)
	haveMissingMetaHeaders := header.IsStartOfEpochBlock() && !sp.epochStartTrigger.IsEpochStart()

	if haveMissingMetaHeaders {
		select {
		case <-sp.chRcvEpochStart:
			return nil
		case <-time.After(waitTime):
			return process.ErrTimeIsOut
		}
	}

	return nil
}

// RevertAccountState reverts the account state for cleanup failed process
func (sp *shardProcessor) RevertAccountState() {
	err := sp.accounts.RevertToSnapshot(0)
	if err != nil {
		log.Debug("RevertToSnapshot", "error", err.Error())
	}
}

// RevertStateToBlock recreates the state tries to the root hashes indicated by the provided header
func (sp *shardProcessor) RevertStateToBlock(header data.HeaderHandler) error {
	err := sp.accounts.RecreateTrie(header.GetRootHash())
	if err != nil {
		log.Debug("recreate trie with error for header",
			"nonce", header.GetNonce(),
			"hash", header.GetRootHash(),
		)

		return err
	}

	return nil
}

func (sp *shardProcessor) checkEpochCorrectness(
	header *block.Header,
	chainHandler data.ChainHandler,
) error {
	currentBlockHeader := chainHandler.GetCurrentBlockHeader()
	if currentBlockHeader == nil {
		return nil
	}

	isEpochIncorrect := header.GetEpoch() < currentBlockHeader.GetEpoch()
	if isEpochIncorrect {
		return process.ErrEpochDoesNotMatch
	}

	isEpochIncorrect = header.GetEpoch() != currentBlockHeader.GetEpoch() &&
		sp.epochStartTrigger.Epoch() == currentBlockHeader.GetEpoch()
	if isEpochIncorrect {
		return process.ErrEpochDoesNotMatch
	}

	isOldEpochAndShouldBeNew := sp.epochStartTrigger.IsEpochStart() &&
		header.GetRound() > sp.epochStartTrigger.EpochFinalityAttestingRound()+process.EpochChangeGracePeriod &&
		header.GetEpoch() != sp.epochStartTrigger.Epoch()
	if isOldEpochAndShouldBeNew {
		return process.ErrEpochDoesNotMatch
	}

	isEpochStartMetaHashIncorrect := header.IsStartOfEpochBlock() &&
		!bytes.Equal(header.EpochStartMetaHash, sp.epochStartTrigger.EpochStartMetaHdrHash())
	if isEpochStartMetaHashIncorrect {
		go sp.requestHandler.RequestMetaHeader(header.EpochStartMetaHash)
		sp.epochStartTrigger.Revert(currentBlockHeader.GetRound())
		return process.ErrEpochDoesNotMatch
	}

	return nil
}

// SetNumProcessedObj will set the num of processed transactions
func (sp *shardProcessor) SetNumProcessedObj(numObj uint64) {
	sp.txCounter.totalTxs = numObj
}

func (sp *shardProcessor) setMetaConsensusData(finalizedMetaBlocks []data.HeaderHandler) error {
	sp.specialAddressHandler.ClearMetaConsensusData()

	// for every finalized metablock header, reward the metachain consensus group members with accounts in shard
	for _, metaBlock := range finalizedMetaBlocks {
		round := metaBlock.GetRound()
		epoch := metaBlock.GetEpoch()
		err := sp.specialAddressHandler.SetMetaConsensusData(metaBlock.GetPrevRandSeed(), round, epoch)
		if err != nil {
			return err
		}
	}

	return nil
}

// checkMetaHeadersValidity - checks if listed metaheaders are valid as construction
func (sp *shardProcessor) checkMetaHeadersValidityAndFinality() error {
	lastCrossNotarizedHeader, _, err := sp.blockTracker.GetLastCrossNotarizedHeader(sharding.MetachainShardId)
	if err != nil {
		return err
	}

	usedMetaHdrs := sp.sortHeadersForCurrentBlockByNonce(true)
	if len(usedMetaHdrs[sharding.MetachainShardId]) == 0 {
		return nil
	}

	for _, metaHdr := range usedMetaHdrs[sharding.MetachainShardId] {
		err = sp.headerValidator.IsHeaderConstructionValid(metaHdr, lastCrossNotarizedHeader)
		if err != nil {
			return fmt.Errorf("%w : checkMetaHeadersValidityAndFinality -> isHdrConstructionValid", err)
		}

		lastCrossNotarizedHeader = metaHdr
	}

	err = sp.checkMetaHdrFinality(lastCrossNotarizedHeader)
	if err != nil {
		return err
	}

	return nil
}

// check if shard headers are final by checking if newer headers were constructed upon them
func (sp *shardProcessor) checkMetaHdrFinality(header data.HeaderHandler) error {
	if header == nil || header.IsInterfaceNil() {
		return process.ErrNilBlockHeader
	}

	finalityAttestingMetaHdrs := sp.sortHeadersForCurrentBlockByNonce(false)

	lastVerifiedHdr := header
	// verify if there are "K" block after current to make this one final
	nextBlocksVerified := uint32(0)
	for _, metaHdr := range finalityAttestingMetaHdrs[sharding.MetachainShardId] {
		if nextBlocksVerified >= sp.metaBlockFinality {
			break
		}

		// found a header with the next nonce
		if metaHdr.GetNonce() == lastVerifiedHdr.GetNonce()+1 {
			err := sp.headerValidator.IsHeaderConstructionValid(metaHdr, lastVerifiedHdr)
			if err != nil {
				log.Debug("checkMetaHdrFinality -> isHdrConstructionValid",
					"error", err.Error())
				continue
			}

			lastVerifiedHdr = metaHdr
			nextBlocksVerified += 1
		}
	}

	if nextBlocksVerified < sp.metaBlockFinality {
		go sp.requestHandler.RequestMetaHeaderByNonce(lastVerifiedHdr.GetNonce())
		go sp.requestHandler.RequestMetaHeaderByNonce(lastVerifiedHdr.GetNonce() + 1)
		return process.ErrHeaderNotFinal
	}

	return nil
}

func (sp *shardProcessor) checkAndRequestIfMetaHeadersMissing(round uint64) {
	orderedMetaBlocks, _ := sp.blockTracker.GetTrackedHeaders(sharding.MetachainShardId)

	err := sp.requestHeadersIfMissing(orderedMetaBlocks, sharding.MetachainShardId, round)
	if err != nil {
		log.Debug("checkAndRequestIfMetaHeadersMissing", "error", err.Error())
	}
}

func (sp *shardProcessor) indexBlockIfNeeded(
	body data.BodyHandler,
	header data.HeaderHandler,
	lastBlockHeader data.HeaderHandler,
) {
	if sp.core == nil || sp.core.Indexer() == nil {
		return
	}

	txPool := sp.txCoordinator.GetAllCurrentUsedTxs(block.TxBlock)
	scPool := sp.txCoordinator.GetAllCurrentUsedTxs(block.SmartContractResultBlock)
	rewardPool := sp.txCoordinator.GetAllCurrentUsedTxs(block.RewardsBlock)
	invalidPool := sp.txCoordinator.GetAllCurrentUsedTxs(block.InvalidBlock)
	receiptPool := sp.txCoordinator.GetAllCurrentUsedTxs(block.ReceiptBlock)

	for hash, tx := range scPool {
		txPool[hash] = tx
	}
	for hash, tx := range rewardPool {
		txPool[hash] = tx
	}
	for hash, tx := range invalidPool {
		txPool[hash] = tx
	}
	for hash, tx := range receiptPool {
		txPool[hash] = tx
	}

	shardId := sp.shardCoordinator.SelfId()
	pubKeys, err := sp.nodesCoordinator.GetValidatorsPublicKeys(header.GetPrevRandSeed(), header.GetRound(), shardId)
	if err != nil {
		return
	}

	signersIndexes := sp.nodesCoordinator.GetValidatorsIndexes(pubKeys)
	go sp.core.Indexer().SaveBlock(body, header, txPool, signersIndexes)

	saveRoundInfoInElastic(sp.core.Indexer(), sp.nodesCoordinator, shardId, header, lastBlockHeader, signersIndexes)
}

// RestoreBlockIntoPools restores the TxBlock and MetaBlock into associated pools
func (sp *shardProcessor) RestoreBlockIntoPools(headerHandler data.HeaderHandler, bodyHandler data.BodyHandler) error {
	if check.IfNil(headerHandler) {
		return process.ErrNilBlockHeader
	}
	if check.IfNil(bodyHandler) {
		return process.ErrNilTxBlockBody
	}

	body, ok := bodyHandler.(*block.Body)
	if !ok {
		return process.ErrWrongTypeAssertion
	}

	header, ok := headerHandler.(*block.Header)
	if !ok {
		return process.ErrWrongTypeAssertion
	}

	miniBlockHashes := header.MapMiniBlockHashesToShards()
	err := sp.restoreMetaBlockIntoPool(miniBlockHashes, header.MetaBlockHashes)
	if err != nil {
		return err
	}

	restoredTxNr, errNotCritical := sp.txCoordinator.RestoreBlockDataFromStorage(body)
	if errNotCritical != nil {
		log.Debug("RestoreBlockDataFromStorage", "error", errNotCritical.Error())
	}

	if header.IsStartOfEpochBlock() {
		sp.epochStartTrigger.Revert(header.GetRound())
	}

	go sp.txCounter.subtractRestoredTxs(restoredTxNr)

	sp.blockTracker.RemoveLastNotarizedHeaders()

	return nil
}

func (sp *shardProcessor) restoreMetaBlockIntoPool(mapMiniBlockHashes map[string]uint32, metaBlockHashes [][]byte) error {
	metaBlockPool := sp.dataPool.Headers()
	if metaBlockPool == nil {
		return process.ErrNilMetaBlocksPool
	}

	mapMetaHashMiniBlockHashes := make(map[string][][]byte, len(metaBlockHashes))

	for _, metaBlockHash := range metaBlockHashes {
		metaBlock, errNotCritical := process.GetMetaHeaderFromStorage(metaBlockHash, sp.marshalizer, sp.store)
		if errNotCritical != nil {
			log.Debug("meta block is not fully processed yet and not committed in MetaBlockUnit",
				"hash", metaBlockHash)
			continue
		}

		processedMiniBlocks := metaBlock.GetMiniBlockHeadersWithDst(sp.shardCoordinator.SelfId())
		for mbHash := range processedMiniBlocks {
			mapMetaHashMiniBlockHashes[string(metaBlockHash)] = append(mapMetaHashMiniBlockHashes[string(metaBlockHash)], []byte(mbHash))
		}

		metaBlockPool.AddHeader(metaBlockHash, metaBlock)

		err := sp.store.GetStorer(dataRetriever.MetaBlockUnit).Remove(metaBlockHash)
		if err != nil {
			log.Debug("unable to remove hash from MetaBlockUnit",
				"hash", metaBlockHash)
			return err
		}

		nonceToByteSlice := sp.uint64Converter.ToByteSlice(metaBlock.GetNonce())
		errNotCritical = sp.store.GetStorer(dataRetriever.MetaHdrNonceHashDataUnit).Remove(nonceToByteSlice)
		if errNotCritical != nil {
			log.Debug("error not critical",
				"error", errNotCritical.Error())
		}

		log.Trace("meta block has been restored successfully",
			"round", metaBlock.Round,
			"nonce", metaBlock.Nonce,
			"hash", metaBlockHash)
	}

	for metaBlockHash, miniBlockHashes := range mapMetaHashMiniBlockHashes {
		for _, miniBlockHash := range miniBlockHashes {
			sp.processedMiniBlocks.AddMiniBlockHash(metaBlockHash, string(miniBlockHash))
		}
	}

	for miniBlockHash := range mapMiniBlockHashes {
		sp.processedMiniBlocks.RemoveMiniBlockHash(miniBlockHash)
	}

	return nil
}

// CreateBlockBody creates a a list of miniblocks by filling them with transactions out of the transactions pools
// as long as the transactions limit for the block has not been reached and there is still time to add transactions
func (sp *shardProcessor) CreateBlockBody(initialHdrData data.HeaderHandler, haveTime func() bool) (data.BodyHandler, error) {
	sp.createBlockStarted()
	sp.blockSizeThrottler.ComputeMaxItems()

	initialHdrData.SetEpoch(sp.epochStartTrigger.Epoch())
	sp.blockChainHook.SetCurrentHeader(initialHdrData)

	log.Debug("started creating block body",
		"epoch", initialHdrData.GetEpoch(),
		"round", initialHdrData.GetRound(),
		"nonce", initialHdrData.GetNonce(),
	)

	err := sp.specialAddressHandler.SetShardConsensusData(
		initialHdrData.GetPrevRandSeed(),
		initialHdrData.GetRound(),
		initialHdrData.GetEpoch(),
		initialHdrData.GetShardID(),
	)
	if err != nil {
		return nil, err
	}

	miniBlocks, err := sp.createMiniBlocks(sp.blockSizeThrottler.MaxItemsToAdd(), haveTime)
	if err != nil {
		return nil, err
	}

	sp.requestHandler.SetEpoch(initialHdrData.GetEpoch())

	return miniBlocks, nil
}

// CommitBlock commits the block in the blockchain if everything was checked successfully
func (sp *shardProcessor) CommitBlock(
	chainHandler data.ChainHandler,
	headerHandler data.HeaderHandler,
	bodyHandler data.BodyHandler,
) error {

	var err error
	defer func() {
		if err != nil {
			sp.RevertAccountState()
		}
	}()

	err = checkForNils(chainHandler, headerHandler, bodyHandler)
	if err != nil {
		return err
	}

	log.Debug("started committing block",
		"epoch", headerHandler.GetEpoch(),
		"round", headerHandler.GetRound(),
		"nonce", headerHandler.GetNonce(),
	)

	err = sp.checkBlockValidity(chainHandler, headerHandler, bodyHandler)
	if err != nil {
		return err
	}

	header, ok := headerHandler.(*block.Header)
	if !ok {
		err = process.ErrWrongTypeAssertion
		return err
	}

	marshalizedHeader, err := sp.marshalizer.Marshal(header)
	if err != nil {
		return err
	}

<<<<<<< HEAD
	headerHash := sp.hasher.Compute(string(buff))
	nonceToByteSlice := sp.uint64Converter.ToByteSlice(header.Nonce)
	hdrNonceHashDataUnit := dataRetriever.ShardHdrNonceHashDataUnit + dataRetriever.UnitType(header.ShardID)

	errNotCritical := sp.store.Put(hdrNonceHashDataUnit, nonceToByteSlice, headerHash)
	if errNotCritical != nil {
		log.Debug(fmt.Sprintf("ShardHdrNonceHashDataUnit_%d store.Put", header.ShardID),
			"error", errNotCritical.Error(),
		)
	}

	errNotCritical = sp.store.Put(dataRetriever.BlockHeaderUnit, headerHash, buff)
	if errNotCritical != nil {
		log.Trace("BlockHeaderUnit store.Put", "error", errNotCritical.Error())
	}

	headersNoncesPool := sp.dataPool.HeadersNonces()
	if headersNoncesPool == nil {
		err = process.ErrNilHeadersNoncesDataPool
		return err
	}

	headersPool := sp.dataPool.Headers()
	if headersPool == nil {
		err = process.ErrNilHeadersDataPool
		return err
	}

	headersNoncesPool.Remove(header.GetNonce(), header.GetShardID())
	headersPool.Remove(headerHash)
=======
	headerHash := sp.hasher.Compute(string(marshalizedHeader))

	go sp.saveShardHeader(header, headerHash, marshalizedHeader)
>>>>>>> 6ccf18ca

	body, ok := bodyHandler.(*block.Body)
	if !ok {
		err = process.ErrWrongTypeAssertion
		return err
	}

<<<<<<< HEAD
	err = sp.txCoordinator.SaveBlockDataToStorage(body)
	if err != nil {
		return err
	}

	for i := 0; i < len(body.MiniBlocks); i++ {
		buff, err = sp.marshalizer.Marshal(body.MiniBlocks[i])
		if err != nil {
			return err
		}

		miniBlockHash := sp.hasher.Compute(string(buff))
		errNotCritical = sp.store.Put(dataRetriever.MiniBlockUnit, miniBlockHash, buff)
		if errNotCritical != nil {
			log.Trace("MiniBlockUnit store.Put", "error", errNotCritical.Error())
		}
	}
=======
	go sp.saveBody(body)
>>>>>>> 6ccf18ca

	processedMetaHdrs, err := sp.getOrderedProcessedMetaBlocksFromHeader(header)
	if err != nil {
		return err
	}

	err = sp.addProcessedCrossMiniBlocksFromHeader(header)
	if err != nil {
		return err
	}

	selfNotarizedHeaders, selfNotarizedHeadersHashes, err := sp.getHighestHdrForOwnShardFromMetachain(processedMetaHdrs)
	if err != nil {
		return err
	}

	sp.cleanupBlockTrackerPools(headerHandler)

	err = sp.saveLastNotarizedHeader(sharding.MetachainShardId, processedMetaHdrs)
	if err != nil {
		return err
	}

	err = sp.commitAll()
	if err != nil {
		return err
	}

	if header.IsStartOfEpochBlock() {
		err = sp.checkEpochCorrectnessCrossChain(chainHandler)
		sp.epochStartTrigger.SetProcessed(header)
	}

	log.Info("shard block has been committed successfully",
		"epoch", header.Epoch,
		"round", header.Round,
		"nonce", header.Nonce,
		"shard id", header.ShardId,
		"hash", headerHash,
	)

	errNotCritical := sp.txCoordinator.RemoveBlockDataFromPool(body)
	if errNotCritical != nil {
		log.Debug("RemoveBlockDataFromPool", "error", errNotCritical.Error())
	}

	errNotCritical = sp.removeProcessedMetaBlocksFromPool(processedMetaHdrs)
	if errNotCritical != nil {
		log.Debug("removeProcessedMetaBlocksFromPool", "error", errNotCritical.Error())
	}

	errNotCritical = sp.forkDetector.AddHeader(header, headerHash, process.BHProcessed, selfNotarizedHeaders, selfNotarizedHeadersHashes)
	if errNotCritical != nil {
		log.Debug("forkDetector.AddHeader", "error", errNotCritical.Error())
	}

	currentHeader, currentHeaderHash := getLastSelfNotarizedHeaderByItself(chainHandler)
	sp.blockTracker.AddSelfNotarizedHeader(sp.shardCoordinator.SelfId(), currentHeader, currentHeaderHash)

	lastSelfNotarizedHeader, lastSelfNotarizedHeaderHash := sp.getLastSelfNotarizedHeaderByMetachain(chainHandler)
	sp.blockTracker.AddSelfNotarizedHeader(sharding.MetachainShardId, lastSelfNotarizedHeader, lastSelfNotarizedHeaderHash)

	sp.updateStateStorage(selfNotarizedHeaders)

	highestFinalBlockNonce := sp.forkDetector.GetHighestFinalBlockNonce()
	log.Debug("highest final shard block",
		"nonce", highestFinalBlockNonce,
		"shard", sp.shardCoordinator.SelfId(),
	)

	lastBlockHeader := chainHandler.GetCurrentBlockHeader()

	err = chainHandler.SetCurrentBlockBody(body)
	if err != nil {
		return err
	}

	err = chainHandler.SetCurrentBlockHeader(header)
	if err != nil {
		return err
	}

	chainHandler.SetCurrentBlockHeaderHash(headerHash)
	sp.indexBlockIfNeeded(bodyHandler, headerHandler, lastBlockHeader)

	lastCrossNotarizedHeader, _, err := sp.blockTracker.GetLastCrossNotarizedHeader(sharding.MetachainShardId)
	if err != nil {
		return err
	}

	saveMetricsForACommittedBlock(
		sp.appStatusHandler,
		sp.specialAddressHandler.IsCurrentNodeInConsensus(),
		display.DisplayByteSlice(headerHash),
		highestFinalBlockNonce,
		lastCrossNotarizedHeader,
	)

	headerInfo := bootstrapStorage.BootstrapHeaderInfo{
		ShardId: header.GetShardID(),
		Nonce:   header.GetNonce(),
		Hash:    headerHash,
	}

	if len(selfNotarizedHeaders) > 0 {
		sp.lowestNonceInSelfNotarizedHeaders = selfNotarizedHeaders[0].GetNonce()
	}

	go sp.prepareDataForBootStorer(
		headerInfo,
		header.Round,
		sp.getBootstrapHeadersInfo(selfNotarizedHeaders, selfNotarizedHeadersHashes),
		nil,
		sp.lowestNonceInSelfNotarizedHeaders,
		sp.processedMiniBlocks.ConvertProcessedMiniBlocksMapToSlice(),
	)

	go sp.cleanTxsPools()

	// write data to log
	go sp.txCounter.displayLogInfo(
		header,
		body,
		headerHash,
		sp.shardCoordinator.NumberOfShards(),
		sp.shardCoordinator.SelfId(),
		sp.dataPool,
		sp.appStatusHandler,
		sp.blockTracker,
	)

	sp.blockSizeThrottler.Succeed(header.Round)

	log.Debug("pools info",
		"headers", sp.dataPool.Headers().Len(),
		"headers capacity", sp.dataPool.Headers().MaxSize(),
		"miniblocks", sp.dataPool.MiniBlocks().Len(),
		"miniblocks capacity", sp.dataPool.MiniBlocks().MaxSize(),
	)

	go sp.cleanupPools(headerHandler)

	return nil
}

func (sp *shardProcessor) commitAll() error {
	_, err := sp.accounts.Commit()
	if err != nil {
		return err
	}

	return nil
}

func (sp *shardProcessor) updateStateStorage(finalHeaders []data.HeaderHandler) {
	if !sp.accounts.IsPruningEnabled() {
		return
	}

	for i := range finalHeaders {
		sp.saveState(finalHeaders[i])

		prevHeader, errNotCritical := process.GetShardHeaderFromStorage(finalHeaders[i].GetPrevHash(), sp.marshalizer, sp.store)
		if errNotCritical != nil {
			log.Debug(errNotCritical.Error())
			continue
		}

		prevRootHash := prevHeader.GetRootHash()
		if prevRootHash == nil {
			continue
		}

		rootHash := finalHeaders[i].GetRootHash()
		if bytes.Equal(prevRootHash, rootHash) {
			continue
		}

		errNotCritical = sp.accounts.PruneTrie(prevRootHash)
		if errNotCritical != nil {
			log.Debug(errNotCritical.Error())
		}

		sp.accounts.CancelPrune(rootHash)
	}
}

func (sp *shardProcessor) saveState(finalHeader data.HeaderHandler) {
	if finalHeader.IsStartOfEpochBlock() {
		log.Debug("trie snapshot", "rootHash", finalHeader.GetRootHash())
		sp.accounts.SnapshotState(finalHeader.GetRootHash())
		return
	}

	// TODO generate checkpoint on a trigger
	if finalHeader.GetRound()%uint64(sp.stateCheckpointModulus) == 0 {
		log.Debug("trie checkpoint", "rootHash", finalHeader.GetRootHash())
		sp.accounts.SetStateCheckpoint(finalHeader.GetRootHash())
	}
}

func (sp *shardProcessor) checkEpochCorrectnessCrossChain(blockChain data.ChainHandler) error {
	currentHeader := blockChain.GetCurrentBlockHeader()
	if check.IfNil(currentHeader) {
		return nil
	}

	shouldRevertChain := false
	nonce := currentHeader.GetNonce()
	shouldEnterNewEpochRound := sp.epochStartTrigger.EpochFinalityAttestingRound() + process.EpochChangeGracePeriod

	for round := currentHeader.GetRound(); round > shouldEnterNewEpochRound && currentHeader.GetEpoch() != sp.epochStartTrigger.Epoch(); round = currentHeader.GetRound() {
		shouldRevertChain = true
		prevHeader, _, err := process.GetHeaderFromStorageWithNonce(
			currentHeader.GetNonce()-1,
			sp.shardCoordinator.SelfId(),
			sp.store,
			sp.uint64Converter,
			sp.marshalizer,
		)
		if err != nil {
			return err
		}

		nonce = currentHeader.GetNonce()
		currentHeader = prevHeader
	}

	if shouldRevertChain {
		log.Debug("blockchain is wrongly constructed",
			"reverted to nonce", nonce)

		sp.forkDetector.SetRollBackNonce(nonce)
		return process.ErrEpochDoesNotMatch
	}

	return nil
}

func (sp *shardProcessor) getLastSelfNotarizedHeaderByMetachain(chainHandler data.ChainHandler) (data.HeaderHandler, []byte) {
	if sp.forkDetector.GetHighestFinalBlockNonce() == 0 {
		return chainHandler.GetGenesisHeader(), chainHandler.GetGenesisHeaderHash()
	}

	hash := sp.forkDetector.GetHighestFinalBlockHash()
	header, err := process.GetShardHeader(hash, sp.dataPool.Headers(), sp.marshalizer, sp.store)
	if err != nil {
		log.Warn("getLastSelfNotarizedHeaderByMetachain.GetShardHeader", "error", err.Error(), "hash", hash, "nonce", sp.forkDetector.GetHighestFinalBlockNonce())
		return nil, nil
	}

	return header, hash
}

func (sp *shardProcessor) saveLastNotarizedHeader(shardId uint32, processedHdrs []data.HeaderHandler) error {
	lastCrossNotarizedHeader, lastCrossNotarizedHeaderHash, err := sp.blockTracker.GetLastCrossNotarizedHeader(shardId)
	if err != nil {
		return err
	}

	lenProcessedHdrs := len(processedHdrs)
	if lenProcessedHdrs > 0 {
		if lastCrossNotarizedHeader.GetNonce() < processedHdrs[lenProcessedHdrs-1].GetNonce() {
			lastCrossNotarizedHeader = processedHdrs[lenProcessedHdrs-1]
			lastCrossNotarizedHeaderHash, err = core.CalculateHash(sp.marshalizer, sp.hasher, lastCrossNotarizedHeader)
			if err != nil {
				return err
			}
		}
	}

	sp.blockTracker.AddCrossNotarizedHeader(shardId, lastCrossNotarizedHeader, lastCrossNotarizedHeaderHash)
	DisplayLastNotarized(sp.marshalizer, sp.hasher, lastCrossNotarizedHeader, shardId)

	return nil
}

// ApplyProcessedMiniBlocks will apply processed mini blocks
func (sp *shardProcessor) ApplyProcessedMiniBlocks(processedMiniBlocks *processedMb.ProcessedMiniBlockTracker) {
	sp.processedMiniBlocks = processedMiniBlocks
}

func (sp *shardProcessor) cleanTxsPools() {
	_, err := sp.txsPoolsCleaner.Clean(maxCleanTime)
	if err != nil {
		log.Debug("txsPoolsCleaner.Clean", "error", err.Error())
	}
	log.Debug("cleaned txs pool",
		"num txs removed", sp.txsPoolsCleaner.NumRemovedTxs(),
	)
}

// CreateNewHeader creates a new header
func (sp *shardProcessor) CreateNewHeader() data.HeaderHandler {
	return &block.Header{}
}

// getHighestHdrForOwnShardFromMetachain calculates the highest shard header notarized by metachain
func (sp *shardProcessor) getHighestHdrForOwnShardFromMetachain(
	processedHdrs []data.HeaderHandler,
) ([]data.HeaderHandler, [][]byte, error) {

	ownShIdHdrs := make([]data.HeaderHandler, 0, len(processedHdrs))

	for i := 0; i < len(processedHdrs); i++ {
		hdr, ok := processedHdrs[i].(*block.MetaBlock)
		if !ok {
			return nil, nil, process.ErrWrongTypeAssertion
		}

		hdrs, err := sp.getHighestHdrForShardFromMetachain(sp.shardCoordinator.SelfId(), hdr)
		if err != nil {
			return nil, nil, err
		}

		ownShIdHdrs = append(ownShIdHdrs, hdrs...)
	}

	process.SortHeadersByNonce(ownShIdHdrs)

	ownShIdHdrsHashes := make([][]byte, len(ownShIdHdrs))
	for i := 0; i < len(ownShIdHdrs); i++ {
		hash, _ := core.CalculateHash(sp.marshalizer, sp.hasher, ownShIdHdrs[i])
		ownShIdHdrsHashes[i] = hash
	}

	return ownShIdHdrs, ownShIdHdrsHashes, nil
}

func (sp *shardProcessor) getHighestHdrForShardFromMetachain(shardId uint32, hdr *block.MetaBlock) ([]data.HeaderHandler, error) {
	ownShIdHdr := make([]data.HeaderHandler, 0, len(hdr.ShardInfo))

	var errFound error
	// search for own shard id in shardInfo from metaHeaders
	for _, shardInfo := range hdr.ShardInfo {
		if shardInfo.ShardID != shardId {
			continue
		}

		ownHdr, err := process.GetShardHeader(shardInfo.HeaderHash, sp.dataPool.Headers(), sp.marshalizer, sp.store)
		if err != nil {
			go sp.requestHandler.RequestShardHeader(shardInfo.ShardID, shardInfo.HeaderHash)

			log.Debug("requested missing shard header",
				"hash", shardInfo.HeaderHash,
				"shard", shardInfo.ShardID,
			)

			errFound = err
			continue
		}

		ownShIdHdr = append(ownShIdHdr, ownHdr)
	}

	if errFound != nil {
		return nil, errFound
	}

	return data.TrimHeaderHandlerSlice(ownShIdHdr), nil
}

// getOrderedProcessedMetaBlocksFromHeader returns all the meta blocks fully processed
func (sp *shardProcessor) getOrderedProcessedMetaBlocksFromHeader(header *block.Header) ([]data.HeaderHandler, error) {
	if header == nil {
		return nil, process.ErrNilBlockHeader
	}

	miniBlockHashes := make(map[int][]byte, len(header.MiniBlockHeaders))
	for i := 0; i < len(header.MiniBlockHeaders); i++ {
		miniBlockHashes[i] = header.MiniBlockHeaders[i].Hash
	}

	log.Trace("cross mini blocks in body",
		"num miniblocks", len(miniBlockHashes),
	)

	processedMetaBlocks, err := sp.getOrderedProcessedMetaBlocksFromMiniBlockHashes(miniBlockHashes)
	if err != nil {
		return nil, err
	}

	return processedMetaBlocks, nil
}

func (sp *shardProcessor) addProcessedCrossMiniBlocksFromHeader(header *block.Header) error {
	if header == nil {
		return process.ErrNilBlockHeader
	}

	miniBlockHashes := make(map[int][]byte, len(header.MiniBlockHeaders))
	for i := 0; i < len(header.MiniBlockHeaders); i++ {
		miniBlockHashes[i] = header.MiniBlockHeaders[i].Hash
	}

	sp.hdrsForCurrBlock.mutHdrsForBlock.RLock()
	for _, metaBlockHash := range header.MetaBlockHashes {
		headerInfo, ok := sp.hdrsForCurrBlock.hdrHashAndInfo[string(metaBlockHash)]
		if !ok {
			sp.hdrsForCurrBlock.mutHdrsForBlock.RUnlock()
			return process.ErrMissingHeader
		}

		metaBlock, ok := headerInfo.hdr.(*block.MetaBlock)
		if !ok {
			sp.hdrsForCurrBlock.mutHdrsForBlock.RUnlock()
			return process.ErrWrongTypeAssertion
		}

		crossMiniBlockHashes := metaBlock.GetMiniBlockHeadersWithDst(sp.shardCoordinator.SelfId())
		for key, miniBlockHash := range miniBlockHashes {
			_, ok = crossMiniBlockHashes[string(miniBlockHash)]
			if !ok {
				continue
			}

			sp.processedMiniBlocks.AddMiniBlockHash(string(metaBlockHash), string(miniBlockHash))

			delete(miniBlockHashes, key)
		}
	}
	sp.hdrsForCurrBlock.mutHdrsForBlock.RUnlock()

	return nil
}

// getOrderedProcessedMetaBlocksFromMiniBlocks returns all the meta blocks fully processed ordered
func (sp *shardProcessor) getOrderedProcessedMetaBlocksFromMiniBlocks(
	usedMiniBlocks []*block.MiniBlock,
) ([]data.HeaderHandler, error) {

	miniBlockHashes := make(map[int][]byte, len(usedMiniBlocks))
	for i := 0; i < len(usedMiniBlocks); i++ {
		if usedMiniBlocks[i].SenderShardID == sp.shardCoordinator.SelfId() {
			continue
		}

		miniBlockHash, err := core.CalculateHash(sp.marshalizer, sp.hasher, usedMiniBlocks[i])
		if err != nil {
			log.Debug("CalculateHash", "error", err.Error())
			continue
		}

		miniBlockHashes[i] = miniBlockHash
	}

	log.Trace("cross mini blocks in body",
		"num miniblocks", len(miniBlockHashes),
	)

	processedMetaBlocks, err := sp.getOrderedProcessedMetaBlocksFromMiniBlockHashes(miniBlockHashes)

	for _, hdr := range processedMetaBlocks {
		log.Trace("getOrderedProcessedMetaBlocksFromMiniBlocks",
			"epoch", hdr.GetEpoch(),
			"round", hdr.GetRound(),
			"nonce", hdr.GetNonce())
	}

	return processedMetaBlocks, err
}

func (sp *shardProcessor) getOrderedProcessedMetaBlocksFromMiniBlockHashes(
	miniBlockHashes map[int][]byte,
) ([]data.HeaderHandler, error) {

	processedMetaHdrs := make([]data.HeaderHandler, 0, len(sp.hdrsForCurrBlock.hdrHashAndInfo))
	processedCrossMiniBlocksHashes := make(map[string]bool, len(sp.hdrsForCurrBlock.hdrHashAndInfo))

	sp.hdrsForCurrBlock.mutHdrsForBlock.RLock()
	for metaBlockHash, headerInfo := range sp.hdrsForCurrBlock.hdrHashAndInfo {
		if !headerInfo.usedInBlock {
			continue
		}

		metaBlock, ok := headerInfo.hdr.(*block.MetaBlock)
		if !ok {
			sp.hdrsForCurrBlock.mutHdrsForBlock.RUnlock()
			return nil, process.ErrWrongTypeAssertion
		}

		log.Trace("meta header",
			"nonce", metaBlock.Nonce,
		)

		crossMiniBlockHashes := metaBlock.GetMiniBlockHeadersWithDst(sp.shardCoordinator.SelfId())
		for hash := range crossMiniBlockHashes {
			processedCrossMiniBlocksHashes[hash] = sp.processedMiniBlocks.IsMiniBlockProcessed(metaBlockHash, hash)
		}

		for key, miniBlockHash := range miniBlockHashes {
			_, ok = crossMiniBlockHashes[string(miniBlockHash)]
			if !ok {
				continue
			}

			processedCrossMiniBlocksHashes[string(miniBlockHash)] = true

			delete(miniBlockHashes, key)
		}

		log.Trace("cross mini blocks in meta header",
			"num miniblocks", len(crossMiniBlockHashes),
		)

		processedAll := true
		for hash := range crossMiniBlockHashes {
			if !processedCrossMiniBlocksHashes[hash] {
				processedAll = false
				break
			}
		}

		if processedAll {
			processedMetaHdrs = append(processedMetaHdrs, metaBlock)
		}
	}
	sp.hdrsForCurrBlock.mutHdrsForBlock.RUnlock()

	process.SortHeadersByNonce(processedMetaHdrs)

	return processedMetaHdrs, nil
}

func (sp *shardProcessor) removeProcessedMetaBlocksFromPool(processedMetaHdrs []data.HeaderHandler) error {
	lastCrossNotarizedHeader, _, err := sp.blockTracker.GetLastCrossNotarizedHeader(sharding.MetachainShardId)
	if err != nil {
		return err
	}

	processed := 0
	// processedMetaHdrs is also sorted
	for i := 0; i < len(processedMetaHdrs); i++ {
		hdr := processedMetaHdrs[i]

		// remove process finished
		if hdr.GetNonce() > lastCrossNotarizedHeader.GetNonce() {
			continue
		}

		// metablock was processed and finalized
		marshalizedHeader, err := sp.marshalizer.Marshal(hdr)
		if err != nil {
			log.Debug("marshalizer.Marshal", "error", err.Error())
			continue
		}

		headerHash := sp.hasher.Compute(string(marshalizedHeader))

		go func(header data.HeaderHandler, headerHash []byte, marshalizedHeader []byte) {
			sp.saveMetaHeader(header, headerHash, marshalizedHeader)
		}(hdr, headerHash, marshalizedHeader)

		sp.dataPool.Headers().RemoveHeaderByHash(headerHash)
		sp.processedMiniBlocks.RemoveMetaBlockHash(string(headerHash))

		log.Trace("metaBlock has been processed completely and removed from pool",
			"round", hdr.GetRound(),
			"nonce", hdr.GetNonce(),
			"hash", headerHash,
		)

		processed++
	}

	if processed > 0 {
		log.Trace("metablocks completely processed and removed from pool",
			"num metablocks", processed,
		)
	}

	return nil
}

// receivedMetaBlock is a callback function when a new metablock was received
// upon receiving, it parses the new metablock and requests miniblocks and transactions
// which destination is the current shard
func (sp *shardProcessor) receivedMetaBlock(headerHandler data.HeaderHandler, metaBlockHash []byte) {
	metaBlocksPool := sp.dataPool.Headers()
	if metaBlocksPool == nil {
		return
	}

	metaBlock, ok := headerHandler.(*block.MetaBlock)
	if !ok {
		return
	}

	log.Trace("received meta block from network",
		"round", metaBlock.Round,
		"nonce", metaBlock.Nonce,
		"hash", metaBlockHash,
	)

	sp.hdrsForCurrBlock.mutHdrsForBlock.Lock()

	haveMissingMetaHeaders := sp.hdrsForCurrBlock.missingHdrs > 0 || sp.hdrsForCurrBlock.missingFinalityAttestingHdrs > 0
	if haveMissingMetaHeaders {
		hdrInfoForHash := sp.hdrsForCurrBlock.hdrHashAndInfo[string(metaBlockHash)]
		headerInfoIsNotNil := hdrInfoForHash != nil
		headerIsMissing := headerInfoIsNotNil && check.IfNil(hdrInfoForHash.hdr)
		if headerIsMissing {
			hdrInfoForHash.hdr = metaBlock
			sp.hdrsForCurrBlock.missingHdrs--

			if metaBlock.Nonce > sp.hdrsForCurrBlock.highestHdrNonce[sharding.MetachainShardId] {
				sp.hdrsForCurrBlock.highestHdrNonce[sharding.MetachainShardId] = metaBlock.Nonce
			}
		}

		// attesting something
		if sp.hdrsForCurrBlock.missingHdrs == 0 {
			sp.hdrsForCurrBlock.missingFinalityAttestingHdrs = sp.requestMissingFinalityAttestingHeaders(
				sharding.MetachainShardId,
				sp.metaBlockFinality,
			)
			if sp.hdrsForCurrBlock.missingFinalityAttestingHdrs == 0 {
				log.Debug("received all missing finality attesting meta headers")
			}
		}

		missingMetaHdrs := sp.hdrsForCurrBlock.missingHdrs
		missingFinalityAttestingMetaHdrs := sp.hdrsForCurrBlock.missingFinalityAttestingHdrs
		sp.hdrsForCurrBlock.mutHdrsForBlock.Unlock()

		allMissingMetaHeadersReceived := missingMetaHdrs == 0 && missingFinalityAttestingMetaHdrs == 0
		if allMissingMetaHeadersReceived {
			sp.chRcvAllMetaHdrs <- true
		}
	} else {
		sp.hdrsForCurrBlock.mutHdrsForBlock.Unlock()
	}

	if sp.isHeaderOutOfRange(metaBlock) {
		metaBlocksPool.RemoveHeaderByHash(metaBlockHash)
		return
	}

	lastCrossNotarizedHeader, _, err := sp.blockTracker.GetLastCrossNotarizedHeader(metaBlock.GetShardID())
	if err != nil {
		log.Debug("receivedMetaBlock.GetLastCrossNotarizedHeader",
			"shard", metaBlock.GetShardID(),
			"error", err.Error())
		return
	}

	if metaBlock.GetNonce() <= lastCrossNotarizedHeader.GetNonce() {
		return
	}
	if metaBlock.GetRound() <= lastCrossNotarizedHeader.GetRound() {
		return
	}

	sp.epochStartTrigger.ReceivedHeader(metaBlock)
	if sp.epochStartTrigger.IsEpochStart() {
		sp.chRcvEpochStart <- true
	}

	isMetaBlockOutOfRequestRange := metaBlock.GetNonce() > lastCrossNotarizedHeader.GetNonce()+process.MaxHeadersToRequestInAdvance
	if isMetaBlockOutOfRequestRange {
		return
	}

	go sp.txCoordinator.RequestMiniBlocks(metaBlock)
}

func (sp *shardProcessor) requestMetaHeaders(shardHeader *block.Header) (uint32, uint32) {
	_ = process.EmptyChannel(sp.chRcvAllMetaHdrs)

	if len(shardHeader.MetaBlockHashes) == 0 {
		return 0, 0
	}

	missingHeadersHashes := sp.computeMissingAndExistingMetaHeaders(shardHeader)

	sp.hdrsForCurrBlock.mutHdrsForBlock.Lock()
	for _, hash := range missingHeadersHashes {
		sp.hdrsForCurrBlock.hdrHashAndInfo[string(hash)] = &hdrInfo{hdr: nil, usedInBlock: true}
		go sp.requestHandler.RequestMetaHeader(hash)
	}

	if sp.hdrsForCurrBlock.missingHdrs == 0 {
		sp.hdrsForCurrBlock.missingFinalityAttestingHdrs = sp.requestMissingFinalityAttestingHeaders(
			sharding.MetachainShardId,
			sp.metaBlockFinality,
		)
	}

	requestedHdrs := sp.hdrsForCurrBlock.missingHdrs
	requestedFinalityAttestingHdrs := sp.hdrsForCurrBlock.missingFinalityAttestingHdrs
	sp.hdrsForCurrBlock.mutHdrsForBlock.Unlock()

	return requestedHdrs, requestedFinalityAttestingHdrs
}

func (sp *shardProcessor) computeMissingAndExistingMetaHeaders(header *block.Header) [][]byte {
	missingHeadersHashes := make([][]byte, 0, len(header.MetaBlockHashes))

	sp.hdrsForCurrBlock.mutHdrsForBlock.Lock()
	for i := 0; i < len(header.MetaBlockHashes); i++ {
		hdr, err := process.GetMetaHeaderFromPool(
			header.MetaBlockHashes[i],
			sp.dataPool.Headers())

		if err != nil {
			missingHeadersHashes = append(missingHeadersHashes, header.MetaBlockHashes[i])
			sp.hdrsForCurrBlock.missingHdrs++
			continue
		}

		sp.hdrsForCurrBlock.hdrHashAndInfo[string(header.MetaBlockHashes[i])] = &hdrInfo{hdr: hdr, usedInBlock: true}

		if hdr.Nonce > sp.hdrsForCurrBlock.highestHdrNonce[sharding.MetachainShardId] {
			sp.hdrsForCurrBlock.highestHdrNonce[sharding.MetachainShardId] = hdr.Nonce
		}
	}
	sp.hdrsForCurrBlock.mutHdrsForBlock.Unlock()

	return sliceUtil.TrimSliceSliceByte(missingHeadersHashes)
}

func (sp *shardProcessor) verifyCrossShardMiniBlockDstMe(header *block.Header) error {
	miniBlockMetaHashes, err := sp.getAllMiniBlockDstMeFromMeta(header)
	if err != nil {
		return err
	}

	crossMiniBlockHashes := header.GetMiniBlockHeadersWithDst(sp.shardCoordinator.SelfId())
	for hash := range crossMiniBlockHashes {
		if _, ok := miniBlockMetaHashes[hash]; !ok {
			return process.ErrCrossShardMBWithoutConfirmationFromMeta
		}
	}

	return nil
}

func (sp *shardProcessor) getAllMiniBlockDstMeFromMeta(header *block.Header) (map[string][]byte, error) {
	lastCrossNotarizedHeader, _, err := sp.blockTracker.GetLastCrossNotarizedHeader(sharding.MetachainShardId)
	if err != nil {
		return nil, err
	}

	miniBlockMetaHashes := make(map[string][]byte)

	sp.hdrsForCurrBlock.mutHdrsForBlock.RLock()
	for _, metaBlockHash := range header.MetaBlockHashes {
		headerInfo, ok := sp.hdrsForCurrBlock.hdrHashAndInfo[string(metaBlockHash)]
		if !ok {
			continue
		}
		metaBlock, ok := headerInfo.hdr.(*block.MetaBlock)
		if !ok {
			continue
		}
		if metaBlock.GetRound() > header.Round {
			continue
		}
		if metaBlock.GetRound() <= lastCrossNotarizedHeader.GetRound() {
			continue
		}
		if metaBlock.GetNonce() <= lastCrossNotarizedHeader.GetNonce() {
			continue
		}

		crossMiniBlockHashes := metaBlock.GetMiniBlockHeadersWithDst(sp.shardCoordinator.SelfId())
		for hash := range crossMiniBlockHashes {
			miniBlockMetaHashes[hash] = metaBlockHash
		}
	}
	sp.hdrsForCurrBlock.mutHdrsForBlock.RUnlock()

	return miniBlockMetaHashes, nil
}

// full verification through metachain header
func (sp *shardProcessor) createAndProcessCrossMiniBlocksDstMe(
	maxItemsInBlock uint32,
	haveTime func() bool,
) (block.MiniBlockSlice, uint32, uint32, error) {

	miniBlocks := make(block.MiniBlockSlice, 0)
	txsAdded := uint32(0)
	hdrsAdded := uint32(0)

	sw := core.NewStopWatch()
	sw.Start("ComputeLongestMetaChainFromLastNotarized")
	orderedMetaBlocks, orderedMetaBlocksHashes, err := sp.blockTracker.ComputeLongestMetaChainFromLastNotarized()
	sw.Stop("ComputeLongestMetaChainFromLastNotarized")
	log.Debug("measurements", sw.GetMeasurements()...)
	if err != nil {
		return nil, 0, 0, err
	}

	log.Debug("metablocks ordered",
		"num metablocks", len(orderedMetaBlocks),
	)

	lastMetaHdr, _, err := sp.blockTracker.GetLastCrossNotarizedHeader(sharding.MetachainShardId)
	if err != nil {
		return nil, 0, 0, err
	}

	// do processing in order
	sp.hdrsForCurrBlock.mutHdrsForBlock.Lock()
	for i := 0; i < len(orderedMetaBlocks); i++ {
		if !haveTime() {
			log.Debug("time is up after putting cross txs with destination to current shard",
				"num txs", txsAdded,
			)
			break
		}

		if len(miniBlocks) >= core.MaxMiniBlocksInBlock {
			log.Debug("max number of mini blocks allowed to be added in one shard block has been reached",
				"limit", len(miniBlocks),
			)
			break
		}

		itemsAddedInHeader := uint32(len(sp.hdrsForCurrBlock.hdrHashAndInfo) + len(miniBlocks))
		if itemsAddedInHeader >= maxItemsInBlock {
			log.Debug("max records allowed to be added in shard header has been reached",
				"limit", maxItemsInBlock,
			)
			break
		}

		currMetaHdr := orderedMetaBlocks[i]
		if currMetaHdr.GetNonce() > lastMetaHdr.GetNonce()+1 {
			log.Debug("skip searching",
				"last meta hdr nonce", lastMetaHdr.GetNonce(),
				"curr meta hdr nonce", currMetaHdr.GetNonce())
			break
		}

		if len(currMetaHdr.GetMiniBlockHeadersWithDst(sp.shardCoordinator.SelfId())) == 0 {
			sp.hdrsForCurrBlock.hdrHashAndInfo[string(orderedMetaBlocksHashes[i])] = &hdrInfo{hdr: currMetaHdr, usedInBlock: true}
			hdrsAdded++
			lastMetaHdr = currMetaHdr
			continue
		}

		itemsAddedInBody := txsAdded
		if itemsAddedInBody >= maxItemsInBlock {
			continue
		}

		maxTxSpaceRemained := int32(maxItemsInBlock) - int32(itemsAddedInBody)
		maxMbSpaceRemained := sp.getMaxMiniBlocksSpaceRemained(
			maxItemsInBlock,
			itemsAddedInHeader+1,
			uint32(len(miniBlocks)))

		if maxTxSpaceRemained > 0 && maxMbSpaceRemained > 0 {
			processedMiniBlocksHashes := sp.processedMiniBlocks.GetProcessedMiniBlocksHashes(string(orderedMetaBlocksHashes[i]))
			currMBProcessed, currTxsAdded, hdrProcessFinished := sp.txCoordinator.CreateMbsAndProcessCrossShardTransactionsDstMe(
				currMetaHdr,
				processedMiniBlocksHashes,
				uint32(maxTxSpaceRemained),
				uint32(maxMbSpaceRemained),
				haveTime)

			// all txs processed, add to processed miniblocks
			miniBlocks = append(miniBlocks, currMBProcessed...)
			txsAdded += currTxsAdded

			if currTxsAdded > 0 {
				sp.hdrsForCurrBlock.hdrHashAndInfo[string(orderedMetaBlocksHashes[i])] = &hdrInfo{hdr: currMetaHdr, usedInBlock: true}
				hdrsAdded++
			}

			if !hdrProcessFinished {
				log.Debug("meta block cannot be fully processed",
					"round", currMetaHdr.GetRound(),
					"nonce", currMetaHdr.GetNonce(),
					"hash", orderedMetaBlocksHashes[i])

				break
			}

			lastMetaHdr = currMetaHdr
		}
	}
	sp.hdrsForCurrBlock.mutHdrsForBlock.Unlock()

	sp.requestMetaHeadersIfNeeded(hdrsAdded, lastMetaHdr)

	return miniBlocks, txsAdded, hdrsAdded, nil
}

func (sp *shardProcessor) requestMetaHeadersIfNeeded(hdrsAdded uint32, lastMetaHdr data.HeaderHandler) {
	log.Debug("meta hdrs added",
		"nb", hdrsAdded,
		"lastMetaHdr", lastMetaHdr.GetNonce(),
	)

	if hdrsAdded == 0 {
		fromNonce := lastMetaHdr.GetNonce() + 1
		toNonce := fromNonce + uint64(sp.metaBlockFinality)
		for nonce := fromNonce; nonce <= toNonce; nonce++ {
			go sp.requestHandler.RequestMetaHeaderByNonce(nonce)
		}
	}
}

func (sp *shardProcessor) createMiniBlocks(
	maxItemsInBlock uint32,
	haveTime func() bool,
) (*block.Body, error) {

	miniBlocks := make(block.MiniBlockSlice, 0)

	if sp.accounts.JournalLen() != 0 {
		return nil, process.ErrAccountStateDirty
	}

	if !haveTime() {
		log.Debug("time is up after entered in createMiniBlocks method")
		return nil, process.ErrTimeIsOut
	}

	txPool := sp.dataPool.Transactions()
	if txPool == nil {
		return nil, process.ErrNilTransactionPool
	}

	startTime := time.Now()
	destMeMiniBlocks, nbTxs, nbHdrs, err := sp.createAndProcessCrossMiniBlocksDstMe(maxItemsInBlock, haveTime)
	elapsedTime := time.Since(startTime)
	log.Debug("elapsed time to create mbs to me",
		"time [s]", elapsedTime,
	)
	if err != nil {
		log.Debug("createAndProcessCrossMiniBlocksDstMe", "error", err.Error())
	}

	processedMetaHdrs, errNotCritical := sp.getOrderedProcessedMetaBlocksFromMiniBlocks(destMeMiniBlocks)
	if errNotCritical != nil {
		log.Debug("getOrderedProcessedMetaBlocksFromMiniBlocks", "error", errNotCritical.Error())
	}

	err = sp.setMetaConsensusData(processedMetaHdrs)
	if err != nil {
		return nil, err
	}

	log.Debug("processed miniblocks and txs with destination in self shard",
		"num miniblocks", len(destMeMiniBlocks),
		"num txs", nbTxs,
	)

	if len(destMeMiniBlocks) > 0 {
		miniBlocks = append(miniBlocks, destMeMiniBlocks...)
	}

	maxTxSpaceRemained := int32(maxItemsInBlock) - int32(nbTxs)
	maxMbSpaceRemained := sp.getMaxMiniBlocksSpaceRemained(
		maxItemsInBlock,
		uint32(len(destMeMiniBlocks))+nbHdrs,
		uint32(len(miniBlocks)))

	startTime = time.Now()
	mbFromMe := sp.txCoordinator.CreateMbsAndProcessTransactionsFromMe(
		uint32(maxTxSpaceRemained),
		uint32(maxMbSpaceRemained),
		haveTime)
	elapsedTime = time.Since(startTime)
	log.Debug("elapsed time to create mbs from me",
		"time [s]", elapsedTime,
	)

	if len(mbFromMe) > 0 {
		miniBlocks = append(miniBlocks, mbFromMe...)
	}

	log.Debug("creating mini blocks has been finished",
		"num miniblocks", len(miniBlocks),
	)
	return &block.Body{MiniBlocks: miniBlocks}, nil
}

// ApplyBodyToHeader creates a miniblock header list given a block body
func (sp *shardProcessor) ApplyBodyToHeader(hdr data.HeaderHandler, bodyHandler data.BodyHandler) (data.BodyHandler, error) {
	sw := core.NewStopWatch()
	sw.Start("ApplyBodyToHeader")
	defer func() {
		sw.Stop("ApplyBodyToHeader")

		log.Debug("measurements", sw.GetMeasurements()...)
	}()
	shardHeader, ok := hdr.(*block.Header)
	if !ok {
		return nil, process.ErrWrongTypeAssertion
	}

	shardHeader.MiniBlockHeaders = make([]block.MiniBlockHeader, 0)
	shardHeader.RootHash = sp.getRootHash()
<<<<<<< HEAD
	shardHeader.ShardID = sp.shardCoordinator.SelfId()
=======
>>>>>>> 6ccf18ca

	defer func() {
		go sp.checkAndRequestIfMetaHeadersMissing(hdr.GetRound())
	}()

	if check.IfNil(bodyHandler) {
		return nil, process.ErrNilBlockBody
	}

	body, ok := bodyHandler.(*block.Body)
	if !ok {
		return nil, process.ErrWrongTypeAssertion
	}

	var err error
	sw.Start("CreateReceiptsHash")
	shardHeader.ReceiptsHash, err = sp.txCoordinator.CreateReceiptsHash()
	sw.Stop("CreateReceiptsHash")
	if err != nil {
		return nil, err
	}

	newBody := deleteSelfReceiptsMiniBlocks(body)

	sw.Start("createMiniBlockHeaders")
	totalTxCount, miniBlockHeaders, err := sp.createMiniBlockHeaders(newBody)
	sw.Stop("createMiniBlockHeaders")
	if err != nil {
		return nil, err
	}

	shardHeader.MiniBlockHeaders = miniBlockHeaders
	shardHeader.TxCount = uint32(totalTxCount)
	sw.Start("sortHeaderHashesForCurrentBlockByNonce")
	metaBlockHashes := sp.sortHeaderHashesForCurrentBlockByNonce(true)
	sw.Stop("sortHeaderHashesForCurrentBlockByNonce")
	shardHeader.MetaBlockHashes = metaBlockHashes[sharding.MetachainShardId]

<<<<<<< HEAD
	sp.appStatusHandler.SetUInt64Value(core.MetricNumTxInBlock, uint64(totalTxCount))
	sp.appStatusHandler.SetUInt64Value(core.MetricNumMiniBlocks, uint64(len(body.MiniBlocks)))

	rootHash, err := sp.validatorStatisticsProcessor.RootHash()
	if err != nil {
		return err
=======
	if sp.epochStartTrigger.IsEpochStart() {
		shardHeader.EpochStartMetaHash = sp.epochStartTrigger.EpochStartMetaHdrHash()
>>>>>>> 6ccf18ca
	}

	sp.appStatusHandler.SetUInt64Value(core.MetricNumTxInBlock, uint64(totalTxCount))
	sp.appStatusHandler.SetUInt64Value(core.MetricNumMiniBlocks, uint64(len(body)))

	sp.blockSizeThrottler.Add(
		hdr.GetRound(),
		core.MaxUint32(hdr.ItemsInBody(), hdr.ItemsInHeader()))

	return newBody, nil
}

func (sp *shardProcessor) waitForMetaHdrHashes(waitTime time.Duration) error {
	select {
	case <-sp.chRcvAllMetaHdrs:
		return nil
	case <-time.After(waitTime):
		return process.ErrTimeIsOut
	}
}

// MarshalizedDataToBroadcast prepares underlying data into a marshalized object according to destination
func (sp *shardProcessor) MarshalizedDataToBroadcast(
	_ data.HeaderHandler,
	bodyHandler data.BodyHandler,
) (map[uint32][]byte, map[string][][]byte, error) {

	if bodyHandler == nil || bodyHandler.IsInterfaceNil() {
		return nil, nil, process.ErrNilMiniBlocks
	}

	body, ok := bodyHandler.(*block.Body)
	if !ok {
		return nil, nil, process.ErrWrongTypeAssertion
	}

	mrsData := make(map[uint32][]byte, sp.shardCoordinator.NumberOfShards()+1)
	bodies, mrsTxs := sp.txCoordinator.CreateMarshalizedData(body)

	for shardId, subsetBlockBody := range bodies {
		bh := block.Body{MiniBlocks: subsetBlockBody}
		buff, err := sp.marshalizer.Marshal(&bh)
		if err != nil {
			log.Debug("marshalizer.Marshal", "error", process.ErrMarshalWithoutSuccess.Error())
			continue
		}
		mrsData[shardId] = buff
	}

	return mrsData, mrsTxs, nil
}

<<<<<<< HEAD
// DecodeBlockBody method decodes block body from a given byte array
func (sp *shardProcessor) DecodeBlockBody(dta []byte) data.BodyHandler {
	if dta == nil {
		return nil
	}

	b := block.Body{}
	err := sp.marshalizer.Unmarshal(&b, dta)
	if err != nil {
		log.Debug("marshalizer.Unmarshal", "error", err.Error())
		return nil
	}

	return &b
}

// DecodeBlockHeader method decodes block header from a given byte array
func (sp *shardProcessor) DecodeBlockHeader(dta []byte) data.HeaderHandler {
	if dta == nil {
		return nil
	}

	var header block.Header

	err := sp.marshalizer.Unmarshal(&header, dta)
	if err != nil {
		log.Debug("marshalizer.Unmarshal", "error", err.Error())
		return nil
	}

	return &header
}

=======
>>>>>>> 6ccf18ca
// IsInterfaceNil returns true if there is no value under the interface
func (sp *shardProcessor) IsInterfaceNil() bool {
	return sp == nil
}

func (sp *shardProcessor) getMaxMiniBlocksSpaceRemained(
	maxItemsInBlock uint32,
	itemsAddedInBlock uint32,
	miniBlocksAddedInBlock uint32,
) int32 {
	mbSpaceRemainedInBlock := int32(maxItemsInBlock) - int32(itemsAddedInBlock)
	mbSpaceRemainedInCache := int32(core.MaxMiniBlocksInBlock) - int32(miniBlocksAddedInBlock)
	maxMbSpaceRemained := core.MinInt32(mbSpaceRemainedInBlock, mbSpaceRemainedInCache)

	return maxMbSpaceRemained
}

// GetBlockBodyFromPool returns block body from pool for a given header
func (sp *shardProcessor) GetBlockBodyFromPool(headerHandler data.HeaderHandler) (data.BodyHandler, error) {
	miniBlockPool := sp.dataPool.MiniBlocks()
	if miniBlockPool == nil {
		return nil, process.ErrNilMiniBlockPool
	}

	header, ok := headerHandler.(*block.Header)
	if !ok {
		return nil, process.ErrWrongTypeAssertion
	}

	miniBlocks := make(block.MiniBlockSlice, 0)
	for i := 0; i < len(header.MiniBlockHeaders); i++ {
		obj, hashInPool := miniBlockPool.Get(header.MiniBlockHeaders[i].Hash)
		if !hashInPool {
			continue
		}

		miniBlock, typeOk := obj.(*block.MiniBlock)
		if !typeOk {
			return nil, process.ErrWrongTypeAssertion
		}

		miniBlocks = append(miniBlocks, miniBlock)
	}

<<<<<<< HEAD
	return &block.Body{MiniBlocks: miniBlocks}, nil
=======
	return block.Body(miniBlocks), nil
}

func (sp *shardProcessor) getBootstrapHeadersInfo(
	selfNotarizedHeaders []data.HeaderHandler,
	selfNotarizedHeadersHashes [][]byte,
) []bootstrapStorage.BootstrapHeaderInfo {

	lastSelfNotarizedHeaders := make([]bootstrapStorage.BootstrapHeaderInfo, 0, len(selfNotarizedHeaders))

	for index := range selfNotarizedHeaders {
		headerInfo := bootstrapStorage.BootstrapHeaderInfo{
			ShardId: selfNotarizedHeaders[index].GetShardID(),
			Nonce:   selfNotarizedHeaders[index].GetNonce(),
			Hash:    selfNotarizedHeadersHashes[index],
		}

		lastSelfNotarizedHeaders = append(lastSelfNotarizedHeaders, headerInfo)
	}

	return lastSelfNotarizedHeaders
>>>>>>> 6ccf18ca
}<|MERGE_RESOLUTION|>--- conflicted
+++ resolved
@@ -685,42 +685,9 @@
 		return err
 	}
 
-<<<<<<< HEAD
-	headerHash := sp.hasher.Compute(string(buff))
-	nonceToByteSlice := sp.uint64Converter.ToByteSlice(header.Nonce)
-	hdrNonceHashDataUnit := dataRetriever.ShardHdrNonceHashDataUnit + dataRetriever.UnitType(header.ShardID)
-
-	errNotCritical := sp.store.Put(hdrNonceHashDataUnit, nonceToByteSlice, headerHash)
-	if errNotCritical != nil {
-		log.Debug(fmt.Sprintf("ShardHdrNonceHashDataUnit_%d store.Put", header.ShardID),
-			"error", errNotCritical.Error(),
-		)
-	}
-
-	errNotCritical = sp.store.Put(dataRetriever.BlockHeaderUnit, headerHash, buff)
-	if errNotCritical != nil {
-		log.Trace("BlockHeaderUnit store.Put", "error", errNotCritical.Error())
-	}
-
-	headersNoncesPool := sp.dataPool.HeadersNonces()
-	if headersNoncesPool == nil {
-		err = process.ErrNilHeadersNoncesDataPool
-		return err
-	}
-
-	headersPool := sp.dataPool.Headers()
-	if headersPool == nil {
-		err = process.ErrNilHeadersDataPool
-		return err
-	}
-
-	headersNoncesPool.Remove(header.GetNonce(), header.GetShardID())
-	headersPool.Remove(headerHash)
-=======
 	headerHash := sp.hasher.Compute(string(marshalizedHeader))
 
 	go sp.saveShardHeader(header, headerHash, marshalizedHeader)
->>>>>>> 6ccf18ca
 
 	body, ok := bodyHandler.(*block.Body)
 	if !ok {
@@ -728,27 +695,7 @@
 		return err
 	}
 
-<<<<<<< HEAD
-	err = sp.txCoordinator.SaveBlockDataToStorage(body)
-	if err != nil {
-		return err
-	}
-
-	for i := 0; i < len(body.MiniBlocks); i++ {
-		buff, err = sp.marshalizer.Marshal(body.MiniBlocks[i])
-		if err != nil {
-			return err
-		}
-
-		miniBlockHash := sp.hasher.Compute(string(buff))
-		errNotCritical = sp.store.Put(dataRetriever.MiniBlockUnit, miniBlockHash, buff)
-		if errNotCritical != nil {
-			log.Trace("MiniBlockUnit store.Put", "error", errNotCritical.Error())
-		}
-	}
-=======
 	go sp.saveBody(body)
->>>>>>> 6ccf18ca
 
 	processedMetaHdrs, err := sp.getOrderedProcessedMetaBlocksFromHeader(header)
 	if err != nil {
@@ -1747,10 +1694,6 @@
 
 	shardHeader.MiniBlockHeaders = make([]block.MiniBlockHeader, 0)
 	shardHeader.RootHash = sp.getRootHash()
-<<<<<<< HEAD
-	shardHeader.ShardID = sp.shardCoordinator.SelfId()
-=======
->>>>>>> 6ccf18ca
 
 	defer func() {
 		go sp.checkAndRequestIfMetaHeadersMissing(hdr.GetRound())
@@ -1789,17 +1732,8 @@
 	sw.Stop("sortHeaderHashesForCurrentBlockByNonce")
 	shardHeader.MetaBlockHashes = metaBlockHashes[sharding.MetachainShardId]
 
-<<<<<<< HEAD
-	sp.appStatusHandler.SetUInt64Value(core.MetricNumTxInBlock, uint64(totalTxCount))
-	sp.appStatusHandler.SetUInt64Value(core.MetricNumMiniBlocks, uint64(len(body.MiniBlocks)))
-
-	rootHash, err := sp.validatorStatisticsProcessor.RootHash()
-	if err != nil {
-		return err
-=======
 	if sp.epochStartTrigger.IsEpochStart() {
 		shardHeader.EpochStartMetaHash = sp.epochStartTrigger.EpochStartMetaHdrHash()
->>>>>>> 6ccf18ca
 	}
 
 	sp.appStatusHandler.SetUInt64Value(core.MetricNumTxInBlock, uint64(totalTxCount))
@@ -1852,42 +1786,6 @@
 	return mrsData, mrsTxs, nil
 }
 
-<<<<<<< HEAD
-// DecodeBlockBody method decodes block body from a given byte array
-func (sp *shardProcessor) DecodeBlockBody(dta []byte) data.BodyHandler {
-	if dta == nil {
-		return nil
-	}
-
-	b := block.Body{}
-	err := sp.marshalizer.Unmarshal(&b, dta)
-	if err != nil {
-		log.Debug("marshalizer.Unmarshal", "error", err.Error())
-		return nil
-	}
-
-	return &b
-}
-
-// DecodeBlockHeader method decodes block header from a given byte array
-func (sp *shardProcessor) DecodeBlockHeader(dta []byte) data.HeaderHandler {
-	if dta == nil {
-		return nil
-	}
-
-	var header block.Header
-
-	err := sp.marshalizer.Unmarshal(&header, dta)
-	if err != nil {
-		log.Debug("marshalizer.Unmarshal", "error", err.Error())
-		return nil
-	}
-
-	return &header
-}
-
-=======
->>>>>>> 6ccf18ca
 // IsInterfaceNil returns true if there is no value under the interface
 func (sp *shardProcessor) IsInterfaceNil() bool {
 	return sp == nil
@@ -1932,10 +1830,7 @@
 		miniBlocks = append(miniBlocks, miniBlock)
 	}
 
-<<<<<<< HEAD
 	return &block.Body{MiniBlocks: miniBlocks}, nil
-=======
-	return block.Body(miniBlocks), nil
 }
 
 func (sp *shardProcessor) getBootstrapHeadersInfo(
@@ -1956,5 +1851,4 @@
 	}
 
 	return lastSelfNotarizedHeaders
->>>>>>> 6ccf18ca
 }