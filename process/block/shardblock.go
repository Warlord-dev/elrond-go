package block

import (
	"fmt"
	"sort"
	"sync"
	"time"

	"github.com/ElrondNetwork/elrond-go/core"
	"github.com/ElrondNetwork/elrond-go/core/serviceContainer"
	"github.com/ElrondNetwork/elrond-go/data"
	"github.com/ElrondNetwork/elrond-go/data/block"
	"github.com/ElrondNetwork/elrond-go/dataRetriever"
	"github.com/ElrondNetwork/elrond-go/dataRetriever/dataPool"
	"github.com/ElrondNetwork/elrond-go/process"
	"github.com/ElrondNetwork/elrond-go/process/throttle"
	"github.com/ElrondNetwork/elrond-go/sharding"
	"github.com/ElrondNetwork/elrond-go/statusHandler"
)

const maxCleanTime = time.Second

// shardProcessor implements shardProcessor interface and actually it tries to execute block
type shardProcessor struct {
	*baseProcessor
	dataPool               dataRetriever.PoolsHolder
	metaBlockFinality      uint32
	chRcvAllMetaHdrs       chan bool
	processedMiniBlocks    map[string]map[string]struct{}
	mutProcessedMiniBlocks sync.RWMutex
	core                   serviceContainer.Core
	txCounter              *transactionCounter
	txsPoolsCleaner        process.PoolsCleaner
}

// NewShardProcessor creates a new shardProcessor object
func NewShardProcessor(arguments ArgShardProcessor) (*shardProcessor, error) {
	err := checkProcessorNilParameters(arguments.ArgBaseProcessor)
	if err != nil {
		return nil, err
	}

	if arguments.DataPool == nil || arguments.DataPool.IsInterfaceNil() {
		return nil, process.ErrNilDataPoolHolder
	}

	blockSizeThrottler, err := throttle.NewBlockSizeThrottle()
	if err != nil {
		return nil, err
	}

	base := &baseProcessor{
		accounts:                      arguments.Accounts,
		blockSizeThrottler:            blockSizeThrottler,
		forkDetector:                  arguments.ForkDetector,
		hasher:                        arguments.Hasher,
		marshalizer:                   arguments.Marshalizer,
		store:                         arguments.Store,
		shardCoordinator:              arguments.ShardCoordinator,
		nodesCoordinator:              arguments.NodesCoordinator,
		specialAddressHandler:         arguments.SpecialAddressHandler,
		uint64Converter:               arguments.Uint64Converter,
		onRequestHeaderHandlerByNonce: arguments.RequestHandler.RequestHeaderByNonce,
		appStatusHandler:              statusHandler.NewNilStatusHandler(),
		blockChainHook:                arguments.BlockChainHook,
		txCoordinator:                 arguments.TxCoordinator,
	}
	err = base.setLastNotarizedHeadersSlice(arguments.StartHeaders)
	if err != nil {
		return nil, err
	}

	if arguments.TxsPoolsCleaner == nil || arguments.TxsPoolsCleaner.IsInterfaceNil() {
		return nil, process.ErrNilTxsPoolsCleaner
	}

	sp := shardProcessor{
		core:            arguments.Core,
		baseProcessor:   base,
		dataPool:        arguments.DataPool,
		txCounter:       NewTransactionCounter(),
		txsPoolsCleaner: arguments.TxsPoolsCleaner,
	}
	sp.chRcvAllMetaHdrs = make(chan bool)

	transactionPool := sp.dataPool.Transactions()
	if transactionPool == nil {
		return nil, process.ErrNilTransactionPool
	}

	sp.hdrsForCurrBlock.hdrHashAndInfo = make(map[string]*hdrInfo)
	sp.hdrsForCurrBlock.highestHdrNonce = make(map[uint32]uint64)
	sp.hdrsForCurrBlock.requestedFinalityAttestingHdrs = make(map[uint32][]uint64)
	sp.processedMiniBlocks = make(map[string]map[string]struct{})

	metaBlockPool := sp.dataPool.MetaBlocks()
	if metaBlockPool == nil {
		return nil, process.ErrNilMetaBlockPool
	}
	metaBlockPool.RegisterHandler(sp.receivedMetaBlock)
	sp.onRequestHeaderHandler = arguments.RequestHandler.RequestHeader

	sp.metaBlockFinality = process.MetaBlockFinality

	return &sp, nil
}

// ProcessBlock processes a block. It returns nil if all ok or the specific error
func (sp *shardProcessor) ProcessBlock(
	chainHandler data.ChainHandler,
	headerHandler data.HeaderHandler,
	bodyHandler data.BodyHandler,
	haveTime func() time.Duration,
) error {

	if haveTime == nil {
		return process.ErrNilHaveTimeHandler
	}

	err := sp.checkBlockValidity(chainHandler, headerHandler, bodyHandler)
	if err != nil {
		if err == process.ErrBlockHashDoesNotMatch {
			log.Info(fmt.Sprintf("requested missing shard header with hash %s for shard %d\n",
				core.ToB64(headerHandler.GetPrevHash()),
				headerHandler.GetShardID()))

			go sp.onRequestHeaderHandler(headerHandler.GetShardID(), headerHandler.GetPrevHash())
		}

		return err
	}

	log.Debug(fmt.Sprintf("started processing block with round %d and nonce %d\n",
		headerHandler.GetRound(),
		headerHandler.GetNonce()))

	header, ok := headerHandler.(*block.Header)
	if !ok {
		return process.ErrWrongTypeAssertion
	}

	body, ok := bodyHandler.(block.Body)
	if !ok {
		return process.ErrWrongTypeAssertion
	}

	go getMetricsFromBlockBody(body, sp.marshalizer, sp.appStatusHandler)

	err = sp.checkHeaderBodyCorrelation(header.MiniBlockHeaders, body)
	if err != nil {
		return err
	}

	numTxWithDst := sp.txCounter.getNumTxsFromPool(header.ShardId, sp.dataPool, sp.shardCoordinator.NumberOfShards())
	totalTxs := sp.txCounter.totalTxs
	go getMetricsFromHeader(header, uint64(numTxWithDst), totalTxs, sp.marshalizer, sp.appStatusHandler)

	log.Info(fmt.Sprintf("Total txs in pool: %d\n", numTxWithDst))

	err = sp.specialAddressHandler.SetShardConsensusData(
		headerHandler.GetPrevRandSeed(),
		headerHandler.GetRound(),
		headerHandler.GetEpoch(),
		headerHandler.GetShardID(),
	)
	if err != nil {
		return err
	}

	sp.createBlockStarted()
	sp.blockChainHook.SetCurrentHeader(headerHandler)

	sp.txCoordinator.RequestBlockTransactions(body)
	requestedMetaHdrs, requestedFinalityAttestingMetaHdrs := sp.requestMetaHeaders(header)

	if haveTime() < 0 {
		return process.ErrTimeIsOut
	}

	err = sp.txCoordinator.IsDataPreparedForProcessing(haveTime)
	if err != nil {
		return err
	}

	haveMissingMetaHeaders := requestedMetaHdrs > 0 || requestedFinalityAttestingMetaHdrs > 0
	if haveMissingMetaHeaders {
		log.Info(fmt.Sprintf("requested %d missing meta headers and %d finality attesting meta headers\n",
			requestedMetaHdrs,
			requestedFinalityAttestingMetaHdrs))

		err = sp.waitForMetaHdrHashes(haveTime())

		sp.hdrsForCurrBlock.mutHdrsForBlock.RLock()
		missingMetaHdrs := sp.hdrsForCurrBlock.missingHdrs
		sp.hdrsForCurrBlock.mutHdrsForBlock.RUnlock()

		sp.resetMissingHdrs()

		if requestedMetaHdrs > 0 {
			log.Info(fmt.Sprintf("received %d missing meta headers\n", requestedMetaHdrs-missingMetaHdrs))
		}

		if err != nil {
			return err
		}
	}

	if sp.accounts.JournalLen() != 0 {
		return process.ErrAccountStateDirty
	}

	defer func() {
		go sp.checkAndRequestIfMetaHeadersMissing(header.Round)
	}()

	err = sp.checkMetaHeadersValidityAndFinality()
	if err != nil {
		return err
	}

	err = sp.verifyCrossShardMiniBlockDstMe(header)
	if err != nil {
		return err
	}

	defer func() {
		if err != nil {
			sp.RevertAccountState()
		}
	}()

	processedMetaHdrs, err := sp.getOrderedProcessedMetaBlocksFromMiniBlocks(body)
	if err != nil {
		return err
	}

	err = sp.setMetaConsensusData(processedMetaHdrs)
	if err != nil {
		return err
	}

	err = sp.txCoordinator.ProcessBlockTransaction(body, header.Round, haveTime)
	if err != nil {
		return err
	}

	if !sp.verifyStateRoot(header.GetRootHash()) {
		err = process.ErrRootStateDoesNotMatch
		return err
	}

	err = sp.txCoordinator.VerifyCreatedBlockTransactions(body)
	if err != nil {
		return err
	}

	return nil
}

func (sp *shardProcessor) setMetaConsensusData(finalizedMetaBlocks []data.HeaderHandler) error {
	sp.specialAddressHandler.ClearMetaConsensusData()

	// for every finalized metablock header, reward the metachain consensus group members with accounts in shard
	for _, metaBlock := range finalizedMetaBlocks {
		round := metaBlock.GetRound()
		epoch := metaBlock.GetEpoch()
		err := sp.specialAddressHandler.SetMetaConsensusData(metaBlock.GetPrevRandSeed(), round, epoch)
		if err != nil {
			return err
		}
	}

	return nil
}

// SetConsensusData - sets the reward data for the current consensus group
func (sp *shardProcessor) SetConsensusData(randomness []byte, round uint64, epoch uint32, shardId uint32) {
	err := sp.specialAddressHandler.SetShardConsensusData(randomness, round, epoch, shardId)
	if err != nil {
		log.Error(err.Error())
	}
}

// checkMetaHeadersValidity - checks if listed metaheaders are valid as construction
func (sp *shardProcessor) checkMetaHeadersValidityAndFinality() error {
	tmpNotedHdr, err := sp.getLastNotarizedHdr(sharding.MetachainShardId)
	if err != nil {
		return err
	}

	usedMetaHdrs := sp.sortHeadersForCurrentBlockByNonce(true)
	if len(usedMetaHdrs[sharding.MetachainShardId]) == 0 {
		return nil
	}

	for _, metaHdr := range usedMetaHdrs[sharding.MetachainShardId] {
		err = sp.isHdrConstructionValid(metaHdr, tmpNotedHdr)
		if err != nil {
			return err
		}

		tmpNotedHdr = metaHdr
	}

	err = sp.checkMetaHdrFinality(tmpNotedHdr)
	if err != nil {
		return err
	}

	return nil
}

// check if shard headers are final by checking if newer headers were constructed upon them
func (sp *shardProcessor) checkMetaHdrFinality(header data.HeaderHandler) error {
	if header == nil || header.IsInterfaceNil() {
		return process.ErrNilBlockHeader
	}

	finalityAttestingMetaHdrs := sp.sortHeadersForCurrentBlockByNonce(false)

	lastVerifiedHdr := header
	// verify if there are "K" block after current to make this one final
	nextBlocksVerified := uint32(0)
	for _, metaHdr := range finalityAttestingMetaHdrs[sharding.MetachainShardId] {
		if nextBlocksVerified >= sp.metaBlockFinality {
			break
		}

		// found a header with the next nonce
		if metaHdr.GetNonce() == lastVerifiedHdr.GetNonce()+1 {
			err := sp.isHdrConstructionValid(metaHdr, lastVerifiedHdr)
			if err != nil {
				log.Debug(err.Error())
				continue
			}

			lastVerifiedHdr = metaHdr
			nextBlocksVerified += 1
		}
	}

	if nextBlocksVerified < sp.metaBlockFinality {
		go sp.onRequestHeaderHandlerByNonce(lastVerifiedHdr.GetShardID(), lastVerifiedHdr.GetNonce()+1)
		return process.ErrHeaderNotFinal
	}

	return nil
}

func (sp *shardProcessor) checkAndRequestIfMetaHeadersMissing(round uint64) {
	orderedMetaBlocks, err := sp.getOrderedMetaBlocks(round)
	if err != nil {
		log.Debug(err.Error())
		return
	}

	sortedHdrs := make([]data.HeaderHandler, 0)
	for i := 0; i < len(orderedMetaBlocks); i++ {
		hdr, ok := orderedMetaBlocks[i].hdr.(*block.MetaBlock)
		if !ok {
			continue
		}
		sortedHdrs = append(sortedHdrs, hdr)
	}

	err = sp.requestHeadersIfMissing(sortedHdrs, sharding.MetachainShardId, round, sp.dataPool.MetaBlocks())
	if err != nil {
		log.Info(err.Error())
	}

	lastNotarizedHdr, err := sp.getLastNotarizedHdr(sharding.MetachainShardId)
	if err != nil {
		log.Info(err.Error())
	}

	for i := 0; i < len(sortedHdrs); i++ {
		isMetaBlockOutOfRange := sortedHdrs[i].GetNonce() > lastNotarizedHdr.GetNonce()+process.MaxHeadersToRequestInAdvance
		if isMetaBlockOutOfRange {
			break
		}

		sp.txCoordinator.RequestMiniBlocks(sortedHdrs[i])
	}

	return
}

func (sp *shardProcessor) indexBlockIfNeeded(
	body data.BodyHandler,
	header data.HeaderHandler,
	lastBlockHeader data.HeaderHandler,
) {
	if sp.core == nil || sp.core.Indexer() == nil {
		return
	}

	txPool := sp.txCoordinator.GetAllCurrentUsedTxs(block.TxBlock)
	scPool := sp.txCoordinator.GetAllCurrentUsedTxs(block.SmartContractResultBlock)
	rewardPool := sp.txCoordinator.GetAllCurrentUsedTxs(block.RewardsBlock)

	for hash, tx := range scPool {
		txPool[hash] = tx
	}
	for hash, tx := range rewardPool {
		txPool[hash] = tx
	}

	shardId := sp.shardCoordinator.SelfId()
	pubKeys, err := sp.nodesCoordinator.GetValidatorsPublicKeys(header.GetPrevRandSeed(), header.GetRound(), shardId)
	if err != nil {
		return
	}

	signersIndexes := sp.nodesCoordinator.GetValidatorsIndexes(pubKeys)
	go sp.core.Indexer().SaveBlock(body, header, txPool, signersIndexes)

	saveRoundInfoInElastic(sp.core.Indexer(), sp.nodesCoordinator, shardId, header, lastBlockHeader, signersIndexes)
}

// RestoreBlockIntoPools restores the TxBlock and MetaBlock into associated pools
func (sp *shardProcessor) RestoreBlockIntoPools(headerHandler data.HeaderHandler, bodyHandler data.BodyHandler) error {
	sp.removeLastNotarized()

	if headerHandler == nil || headerHandler.IsInterfaceNil() {
		return process.ErrNilBlockHeader
	}
	if bodyHandler == nil || bodyHandler.IsInterfaceNil() {
		return process.ErrNilTxBlockBody
	}

	body, ok := bodyHandler.(block.Body)
	if !ok {
		return process.ErrWrongTypeAssertion
	}

	header, ok := headerHandler.(*block.Header)
	if !ok {
		return process.ErrWrongTypeAssertion
	}

	restoredTxNr, err := sp.txCoordinator.RestoreBlockDataFromStorage(body)
	go sp.txCounter.subtractRestoredTxs(restoredTxNr)
	if err != nil {
		return err
	}

	miniBlockHashes := header.MapMiniBlockHashesToShards()
	err = sp.restoreMetaBlockIntoPool(miniBlockHashes, header.MetaBlockHashes)
	if err != nil {
		return err
	}

	return nil
}

func (sp *shardProcessor) restoreMetaBlockIntoPool(miniBlockHashes map[string]uint32, metaBlockHashes [][]byte) error {
	metaBlockPool := sp.dataPool.MetaBlocks()
	if metaBlockPool == nil {
		return process.ErrNilMetaBlockPool
	}

	metaHeaderNoncesPool := sp.dataPool.HeadersNonces()
	if metaHeaderNoncesPool == nil {
		return process.ErrNilMetaHeadersNoncesDataPool
	}

	for _, metaBlockHash := range metaBlockHashes {
		buff, err := sp.store.Get(dataRetriever.MetaBlockUnit, metaBlockHash)
		if err != nil {
			continue
		}

		metaBlock := block.MetaBlock{}
		err = sp.marshalizer.Unmarshal(&metaBlock, buff)
		if err != nil {
			log.Error(err.Error())
			continue
		}

		processedMiniBlocks := metaBlock.GetMiniBlockHeadersWithDst(sp.shardCoordinator.SelfId())
		for mbHash := range processedMiniBlocks {
			sp.addProcessedMiniBlock(metaBlockHash, []byte(mbHash))
		}

		metaBlockPool.Put(metaBlockHash, &metaBlock)
		syncMap := &dataPool.ShardIdHashSyncMap{}
		syncMap.Store(metaBlock.GetShardID(), metaBlockHash)
		metaHeaderNoncesPool.Merge(metaBlock.Nonce, syncMap)

		err = sp.store.GetStorer(dataRetriever.MetaBlockUnit).Remove(metaBlockHash)
		if err != nil {
			log.Error(err.Error())
		}

		nonceToByteSlice := sp.uint64Converter.ToByteSlice(metaBlock.Nonce)
		err = sp.store.GetStorer(dataRetriever.MetaHdrNonceHashDataUnit).Remove(nonceToByteSlice)
		if err != nil {
			log.Error(err.Error())
		}
	}

	for miniBlockHash := range miniBlockHashes {
		sp.removeProcessedMiniBlock([]byte(miniBlockHash))
	}

	return nil
}

// CreateBlockBody creates a a list of miniblocks by filling them with transactions out of the transactions pools
// as long as the transactions limit for the block has not been reached and there is still time to add transactions
func (sp *shardProcessor) CreateBlockBody(initialHdrData data.HeaderHandler, haveTime func() bool) (data.BodyHandler, error) {
	log.Debug(fmt.Sprintf("started creating block body in round %d\n", initialHdrData.GetRound()))
	sp.createBlockStarted()
	sp.blockSizeThrottler.ComputeMaxItems()

	sp.blockChainHook.SetCurrentHeader(initialHdrData)

	miniBlocks, err := sp.createMiniBlocks(sp.blockSizeThrottler.MaxItemsToAdd(), initialHdrData.GetRound(), haveTime)
	if err != nil {
		return nil, err
	}

	return miniBlocks, nil
}

// CommitBlock commits the block in the blockchain if everything was checked successfully
func (sp *shardProcessor) CommitBlock(
	chainHandler data.ChainHandler,
	headerHandler data.HeaderHandler,
	bodyHandler data.BodyHandler,
) error {

	var err error
	defer func() {
		if err != nil {
			sp.RevertAccountState()
		}
	}()

	err = checkForNils(chainHandler, headerHandler, bodyHandler)
	if err != nil {
		return err
	}

	log.Debug(fmt.Sprintf("started committing block with round %d and nonce %d\n",
		headerHandler.GetRound(),
		headerHandler.GetNonce()))

	err = sp.checkBlockValidity(chainHandler, headerHandler, bodyHandler)
	if err != nil {
		return err
	}

	header, ok := headerHandler.(*block.Header)
	if !ok {
		err = process.ErrWrongTypeAssertion
		return err
	}

	buff, err := sp.marshalizer.Marshal(header)
	if err != nil {
		return err
	}

	headerHash := sp.hasher.Compute(string(buff))
	nonceToByteSlice := sp.uint64Converter.ToByteSlice(header.Nonce)
	hdrNonceHashDataUnit := dataRetriever.ShardHdrNonceHashDataUnit + dataRetriever.UnitType(header.ShardId)

	errNotCritical := sp.store.Put(hdrNonceHashDataUnit, nonceToByteSlice, headerHash)
	log.LogIfError(errNotCritical)

	errNotCritical = sp.store.Put(dataRetriever.BlockHeaderUnit, headerHash, buff)
	log.LogIfError(errNotCritical)

	headerNoncePool := sp.dataPool.HeadersNonces()
	if headerNoncePool == nil {
		err = process.ErrNilHeadersNoncesDataPool
		return err
	}

	headersPool := sp.dataPool.Headers()
	if headersPool == nil {
		err = process.ErrNilHeadersDataPool
		return err
	}

	headerNoncePool.Remove(header.GetNonce(), header.GetShardID())
	// headersPool.Remove(headerHash) should not be called, just to have a restore point if it is needed later

	body, ok := bodyHandler.(block.Body)
	if !ok {
		err = process.ErrWrongTypeAssertion
		return err
	}

	err = sp.txCoordinator.SaveBlockDataToStorage(body)
	if err != nil {
		return err
	}

	for i := 0; i < len(body); i++ {
		buff, err = sp.marshalizer.Marshal(body[i])
		if err != nil {
			return err
		}

		miniBlockHash := sp.hasher.Compute(string(buff))
		errNotCritical = sp.store.Put(dataRetriever.MiniBlockUnit, miniBlockHash, buff)
		log.LogIfError(errNotCritical)
	}

	processedMetaHdrs, err := sp.getOrderedProcessedMetaBlocksFromHeader(header)
	if err != nil {
		return err
	}

	err = sp.addProcessedCrossMiniBlocksFromHeader(header)
	if err != nil {
		return err
	}

	finalHeaders, finalHeadersHashes, err := sp.getHighestHdrForOwnShardFromMetachain(processedMetaHdrs)
	if err != nil {
		return err
	}

	err = sp.saveLastNotarizedHeader(sharding.MetachainShardId, processedMetaHdrs)
	if err != nil {
		return err
	}
	_, err = sp.accounts.Commit()
	if err != nil {
		return err
	}

	log.Info(fmt.Sprintf("shard block with nonce %d and hash %s has been committed successfully\n",
		header.Nonce,
		core.ToB64(headerHash)))

	errNotCritical = sp.txCoordinator.RemoveBlockDataFromPool(body)
	if errNotCritical != nil {
		log.Debug(errNotCritical.Error())
	}

	errNotCritical = sp.removeProcessedMetaBlocksFromPool(processedMetaHdrs)
	if errNotCritical != nil {
		log.Debug(errNotCritical.Error())
	}

	errNotCritical = sp.forkDetector.AddHeader(header, headerHash, process.BHProcessed, finalHeaders, finalHeadersHashes)
	if errNotCritical != nil {
		log.Debug(errNotCritical.Error())
	}

	highestFinalBlockNonce := sp.forkDetector.GetHighestFinalBlockNonce()
	log.Info(fmt.Sprintf("shard block with nonce %d is the highest final block in shard %d\n",
		highestFinalBlockNonce,
		sp.shardCoordinator.SelfId()))

	hdrsToAttestPreviousFinal := uint32(header.Nonce-highestFinalBlockNonce) + 1
	sp.removeNotarizedHdrsBehindPreviousFinal(hdrsToAttestPreviousFinal)

	lastBlockHeader := chainHandler.GetCurrentBlockHeader()

	err = chainHandler.SetCurrentBlockBody(body)
	if err != nil {
		return err
	}

	err = chainHandler.SetCurrentBlockHeader(header)
	if err != nil {
		return err
	}

	chainHandler.SetCurrentBlockHeaderHash(headerHash)
	sp.indexBlockIfNeeded(bodyHandler, headerHandler, lastBlockHeader)

	headerMeta, err := sp.getLastNotarizedHdr(sharding.MetachainShardId)
	if err != nil {
		return err
	}
	saveMetricsForACommittedBlock(
		sp.appStatusHandler,
		sp.specialAddressHandler.IsCurrentNodeInConsensus(),
		core.ToB64(headerHash),
		highestFinalBlockNonce,
		headerMeta.GetNonce(),
	)

	go sp.cleanTxsPools()

	// write data to log
	go sp.txCounter.displayLogInfo(
		header,
		body,
		headerHash,
		sp.shardCoordinator.NumberOfShards(),
		sp.shardCoordinator.SelfId(),
		sp.dataPool,
	)

	sp.blockSizeThrottler.Succeed(header.Round)

	log.Info(fmt.Sprintf("pools info: Headers = %d from %d, MetaBlocks = %d from %d, MiniBlocks = %d from %d\n",
		sp.dataPool.Headers().Len(),
		sp.dataPool.Headers().MaxSize(),
		sp.dataPool.MetaBlocks().Len(),
		sp.dataPool.MetaBlocks().MaxSize(),
		sp.dataPool.MiniBlocks().Len(),
		sp.dataPool.MiniBlocks().MaxSize(),
	))

	return nil
}

// RevertStateToBlock recreates thee state tries to the root hashes indicated by the providd header
func (sp *shardProcessor) RevertStateToBlock(header data.HeaderHandler) error {
	err := sp.accounts.RecreateTrie(header.GetRootHash())
	if err != nil {
		return err
	}

	return nil
}

// RevertAccountState reverts the account state for cleanup failed process
func (sp *shardProcessor) RevertAccountState() {
	err := sp.accounts.RevertToSnapshot(0)
	if err != nil {
		log.Error(err.Error())
	}
}

func (sp *shardProcessor) cleanTxsPools() {
	_, err := sp.txsPoolsCleaner.Clean(maxCleanTime)
	log.LogIfError(err)
	log.Info(fmt.Sprintf("%d txs have been removed from pools after cleaning\n", sp.txsPoolsCleaner.NumRemovedTxs()))
}

// CreateNewHeader creates a new header
func (mp *shardProcessor) CreateNewHeader() data.HeaderHandler {
	return &block.Header{}
}

// getHighestHdrForOwnShardFromMetachain calculates the highest shard header notarized by metachain
func (sp *shardProcessor) getHighestHdrForOwnShardFromMetachain(
	processedHdrs []data.HeaderHandler,
) ([]data.HeaderHandler, [][]byte, error) {

	ownShIdHdrs := make([]data.HeaderHandler, 0)

	process.SortHeadersByNonce(processedHdrs)

	for i := 0; i < len(processedHdrs); i++ {
		hdr, ok := processedHdrs[i].(*block.MetaBlock)
		if !ok {
			return nil, nil, process.ErrWrongTypeAssertion
		}

		hdrs, err := sp.getHighestHdrForShardFromMetachain(sp.shardCoordinator.SelfId(), hdr)
		if err != nil {
			return nil, nil, err
		}

		ownShIdHdrs = append(ownShIdHdrs, hdrs...)
	}

	if len(ownShIdHdrs) == 0 {
		ownShIdHdrs = append(ownShIdHdrs, &block.Header{})
	}

	process.SortHeadersByNonce(ownShIdHdrs)

	ownShIdHdrsHashes := make([][]byte, len(ownShIdHdrs))
	for i := 0; i < len(ownShIdHdrs); i++ {
		hash, _ := core.CalculateHash(sp.marshalizer, sp.hasher, ownShIdHdrs[i])
		ownShIdHdrsHashes[i] = hash
	}

	return ownShIdHdrs, ownShIdHdrsHashes, nil
}

func (sp *shardProcessor) getHighestHdrForShardFromMetachain(shardId uint32, hdr *block.MetaBlock) ([]data.HeaderHandler, error) {
	ownShIdHdr := make([]data.HeaderHandler, 0)

	var errFound error
	// search for own shard id in shardInfo from metaHeaders
	for _, shardInfo := range hdr.ShardInfo {
		if shardInfo.ShardID != shardId {
			continue
		}

		ownHdr, err := process.GetShardHeader(shardInfo.HeaderHash, sp.dataPool.Headers(), sp.marshalizer, sp.store)
		if err != nil {
			go sp.onRequestHeaderHandler(shardInfo.ShardID, shardInfo.HeaderHash)

			log.Info(fmt.Sprintf("requested missing shard header with hash %s for shard %d\n",
				core.ToB64(shardInfo.HeaderHash),
				shardInfo.ShardID))

			errFound = err
			continue
		}

		ownShIdHdr = append(ownShIdHdr, ownHdr)
	}

	if errFound != nil {
		return nil, errFound
	}

	return ownShIdHdr, nil
}

// getOrderedProcessedMetaBlocksFromHeader returns all the meta blocks fully processed
func (sp *shardProcessor) getOrderedProcessedMetaBlocksFromHeader(header *block.Header) ([]data.HeaderHandler, error) {
	if header == nil {
		return nil, process.ErrNilBlockHeader
	}

	miniBlockHashes := make(map[int][]byte, len(header.MiniBlockHeaders))
	for i := 0; i < len(header.MiniBlockHeaders); i++ {
		miniBlockHashes[i] = header.MiniBlockHeaders[i].Hash
	}

	log.Debug(fmt.Sprintf("cross mini blocks in body: %d\n", len(miniBlockHashes)))

	processedMetaBlocks, err := sp.getOrderedProcessedMetaBlocksFromMiniBlockHashes(miniBlockHashes)
	if err != nil {
		return nil, err
	}

	return processedMetaBlocks, nil
}

func (sp *shardProcessor) addProcessedCrossMiniBlocksFromHeader(header *block.Header) error {
	if header == nil {
		return process.ErrNilBlockHeader
	}

	miniBlockHashes := make(map[int][]byte, len(header.MiniBlockHeaders))
	for i := 0; i < len(header.MiniBlockHeaders); i++ {
		miniBlockHashes[i] = header.MiniBlockHeaders[i].Hash
	}

	sp.hdrsForCurrBlock.mutHdrsForBlock.RLock()
	for _, metaBlockHash := range header.MetaBlockHashes {
		headerInfo, ok := sp.hdrsForCurrBlock.hdrHashAndInfo[string(metaBlockHash)]
		if !ok {
			sp.hdrsForCurrBlock.mutHdrsForBlock.RUnlock()
			return process.ErrMissingHeader
		}

		metaBlock, ok := headerInfo.hdr.(*block.MetaBlock)
		if !ok {
			sp.hdrsForCurrBlock.mutHdrsForBlock.RUnlock()
			return process.ErrWrongTypeAssertion
		}

		crossMiniBlockHashes := metaBlock.GetMiniBlockHeadersWithDst(sp.shardCoordinator.SelfId())
		for key, miniBlockHash := range miniBlockHashes {
			_, ok = crossMiniBlockHashes[string(miniBlockHash)]
			if !ok {
				continue
			}

			sp.addProcessedMiniBlock(metaBlockHash, miniBlockHash)

			delete(miniBlockHashes, key)
		}
	}
	sp.hdrsForCurrBlock.mutHdrsForBlock.RUnlock()

	return nil
}

// getOrderedProcessedMetaBlocksFromMiniBlocks returns all the meta blocks fully processed ordered
func (sp *shardProcessor) getOrderedProcessedMetaBlocksFromMiniBlocks(
	usedMiniBlocks []*block.MiniBlock,
) ([]data.HeaderHandler, error) {

	miniBlockHashes := make(map[int][]byte)
	for i := 0; i < len(usedMiniBlocks); i++ {
		if usedMiniBlocks[i].SenderShardID == sp.shardCoordinator.SelfId() {
			continue
		}

		miniBlockHash, err := core.CalculateHash(sp.marshalizer, sp.hasher, usedMiniBlocks[i])
		if err != nil {
			log.Debug(err.Error())
			continue
		}

		miniBlockHashes[i] = miniBlockHash
	}

	log.Debug(fmt.Sprintf("cross mini blocks in body: %d\n", len(miniBlockHashes)))
	processedMetaBlocks, err := sp.getOrderedProcessedMetaBlocksFromMiniBlockHashes(miniBlockHashes)

	return processedMetaBlocks, err
}

func (sp *shardProcessor) getOrderedProcessedMetaBlocksFromMiniBlockHashes(
	miniBlockHashes map[int][]byte,
) ([]data.HeaderHandler, error) {

	processedMetaHdrs := make([]data.HeaderHandler, 0)
	processedCrossMiniBlocksHashes := make(map[string]bool)

	sp.hdrsForCurrBlock.mutHdrsForBlock.RLock()
	for metaBlockHash, headerInfo := range sp.hdrsForCurrBlock.hdrHashAndInfo {
		if !headerInfo.usedInBlock {
			continue
		}

		metaBlock, ok := headerInfo.hdr.(*block.MetaBlock)
		if !ok {
			sp.hdrsForCurrBlock.mutHdrsForBlock.RUnlock()
			return nil, process.ErrWrongTypeAssertion
		}

		log.Debug(fmt.Sprintf("meta header nonce: %d\n", metaBlock.Nonce))

		crossMiniBlockHashes := metaBlock.GetMiniBlockHeadersWithDst(sp.shardCoordinator.SelfId())
		for hash := range crossMiniBlockHashes {
			processedCrossMiniBlocksHashes[hash] = sp.isMiniBlockProcessed([]byte(metaBlockHash), []byte(hash))
		}

		for key, miniBlockHash := range miniBlockHashes {
			_, ok = crossMiniBlockHashes[string(miniBlockHash)]
			if !ok {
				continue
			}

			processedCrossMiniBlocksHashes[string(miniBlockHash)] = true

			delete(miniBlockHashes, key)
		}

		log.Debug(fmt.Sprintf("cross mini blocks in meta header: %d\n", len(crossMiniBlockHashes)))

		processedAll := true
		for hash := range crossMiniBlockHashes {
			if !processedCrossMiniBlocksHashes[hash] {
				processedAll = false
				break
			}
		}

		if processedAll {
			processedMetaHdrs = append(processedMetaHdrs, metaBlock)
		}
	}
	sp.hdrsForCurrBlock.mutHdrsForBlock.RUnlock()

	process.SortHeadersByNonce(processedMetaHdrs)

	return processedMetaHdrs, nil
}

func (sp *shardProcessor) removeProcessedMetaBlocksFromPool(processedMetaHdrs []data.HeaderHandler) error {
	lastNotarizedMetaHdr, err := sp.getLastNotarizedHdr(sharding.MetachainShardId)
	if err != nil {
		return err
	}

	processed := 0
	// processedMetaHdrs is also sorted
	for i := 0; i < len(processedMetaHdrs); i++ {
		hdr := processedMetaHdrs[i]

		// remove process finished
		if hdr.GetNonce() > lastNotarizedMetaHdr.GetNonce() {
			continue
		}

		// metablock was processed and finalized
		buff, err := sp.marshalizer.Marshal(hdr)
		if err != nil {
			log.Error(err.Error())
			continue
		}

		headerHash := sp.hasher.Compute(string(buff))
		nonceToByteSlice := sp.uint64Converter.ToByteSlice(hdr.GetNonce())
		err = sp.store.Put(dataRetriever.MetaHdrNonceHashDataUnit, nonceToByteSlice, headerHash)
		if err != nil {
			log.Error(err.Error())
			continue
		}

		err = sp.store.Put(dataRetriever.MetaBlockUnit, headerHash, buff)
		if err != nil {
			log.Error(err.Error())
			continue
		}

		sp.dataPool.MetaBlocks().Remove(headerHash)
		sp.dataPool.HeadersNonces().Remove(hdr.GetNonce(), sharding.MetachainShardId)
		sp.removeAllProcessedMiniBlocks(headerHash)

		log.Debug(fmt.Sprintf("metaBlock with round %d nonce %d and hash %s has been processed completely and removed from pool\n",
			hdr.GetRound(),
			hdr.GetNonce(),
			core.ToB64(headerHash)))

		processed++
	}

	if processed > 0 {
		log.Debug(fmt.Sprintf("%d meta blocks have been processed completely and removed from pool\n", processed))
	}

	return nil
}

// receivedMetaBlock is a callback function when a new metablock was received
// upon receiving, it parses the new metablock and requests miniblocks and transactions
// which destination is the current shard
func (sp *shardProcessor) receivedMetaBlock(metaBlockHash []byte) {
	metaBlockPool := sp.dataPool.MetaBlocks()
	if metaBlockPool == nil {
		return
	}

	obj, ok := metaBlockPool.Peek(metaBlockHash)
	if !ok {
		return
	}

	metaBlock, ok := obj.(*block.MetaBlock)
	if !ok {
		return
	}

	log.Debug(fmt.Sprintf("received meta block with hash %s and nonce %d from network\n",
		core.ToB64(metaBlockHash),
		metaBlock.Nonce))

	sp.hdrsForCurrBlock.mutHdrsForBlock.Lock()

	haveMissingMetaHeaders := sp.hdrsForCurrBlock.missingHdrs > 0 || sp.hdrsForCurrBlock.missingFinalityAttestingHdrs > 0
	if haveMissingMetaHeaders {
		hdrInfoForHash := sp.hdrsForCurrBlock.hdrHashAndInfo[string(metaBlockHash)]
		receivedMissingMetaHeader := hdrInfoForHash != nil && (hdrInfoForHash.hdr == nil || hdrInfoForHash.hdr.IsInterfaceNil())
		if receivedMissingMetaHeader {
			hdrInfoForHash.hdr = metaBlock
			sp.hdrsForCurrBlock.missingHdrs--

			if metaBlock.Nonce > sp.hdrsForCurrBlock.highestHdrNonce[sharding.MetachainShardId] {
				sp.hdrsForCurrBlock.highestHdrNonce[sharding.MetachainShardId] = metaBlock.Nonce
			}
		}

		// attesting something
		if sp.hdrsForCurrBlock.missingHdrs == 0 {
			sp.hdrsForCurrBlock.missingFinalityAttestingHdrs = sp.requestMissingFinalityAttestingHeaders(
				sharding.MetachainShardId,
				sp.metaBlockFinality,
				sp.getMetaHeaderFromPoolWithNonce)
			if sp.hdrsForCurrBlock.missingFinalityAttestingHdrs == 0 {
				log.Info(fmt.Sprintf("received all missing finality attesting meta headers\n"))
			}
		}

		missingMetaHdrs := sp.hdrsForCurrBlock.missingHdrs
		missingFinalityAttestingMetaHdrs := sp.hdrsForCurrBlock.missingFinalityAttestingHdrs
		sp.hdrsForCurrBlock.mutHdrsForBlock.Unlock()

		allMissingMetaHeadersReceived := missingMetaHdrs == 0 && missingFinalityAttestingMetaHdrs == 0
		if allMissingMetaHeadersReceived {
			sp.chRcvAllMetaHdrs <- true
		}
	} else {
		sp.hdrsForCurrBlock.mutHdrsForBlock.Unlock()
	}

	if sp.isHeaderOutOfRange(metaBlock, metaBlockPool) {
		metaBlockPool.Remove(metaBlockHash)
		return
	}

	lastNotarizedHdr, err := sp.getLastNotarizedHdr(sharding.MetachainShardId)
	if err != nil {
		return
	}
	if metaBlock.GetNonce() <= lastNotarizedHdr.GetNonce() {
		return
	}
	if metaBlock.GetRound() <= lastNotarizedHdr.GetRound() {
		return
	}

	isMetaBlockOutOfRange := metaBlock.GetNonce() > lastNotarizedHdr.GetNonce()+process.MaxHeadersToRequestInAdvance
	if isMetaBlockOutOfRange {
		return
	}

	sp.txCoordinator.RequestMiniBlocks(metaBlock)
}

func (sp *shardProcessor) requestMetaHeaders(shardHeader *block.Header) (uint32, uint32) {
	_ = process.EmptyChannel(sp.chRcvAllMetaHdrs)

	if len(shardHeader.MetaBlockHashes) == 0 {
		return 0, 0
	}

	missingHeadersHashes := sp.computeMissingAndExistingMetaHeaders(shardHeader)

	sp.hdrsForCurrBlock.mutHdrsForBlock.Lock()
	for _, hash := range missingHeadersHashes {
		sp.hdrsForCurrBlock.hdrHashAndInfo[string(hash)] = &hdrInfo{hdr: nil, usedInBlock: true}
		go sp.onRequestHeaderHandler(sharding.MetachainShardId, hash)
	}

	if sp.hdrsForCurrBlock.missingHdrs == 0 {
		sp.hdrsForCurrBlock.missingFinalityAttestingHdrs = sp.requestMissingFinalityAttestingHeaders(
			sharding.MetachainShardId,
			sp.metaBlockFinality,
			sp.getMetaHeaderFromPoolWithNonce)
	}

	requestedHdrs := sp.hdrsForCurrBlock.missingHdrs
	requestedFinalityAttestingHdrs := sp.hdrsForCurrBlock.missingFinalityAttestingHdrs
	sp.hdrsForCurrBlock.mutHdrsForBlock.Unlock()

	return requestedHdrs, requestedFinalityAttestingHdrs
}

func (sp *shardProcessor) computeMissingAndExistingMetaHeaders(header *block.Header) [][]byte {
	missingHeadersHashes := make([][]byte, 0)

	sp.hdrsForCurrBlock.mutHdrsForBlock.Lock()
	for i := 0; i < len(header.MetaBlockHashes); i++ {
		hdr, err := process.GetMetaHeaderFromPool(
			header.MetaBlockHashes[i],
			sp.dataPool.MetaBlocks())

		if err != nil {
			missingHeadersHashes = append(missingHeadersHashes, header.MetaBlockHashes[i])
			sp.hdrsForCurrBlock.missingHdrs++
			continue
		}

		sp.hdrsForCurrBlock.hdrHashAndInfo[string(header.MetaBlockHashes[i])] = &hdrInfo{hdr: hdr, usedInBlock: true}

		if hdr.Nonce > sp.hdrsForCurrBlock.highestHdrNonce[sharding.MetachainShardId] {
			sp.hdrsForCurrBlock.highestHdrNonce[sharding.MetachainShardId] = hdr.Nonce
		}
	}
	sp.hdrsForCurrBlock.mutHdrsForBlock.Unlock()

	return missingHeadersHashes
}

func (sp *shardProcessor) verifyCrossShardMiniBlockDstMe(header *block.Header) error {
	miniBlockMetaHashes, err := sp.getAllMiniBlockDstMeFromMeta(header)
	if err != nil {
		return err
	}

	crossMiniBlockHashes := header.GetMiniBlockHeadersWithDst(sp.shardCoordinator.SelfId())
	for hash := range crossMiniBlockHashes {
		if _, ok := miniBlockMetaHashes[hash]; !ok {
			return process.ErrCrossShardMBWithoutConfirmationFromMeta
		}
	}

	return nil
}

func (sp *shardProcessor) getAllMiniBlockDstMeFromMeta(header *block.Header) (map[string][]byte, error) {
	lastHdr, err := sp.getLastNotarizedHdr(sharding.MetachainShardId)
	if err != nil {
		return nil, err
	}

	miniBlockMetaHashes := make(map[string][]byte)

	sp.hdrsForCurrBlock.mutHdrsForBlock.RLock()
	for _, metaBlockHash := range header.MetaBlockHashes {
		headerInfo, ok := sp.hdrsForCurrBlock.hdrHashAndInfo[string(metaBlockHash)]
		if !ok {
			continue
		}
		metaBlock, ok := headerInfo.hdr.(*block.MetaBlock)
		if !ok {
			continue
		}
		if metaBlock.GetRound() > header.Round {
			continue
		}
		if metaBlock.GetRound() <= lastHdr.GetRound() {
			continue
		}
		if metaBlock.GetNonce() <= lastHdr.GetNonce() {
			continue
		}

		crossMiniBlockHashes := metaBlock.GetMiniBlockHeadersWithDst(sp.shardCoordinator.SelfId())
		for hash := range crossMiniBlockHashes {
			miniBlockMetaHashes[hash] = []byte(metaBlockHash)
		}
	}
	sp.hdrsForCurrBlock.mutHdrsForBlock.RUnlock()

	return miniBlockMetaHashes, nil
}

func (sp *shardProcessor) getOrderedMetaBlocks(round uint64) ([]*hashAndHdr, error) {
	metaBlocksPool := sp.dataPool.MetaBlocks()
	if metaBlocksPool == nil {
		return nil, process.ErrNilMetaBlockPool
	}

	lastHdr, err := sp.getLastNotarizedHdr(sharding.MetachainShardId)
	if err != nil {
		return nil, err
	}

	orderedMetaBlocks := make([]*hashAndHdr, 0)
	for _, key := range metaBlocksPool.Keys() {
		val, _ := metaBlocksPool.Peek(key)
		if val == nil {
			continue
		}

		hdr, ok := val.(*block.MetaBlock)
		if !ok {
			continue
		}

		if hdr.GetRound() > round {
			continue
		}
		if hdr.GetRound() <= lastHdr.GetRound() {
			continue
		}
		if hdr.GetNonce() <= lastHdr.GetNonce() {
			continue
		}

		orderedMetaBlocks = append(orderedMetaBlocks, &hashAndHdr{hdr: hdr, hash: key})
	}

	if len(orderedMetaBlocks) > 1 {
		sort.Slice(orderedMetaBlocks, func(i, j int) bool {
			return orderedMetaBlocks[i].hdr.GetNonce() < orderedMetaBlocks[j].hdr.GetNonce()
		})
	}

	return orderedMetaBlocks, nil
}

// isMetaHeaderFinal verifies if meta is trully final, in order to not do rollbacks
func (sp *shardProcessor) isMetaHeaderFinal(currHdr data.HeaderHandler, sortedHdrs []*hashAndHdr, startPos int) bool {
	if currHdr == nil || currHdr.IsInterfaceNil() {
		return false
	}
	if sortedHdrs == nil {
		return false
	}

	// verify if there are "K" block after current to make this one final
	lastVerifiedHdr := currHdr
	nextBlocksVerified := uint32(0)

	for i := startPos; i < len(sortedHdrs); i++ {
		if nextBlocksVerified >= sp.metaBlockFinality {
			return true
		}

		// found a header with the next nonce
		tmpHdr := sortedHdrs[i].hdr
		if tmpHdr.GetNonce() == lastVerifiedHdr.GetNonce()+1 {
			err := sp.isHdrConstructionValid(tmpHdr, lastVerifiedHdr)
			if err != nil {
				continue
			}

			lastVerifiedHdr = tmpHdr
			nextBlocksVerified += 1
		}
	}

	if nextBlocksVerified >= sp.metaBlockFinality {
		return true
	}

	return false
}

// full verification through metachain header
func (sp *shardProcessor) createAndProcessCrossMiniBlocksDstMe(
	maxItemsInBlock uint32,
	round uint64,
	haveTime func() bool,
) (block.MiniBlockSlice, uint32, uint32, error) {

	miniBlocks := make(block.MiniBlockSlice, 0)
	txsAdded := uint32(0)
	hdrsAdded := uint32(0)

	orderedMetaBlocks, err := sp.getOrderedMetaBlocks(round)
	if err != nil {
		return nil, 0, 0, err
	}

	log.Info(fmt.Sprintf("meta blocks ordered: %d\n", len(orderedMetaBlocks)))

	lastMetaHdr, err := sp.getLastNotarizedHdr(sharding.MetachainShardId)
	if err != nil {
		return nil, 0, 0, err
	}

	// do processing in order
	sp.hdrsForCurrBlock.mutHdrsForBlock.Lock()
	for i := 0; i < len(orderedMetaBlocks); i++ {
		if !haveTime() {
			log.Info(fmt.Sprintf("time is up after putting %d cross txs with destination to current shard\n", txsAdded))
			break
		}

		if len(miniBlocks) >= core.MaxMiniBlocksInBlock {
			log.Info(fmt.Sprintf("%d max number of mini blocks allowed to be added in one shard block has been reached\n", len(miniBlocks)))
			break
		}

		itemsAddedInHeader := uint32(len(sp.hdrsForCurrBlock.hdrHashAndInfo) + len(miniBlocks))
		if itemsAddedInHeader >= maxItemsInBlock {
			log.Info(fmt.Sprintf("%d max records allowed to be added in shard header has been reached\n", maxItemsInBlock))
			break
		}

		hdr, ok := orderedMetaBlocks[i].hdr.(*block.MetaBlock)
		if !ok {
			continue
		}

		err = sp.isHdrConstructionValid(hdr, lastMetaHdr)
		if err != nil {
			continue
		}

		isFinal := sp.isMetaHeaderFinal(hdr, orderedMetaBlocks, i+1)
		if !isFinal {
			continue
		}

		if len(hdr.GetMiniBlockHeadersWithDst(sp.shardCoordinator.SelfId())) == 0 {
			sp.hdrsForCurrBlock.hdrHashAndInfo[string(orderedMetaBlocks[i].hash)] = &hdrInfo{hdr: hdr, usedInBlock: true}
			hdrsAdded++
			lastMetaHdr = hdr
			continue
		}

		itemsAddedInBody := txsAdded
		if itemsAddedInBody >= maxItemsInBlock {
			continue
		}

		maxTxSpaceRemained := int32(maxItemsInBlock) - int32(itemsAddedInBody)
		maxMbSpaceRemained := sp.getMaxMiniBlocksSpaceRemained(
			maxItemsInBlock,
			itemsAddedInHeader+1,
			uint32(len(miniBlocks)))

		if maxTxSpaceRemained > 0 && maxMbSpaceRemained > 0 {
			processedMiniBlocksHashes := sp.getProcessedMiniBlocksHashes(orderedMetaBlocks[i].hash)
			currMBProcessed, currTxsAdded, hdrProcessFinished := sp.txCoordinator.CreateMbsAndProcessCrossShardTransactionsDstMe(
				hdr,
				processedMiniBlocksHashes,
				uint32(maxTxSpaceRemained),
				uint32(maxMbSpaceRemained),
				round,
				haveTime)

			// all txs processed, add to processed miniblocks
			miniBlocks = append(miniBlocks, currMBProcessed...)
			txsAdded = txsAdded + currTxsAdded

			if currTxsAdded > 0 {
				sp.hdrsForCurrBlock.hdrHashAndInfo[string(orderedMetaBlocks[i].hash)] = &hdrInfo{hdr: hdr, usedInBlock: true}
				hdrsAdded++
			}

			if !hdrProcessFinished {
				break
			}

			lastMetaHdr = hdr
		}
	}
	sp.hdrsForCurrBlock.mutHdrsForBlock.Unlock()

	return miniBlocks, txsAdded, hdrsAdded, nil
}

func (sp *shardProcessor) createMiniBlocks(
	maxItemsInBlock uint32,
	round uint64,
	haveTime func() bool,
) (block.Body, error) {

	miniBlocks := make(block.Body, 0)

	if sp.accounts.JournalLen() != 0 {
		return nil, process.ErrAccountStateDirty
	}

	if !haveTime() {
		log.Info(fmt.Sprintf("time is up after entered in createMiniBlocks method\n"))
		return nil, process.ErrTimeIsOut
	}

	txPool := sp.dataPool.Transactions()
	if txPool == nil {
		return nil, process.ErrNilTransactionPool
	}

	destMeMiniBlocks, nbTxs, nbHdrs, err := sp.createAndProcessCrossMiniBlocksDstMe(maxItemsInBlock, round, haveTime)
	if err != nil {
		log.Info(err.Error())
	}

	processedMetaHdrs, errNotCritical := sp.getOrderedProcessedMetaBlocksFromMiniBlocks(destMeMiniBlocks)
	if errNotCritical != nil {
		log.Debug(errNotCritical.Error())
	}

	err = sp.setMetaConsensusData(processedMetaHdrs)
	if err != nil {
		return nil, err
	}

	log.Info(fmt.Sprintf("processed %d miniblocks and %d txs with destination in self shard\n", len(destMeMiniBlocks), nbTxs))

	if len(destMeMiniBlocks) > 0 {
		miniBlocks = append(miniBlocks, destMeMiniBlocks...)
	}

	maxTxSpaceRemained := int32(maxItemsInBlock) - int32(nbTxs)
	maxMbSpaceRemained := sp.getMaxMiniBlocksSpaceRemained(
		maxItemsInBlock,
		uint32(len(destMeMiniBlocks))+nbHdrs,
		uint32(len(miniBlocks)))

	mbFromMe := sp.txCoordinator.CreateMbsAndProcessTransactionsFromMe(
		uint32(maxTxSpaceRemained),
		uint32(maxMbSpaceRemained),
		round,
		haveTime)

	if len(mbFromMe) > 0 {
		miniBlocks = append(miniBlocks, mbFromMe...)
	}

	log.Info(fmt.Sprintf("creating mini blocks has been finished: created %d mini blocks\n", len(miniBlocks)))
	return miniBlocks, nil
}

// ApplyBodyToHeader creates a miniblock header list given a block body
func (sp *shardProcessor) ApplyBodyToHeader(hdr data.HeaderHandler, bodyHandler data.BodyHandler) error {
	log.Debug(fmt.Sprintf("started creating block header in round %d\n", hdr.GetRound()))
	shardHeader, ok := hdr.(*block.Header)
	if !ok {
		return process.ErrWrongTypeAssertion
	}

	shardHeader.MiniBlockHeaders = make([]block.MiniBlockHeader, 0)
	shardHeader.RootHash = sp.getRootHash()
	shardHeader.ShardId = sp.shardCoordinator.SelfId()

	defer func() {
		go sp.checkAndRequestIfMetaHeadersMissing(hdr.GetRound())
	}()

	if bodyHandler == nil || bodyHandler.IsInterfaceNil() {
		return nil
	}

	body, ok := bodyHandler.(block.Body)
	if !ok {
		return process.ErrWrongTypeAssertion
	}

	totalTxCount, miniBlockHeaders, err := sp.createMiniBlockHeaders(body)
	if err != nil {
		return err
	}

	shardHeader.MiniBlockHeaders = miniBlockHeaders
	shardHeader.TxCount = uint32(totalTxCount)
	metaBlockHashes := sp.sortHeaderHashesForCurrentBlockByNonce(true)
	shardHeader.MetaBlockHashes = metaBlockHashes[sharding.MetachainShardId]

	sp.appStatusHandler.SetUInt64Value(core.MetricNumTxInBlock, uint64(totalTxCount))
	sp.appStatusHandler.SetUInt64Value(core.MetricNumMiniBlocks, uint64(len(body)))

	sp.blockSizeThrottler.Add(
		hdr.GetRound(),
		core.MaxUint32(hdr.ItemsInBody(), hdr.ItemsInHeader()))

	return nil
}

func (sp *shardProcessor) ApplyValidatorStatistics(header data.HeaderHandler) error {
	return nil
}

func (sp *shardProcessor) waitForMetaHdrHashes(waitTime time.Duration) error {
	select {
	case <-sp.chRcvAllMetaHdrs:
		return nil
	case <-time.After(waitTime):
		return process.ErrTimeIsOut
	}
}

// MarshalizedDataToBroadcast prepares underlying data into a marshalized object according to destination
func (sp *shardProcessor) MarshalizedDataToBroadcast(
	header data.HeaderHandler,
	bodyHandler data.BodyHandler,
) (map[uint32][]byte, map[string][][]byte, error) {

	if bodyHandler == nil || bodyHandler.IsInterfaceNil() {
		return nil, nil, process.ErrNilMiniBlocks
	}

	body, ok := bodyHandler.(block.Body)
	if !ok {
		return nil, nil, process.ErrWrongTypeAssertion
	}

	mrsData := make(map[uint32][]byte)
	bodies, mrsTxs := sp.txCoordinator.CreateMarshalizedData(body)

	for shardId, subsetBlockBody := range bodies {
		buff, err := sp.marshalizer.Marshal(subsetBlockBody)
		if err != nil {
			log.Debug(process.ErrMarshalWithoutSuccess.Error())
			continue
		}
		mrsData[shardId] = buff
	}

	return mrsData, mrsTxs, nil
}

// DecodeBlockBody method decodes block body from a given byte array
func (sp *shardProcessor) DecodeBlockBody(dta []byte) data.BodyHandler {
	if dta == nil {
		return nil
	}

	var body block.Body

	err := sp.marshalizer.Unmarshal(&body, dta)
	if err != nil {
		log.Error(err.Error())
		return nil
	}

	return body
}

// DecodeBlockHeader method decodes block header from a given byte array
func (sp *shardProcessor) DecodeBlockHeader(dta []byte) data.HeaderHandler {
	if dta == nil {
		return nil
	}

	var header block.Header

	err := sp.marshalizer.Unmarshal(&header, dta)
	if err != nil {
		log.Error(err.Error())
		return nil
	}

	return &header
}

// IsInterfaceNil returns true if there is no value under the interface
func (sp *shardProcessor) IsInterfaceNil() bool {
	if sp == nil {
		return true
	}
	return false
}

func (sp *shardProcessor) addProcessedMiniBlock(metaBlockHash []byte, miniBlockHash []byte) {
	sp.mutProcessedMiniBlocks.Lock()
	miniBlocksProcessed, ok := sp.processedMiniBlocks[string(metaBlockHash)]
	if !ok {
		miniBlocksProcessed := make(map[string]struct{})
		miniBlocksProcessed[string(miniBlockHash)] = struct{}{}
		sp.processedMiniBlocks[string(metaBlockHash)] = miniBlocksProcessed
		sp.mutProcessedMiniBlocks.Unlock()
		return
	}

	miniBlocksProcessed[string(miniBlockHash)] = struct{}{}
	sp.mutProcessedMiniBlocks.Unlock()
}

func (sp *shardProcessor) removeProcessedMiniBlock(miniBlockHash []byte) {
	sp.mutProcessedMiniBlocks.Lock()
	for _, miniBlocksProcessed := range sp.processedMiniBlocks {
		_, isProcessed := miniBlocksProcessed[string(miniBlockHash)]
		if isProcessed {
			delete(miniBlocksProcessed, string(miniBlockHash))
		}
	}
	sp.mutProcessedMiniBlocks.Unlock()
}

func (sp *shardProcessor) removeAllProcessedMiniBlocks(metaBlockHash []byte) {
	sp.mutProcessedMiniBlocks.Lock()
	delete(sp.processedMiniBlocks, string(metaBlockHash))
	sp.mutProcessedMiniBlocks.Unlock()
}

func (sp *shardProcessor) getProcessedMiniBlocksHashes(metaBlockHash []byte) map[string]struct{} {
	sp.mutProcessedMiniBlocks.RLock()
	processedMiniBlocksHashes := sp.processedMiniBlocks[string(metaBlockHash)]
	sp.mutProcessedMiniBlocks.RUnlock()

	return processedMiniBlocksHashes
}

func (sp *shardProcessor) isMiniBlockProcessed(metaBlockHash []byte, miniBlockHash []byte) bool {
	sp.mutProcessedMiniBlocks.RLock()
	miniBlocksProcessed, ok := sp.processedMiniBlocks[string(metaBlockHash)]
	if !ok {
		sp.mutProcessedMiniBlocks.RUnlock()
		return false
	}

	_, isProcessed := miniBlocksProcessed[string(miniBlockHash)]
	sp.mutProcessedMiniBlocks.RUnlock()

	return isProcessed
<<<<<<< HEAD
=======
}

func (sp *shardProcessor) getMaxMiniBlocksSpaceRemained(
	maxItemsInBlock uint32,
	itemsAddedInBlock uint32,
	miniBlocksAddedInBlock uint32,
) int32 {
	mbSpaceRemainedInBlock := int32(maxItemsInBlock) - int32(itemsAddedInBlock)
	mbSpaceRemainedInCache := int32(core.MaxMiniBlocksInBlock) - int32(miniBlocksAddedInBlock)
	maxMbSpaceRemained := core.MinInt32(mbSpaceRemainedInBlock, mbSpaceRemainedInCache)

	return maxMbSpaceRemained
}

func (sp *shardProcessor) getMetaHeaderFromPoolWithNonce(
	nonce uint64,
	shardId uint32,
) (data.HeaderHandler, []byte, error) {

	metaHeader, metaHeaderHash, err := process.GetMetaHeaderFromPoolWithNonce(
		nonce,
		sp.dataPool.MetaBlocks(),
		sp.dataPool.HeadersNonces())

	return metaHeader, metaHeaderHash, err
>>>>>>> 80a5a2b8
}<|MERGE_RESOLUTION|>--- conflicted
+++ resolved
@@ -1642,8 +1642,6 @@
 	sp.mutProcessedMiniBlocks.RUnlock()
 
 	return isProcessed
-<<<<<<< HEAD
-=======
 }
 
 func (sp *shardProcessor) getMaxMiniBlocksSpaceRemained(
@@ -1669,5 +1667,4 @@
 		sp.dataPool.HeadersNonces())
 
 	return metaHeader, metaHeaderHash, err
->>>>>>> 80a5a2b8
 }