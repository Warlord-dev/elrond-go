--- conflicted
+++ resolved
@@ -874,28 +874,26 @@
 
 	processedMiniBlocks := sp.processedMiniBlocks.ConvertProcessedMiniBlocksMapToSlice()
 
-<<<<<<< HEAD
+	if len(selfNotarizedHeaders) > 0 {
+		sp.lowestNonceInSelfNotarizedHeaders = selfNotarizedHeaders[0].GetNonce()
+	}
+
+	// sp.prepareDataForBootStorer(headerInfo, header.Round, selfNotarizedHeaders, selfNotarizedHeadersHashes, sp.lowestNonceInSelfNotarizedHeaders, processedMiniBlocks)
 	nodesCoordinatorKey := sp.nodesCoordinator.GetSavedStateKey()
 	epochStartKey := sp.epochStartTrigger.GetSavedStateKey()
 
 	args := bootStorerDataArgs{
 		headerInfo:                 headerInfo,
 		round:                      header.Round,
-		lastFinalHdrs:              finalHeaders,
-		lastFinalHashes:            finalHeadersHashes,
+		selfNotarizedHeaders:       selfNotarizedHeaders,
+		selfNotarizedHeadersHashes: selfNotarizedHeadersHashes,
+		xxx: lowestNonceInSelfNotarizedHeaders,
 		processedMiniBlocks:        processedMiniBlocks,
 		nodesCoordinatorConfigKey:  nodesCoordinatorKey,
 		epochStartTriggerConfigKey: epochStartKey,
 	}
 
 	sp.prepareDataForBootStorer(args)
-=======
-	if len(selfNotarizedHeaders) > 0 {
-		sp.lowestNonceInSelfNotarizedHeaders = selfNotarizedHeaders[0].GetNonce()
-	}
-
-	sp.prepareDataForBootStorer(headerInfo, header.Round, selfNotarizedHeaders, selfNotarizedHeadersHashes, sp.lowestNonceInSelfNotarizedHeaders, processedMiniBlocks)
->>>>>>> 9a52d667
 
 	go sp.cleanTxsPools()
 
@@ -1821,10 +1819,6 @@
 	sw.Stop("sortHeaderHashesForCurrentBlockByNonce")
 	shardHeader.MetaBlockHashes = metaBlockHashes[core.MetachainShardId]
 
-	if sp.epochStartTrigger.IsEpochStart() {
-		shardHeader.EpochStartMetaHash = sp.epochStartTrigger.EpochStartMetaHdrHash()
-	}
-
 	sp.appStatusHandler.SetUInt64Value(core.MetricNumTxInBlock, uint64(totalTxCount))
 	sp.appStatusHandler.SetUInt64Value(core.MetricNumMiniBlocks, uint64(len(body)))
 
