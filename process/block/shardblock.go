--- conflicted
+++ resolved
@@ -651,19 +651,17 @@
 	initialHdrData.SetEpoch(sp.epochStartTrigger.Epoch())
 	sp.blockChainHook.SetCurrentHeader(initialHdrData)
 
-<<<<<<< HEAD
+	log.Debug("started creating block body",
+		"epoch", initialHdrData.GetEpoch(),
+		"round", initialHdrData.GetRound(),
+		"nonce", initialHdrData.GetNonce(),
+	)
+
 	// TODO: remove if start of epoch block needs to be validated by the new epoch nodes
 	epoch := initialHdrData.GetEpoch()
 	if initialHdrData.IsStartOfEpochBlock() && epoch > 0 {
 		epoch = epoch - 1
 	}
-=======
-	log.Debug("started creating block body",
-		"epoch", initialHdrData.GetEpoch(),
-		"round", initialHdrData.GetRound(),
-		"nonce", initialHdrData.GetNonce(),
-	)
->>>>>>> 8d532732
 
 	err := sp.specialAddressHandler.SetShardConsensusData(
 		initialHdrData.GetPrevRandSeed(),
