package block

import (
	"fmt"
	"sort"
	"sync"
	"time"

	"github.com/ElrondNetwork/elrond-go/core"
	"github.com/ElrondNetwork/elrond-go/core/serviceContainer"
	"github.com/ElrondNetwork/elrond-go/data"
	"github.com/ElrondNetwork/elrond-go/data/block"
	"github.com/ElrondNetwork/elrond-go/dataRetriever"
	"github.com/ElrondNetwork/elrond-go/dataRetriever/dataPool"
	"github.com/ElrondNetwork/elrond-go/process"
	"github.com/ElrondNetwork/elrond-go/process/throttle"
	"github.com/ElrondNetwork/elrond-go/sharding"
	"github.com/ElrondNetwork/elrond-go/statusHandler"
)

const maxCleanTime = time.Second

// shardProcessor implements shardProcessor interface and actually it tries to execute block
type shardProcessor struct {
	*baseProcessor
	dataPool          dataRetriever.PoolsHolder
	blocksTracker     process.BlocksTracker
	metaBlockFinality int

	chRcvAllMetaHdrs      chan bool
	mutUsedMetaHdrsHashes sync.Mutex
	usedMetaHdrsHashes    map[uint64][][]byte

	mutRequestedMetaHdrsHashes sync.RWMutex
	requestedMetaHdrsHashes    map[string]bool
	currHighestMetaHdrNonce    uint64
	allNeededMetaHdrsFound     bool

	processedMiniBlocks    map[string]map[string]struct{}
	mutProcessedMiniBlocks sync.RWMutex

	core          serviceContainer.Core
	txCoordinator process.TransactionCoordinator
	txCounter     *transactionCounter

	txsPoolsCleaner process.PoolsCleaner
}

// NewShardProcessor creates a new shardProcessor object
func NewShardProcessor(arguments ArgShardProcessor) (*shardProcessor, error) {

	err := checkProcessorNilParameters(
		arguments.Accounts,
		arguments.ForkDetector,
		arguments.Hasher,
		arguments.Marshalizer,
		arguments.Store,
		arguments.ShardCoordinator,
		arguments.NodesCoordinator,
		arguments.SpecialAddressHandler,
		arguments.Uint64Converter)
	if err != nil {
		return nil, err
	}

	if arguments.DataPool == nil || arguments.DataPool.IsInterfaceNil() {
		return nil, process.ErrNilDataPoolHolder
	}
	if arguments.BlocksTracker == nil || arguments.BlocksTracker.IsInterfaceNil() {
		return nil, process.ErrNilBlocksTracker
	}
	if arguments.RequestHandler == nil || arguments.RequestHandler.IsInterfaceNil() {
		return nil, process.ErrNilRequestHandler
	}
	if arguments.TxCoordinator == nil || arguments.TxCoordinator.IsInterfaceNil() {
		return nil, process.ErrNilTransactionCoordinator
	}

	blockSizeThrottler, err := throttle.NewBlockSizeThrottle()
	if err != nil {
		return nil, err
	}

	base := &baseProcessor{
		accounts:                      arguments.Accounts,
		blockSizeThrottler:            blockSizeThrottler,
		forkDetector:                  arguments.ForkDetector,
		hasher:                        arguments.Hasher,
		marshalizer:                   arguments.Marshalizer,
		store:                         arguments.Store,
		shardCoordinator:              arguments.ShardCoordinator,
		nodesCoordinator:              arguments.NodesCoordinator,
		specialAddressHandler:         arguments.SpecialAddressHandler,
		uint64Converter:               arguments.Uint64Converter,
		onRequestHeaderHandlerByNonce: arguments.RequestHandler.RequestHeaderByNonce,
		appStatusHandler:              statusHandler.NewNilStatusHandler(),
	}
	err = base.setLastNotarizedHeadersSlice(arguments.StartHeaders)
	if err != nil {
		return nil, err
	}

	if arguments.TxsPoolsCleaner == nil || arguments.TxsPoolsCleaner.IsInterfaceNil() {
		return nil, process.ErrNilTxsPoolsCleaner
	}

	sp := shardProcessor{
		core:            arguments.Core,
		baseProcessor:   base,
		dataPool:        arguments.DataPool,
		blocksTracker:   arguments.BlocksTracker,
		txCoordinator:   arguments.TxCoordinator,
		txCounter:       NewTransactionCounter(),
		txsPoolsCleaner: arguments.TxsPoolsCleaner,
	}
	sp.chRcvAllMetaHdrs = make(chan bool)

	transactionPool := sp.dataPool.Transactions()
	if transactionPool == nil {
		return nil, process.ErrNilTransactionPool
	}

	sp.requestedMetaHdrsHashes = make(map[string]bool)
	sp.usedMetaHdrsHashes = make(map[uint64][][]byte)
	sp.processedMiniBlocks = make(map[string]map[string]struct{})

	metaBlockPool := sp.dataPool.MetaBlocks()
	if metaBlockPool == nil {
		return nil, process.ErrNilMetaBlockPool
	}
	metaBlockPool.RegisterHandler(sp.receivedMetaBlock)
	sp.onRequestHeaderHandler = arguments.RequestHandler.RequestHeader

	sp.metaBlockFinality = process.MetaBlockFinality
	sp.allNeededMetaHdrsFound = true

	return &sp, nil
}

// ProcessBlock processes a block. It returns nil if all ok or the specific error
func (sp *shardProcessor) ProcessBlock(
	chainHandler data.ChainHandler,
	headerHandler data.HeaderHandler,
	bodyHandler data.BodyHandler,
	haveTime func() time.Duration,
) error {

	if haveTime == nil {
		return process.ErrNilHaveTimeHandler
	}

	err := sp.checkBlockValidity(chainHandler, headerHandler, bodyHandler)
	if err != nil {
		if err == process.ErrBlockHashDoesNotMatch {
			log.Info(fmt.Sprintf("requested missing shard header with hash %s for shard %d\n",
				core.ToB64(headerHandler.GetPrevHash()),
				headerHandler.GetShardID()))

			go sp.onRequestHeaderHandler(headerHandler.GetShardID(), headerHandler.GetPrevHash())
		}

		return err
	}

	log.Debug(fmt.Sprintf("started processing block with round %d and nonce %d\n",
		headerHandler.GetRound(),
		headerHandler.GetNonce()))

	header, ok := headerHandler.(*block.Header)
	if !ok {
		return process.ErrWrongTypeAssertion
	}

	body, ok := bodyHandler.(block.Body)
	if !ok {
		return process.ErrWrongTypeAssertion
	}

	go getMetricsFromBlockBody(body, sp.marshalizer, sp.appStatusHandler)

	err = sp.checkHeaderBodyCorrelation(header, body)
	if err != nil {
		return err
	}

	numTxWithDst := sp.txCounter.getNumTxsFromPool(header.ShardId, sp.dataPool, sp.shardCoordinator.NumberOfShards())
	totalTxs := sp.txCounter.totalTxs
	go getMetricsFromHeader(header, uint64(numTxWithDst), totalTxs, sp.marshalizer, sp.appStatusHandler)

	log.Info(fmt.Sprintf("Total txs in pool: %d\n", numTxWithDst))

	err = sp.specialAddressHandler.SetShardConsensusData(
		headerHandler.GetPrevRandSeed(),
		headerHandler.GetRound(),
		headerHandler.GetEpoch(),
		headerHandler.GetShardID(),
	)
	if err != nil {
		return err
	}

	sp.txCoordinator.CreateBlockStarted()
	sp.txCoordinator.RequestBlockTransactions(body)
	requestedMetaHdrs, requestedFinalMetaHdrs := sp.requestMetaHeaders(header)

	if haveTime() < 0 {
		return process.ErrTimeIsOut
	}

	err = sp.txCoordinator.IsDataPreparedForProcessing(haveTime)
	if err != nil {
		return err
	}

	if requestedMetaHdrs > 0 || requestedFinalMetaHdrs > 0 {
		log.Info(fmt.Sprintf("requested %d missing meta headers and %d final meta headers\n", requestedMetaHdrs, requestedFinalMetaHdrs))
		err = sp.waitForMetaHdrHashes(haveTime())
		sp.mutRequestedMetaHdrsHashes.Lock()
		sp.allNeededMetaHdrsFound = true
		unreceivedMetaHdrs := len(sp.requestedMetaHdrsHashes)
		sp.mutRequestedMetaHdrsHashes.Unlock()
		if requestedMetaHdrs > 0 {
			log.Info(fmt.Sprintf("received %d missing meta headers\n", int(requestedMetaHdrs)-unreceivedMetaHdrs))
		}
		if err != nil {
			return err
		}
	}

	if sp.accounts.JournalLen() != 0 {
		return process.ErrAccountStateDirty
	}

	defer func() {
		go sp.checkAndRequestIfMetaHeadersMissing(header.Round)
	}()

	err = sp.checkMetaHeadersValidityAndFinality(header)
	if err != nil {
		return err
	}

	err = sp.verifyCrossShardMiniBlockDstMe(header)
	if err != nil {
		return err
	}

	defer func() {
		if err != nil {
			sp.RevertAccountState()
		}
	}()

	processedMetaHdrs, err := sp.getProcessedMetaBlocksFromMiniBlocks(body, header.MetaBlockHashes)
	if err != nil {
		return err
	}

	err = sp.setMetaConsensusData(processedMetaHdrs)
	if err != nil {
		return err
	}

	err = sp.txCoordinator.ProcessBlockTransaction(body, header.Round, haveTime)
	if err != nil {
		return err
	}

	if !sp.verifyStateRoot(header.GetRootHash()) {
		err = process.ErrRootStateDoesNotMatch
		return err
	}

	err = sp.txCoordinator.VerifyCreatedBlockTransactions(body)
	if err != nil {
		return err
	}

	return nil
}

func (sp *shardProcessor) setMetaConsensusData(finalizedMetaBlocks []data.HeaderHandler) error {
	sp.specialAddressHandler.ClearMetaConsensusData()

	// for every finalized metablock header, reward the metachain consensus group members with accounts in shard
	for _, metaBlock := range finalizedMetaBlocks {
		round := metaBlock.GetRound()
		epoch := metaBlock.GetEpoch()
		err := sp.specialAddressHandler.SetMetaConsensusData(metaBlock.GetPrevRandSeed(), round, epoch)
		if err != nil {
			return err
		}
	}

	return nil
}

// SetConsensusData - sets the reward data for the current consensus group
func (sp *shardProcessor) SetConsensusData(randomness []byte, round uint64, epoch uint32, shardId uint32) {
	err := sp.specialAddressHandler.SetShardConsensusData(randomness, round, epoch, shardId)
	if err != nil {
		log.Error(err.Error())
	}
}

// checkMetaHeadersValidity - checks if listed metaheaders are valid as construction
func (sp *shardProcessor) checkMetaHeadersValidityAndFinality(header *block.Header) error {
	metablockCache := sp.dataPool.MetaBlocks()
	if metablockCache == nil {
		return process.ErrNilMetaBlockPool
	}

	tmpNotedHdr, err := sp.getLastNotarizedHdr(sharding.MetachainShardId)
	if err != nil {
		return err
	}

	currAddedMetaHdrs := make([]*block.MetaBlock, 0)
	for _, metaHash := range header.MetaBlockHashes {
		value, ok := metablockCache.Peek(metaHash)
		if !ok {
			return process.ErrNilMetaBlockHeader
		}

		metaHdr, ok := value.(*block.MetaBlock)
		if !ok {
			return process.ErrWrongTypeAssertion
		}

		currAddedMetaHdrs = append(currAddedMetaHdrs, metaHdr)
	}

	if len(currAddedMetaHdrs) == 0 {
		return nil
	}

	sort.Slice(currAddedMetaHdrs, func(i, j int) bool {
		return currAddedMetaHdrs[i].Nonce < currAddedMetaHdrs[j].Nonce
	})

	for _, metaHdr := range currAddedMetaHdrs {
		err = sp.isHdrConstructionValid(metaHdr, tmpNotedHdr)
		if err != nil {
			return err
		}
		tmpNotedHdr = metaHdr
	}

	err = sp.checkMetaHdrFinality(tmpNotedHdr)
	if err != nil {
		return err
	}

	return nil
}

// check if shard headers are final by checking if newer headers were constructed upon them
func (sp *shardProcessor) checkMetaHdrFinality(header data.HeaderHandler) error {
	if header == nil || header.IsInterfaceNil() {
		return process.ErrNilBlockHeader
	}

	sortedMetaHdrs, err := sp.getFinalityAttestingHeaders(header, process.MetaBlockFinality)
	if err != nil {
		return err
	}

	lastVerifiedHdr := header
	// verify if there are "K" block after current to make this one final
	nextBlocksVerified := 0
	for _, tmpHdr := range sortedMetaHdrs {
		if nextBlocksVerified >= sp.metaBlockFinality {
			break
		}

		// found a header with the next nonce
		if tmpHdr.hdr.GetNonce() == lastVerifiedHdr.GetNonce()+1 {
			err = sp.isHdrConstructionValid(tmpHdr.hdr, lastVerifiedHdr)
			if err != nil {
				log.Debug(err.Error())
				continue
			}

			lastVerifiedHdr = tmpHdr.hdr
			nextBlocksVerified += 1
		}
	}

	if nextBlocksVerified < sp.metaBlockFinality {
		go sp.onRequestHeaderHandlerByNonce(lastVerifiedHdr.GetShardID(), lastVerifiedHdr.GetNonce()+1)
		return process.ErrHeaderNotFinal
	}

	return nil
}

func (sp *shardProcessor) getFinalityAttestingHeaders(
	highestNonceHdr data.HeaderHandler,
	finality uint64,
) ([]*hashAndHdr, error) {

	if highestNonceHdr == nil || highestNonceHdr.IsInterfaceNil() {
		return nil, process.ErrNilBlockHeader
	}

	metaBlockPool := sp.dataPool.MetaBlocks()
	if metaBlockPool == nil {
		return nil, process.ErrNilMetaBlockPool
	}

	orderedMetaBlocks := make([]*hashAndHdr, 0)
	// get keys and arrange them into shards
	for _, key := range metaBlockPool.Keys() {
		val, _ := metaBlockPool.Peek(key)
		if val == nil {
			continue
		}

		hdr, ok := val.(*block.MetaBlock)
		if !ok {
			continue
		}

		isHdrNonceLowerOrEqualThanHighestNonce := hdr.GetNonce() <= highestNonceHdr.GetNonce()
		isHdrNonceHigherThanFinalNonce := hdr.GetNonce() > highestNonceHdr.GetNonce()+finality

		if isHdrNonceLowerOrEqualThanHighestNonce ||
			isHdrNonceHigherThanFinalNonce {
			continue
		}

		orderedMetaBlocks = append(orderedMetaBlocks, &hashAndHdr{hdr: hdr, hash: key})
	}

	if len(orderedMetaBlocks) > 1 {
		sort.Slice(orderedMetaBlocks, func(i, j int) bool {
			return orderedMetaBlocks[i].hdr.GetNonce() < orderedMetaBlocks[j].hdr.GetNonce()
		})
	}

	return orderedMetaBlocks, nil
}

// check if header has the same miniblocks as presented in body
func (sp *shardProcessor) checkHeaderBodyCorrelation(hdr *block.Header, body block.Body) error {
	mbHashesFromHdr := make(map[string]*block.MiniBlockHeader)
	for i := 0; i < len(hdr.MiniBlockHeaders); i++ {
		mbHashesFromHdr[string(hdr.MiniBlockHeaders[i].Hash)] = &hdr.MiniBlockHeaders[i]
	}

	if len(hdr.MiniBlockHeaders) != len(body) {
		return process.ErrHeaderBodyMismatch
	}

	for i := 0; i < len(body); i++ {
		miniBlock := body[i]

		mbBytes, err := sp.marshalizer.Marshal(miniBlock)
		if err != nil {
			return err
		}
		mbHash := sp.hasher.Compute(string(mbBytes))

		mbHdr, ok := mbHashesFromHdr[string(mbHash)]
		if !ok {
			return process.ErrHeaderBodyMismatch
		}

		if mbHdr.TxCount != uint32(len(miniBlock.TxHashes)) {
			return process.ErrHeaderBodyMismatch
		}

		if mbHdr.ReceiverShardID != miniBlock.ReceiverShardID {
			return process.ErrHeaderBodyMismatch
		}

		if mbHdr.SenderShardID != miniBlock.SenderShardID {
			return process.ErrHeaderBodyMismatch
		}
	}

	return nil
}

func (sp *shardProcessor) checkAndRequestIfMetaHeadersMissing(round uint64) {
	orderedMetaBlocks, err := sp.getOrderedMetaBlocks(round)
	if err != nil {
		log.Debug(err.Error())
		return
	}

	sortedHdrs := make([]data.HeaderHandler, 0)
	for i := 0; i < len(orderedMetaBlocks); i++ {
		hdr, ok := orderedMetaBlocks[i].hdr.(*block.MetaBlock)
		if !ok {
			continue
		}
		sortedHdrs = append(sortedHdrs, hdr)
	}

	err = sp.requestHeadersIfMissing(sortedHdrs, sharding.MetachainShardId, round)
	if err != nil {
		log.Info(err.Error())
	}

	return
}

func (sp *shardProcessor) indexBlockIfNeeded(
	body data.BodyHandler,
	header data.HeaderHandler) {
	if sp.core == nil || sp.core.Indexer() == nil {
		return
	}

	txPool := sp.txCoordinator.GetAllCurrentUsedTxs(block.TxBlock)
	scPool := sp.txCoordinator.GetAllCurrentUsedTxs(block.SmartContractResultBlock)
	rewardPool := sp.txCoordinator.GetAllCurrentUsedTxs(block.RewardsBlock)

	for hash, tx := range scPool {
		txPool[hash] = tx
	}
	for hash, tx := range rewardPool {
		txPool[hash] = tx
	}

	go sp.core.Indexer().SaveBlock(body, header, txPool)
}

// RestoreBlockIntoPools restores the TxBlock and MetaBlock into associated pools
func (sp *shardProcessor) RestoreBlockIntoPools(headerHandler data.HeaderHandler, bodyHandler data.BodyHandler) error {
	sp.removeLastNotarized()

	if headerHandler == nil || headerHandler.IsInterfaceNil() {
		return process.ErrNilBlockHeader
	}
	if bodyHandler == nil || bodyHandler.IsInterfaceNil() {
		return process.ErrNilTxBlockBody
	}

	body, ok := bodyHandler.(block.Body)
	if !ok {
		return process.ErrWrongTypeAssertion
	}

	header, ok := headerHandler.(*block.Header)
	if !ok {
		return process.ErrWrongTypeAssertion
	}

	restoredTxNr, err := sp.txCoordinator.RestoreBlockDataFromStorage(body)
	go sp.txCounter.subtractRestoredTxs(restoredTxNr)
	if err != nil {
		return err
	}

	miniBlockHashes := header.MapMiniBlockHashesToShards()
	err = sp.restoreMetaBlockIntoPool(miniBlockHashes, header.MetaBlockHashes)
	if err != nil {
		return err
	}

	return nil
}

func (sp *shardProcessor) restoreMetaBlockIntoPool(miniBlockHashes map[string]uint32, metaBlockHashes [][]byte) error {
	metaBlockPool := sp.dataPool.MetaBlocks()
	if metaBlockPool == nil {
		return process.ErrNilMetaBlockPool
	}

	metaHeaderNoncesPool := sp.dataPool.HeadersNonces()
	if metaHeaderNoncesPool == nil {
		return process.ErrNilMetaHeadersNoncesDataPool
	}

	for _, metaBlockHash := range metaBlockHashes {
		buff, err := sp.store.Get(dataRetriever.MetaBlockUnit, metaBlockHash)
		if err != nil {
			continue
		}

		metaBlock := block.MetaBlock{}
		err = sp.marshalizer.Unmarshal(&metaBlock, buff)
		if err != nil {
			log.Error(err.Error())
			continue
		}

		processedMiniBlocks := metaBlock.GetMiniBlockHeadersWithDst(sp.shardCoordinator.SelfId())
		for mbHash := range processedMiniBlocks {
			sp.addProcessedMiniBlock(metaBlockHash, []byte(mbHash))
		}

		metaBlockPool.Put(metaBlockHash, &metaBlock)
		syncMap := &dataPool.ShardIdHashSyncMap{}
		syncMap.Store(metaBlock.GetShardID(), metaBlockHash)
		metaHeaderNoncesPool.Merge(metaBlock.Nonce, syncMap)

		err = sp.store.GetStorer(dataRetriever.MetaBlockUnit).Remove(metaBlockHash)
		if err != nil {
			log.Error(err.Error())
		}

		nonceToByteSlice := sp.uint64Converter.ToByteSlice(metaBlock.Nonce)
		err = sp.store.GetStorer(dataRetriever.MetaHdrNonceHashDataUnit).Remove(nonceToByteSlice)
		if err != nil {
			log.Error(err.Error())
		}
	}

	for _, metaBlockKey := range metaBlockPool.Keys() {
		if len(miniBlockHashes) == 0 {
			break
		}
		metaBlock, ok := metaBlockPool.Peek(metaBlockKey)
		if !ok {
			log.Error(process.ErrNilMetaBlockHeader.Error())
			continue
		}

		hdr, ok := metaBlock.(data.HeaderHandler)
		if !ok {
			metaBlockPool.Remove(metaBlockKey)
			log.Error(process.ErrWrongTypeAssertion.Error())
			continue
		}

		crossMiniBlockHashes := hdr.GetMiniBlockHeadersWithDst(sp.shardCoordinator.SelfId())
		for key := range miniBlockHashes {
			_, ok = crossMiniBlockHashes[key]
			if !ok {
				continue
			}

			sp.removeProcessedMiniBlock(metaBlockKey, []byte(key))
		}
	}

	return nil
}

// CreateBlockBody creates a a list of miniblocks by filling them with transactions out of the transactions pools
// as long as the transactions limit for the block has not been reached and there is still time to add transactions
func (sp *shardProcessor) CreateBlockBody(round uint64, haveTime func() bool) (data.BodyHandler, error) {
	log.Debug(fmt.Sprintf("started creating block body in round %d\n", round))
	sp.txCoordinator.CreateBlockStarted()
	sp.blockSizeThrottler.ComputeMaxItems()

	miniBlocks, err := sp.createMiniBlocks(sp.shardCoordinator.NumberOfShards(), sp.blockSizeThrottler.MaxItemsToAdd(), round, haveTime)
	if err != nil {
		return nil, err
	}

	return miniBlocks, nil
}

// CommitBlock commits the block in the blockchain if everything was checked successfully
func (sp *shardProcessor) CommitBlock(
	chainHandler data.ChainHandler,
	headerHandler data.HeaderHandler,
	bodyHandler data.BodyHandler,
) error {

	var err error
	defer func() {
		if err != nil {
			sp.RevertAccountState()
		}
	}()

	err = checkForNils(chainHandler, headerHandler, bodyHandler)
	if err != nil {
		return err
	}

	log.Debug(fmt.Sprintf("started committing block with round %d and nonce %d\n",
		headerHandler.GetRound(),
		headerHandler.GetNonce()))

	err = sp.checkBlockValidity(chainHandler, headerHandler, bodyHandler)
	if err != nil {
		return err
	}

	header, ok := headerHandler.(*block.Header)
	if !ok {
		err = process.ErrWrongTypeAssertion
		return err
	}

	buff, err := sp.marshalizer.Marshal(header)
	if err != nil {
		return err
	}

	headerHash := sp.hasher.Compute(string(buff))
	nonceToByteSlice := sp.uint64Converter.ToByteSlice(header.Nonce)
	hdrNonceHashDataUnit := dataRetriever.ShardHdrNonceHashDataUnit + dataRetriever.UnitType(header.ShardId)

	errNotCritical := sp.store.Put(hdrNonceHashDataUnit, nonceToByteSlice, headerHash)
	log.LogIfError(errNotCritical)

	errNotCritical = sp.store.Put(dataRetriever.BlockHeaderUnit, headerHash, buff)
	log.LogIfError(errNotCritical)

	headerNoncePool := sp.dataPool.HeadersNonces()
	if headerNoncePool == nil {
		err = process.ErrNilDataPoolHolder
		return err
	}

	//TODO: Should be analyzed if put in pool is really necessary or not (right now there is no action of removing them)
	syncMap := &dataPool.ShardIdHashSyncMap{}
	syncMap.Store(headerHandler.GetShardID(), headerHash)
	headerNoncePool.Merge(headerHandler.GetNonce(), syncMap)

	body, ok := bodyHandler.(block.Body)
	if !ok {
		err = process.ErrWrongTypeAssertion
		return err
	}

	err = sp.txCoordinator.SaveBlockDataToStorage(body)
	if err != nil {
		return err
	}

	for i := 0; i < len(body); i++ {
		buff, err = sp.marshalizer.Marshal(body[i])
		if err != nil {
			return err
		}

		miniBlockHash := sp.hasher.Compute(string(buff))
		errNotCritical = sp.store.Put(dataRetriever.MiniBlockUnit, miniBlockHash, buff)
		log.LogIfError(errNotCritical)
	}

	processedMetaHdrs, err := sp.getProcessedMetaBlocksFromHeader(header)
	if err != nil {
		return err
	}

	finalHeaders, finalHeadersHashes, err := sp.getHighestHdrForOwnShardFromMetachain(processedMetaHdrs)
	if err != nil {
		return err
	}

	err = sp.saveLastNotarizedHeader(sharding.MetachainShardId, processedMetaHdrs)
	if err != nil {
		return err
	}

	headerMeta, err := sp.getLastNotarizedHdr(sharding.MetachainShardId)
	if err != nil {
		return err
	}

	sp.appStatusHandler.SetStringValue(core.MetricCrossCheckBlockHeight, fmt.Sprintf("meta %d", headerMeta.GetNonce()))

	_, err = sp.accounts.Commit()
	if err != nil {
		return err
	}

	log.Info(fmt.Sprintf("shard block with nonce %d and hash %s has been committed successfully\n",
		header.Nonce,
		core.ToB64(headerHash)))

	sp.blocksTracker.AddBlock(header)

	errNotCritical = sp.txCoordinator.RemoveBlockDataFromPool(body)
	if errNotCritical != nil {
		log.Debug(errNotCritical.Error())
	}

	errNotCritical = sp.removeProcessedMetaBlocksFromPool(processedMetaHdrs)
	if errNotCritical != nil {
		log.Debug(errNotCritical.Error())
	}

	errNotCritical = sp.forkDetector.AddHeader(header, headerHash, process.BHProcessed, finalHeaders, finalHeadersHashes)
	if errNotCritical != nil {
		log.Debug(errNotCritical.Error())
	}

	log.Info(fmt.Sprintf("shard block with nonce %d is the highest final block in shard %d\n",
		sp.forkDetector.GetHighestFinalBlockNonce(),
		sp.shardCoordinator.SelfId()))

	sp.appStatusHandler.SetStringValue(core.MetricCurrentBlockHash, core.ToB64(headerHash))

	hdrsToAttestPreviousFinal := uint32(header.Nonce-sp.forkDetector.GetHighestFinalBlockNonce()) + 1
	sp.removeNotarizedHdrsBehindPreviousFinal(hdrsToAttestPreviousFinal)

	err = chainHandler.SetCurrentBlockBody(body)
	if err != nil {
		return err
	}

	err = chainHandler.SetCurrentBlockHeader(header)
	if err != nil {
		return err
	}

	chainHandler.SetCurrentBlockHeaderHash(headerHash)
	sp.indexBlockIfNeeded(bodyHandler, headerHandler)

	go sp.cleanTxsPools()

	// write data to log
	go sp.txCounter.displayLogInfo(
		header,
		body,
		headerHash,
		sp.shardCoordinator.NumberOfShards(),
		sp.shardCoordinator.SelfId(),
		sp.dataPool,
	)

	sp.blockSizeThrottler.Succeed(header.Round)

	return nil
}

func (sp *shardProcessor) cleanTxsPools() {
	_, err := sp.txsPoolsCleaner.Clean(maxCleanTime)
	log.LogIfError(err)
	log.Info(fmt.Sprintf("Total txs removed from pools cleaner %d", sp.txsPoolsCleaner.NumRemovedTxs()))
}

// getHighestHdrForOwnShardFromMetachain calculates the highest shard header notarized by metachain
func (sp *shardProcessor) getHighestHdrForOwnShardFromMetachain(
	processedHdrs []data.HeaderHandler,
) ([]data.HeaderHandler, [][]byte, error) {

	ownShIdHdrs := make([]data.HeaderHandler, 0)

	sort.Slice(processedHdrs, func(i, j int) bool {
		return processedHdrs[i].GetNonce() < processedHdrs[j].GetNonce()
	})

	for i := 0; i < len(processedHdrs); i++ {
		hdr, ok := processedHdrs[i].(*block.MetaBlock)
		if !ok {
			return nil, nil, process.ErrWrongTypeAssertion
		}

		hdrs, err := sp.getHighestHdrForShardFromMetachain(sp.shardCoordinator.SelfId(), hdr)
		if err != nil {
			return nil, nil, err
		}

		ownShIdHdrs = append(ownShIdHdrs, hdrs...)
	}

	if len(ownShIdHdrs) == 0 {
		ownShIdHdrs = append(ownShIdHdrs, &block.Header{})
	}

	sort.Slice(ownShIdHdrs, func(i, j int) bool {
		return ownShIdHdrs[i].GetNonce() < ownShIdHdrs[j].GetNonce()
	})

	ownShIdHdrsHashes := make([][]byte, 0)
	for i := 0; i < len(ownShIdHdrs); i++ {
		hash, _ := core.CalculateHash(sp.marshalizer, sp.hasher, ownShIdHdrs[i])
		ownShIdHdrsHashes = append(ownShIdHdrsHashes, hash)
	}

	return ownShIdHdrs, ownShIdHdrsHashes, nil
}

func (sp *shardProcessor) getHighestHdrForShardFromMetachain(shardId uint32, hdr *block.MetaBlock) ([]data.HeaderHandler, error) {
	ownShIdHdr := make([]data.HeaderHandler, 0)

	var errFound error
	// search for own shard id in shardInfo from metaHeaders
	for _, shardInfo := range hdr.ShardInfo {
		if shardInfo.ShardId != shardId {
			continue
		}

		ownHdr, err := process.GetShardHeader(shardInfo.HeaderHash, sp.dataPool.Headers(), sp.marshalizer, sp.store)
		if err != nil {
			go sp.onRequestHeaderHandler(shardInfo.ShardId, shardInfo.HeaderHash)

			log.Info(fmt.Sprintf("requested missing shard header with hash %s for shard %d\n",
				core.ToB64(shardInfo.HeaderHash),
				shardInfo.ShardId))

			errFound = err
			continue
		}

		ownShIdHdr = append(ownShIdHdr, ownHdr)
	}

	if errFound != nil {
		return nil, errFound
	}

	return ownShIdHdr, nil
}

// getProcessedMetaBlocksFromHeader returns all the meta blocks fully processed
func (sp *shardProcessor) getProcessedMetaBlocksFromHeader(header *block.Header) ([]data.HeaderHandler, error) {
	if header == nil {
		return nil, process.ErrNilBlockHeader
	}

	miniBlockHashes := make(map[int][]byte, 0)
	for i := 0; i < len(header.MiniBlockHeaders); i++ {
		miniBlockHashes[i] = header.MiniBlockHeaders[i].Hash
	}

	log.Debug(fmt.Sprintf("cross mini blocks in body: %d\n", len(miniBlockHashes)))

	processedMetaHeaders, usedMbs, err := sp.getProcessedMetaBlocksFromMiniBlockHashes(miniBlockHashes, header.MetaBlockHashes)
	if err != nil {
		return nil, err
	}

	for _, metaBlockKey := range header.MetaBlockHashes {
		obj, ok := sp.dataPool.MetaBlocks().Peek(metaBlockKey)
		if !ok {
			return nil, process.ErrNilMetaBlockHeader
		}

		metaBlock := obj.(*block.MetaBlock)
		crossMiniBlockHashes := metaBlock.GetMiniBlockHeadersWithDst(sp.shardCoordinator.SelfId())
		for key := range crossMiniBlockHashes {
			if usedMbs[key] {
				metaBlock.SetMiniBlockProcessed([]byte(key), true)
			}
		}
	}

	return processedMetaHeaders, nil
}

// getProcessedMetaBlocks returns all the meta blocks fully processed
func (sp *shardProcessor) getProcessedMetaBlocksFromMiniBlocks(
	usedMiniBlocks []*block.MiniBlock,
	usedMetaBlockHashes [][]byte,
) ([]data.HeaderHandler, error) {
	if usedMiniBlocks == nil || usedMetaBlockHashes == nil {
		// not an error, it can happen that no metablock header or no miniblock is used.
		return make([]data.HeaderHandler, 0), nil
	}

	miniBlockHashes := make(map[int][]byte, 0)
	for i := 0; i < len(usedMiniBlocks); i++ {
		miniBlock := usedMiniBlocks[i]
		if miniBlock.SenderShardID == sp.shardCoordinator.SelfId() {
			continue
		}

		mbHash, err := core.CalculateHash(sp.marshalizer, sp.hasher, miniBlock)
		if err != nil {
			log.Debug(err.Error())
			continue
		}
		miniBlockHashes[i] = mbHash
	}

	log.Debug(fmt.Sprintf("cross mini blocks in body: %d\n", len(miniBlockHashes)))
	processedMetaBlocks, _, err := sp.getProcessedMetaBlocksFromMiniBlockHashes(miniBlockHashes, usedMetaBlockHashes)

	return processedMetaBlocks, err
}

func (sp *shardProcessor) getProcessedMetaBlocksFromMiniBlockHashes(
	miniBlockHashes map[int][]byte,
	usedMetaBlockHashes [][]byte,
) ([]data.HeaderHandler, map[string]bool, error) {

	processedMetaHdrs := make([]data.HeaderHandler, 0)
	processedMBs := make(map[string]bool)

	for _, metaBlockKey := range usedMetaBlockHashes {
		obj, _ := sp.dataPool.MetaBlocks().Peek(metaBlockKey)
		if obj == nil {
			return nil, nil, process.ErrNilMetaBlockHeader
		}

		metaBlock, ok := obj.(*block.MetaBlock)
		if !ok {
			return nil, nil, process.ErrWrongTypeAssertion
		}
		// todo: change to debug after test
		log.Info(fmt.Sprintf("meta header nonce: %d\n", metaBlock.Nonce))

		crossMiniBlockHashes := metaBlock.GetMiniBlockHeadersWithDst(sp.shardCoordinator.SelfId())
		for hash := range crossMiniBlockHashes {
			processedMBs[hash] = metaBlock.GetMiniBlockProcessed([]byte(hash))
		}

		for key := range miniBlockHashes {
			_, ok = crossMiniBlockHashes[string(miniBlockHashes[key])]
			if !ok {
				continue
			}

<<<<<<< HEAD
			processedMBs[string(miniBlockHashes[key])] = true

=======
			sp.addProcessedMiniBlock(metaBlockKey, miniBlockHashes[key])
>>>>>>> 3d5a2814
			delete(miniBlockHashes, key)
		}

		log.Debug(fmt.Sprintf("cross mini blocks in meta header: %d\n", len(crossMiniBlockHashes)))

		processedAll := true
		for key := range crossMiniBlockHashes {
<<<<<<< HEAD
			if !processedMBs[key] {
=======
			if !sp.isMiniBlockProcessed(metaBlockKey, []byte(key)) {
>>>>>>> 3d5a2814
				processedAll = false
				break
			}
		}

		if processedAll {
			processedMetaHdrs = append(processedMetaHdrs, metaBlock)
		}
	}

	return processedMetaHdrs, processedMBs, nil
}

func (sp *shardProcessor) removeProcessedMetaBlocksFromPool(processedMetaHdrs []data.HeaderHandler) error {
	lastNotarizedMetaHdr, err := sp.getLastNotarizedHdr(sharding.MetachainShardId)
	if err != nil {
		return err
	}

	processed := 0
	unnotarized := len(sp.blocksTracker.UnnotarisedBlocks())
	// processedMetaHdrs is also sorted
	for i := 0; i < len(processedMetaHdrs); i++ {
		hdr := processedMetaHdrs[i]

		// remove process finished
		if hdr.GetNonce() > lastNotarizedMetaHdr.GetNonce() {
			continue
		}

		errNotCritical := sp.blocksTracker.RemoveNotarisedBlocks(hdr)
		log.LogIfError(errNotCritical)

		// metablock was processed and finalized
		buff, err := sp.marshalizer.Marshal(hdr)
		if err != nil {
			log.Error(err.Error())
			continue
		}

		headerHash := sp.hasher.Compute(string(buff))
		nonceToByteSlice := sp.uint64Converter.ToByteSlice(hdr.GetNonce())
		err = sp.store.Put(dataRetriever.MetaHdrNonceHashDataUnit, nonceToByteSlice, headerHash)
		if err != nil {
			log.Error(err.Error())
			continue
		}

		err = sp.store.Put(dataRetriever.MetaBlockUnit, headerHash, buff)
		if err != nil {
			log.Error(err.Error())
			continue
		}

		sp.dataPool.MetaBlocks().Remove(headerHash)
		sp.dataPool.HeadersNonces().Remove(hdr.GetNonce(), sharding.MetachainShardId)
		sp.removeAllProcessedMiniBlocks(headerHash)

		// todo: change to debug after test
		log.Info(fmt.Sprintf("metaBlock with round %d nonce %d and hash %s has been processed completely and removed from pool\n",
			hdr.GetRound(),
			hdr.GetNonce(),
			core.ToB64(headerHash)))

		processed++
	}

	if processed > 0 {
		log.Debug(fmt.Sprintf("%d meta blocks have been processed completely and removed from pool\n", processed))
	}

	notarized := unnotarized - len(sp.blocksTracker.UnnotarisedBlocks())
	if notarized > 0 {
		log.Debug(fmt.Sprintf("%d shard blocks have been notarised by metachain\n", notarized))
	}

	return nil
}

// receivedMetaBlock is a callback function when a new metablock was received
// upon receiving, it parses the new metablock and requests miniblocks and transactions
// which destination is the current shard
func (sp *shardProcessor) receivedMetaBlock(metaBlockHash []byte) {
	metaBlksCache := sp.dataPool.MetaBlocks()
	if metaBlksCache == nil {
		return
	}

	metaHdrsNoncesCache := sp.dataPool.HeadersNonces()
	if metaHdrsNoncesCache == nil && sp.metaBlockFinality > 0 {
		return
	}

	miniBlksCache := sp.dataPool.MiniBlocks()
	if miniBlksCache == nil || miniBlksCache.IsInterfaceNil() {
		return
	}

	obj, ok := metaBlksCache.Peek(metaBlockHash)
	if !ok {
		return
	}

	metaBlock, ok := obj.(data.HeaderHandler)
	if !ok {
		return
	}

	log.Debug(fmt.Sprintf("received metablock with hash %s and nonce %d from network\n",
		core.ToB64(metaBlockHash),
		metaBlock.GetNonce()))

	sp.mutRequestedMetaHdrsHashes.Lock()

	if !sp.allNeededMetaHdrsFound {
		if sp.requestedMetaHdrsHashes[string(metaBlockHash)] {
			delete(sp.requestedMetaHdrsHashes, string(metaBlockHash))

			if metaBlock.GetNonce() > sp.currHighestMetaHdrNonce {
				sp.currHighestMetaHdrNonce = metaBlock.GetNonce()
			}
		}

		lenReqMetaHdrsHashes := len(sp.requestedMetaHdrsHashes)
		areFinalAttestingHdrsInCache := false
		if lenReqMetaHdrsHashes == 0 {
			requestedBlockHeaders := sp.requestFinalMissingHeaders()
			if requestedBlockHeaders == 0 {
				log.Info(fmt.Sprintf("received all final meta headers\n"))
				areFinalAttestingHdrsInCache = true
			} else {
				log.Info(fmt.Sprintf("requested %d missing final meta headers\n", requestedBlockHeaders))
			}
		}

		sp.allNeededMetaHdrsFound = lenReqMetaHdrsHashes == 0 && areFinalAttestingHdrsInCache

		sp.mutRequestedMetaHdrsHashes.Unlock()

		if lenReqMetaHdrsHashes == 0 && areFinalAttestingHdrsInCache {
			sp.chRcvAllMetaHdrs <- true
		}
	} else {
		sp.mutRequestedMetaHdrsHashes.Unlock()
	}

	lastNotarizedHdr, err := sp.getLastNotarizedHdr(sharding.MetachainShardId)
	if err != nil {
		return
	}
	if metaBlock.GetNonce() <= lastNotarizedHdr.GetNonce() {
		return
	}
	if metaBlock.GetRound() <= lastNotarizedHdr.GetRound() {
		return
	}

	sp.txCoordinator.RequestMiniBlocks(metaBlock)
}

// requestFinalMissingHeaders requests the headers needed to accept the current selected headers for processing the
// current block. It requests the metaBlockFinality headers greater than the highest meta header related to the block
// which should be processed
func (sp *shardProcessor) requestFinalMissingHeaders() uint32 {
	requestedBlockHeaders := uint32(0)
	for i := sp.currHighestMetaHdrNonce + 1; i <= sp.currHighestMetaHdrNonce+uint64(sp.metaBlockFinality); i++ {
		if sp.currHighestMetaHdrNonce == uint64(0) {
			continue
		}

		_, _, err := process.GetMetaHeaderFromPoolWithNonce(
			i,
			sp.dataPool.MetaBlocks(),
			sp.dataPool.HeadersNonces())
		if err != nil {
			requestedBlockHeaders++
			go sp.onRequestHeaderHandlerByNonce(sharding.MetachainShardId, i)
		}
	}

	return requestedBlockHeaders
}

func (sp *shardProcessor) requestMetaHeaders(header *block.Header) (uint32, uint32) {
	_ = process.EmptyChannel(sp.chRcvAllMetaHdrs)

	sp.mutRequestedMetaHdrsHashes.Lock()

	sp.requestedMetaHdrsHashes = make(map[string]bool)
	sp.allNeededMetaHdrsFound = true

	if len(header.MetaBlockHashes) == 0 {
		sp.mutRequestedMetaHdrsHashes.Unlock()
		return 0, 0
	}

	missingHeaderHashes := sp.computeMissingHeaders(header)

	requestedBlockHeaders := uint32(0)
	for _, hash := range missingHeaderHashes {
		requestedBlockHeaders++
		sp.requestedMetaHdrsHashes[string(hash)] = true
		go sp.onRequestHeaderHandler(sharding.MetachainShardId, hash)
	}

	requestedFinalBlockHeaders := uint32(0)
	if requestedBlockHeaders > 0 {
		sp.allNeededMetaHdrsFound = false
	} else {
		requestedFinalBlockHeaders = sp.requestFinalMissingHeaders()
		if requestedFinalBlockHeaders > 0 {
			sp.allNeededMetaHdrsFound = false
		}
	}

	sp.mutRequestedMetaHdrsHashes.Unlock()

	return requestedBlockHeaders, requestedFinalBlockHeaders
}

func (sp *shardProcessor) computeMissingHeaders(header *block.Header) [][]byte {
	missingHeaders := make([][]byte, 0)
	sp.currHighestMetaHdrNonce = uint64(0)

	for i := 0; i < len(header.MetaBlockHashes); i++ {
		hdr, err := process.GetMetaHeaderFromPool(
			header.MetaBlockHashes[i],
			sp.dataPool.MetaBlocks())
		if err != nil {
			missingHeaders = append(missingHeaders, header.MetaBlockHashes[i])
			continue
		}

		if hdr.Nonce > sp.currHighestMetaHdrNonce {
			sp.currHighestMetaHdrNonce = hdr.Nonce
		}
	}

	return missingHeaders
}

func (sp *shardProcessor) verifyCrossShardMiniBlockDstMe(hdr *block.Header) error {
	mMiniBlockMeta, err := sp.getAllMiniBlockDstMeFromMeta(hdr.Round, hdr.MetaBlockHashes)
	if err != nil {
		return err
	}

	miniBlockDstMe := hdr.GetMiniBlockHeadersWithDst(sp.shardCoordinator.SelfId())
	for mbHash := range miniBlockDstMe {
		if _, ok := mMiniBlockMeta[mbHash]; !ok {
			return process.ErrCrossShardMBWithoutConfirmationFromMeta
		}
	}

	return nil
}

func (sp *shardProcessor) getAllMiniBlockDstMeFromMeta(round uint64, metaHashes [][]byte) (map[string][]byte, error) {
	metaBlockCache := sp.dataPool.MetaBlocks()
	if metaBlockCache == nil {
		return nil, process.ErrNilMetaBlockPool
	}

	lastHdr, err := sp.getLastNotarizedHdr(sharding.MetachainShardId)
	if err != nil {
		return nil, err
	}

	mMiniBlockMeta := make(map[string][]byte)
	for _, metaHash := range metaHashes {
		val, _ := metaBlockCache.Peek(metaHash)
		if val == nil {
			continue
		}

		hdr, ok := val.(*block.MetaBlock)
		if !ok {
			continue
		}

		if hdr.GetRound() > round {
			continue
		}
		if hdr.GetRound() <= lastHdr.GetRound() {
			continue
		}
		if hdr.GetNonce() <= lastHdr.GetNonce() {
			continue
		}

		miniBlockDstMe := hdr.GetMiniBlockHeadersWithDst(sp.shardCoordinator.SelfId())
		for mbHash := range miniBlockDstMe {
			mMiniBlockMeta[mbHash] = metaHash
		}
	}

	return mMiniBlockMeta, nil
}

func (sp *shardProcessor) getOrderedMetaBlocks(round uint64) ([]*hashAndHdr, error) {
	metaBlocksPool := sp.dataPool.MetaBlocks()
	if metaBlocksPool == nil {
		return nil, process.ErrNilMetaBlockPool
	}

	lastHdr, err := sp.getLastNotarizedHdr(sharding.MetachainShardId)
	if err != nil {
		return nil, err
	}

	orderedMetaBlocks := make([]*hashAndHdr, 0)
	for _, key := range metaBlocksPool.Keys() {
		val, _ := metaBlocksPool.Peek(key)
		if val == nil {
			continue
		}

		hdr, ok := val.(*block.MetaBlock)
		if !ok {
			continue
		}

		if hdr.GetRound() > round {
			continue
		}
		if hdr.GetRound() <= lastHdr.GetRound() {
			continue
		}
		if hdr.GetNonce() <= lastHdr.GetNonce() {
			continue
		}

		orderedMetaBlocks = append(orderedMetaBlocks, &hashAndHdr{hdr: hdr, hash: key})
	}

	if len(orderedMetaBlocks) > 1 {
		sort.Slice(orderedMetaBlocks, func(i, j int) bool {
			return orderedMetaBlocks[i].hdr.GetNonce() < orderedMetaBlocks[j].hdr.GetNonce()
		})
	}

	return orderedMetaBlocks, nil
}

// isMetaHeaderFinal verifies if meta is trully final, in order to not do rollbacks
func (sp *shardProcessor) isMetaHeaderFinal(currHdr data.HeaderHandler, sortedHdrs []*hashAndHdr, startPos int) bool {
	if currHdr == nil || currHdr.IsInterfaceNil() {
		return false
	}
	if sortedHdrs == nil {
		return false
	}

	// verify if there are "K" block after current to make this one final
	lastVerifiedHdr := currHdr
	nextBlocksVerified := 0

	for i := startPos; i < len(sortedHdrs); i++ {
		if nextBlocksVerified >= sp.metaBlockFinality {
			return true
		}

		// found a header with the next nonce
		tmpHdr := sortedHdrs[i].hdr
		if tmpHdr.GetNonce() == lastVerifiedHdr.GetNonce()+1 {
			err := sp.isHdrConstructionValid(tmpHdr, lastVerifiedHdr)
			if err != nil {
				continue
			}

			lastVerifiedHdr = tmpHdr
			nextBlocksVerified += 1
		}
	}

	if nextBlocksVerified >= sp.metaBlockFinality {
		return true
	}

	return false
}

// full verification through metachain header
func (sp *shardProcessor) createAndProcessCrossMiniBlocksDstMe(
	noShards uint32,
	maxItemsInBlock uint32,
	round uint64,
	haveTime func() bool,
) (block.MiniBlockSlice, [][]byte, uint32, error) {

	metaBlockCache := sp.dataPool.MetaBlocks()
	if metaBlockCache == nil || metaBlockCache.IsInterfaceNil() {
		return nil, nil, 0, process.ErrNilMetaBlockPool
	}

	miniBlockCache := sp.dataPool.MiniBlocks()
	if miniBlockCache == nil || miniBlockCache.IsInterfaceNil() {
		return nil, nil, 0, process.ErrNilMiniBlockPool
	}

	txPool := sp.dataPool.Transactions()
	if txPool == nil || txPool.IsInterfaceNil() {
		return nil, nil, 0, process.ErrNilTransactionPool
	}

	miniBlocks := make(block.MiniBlockSlice, 0)
	nrTxAdded := uint32(0)

	orderedMetaBlocks, err := sp.getOrderedMetaBlocks(round)
	if err != nil {
		return nil, nil, 0, err
	}

	log.Info(fmt.Sprintf("meta blocks ordered: %d\n", len(orderedMetaBlocks)))

	lastMetaHdr, err := sp.getLastNotarizedHdr(sharding.MetachainShardId)
	if err != nil {
		return nil, nil, 0, err
	}

	// do processing in order
	usedMetaHdrsHashes := make([][]byte, 0)
	for i := 0; i < len(orderedMetaBlocks); i++ {
		if !haveTime() {
			log.Info(fmt.Sprintf("time is up after putting %d cross txs with destination to current shard\n", nrTxAdded))
			break
		}

		itemsAddedInHeader := uint32(len(usedMetaHdrsHashes) + len(miniBlocks))
		if itemsAddedInHeader >= maxItemsInBlock {
			log.Info(fmt.Sprintf("%d max records allowed to be added in shard header has been reached\n", maxItemsInBlock))
			break
		}

		hdr, ok := orderedMetaBlocks[i].hdr.(*block.MetaBlock)
		if !ok {
			continue
		}

		err = sp.isHdrConstructionValid(hdr, lastMetaHdr)
		if err != nil {
			continue
		}

		isFinal := sp.isMetaHeaderFinal(hdr, orderedMetaBlocks, i+1)
		if !isFinal {
			continue
		}

		if len(hdr.GetMiniBlockHeadersWithDst(sp.shardCoordinator.SelfId())) == 0 {
			usedMetaHdrsHashes = append(usedMetaHdrsHashes, orderedMetaBlocks[i].hash)
			lastMetaHdr = hdr
			continue
		}

		itemsAddedInBody := nrTxAdded
		if itemsAddedInBody >= maxItemsInBlock {
			continue
		}

		maxTxSpaceRemained := int32(maxItemsInBlock) - int32(itemsAddedInBody)
		maxMbSpaceRemained := int32(maxItemsInBlock) - int32(itemsAddedInHeader) - 1

		if maxTxSpaceRemained > 0 && maxMbSpaceRemained > 0 {
			processedMiniBlocksHashes := sp.getProcessedMiniBlocksHashes(orderedMetaBlocks[i].hash)
			currMBProcessed, currTxsAdded, hdrProcessFinished := sp.txCoordinator.CreateMbsAndProcessCrossShardTransactionsDstMe(
				hdr,
				processedMiniBlocksHashes,
				uint32(maxTxSpaceRemained),
				uint32(maxMbSpaceRemained),
				round,
				haveTime)

			// all txs processed, add to processed miniblocks
			miniBlocks = append(miniBlocks, currMBProcessed...)
			nrTxAdded = nrTxAdded + currTxsAdded

			if currTxsAdded > 0 {
				usedMetaHdrsHashes = append(usedMetaHdrsHashes, orderedMetaBlocks[i].hash)
			}

			if !hdrProcessFinished {
				break
			}

			lastMetaHdr = hdr
		}
	}

	sp.mutUsedMetaHdrsHashes.Lock()
	sp.usedMetaHdrsHashes[round] = usedMetaHdrsHashes
	sp.mutUsedMetaHdrsHashes.Unlock()

	return miniBlocks, usedMetaHdrsHashes, nrTxAdded, nil
}

func (sp *shardProcessor) createMiniBlocks(
	noShards uint32,
	maxItemsInBlock uint32,
	round uint64,
	haveTime func() bool,
) (block.Body, error) {

	miniBlocks := make(block.Body, 0)

	if sp.accounts.JournalLen() != 0 {
		return nil, process.ErrAccountStateDirty
	}

	if !haveTime() {
		log.Info(fmt.Sprintf("time is up after entered in createMiniBlocks method\n"))
		return nil, process.ErrTimeIsOut
	}

	txPool := sp.dataPool.Transactions()
	if txPool == nil {
		return nil, process.ErrNilTransactionPool
	}

	destMeMiniBlocks, usedMetaHdrsHashes, txs, err := sp.createAndProcessCrossMiniBlocksDstMe(noShards, maxItemsInBlock, round, haveTime)
	if err != nil {
		log.Info(err.Error())
	}

	processedMetaHdrs, errNotCritical := sp.getProcessedMetaBlocksFromMiniBlocks(destMeMiniBlocks, usedMetaHdrsHashes)
	if errNotCritical != nil {
		log.Debug(errNotCritical.Error())
	}

	err = sp.setMetaConsensusData(processedMetaHdrs)
	if err != nil {
		return nil, err
	}

	log.Debug(fmt.Sprintf("processed %d miniblocks and %d txs with destination in self shard\n", len(destMeMiniBlocks), txs))

	if len(destMeMiniBlocks) > 0 {
		miniBlocks = append(miniBlocks, destMeMiniBlocks...)
	}

	maxTxSpaceRemained := int32(maxItemsInBlock) - int32(txs)
	maxMbSpaceRemained := int32(maxItemsInBlock) - int32(len(destMeMiniBlocks)) - int32(len(usedMetaHdrsHashes))

	if maxTxSpaceRemained > 0 && maxMbSpaceRemained > 0 {
		mbFromMe := sp.txCoordinator.CreateMbsAndProcessTransactionsFromMe(
			uint32(maxTxSpaceRemained),
			uint32(maxMbSpaceRemained),
			round,
			haveTime)

		if len(mbFromMe) > 0 {
			miniBlocks = append(miniBlocks, mbFromMe...)
		}
	}

	log.Info(fmt.Sprintf("creating mini blocks has been finished: created %d mini blocks\n", len(miniBlocks)))
	return miniBlocks, nil
}

// CreateBlockHeader creates a miniblock header list given a block body
func (sp *shardProcessor) CreateBlockHeader(bodyHandler data.BodyHandler, round uint64, haveTime func() bool) (data.HeaderHandler, error) {
	log.Debug(fmt.Sprintf("started creating block header in round %d\n", round))
	header := &block.Header{
		MiniBlockHeaders: make([]block.MiniBlockHeader, 0),
		RootHash:         sp.getRootHash(),
		ShardId:          sp.shardCoordinator.SelfId(),
		PrevRandSeed:     make([]byte, 0),
		RandSeed:         make([]byte, 0),
	}

	defer func() {
		go sp.checkAndRequestIfMetaHeadersMissing(round)
	}()

	if bodyHandler == nil || bodyHandler.IsInterfaceNil() {
		return header, nil
	}

	body, ok := bodyHandler.(block.Body)
	if !ok {
		return nil, process.ErrWrongTypeAssertion
	}

	mbLen := len(body)
	totalTxCount := 0
	miniBlockHeaders := make([]block.MiniBlockHeader, mbLen)
	for i := 0; i < mbLen; i++ {
		txCount := len(body[i].TxHashes)
		totalTxCount += txCount
		mbBytes, err := sp.marshalizer.Marshal(body[i])
		if err != nil {
			return nil, err
		}
		mbHash := sp.hasher.Compute(string(mbBytes))

		miniBlockHeaders[i] = block.MiniBlockHeader{
			Hash:            mbHash,
			SenderShardID:   body[i].SenderShardID,
			ReceiverShardID: body[i].ReceiverShardID,
			TxCount:         uint32(txCount),
			Type:            body[i].Type,
		}
	}

	header.MiniBlockHeaders = miniBlockHeaders
	header.TxCount = uint32(totalTxCount)

	sp.appStatusHandler.SetUInt64Value(core.MetricNumTxInBlock, uint64(totalTxCount))
	sp.appStatusHandler.SetUInt64Value(core.MetricNumMiniBlocks, uint64(mbLen))

	sp.mutUsedMetaHdrsHashes.Lock()

	if usedMetaHdrsHashes, ok := sp.usedMetaHdrsHashes[round]; ok {
		header.MetaBlockHashes = usedMetaHdrsHashes
		delete(sp.usedMetaHdrsHashes, round)
	}

	sp.mutUsedMetaHdrsHashes.Unlock()

	sp.blockSizeThrottler.Add(
		round,
		core.Max(header.ItemsInBody(), header.ItemsInHeader()))

	return header, nil
}

func (sp *shardProcessor) waitForMetaHdrHashes(waitTime time.Duration) error {
	select {
	case <-sp.chRcvAllMetaHdrs:
		return nil
	case <-time.After(waitTime):
		return process.ErrTimeIsOut
	}
}

// MarshalizedDataToBroadcast prepares underlying data into a marshalized object according to destination
func (sp *shardProcessor) MarshalizedDataToBroadcast(
	header data.HeaderHandler,
	bodyHandler data.BodyHandler,
) (map[uint32][]byte, map[string][][]byte, error) {

	if bodyHandler == nil || bodyHandler.IsInterfaceNil() {
		return nil, nil, process.ErrNilMiniBlocks
	}

	body, ok := bodyHandler.(block.Body)
	if !ok {
		return nil, nil, process.ErrWrongTypeAssertion
	}

	mrsData := make(map[uint32][]byte)
	bodies, mrsTxs := sp.txCoordinator.CreateMarshalizedData(body)

	for shardId, subsetBlockBody := range bodies {
		buff, err := sp.marshalizer.Marshal(subsetBlockBody)
		if err != nil {
			log.Debug(process.ErrMarshalWithoutSuccess.Error())
			continue
		}
		mrsData[shardId] = buff
	}

	return mrsData, mrsTxs, nil
}

// DecodeBlockBody method decodes block body from a given byte array
func (sp *shardProcessor) DecodeBlockBody(dta []byte) data.BodyHandler {
	if dta == nil {
		return nil
	}

	var body block.Body

	err := sp.marshalizer.Unmarshal(&body, dta)
	if err != nil {
		log.Error(err.Error())
		return nil
	}

	return body
}

// DecodeBlockHeader method decodes block header from a given byte array
func (sp *shardProcessor) DecodeBlockHeader(dta []byte) data.HeaderHandler {
	if dta == nil {
		return nil
	}

	var header block.Header

	err := sp.marshalizer.Unmarshal(&header, dta)
	if err != nil {
		log.Error(err.Error())
		return nil
	}

	return &header
}

// IsInterfaceNil returns true if there is no value under the interface
func (sp *shardProcessor) IsInterfaceNil() bool {
	if sp == nil {
		return true
	}
	return false
}

func (sp *shardProcessor) addProcessedMiniBlock(metaBlockHash []byte, miniBlockHash []byte) {
	sp.mutProcessedMiniBlocks.Lock()
	miniBlocksProcessed, ok := sp.processedMiniBlocks[string(metaBlockHash)]
	if !ok {
		miniBlocksProcessed := make(map[string]struct{})
		miniBlocksProcessed[string(miniBlockHash)] = struct{}{}
		sp.processedMiniBlocks[string(metaBlockHash)] = miniBlocksProcessed
		sp.mutProcessedMiniBlocks.Unlock()
		return
	}

	miniBlocksProcessed[string(miniBlockHash)] = struct{}{}
	sp.mutProcessedMiniBlocks.Unlock()
}

func (sp *shardProcessor) removeProcessedMiniBlock(metaBlockHash []byte, miniBlockHash []byte) {
	sp.mutProcessedMiniBlocks.Lock()
	miniBlocksProcessed, ok := sp.processedMiniBlocks[string(metaBlockHash)]
	if !ok {
		sp.mutProcessedMiniBlocks.Unlock()
		return
	}

	delete(miniBlocksProcessed, string(miniBlockHash))
	sp.mutProcessedMiniBlocks.Unlock()
}

func (sp *shardProcessor) removeAllProcessedMiniBlocks(metaBlockHash []byte) {
	sp.mutProcessedMiniBlocks.Lock()
	delete(sp.processedMiniBlocks, string(metaBlockHash))
	sp.mutProcessedMiniBlocks.Unlock()
}

func (sp *shardProcessor) getProcessedMiniBlocksHashes(metaBlockHash []byte) map[string]struct{} {
	sp.mutProcessedMiniBlocks.RLock()
	processedMiniBlocksHashes := sp.processedMiniBlocks[string(metaBlockHash)]
	sp.mutProcessedMiniBlocks.RUnlock()

	return processedMiniBlocksHashes
}

func (sp *shardProcessor) isMiniBlockProcessed(metaBlockHash []byte, miniBlockHash []byte) bool {
	sp.mutProcessedMiniBlocks.RLock()
	miniBlocksProcessed, ok := sp.processedMiniBlocks[string(metaBlockHash)]
	if !ok {
		sp.mutProcessedMiniBlocks.RUnlock()
		return false
	}

	_, isProcessed := miniBlocksProcessed[string(miniBlockHash)]
	sp.mutProcessedMiniBlocks.RUnlock()

	return isProcessed
}<|MERGE_RESOLUTION|>--- conflicted
+++ resolved
@@ -928,11 +928,10 @@
 			return nil, process.ErrNilMetaBlockHeader
 		}
 
-		metaBlock := obj.(*block.MetaBlock)
 		crossMiniBlockHashes := metaBlock.GetMiniBlockHeadersWithDst(sp.shardCoordinator.SelfId())
 		for key := range crossMiniBlockHashes {
 			if usedMbs[key] {
-				metaBlock.SetMiniBlockProcessed([]byte(key), true)
+				sp.addProcessedMiniBlock(metaBlockKey, []byte(key))
 			}
 		}
 	}
@@ -989,8 +988,8 @@
 		if !ok {
 			return nil, nil, process.ErrWrongTypeAssertion
 		}
-		// todo: change to debug after test
-		log.Info(fmt.Sprintf("meta header nonce: %d\n", metaBlock.Nonce))
+
+		log.Debug(fmt.Sprintf("meta header nonce: %d\n", metaBlock.Nonce))
 
 		crossMiniBlockHashes := metaBlock.GetMiniBlockHeadersWithDst(sp.shardCoordinator.SelfId())
 		for hash := range crossMiniBlockHashes {
@@ -1003,12 +1002,8 @@
 				continue
 			}
 
-<<<<<<< HEAD
 			processedMBs[string(miniBlockHashes[key])] = true
 
-=======
-			sp.addProcessedMiniBlock(metaBlockKey, miniBlockHashes[key])
->>>>>>> 3d5a2814
 			delete(miniBlockHashes, key)
 		}
 
@@ -1016,11 +1011,7 @@
 
 		processedAll := true
 		for key := range crossMiniBlockHashes {
-<<<<<<< HEAD
 			if !processedMBs[key] {
-=======
-			if !sp.isMiniBlockProcessed(metaBlockKey, []byte(key)) {
->>>>>>> 3d5a2814
 				processedAll = false
 				break
 			}
@@ -1079,8 +1070,7 @@
 		sp.dataPool.HeadersNonces().Remove(hdr.GetNonce(), sharding.MetachainShardId)
 		sp.removeAllProcessedMiniBlocks(headerHash)
 
-		// todo: change to debug after test
-		log.Info(fmt.Sprintf("metaBlock with round %d nonce %d and hash %s has been processed completely and removed from pool\n",
+		log.Debug(fmt.Sprintf("metaBlock with round %d nonce %d and hash %s has been processed completely and removed from pool\n",
 			hdr.GetRound(),
 			hdr.GetNonce(),
 			core.ToB64(headerHash)))
