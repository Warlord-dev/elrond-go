--- conflicted
+++ resolved
@@ -1222,15 +1222,9 @@
 		}
 
 		// metablock was processed and finalized
-<<<<<<< HEAD
-		marshalizedHeader, innerErr := sp.marshalizer.Marshal(hdr)
-		if innerErr != nil {
-			log.Debug("marshalizer.Marshal", "error", innerErr.Error())
-=======
 		marshalizedHeader, errMarshal := sp.marshalizer.Marshal(hdr)
 		if errMarshal != nil {
 			log.Debug("marshalizer.Marshal", "error", errMarshal.Error())
->>>>>>> 60634254
 			continue
 		}
 
