--- conflicted
+++ resolved
@@ -36,22 +36,7 @@
 
 // NewShardProcessor creates a new shardProcessor object
 func NewShardProcessor(arguments ArgShardProcessor) (*shardProcessor, error) {
-<<<<<<< HEAD
-
-	err := checkProcessorNilParameters(
-		arguments.Accounts,
-		arguments.ForkDetector,
-		arguments.PeerProcessor,
-		arguments.Hasher,
-		arguments.Marshalizer,
-		arguments.Store,
-		arguments.ShardCoordinator,
-		arguments.NodesCoordinator,
-		arguments.SpecialAddressHandler,
-		arguments.Uint64Converter)
-=======
 	err := checkProcessorNilParameters(arguments.ArgBaseProcessor)
->>>>>>> 70efe311
 	if err != nil {
 		return nil, err
 	}
@@ -667,17 +652,6 @@
 	if err != nil {
 		return err
 	}
-<<<<<<< HEAD
-
-	sp.appStatusHandler.SetStringValue(core.MetricCrossCheckBlockHeight, fmt.Sprintf("meta %d", headerMeta.GetNonce()))
-
-	err = sp.updatePeerState(headerHandler)
-	if err != nil {
-		return err
-	}
-
-=======
->>>>>>> 70efe311
 	_, err = sp.accounts.Commit()
 	if err != nil {
 		return err
