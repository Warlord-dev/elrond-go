package block

import (
	"bytes"
	"fmt"
	"sort"
	"sync"
	"time"

	"github.com/ElrondNetwork/elrond-go/core"
	"github.com/ElrondNetwork/elrond-go/core/check"
	"github.com/ElrondNetwork/elrond-go/core/serviceContainer"
	"github.com/ElrondNetwork/elrond-go/data"
	"github.com/ElrondNetwork/elrond-go/data/block"
	"github.com/ElrondNetwork/elrond-go/dataRetriever"
	"github.com/ElrondNetwork/elrond-go/dataRetriever/dataPool"
	"github.com/ElrondNetwork/elrond-go/display"
	"github.com/ElrondNetwork/elrond-go/process"
	"github.com/ElrondNetwork/elrond-go/process/block/bootstrapStorage"
	"github.com/ElrondNetwork/elrond-go/process/throttle"
	"github.com/ElrondNetwork/elrond-go/sharding"
	"github.com/ElrondNetwork/elrond-go/statusHandler"
)

const maxCleanTime = time.Second

// shardProcessor implements shardProcessor interface and actually it tries to execute block
type shardProcessor struct {
	*baseProcessor
	dataPool          dataRetriever.PoolsHolder
	metaBlockFinality uint32
	chRcvAllMetaHdrs  chan bool

	chRcvEpochStart chan bool

	processedMiniBlocks    map[string]map[string]struct{}
	mutProcessedMiniBlocks sync.RWMutex
	core                   serviceContainer.Core
	txCounter              *transactionCounter
	txsPoolsCleaner        process.PoolsCleaner
}

// NewShardProcessor creates a new shardProcessor object
func NewShardProcessor(arguments ArgShardProcessor) (*shardProcessor, error) {
	err := checkProcessorNilParameters(arguments.ArgBaseProcessor)
	if err != nil {
		return nil, err
	}

	if arguments.DataPool == nil || arguments.DataPool.IsInterfaceNil() {
		return nil, process.ErrNilDataPoolHolder
	}

	blockSizeThrottler, err := throttle.NewBlockSizeThrottle()
	if err != nil {
		return nil, err
	}

	base := &baseProcessor{
		accounts:                      arguments.Accounts,
		blockSizeThrottler:            blockSizeThrottler,
		forkDetector:                  arguments.ForkDetector,
		hasher:                        arguments.Hasher,
		marshalizer:                   arguments.Marshalizer,
		store:                         arguments.Store,
		shardCoordinator:              arguments.ShardCoordinator,
		nodesCoordinator:              arguments.NodesCoordinator,
		specialAddressHandler:         arguments.SpecialAddressHandler,
		uint64Converter:               arguments.Uint64Converter,
		onRequestHeaderHandlerByNonce: arguments.RequestHandler.RequestHeaderByNonce,
		appStatusHandler:              statusHandler.NewNilStatusHandler(),
		blockChainHook:                arguments.BlockChainHook,
		txCoordinator:                 arguments.TxCoordinator,
		rounder:                       arguments.Rounder,
<<<<<<< HEAD
		epochStartTrigger:             arguments.EpochStartTrigger,
		headerValidator:               arguments.HeaderValidator,
=======
		bootStorer:                    arguments.BootStorer,
		validatorStatisticsProcessor:  arguments.ValidatorStatisticsProcessor,
>>>>>>> 01a584bf
	}
	err = base.setLastNotarizedHeadersSlice(arguments.StartHeaders)
	if err != nil {
		return nil, err
	}

	if arguments.TxsPoolsCleaner == nil || arguments.TxsPoolsCleaner.IsInterfaceNil() {
		return nil, process.ErrNilTxsPoolsCleaner
	}

	sp := shardProcessor{
		core:            arguments.Core,
		baseProcessor:   base,
		dataPool:        arguments.DataPool,
		txCounter:       NewTransactionCounter(),
		txsPoolsCleaner: arguments.TxsPoolsCleaner,
	}
	sp.chRcvAllMetaHdrs = make(chan bool)

	transactionPool := sp.dataPool.Transactions()
	if transactionPool == nil {
		return nil, process.ErrNilTransactionPool
	}

	sp.hdrsForCurrBlock.hdrHashAndInfo = make(map[string]*hdrInfo)
	sp.hdrsForCurrBlock.highestHdrNonce = make(map[uint32]uint64)
	sp.hdrsForCurrBlock.requestedFinalityAttestingHdrs = make(map[uint32][]uint64)
	sp.processedMiniBlocks = make(map[string]map[string]struct{})

	metaBlockPool := sp.dataPool.MetaBlocks()
	if metaBlockPool == nil {
		return nil, process.ErrNilMetaBlocksPool
	}
	metaBlockPool.RegisterHandler(sp.receivedMetaBlock)
	sp.onRequestHeaderHandler = arguments.RequestHandler.RequestHeader

	sp.metaBlockFinality = process.MetaBlockFinality

	sp.lastHdrs = make(mapShardHeader)

	return &sp, nil
}

// ProcessBlock processes a block. It returns nil if all ok or the specific error
func (sp *shardProcessor) ProcessBlock(
	chainHandler data.ChainHandler,
	headerHandler data.HeaderHandler,
	bodyHandler data.BodyHandler,
	haveTime func() time.Duration,
) error {

	if haveTime == nil {
		return process.ErrNilHaveTimeHandler
	}

	err := sp.checkBlockValidity(chainHandler, headerHandler, bodyHandler)
	if err != nil {
		if err == process.ErrBlockHashDoesNotMatch {
			log.Debug("requested missing shard header",
				"hash", headerHandler.GetPrevHash(),
				"for shard", headerHandler.GetShardID(),
			)

			go sp.onRequestHeaderHandler(headerHandler.GetShardID(), headerHandler.GetPrevHash())
		}

		return err
	}

	header, ok := headerHandler.(*block.Header)
	if !ok {
		return process.ErrWrongTypeAssertion
	}

	body, ok := bodyHandler.(block.Body)
	if !ok {
		return process.ErrWrongTypeAssertion
	}

	go getMetricsFromBlockBody(body, sp.marshalizer, sp.appStatusHandler)

	err = sp.checkHeaderBodyCorrelation(header.MiniBlockHeaders, body)
	if err != nil {
		return err
	}

	numTxWithDst := sp.txCounter.getNumTxsFromPool(header.ShardId, sp.dataPool, sp.shardCoordinator.NumberOfShards())
	totalTxs := sp.txCounter.totalTxs
	go getMetricsFromHeader(header, uint64(numTxWithDst), totalTxs, sp.marshalizer, sp.appStatusHandler)

	log.Debug("total txs in pool",
		"num txs", numTxWithDst,
	)

	err = sp.specialAddressHandler.SetShardConsensusData(
		headerHandler.GetPrevRandSeed(),
		headerHandler.GetRound(),
		headerHandler.GetEpoch(),
		headerHandler.GetShardID(),
	)
	if err != nil {
		return err
	}

	sp.createBlockStarted()
	sp.blockChainHook.SetCurrentHeader(headerHandler)

	sp.txCoordinator.RequestBlockTransactions(body)
	requestedMetaHdrs, requestedFinalityAttestingMetaHdrs := sp.requestMetaHeaders(header)

	if haveTime() < 0 {
		return process.ErrTimeIsOut
	}

	err = sp.txCoordinator.IsDataPreparedForProcessing(haveTime)
	if err != nil {
		return err
	}

	haveMissingMetaHeaders := requestedMetaHdrs > 0 || requestedFinalityAttestingMetaHdrs > 0
	if haveMissingMetaHeaders {
		log.Debug("requested missing meta headers",
			"num headers", requestedMetaHdrs,
		)
		log.Debug("requested missing finality attesting meta headers",
			"num finality shard headers", requestedFinalityAttestingMetaHdrs,
		)

		err = sp.waitForMetaHdrHashes(haveTime())

		sp.hdrsForCurrBlock.mutHdrsForBlock.RLock()
		missingMetaHdrs := sp.hdrsForCurrBlock.missingHdrs
		sp.hdrsForCurrBlock.mutHdrsForBlock.RUnlock()

		sp.resetMissingHdrs()

		if requestedMetaHdrs > 0 {
			log.Debug("received missing meta headers",
				"num headers", requestedMetaHdrs-missingMetaHdrs,
			)
		}

		if err != nil {
			return err
		}
	}

	err = sp.requestEpochStartInfo(header, haveTime())
	if err != nil {
		return err
	}

	if sp.accounts.JournalLen() != 0 {
		return process.ErrAccountStateDirty
	}

	defer func() {
		go sp.checkAndRequestIfMetaHeadersMissing(header.Round)
	}()

	err = sp.checkEpochCorrectness(header, chainHandler)
	if err != nil {
		return err
	}

	err = sp.checkMetaHeadersValidityAndFinality()
	if err != nil {
		return err
	}

	err = sp.verifyCrossShardMiniBlockDstMe(header)
	if err != nil {
		return err
	}

	defer func() {
		if err != nil {
			sp.RevertAccountState()
		}
	}()

	processedMetaHdrs, err := sp.getOrderedProcessedMetaBlocksFromMiniBlocks(body)
	if err != nil {
		return err
	}

	err = sp.setMetaConsensusData(processedMetaHdrs)
	if err != nil {
		return err
	}

	err = sp.txCoordinator.ProcessBlockTransaction(body, header.Round, haveTime)
	if err != nil {
		return err
	}

	err = sp.txCoordinator.VerifyCreatedBlockTransactions(body)
	if err != nil {
		return err
	}

	if !sp.verifyStateRoot(header.GetRootHash()) {
		err = process.ErrRootStateDoesNotMatch
		return err
	}

	err = sp.checkValidatorStatisticsRootHash(header, processedMetaHdrs)
	if err != nil {
		return err
	}

	return nil
}

func (sp *shardProcessor) requestEpochStartInfo(header *block.Header, waitTime time.Duration) error {
	_ = process.EmptyChannel(sp.chRcvEpochStart)
	haveMissingMetaHeaders := header.IsStartOfEpochBlock() && !sp.epochStartTrigger.IsEpochStart()

	if haveMissingMetaHeaders {
		select {
		case <-sp.chRcvEpochStart:
			return nil
		case <-time.After(waitTime):
			return process.ErrTimeIsOut
		}
	}

	return nil
}

func (sp *shardProcessor) checkEpochCorrectness(
	header *block.Header,
	chainHandler data.ChainHandler,
) error {
	currentBlockHeader := chainHandler.GetCurrentBlockHeader()
	if currentBlockHeader == nil {
		return nil
	}

	isEpochIncorrect := header.GetEpoch() < currentBlockHeader.GetEpoch()
	if isEpochIncorrect {
		return process.ErrEpochDoesNotMatch
	}

	isEpochIncorrect = header.GetEpoch() != currentBlockHeader.GetEpoch() &&
		sp.epochStartTrigger.Epoch() == currentBlockHeader.GetEpoch()
	if isEpochIncorrect {
		return process.ErrEpochDoesNotMatch
	}

	isOldEpochAndShouldBeNew := sp.epochStartTrigger.IsEpochStart() &&
		header.GetRound() > sp.epochStartTrigger.EpochFinalityAttestingRound()+process.EpochChangeGracePeriod &&
		header.GetEpoch() != currentBlockHeader.GetEpoch()+1
	if isOldEpochAndShouldBeNew {
		return process.ErrEpochDoesNotMatch
	}

	isEpochStartMetaHashIncorrect := header.IsStartOfEpochBlock() &&
		!bytes.Equal(header.EpochStartMetaHash, sp.epochStartTrigger.EpochStartMetaHdrHash())
	if isEpochStartMetaHashIncorrect {
		go sp.onRequestHeaderHandler(sharding.MetachainShardId, header.EpochStartMetaHash)
		sp.epochStartTrigger.Revert()
		return process.ErrEpochDoesNotMatch
	}

	return nil
}

func (sp *shardProcessor) setMetaConsensusData(finalizedMetaBlocks []data.HeaderHandler) error {
	sp.specialAddressHandler.ClearMetaConsensusData()

	// for every finalized metablock header, reward the metachain consensus group members with accounts in shard
	for _, metaBlock := range finalizedMetaBlocks {
		round := metaBlock.GetRound()
		epoch := metaBlock.GetEpoch()
		err := sp.specialAddressHandler.SetMetaConsensusData(metaBlock.GetPrevRandSeed(), round, epoch)
		if err != nil {
			return err
		}
	}

	return nil
}

// checkMetaHeadersValidity - checks if listed metaheaders are valid as construction
func (sp *shardProcessor) checkMetaHeadersValidityAndFinality() error {
	tmpNotedHdr, err := sp.getLastNotarizedHdr(sharding.MetachainShardId)
	if err != nil {
		return err
	}

	usedMetaHdrs := sp.sortHeadersForCurrentBlockByNonce(true)
	if len(usedMetaHdrs[sharding.MetachainShardId]) == 0 {
		return nil
	}

	for _, metaHdr := range usedMetaHdrs[sharding.MetachainShardId] {
		err = sp.headerValidator.IsHeaderConstructionValid(metaHdr, tmpNotedHdr)
		if err != nil {
			return err
		}

		tmpNotedHdr = metaHdr
	}

	err = sp.checkMetaHdrFinality(tmpNotedHdr)
	if err != nil {
		return err
	}

	return nil
}

// check if shard headers are final by checking if newer headers were constructed upon them
func (sp *shardProcessor) checkMetaHdrFinality(header data.HeaderHandler) error {
	if header == nil || header.IsInterfaceNil() {
		return process.ErrNilBlockHeader
	}

	finalityAttestingMetaHdrs := sp.sortHeadersForCurrentBlockByNonce(false)

	lastVerifiedHdr := header
	// verify if there are "K" block after current to make this one final
	nextBlocksVerified := uint32(0)
	for _, metaHdr := range finalityAttestingMetaHdrs[sharding.MetachainShardId] {
		if nextBlocksVerified >= sp.metaBlockFinality {
			break
		}

		// found a header with the next nonce
		if metaHdr.GetNonce() == lastVerifiedHdr.GetNonce()+1 {
			err := sp.headerValidator.IsHeaderConstructionValid(metaHdr, lastVerifiedHdr)
			if err != nil {
				go sp.removeHeaderFromPools(metaHdr, sp.dataPool.MetaBlocks(), sp.dataPool.HeadersNonces())
				log.Trace("isHdrConstructionValid", "error", err.Error())
				continue
			}

			lastVerifiedHdr = metaHdr
			nextBlocksVerified += 1
		}
	}

	if nextBlocksVerified < sp.metaBlockFinality {
		go sp.onRequestHeaderHandlerByNonce(lastVerifiedHdr.GetShardID(), lastVerifiedHdr.GetNonce()+1)
		return process.ErrHeaderNotFinal
	}

	return nil
}

func (sp *shardProcessor) checkAndRequestIfMetaHeadersMissing(round uint64) {
	orderedMetaBlocks, err := sp.getOrderedMetaBlocks(round)
	if err != nil {
		log.Trace("getOrderedMetaBlocks", "error", err.Error())
		return
	}

	sortedHdrs := make([]data.HeaderHandler, 0)
	for i := 0; i < len(orderedMetaBlocks); i++ {
		hdr, ok := orderedMetaBlocks[i].hdr.(*block.MetaBlock)
		if !ok {
			continue
		}
		sortedHdrs = append(sortedHdrs, hdr)
	}

	err = sp.requestHeadersIfMissing(sortedHdrs, sharding.MetachainShardId, round, sp.dataPool.MetaBlocks())
	if err != nil {
		log.Debug("requestHeadersIfMissing", "error", err.Error())
	}

	lastNotarizedHdr, err := sp.getLastNotarizedHdr(sharding.MetachainShardId)
	if err != nil {
		log.Debug("getLastNotarizedHdr", "error", err.Error())
		return
	}

	for i := 0; i < len(sortedHdrs); i++ {
		if lastNotarizedHdr != nil {
			isMetaBlockOutOfRange := sortedHdrs[i].GetNonce() > lastNotarizedHdr.GetNonce()+process.MaxHeadersToRequestInAdvance
			if isMetaBlockOutOfRange {
				break
			}
		}

		sp.txCoordinator.RequestMiniBlocks(sortedHdrs[i])
	}

	return
}

func (sp *shardProcessor) indexBlockIfNeeded(
	body data.BodyHandler,
	header data.HeaderHandler,
	lastBlockHeader data.HeaderHandler,
) {
	if sp.core == nil || sp.core.Indexer() == nil {
		return
	}

	txPool := sp.txCoordinator.GetAllCurrentUsedTxs(block.TxBlock)
	scPool := sp.txCoordinator.GetAllCurrentUsedTxs(block.SmartContractResultBlock)
	rewardPool := sp.txCoordinator.GetAllCurrentUsedTxs(block.RewardsBlock)

	for hash, tx := range scPool {
		txPool[hash] = tx
	}
	for hash, tx := range rewardPool {
		txPool[hash] = tx
	}

	shardId := sp.shardCoordinator.SelfId()
	pubKeys, err := sp.nodesCoordinator.GetValidatorsPublicKeys(header.GetPrevRandSeed(), header.GetRound(), shardId)
	if err != nil {
		return
	}

	signersIndexes := sp.nodesCoordinator.GetValidatorsIndexes(pubKeys)
	go sp.core.Indexer().SaveBlock(body, header, txPool, signersIndexes)

	saveRoundInfoInElastic(sp.core.Indexer(), sp.nodesCoordinator, shardId, header, lastBlockHeader, signersIndexes)
}

// RestoreBlockIntoPools restores the TxBlock and MetaBlock into associated pools
func (sp *shardProcessor) RestoreBlockIntoPools(headerHandler data.HeaderHandler, bodyHandler data.BodyHandler) error {
	if check.IfNil(headerHandler) {
		return process.ErrNilBlockHeader
	}
	if check.IfNil(bodyHandler) {
		return process.ErrNilTxBlockBody
	}

	body, ok := bodyHandler.(block.Body)
	if !ok {
		return process.ErrWrongTypeAssertion
	}

	header, ok := headerHandler.(*block.Header)
	if !ok {
		return process.ErrWrongTypeAssertion
	}

	miniBlockHashes := header.MapMiniBlockHashesToShards()
	err := sp.restoreMetaBlockIntoPool(miniBlockHashes, header.MetaBlockHashes)
	if err != nil {
		return err
	}

	restoredTxNr, errNotCritical := sp.txCoordinator.RestoreBlockDataFromStorage(body)
	if errNotCritical != nil {
		log.Debug("RestoreBlockDataFromStorage", "error", errNotCritical.Error())
	}

	if header.IsStartOfEpochBlock() {
		sp.epochStartTrigger.Revert()
	}

	go sp.txCounter.subtractRestoredTxs(restoredTxNr)

	sp.removeLastNotarized()

	return nil
}

func (sp *shardProcessor) restoreMetaBlockIntoPool(mapMiniBlockHashes map[string]uint32, metaBlockHashes [][]byte) error {
	metaBlockPool := sp.dataPool.MetaBlocks()
	if metaBlockPool == nil {
		return process.ErrNilMetaBlocksPool
	}

	metaHeaderNoncesPool := sp.dataPool.HeadersNonces()
	if metaHeaderNoncesPool == nil {
		return process.ErrNilMetaHeadersNoncesDataPool
	}

	mapMetaHashMiniBlockHashes := make(map[string][][]byte, 0)

	for _, metaBlockHash := range metaBlockHashes {
		metaBlock, errNotCritical := process.GetMetaHeaderFromStorage(metaBlockHash, sp.marshalizer, sp.store)
		if errNotCritical != nil {
			log.Debug("meta block is not fully processed yet and not committed in MetaBlockUnit",
				"hash", metaBlockHash)
			continue
		}

		processedMiniBlocks := metaBlock.GetMiniBlockHeadersWithDst(sp.shardCoordinator.SelfId())
		for mbHash := range processedMiniBlocks {
			mapMetaHashMiniBlockHashes[string(metaBlockHash)] = append(mapMetaHashMiniBlockHashes[string(metaBlockHash)], []byte(mbHash))
		}

		metaBlockPool.Put(metaBlockHash, metaBlock)
		syncMap := &dataPool.ShardIdHashSyncMap{}
		syncMap.Store(metaBlock.GetShardID(), metaBlockHash)
		metaHeaderNoncesPool.Merge(metaBlock.GetNonce(), syncMap)

		err := sp.store.GetStorer(dataRetriever.MetaBlockUnit).Remove(metaBlockHash)
		if err != nil {
			log.Debug("unable to remove hash from MetaBlockUnit",
				"hash", metaBlockHash)
			return err
		}

		nonceToByteSlice := sp.uint64Converter.ToByteSlice(metaBlock.GetNonce())
		errNotCritical = sp.store.GetStorer(dataRetriever.MetaHdrNonceHashDataUnit).Remove(nonceToByteSlice)
		if errNotCritical != nil {
			log.Debug("error not critical",
				"error", errNotCritical.Error())
		}

		log.Trace("meta block has been restored successfully",
			"round", metaBlock.Round,
			"nonce", metaBlock.Nonce,
			"hash", metaBlockHash)
	}

	for metaBlockHash, miniBlockHashes := range mapMetaHashMiniBlockHashes {
		for _, miniBlockHash := range miniBlockHashes {
			sp.addProcessedMiniBlock([]byte(metaBlockHash), miniBlockHash)
		}
	}

	for miniBlockHash := range mapMiniBlockHashes {
		sp.removeProcessedMiniBlock([]byte(miniBlockHash))
	}

	return nil
}

// CreateBlockBody creates a a list of miniblocks by filling them with transactions out of the transactions pools
// as long as the transactions limit for the block has not been reached and there is still time to add transactions
func (sp *shardProcessor) CreateBlockBody(initialHdrData data.HeaderHandler, haveTime func() bool) (data.BodyHandler, error) {
	sp.createBlockStarted()
	sp.blockSizeThrottler.ComputeMaxItems()

	initialHdrData.SetEpoch(sp.epochStartTrigger.Epoch())
	sp.blockChainHook.SetCurrentHeader(initialHdrData)

	err := sp.specialAddressHandler.SetShardConsensusData(
		initialHdrData.GetPrevRandSeed(),
		initialHdrData.GetRound(),
		initialHdrData.GetEpoch(),
		initialHdrData.GetShardID(),
	)
	if err != nil {
		return nil, err
	}

	log.Trace("started creating block body",
		"round", initialHdrData.GetRound(),
		"nonce", initialHdrData.GetNonce(),
		"epoch", initialHdrData.GetEpoch(),
	)

	miniBlocks, err := sp.createMiniBlocks(sp.blockSizeThrottler.MaxItemsToAdd(), initialHdrData.GetRound(), haveTime)
	if err != nil {
		return nil, err
	}

	return miniBlocks, nil
}

// CommitBlock commits the block in the blockchain if everything was checked successfully
func (sp *shardProcessor) CommitBlock(
	chainHandler data.ChainHandler,
	headerHandler data.HeaderHandler,
	bodyHandler data.BodyHandler,
) error {

	var err error
	defer func() {
		if err != nil {
			sp.RevertAccountState()
		}
	}()

	err = checkForNils(chainHandler, headerHandler, bodyHandler)
	if err != nil {
		return err
	}

	log.Trace("started committing block",
		"round", headerHandler.GetRound(),
		"nonce", headerHandler.GetNonce(),
	)

	err = sp.checkBlockValidity(chainHandler, headerHandler, bodyHandler)
	if err != nil {
		return err
	}

	header, ok := headerHandler.(*block.Header)
	if !ok {
		err = process.ErrWrongTypeAssertion
		return err
	}

	buff, err := sp.marshalizer.Marshal(header)
	if err != nil {
		return err
	}

	headerHash := sp.hasher.Compute(string(buff))
	nonceToByteSlice := sp.uint64Converter.ToByteSlice(header.Nonce)
	hdrNonceHashDataUnit := dataRetriever.ShardHdrNonceHashDataUnit + dataRetriever.UnitType(header.ShardId)

	errNotCritical := sp.store.Put(hdrNonceHashDataUnit, nonceToByteSlice, headerHash)
	if errNotCritical != nil {
		log.Debug(fmt.Sprintf("ShardHdrNonceHashDataUnit_%d store.Put", header.ShardId),
			"error", errNotCritical.Error(),
		)
	}

	errNotCritical = sp.store.Put(dataRetriever.BlockHeaderUnit, headerHash, buff)
	if errNotCritical != nil {
		log.Trace("BlockHeaderUnit store.Put", "error", errNotCritical.Error())
	}

	headersNoncesPool := sp.dataPool.HeadersNonces()
	if headersNoncesPool == nil {
		err = process.ErrNilHeadersNoncesDataPool
		return err
	}

	headersPool := sp.dataPool.Headers()
	if headersPool == nil {
		err = process.ErrNilHeadersDataPool
		return err
	}

	headersNoncesPool.Remove(header.GetNonce(), header.GetShardID())
	headersPool.Remove(headerHash)

	body, ok := bodyHandler.(block.Body)
	if !ok {
		err = process.ErrWrongTypeAssertion
		return err
	}

	err = sp.txCoordinator.SaveBlockDataToStorage(body)
	if err != nil {
		return err
	}

	for i := 0; i < len(body); i++ {
		buff, err = sp.marshalizer.Marshal(body[i])
		if err != nil {
			return err
		}

		miniBlockHash := sp.hasher.Compute(string(buff))
		errNotCritical = sp.store.Put(dataRetriever.MiniBlockUnit, miniBlockHash, buff)
		if errNotCritical != nil {
			log.Trace("MiniBlockUnit store.Put", "error", errNotCritical.Error())
		}
	}

	processedMetaHdrs, err := sp.getOrderedProcessedMetaBlocksFromHeader(header)
	if err != nil {
		return err
	}

	err = sp.addProcessedCrossMiniBlocksFromHeader(header)
	if err != nil {
		return err
	}

	finalHeaders, finalHeadersHashes, err := sp.getHighestHdrForOwnShardFromMetachain(processedMetaHdrs)
	if err != nil {
		return err
	}

	err = sp.saveLastNotarizedHeader(sharding.MetachainShardId, processedMetaHdrs)
	if err != nil {
		return err
	}

	err = sp.commitAll()
	if err != nil {
		return err
	}

	if header.IsStartOfEpochBlock() {
		sp.epochStartTrigger.SetProcessed(header)
	}

	log.Info("shard block has been committed successfully",
		"nonce", header.Nonce,
		"round", header.Round,
		"epoch", header.Epoch,
		"hash", headerHash,
	)

	errNotCritical = sp.txCoordinator.RemoveBlockDataFromPool(body)
	if errNotCritical != nil {
		log.Debug("RemoveBlockDataFromPool", "error", errNotCritical.Error())
	}

	errNotCritical = sp.removeProcessedMetaBlocksFromPool(processedMetaHdrs)
	if errNotCritical != nil {
		log.Debug("removeProcessedMetaBlocksFromPool", "error", errNotCritical.Error())
	}

	isMetachainStuck := sp.isShardStuck(sharding.MetachainShardId)

	errNotCritical = sp.forkDetector.AddHeader(header, headerHash, process.BHProcessed, finalHeaders, finalHeadersHashes, isMetachainStuck)
	if errNotCritical != nil {
		log.Debug("forkDetector.AddHeader", "error", errNotCritical.Error())
	}

	highestFinalBlockNonce := sp.forkDetector.GetHighestFinalBlockNonce()
	log.Debug("highest final shard block",
		"nonce", highestFinalBlockNonce,
		"shard", sp.shardCoordinator.SelfId(),
	)

	hdrsToAttestPreviousFinal := uint32(header.Nonce-highestFinalBlockNonce) + 1
	sp.removeNotarizedHdrsBehindPreviousFinal(hdrsToAttestPreviousFinal)

	lastBlockHeader := chainHandler.GetCurrentBlockHeader()

	err = chainHandler.SetCurrentBlockBody(body)
	if err != nil {
		return err
	}

	err = chainHandler.SetCurrentBlockHeader(header)
	if err != nil {
		return err
	}

	chainHandler.SetCurrentBlockHeaderHash(headerHash)
	sp.indexBlockIfNeeded(bodyHandler, headerHandler, lastBlockHeader)

	headerMeta, err := sp.getLastNotarizedHdr(sharding.MetachainShardId)
	if err != nil {
		return err
	}
	saveMetricsForACommittedBlock(
		sp.appStatusHandler,
		sp.specialAddressHandler.IsCurrentNodeInConsensus(),
		display.DisplayByteSlice(headerHash),
		highestFinalBlockNonce,
		headerMeta.GetNonce(),
	)

	headerInfo := bootstrapStorage.BootstrapHeaderInfo{
		ShardId: header.GetShardID(),
		Nonce:   header.GetNonce(),
		Hash:    headerHash,
	}

	log.Debug("validator info on block ",
		"nonce", header.Nonce,
		"validator root hash", core.ToB64(header.ValidatorStatsRootHash))

	sp.mutProcessedMiniBlocks.RLock()
	//TODO remove this
	log.Debug("processed mini blocks on commit block")
	for metaBlockHash, miniBlocksHashes := range sp.processedMiniBlocks {
		log.Debug("processed",
			"meta block hash", []byte(metaBlockHash))

		for miniBlockHash := range miniBlocksHashes {
			log.Debug("processed",
				"mini block hash", []byte(miniBlockHash))

		}
	}

	processedMiniBlocks := process.ConvertProcessedMiniBlocksMapToSlice(sp.processedMiniBlocks)
	sp.mutProcessedMiniBlocks.RUnlock()

	sp.prepareDataForBootStorer(headerInfo, header.Round, finalHeaders, finalHeadersHashes, processedMiniBlocks)

	go sp.cleanTxsPools()

	// write data to log
	go sp.txCounter.displayLogInfo(
		header,
		body,
		headerHash,
		sp.shardCoordinator.NumberOfShards(),
		sp.shardCoordinator.SelfId(),
		sp.dataPool,
	)

	sp.blockSizeThrottler.Succeed(header.Round)

	log.Debug("pools info",
		"headers", sp.dataPool.Headers().Len(),
		"headers capacity", sp.dataPool.Headers().MaxSize(),
		"metablocks", sp.dataPool.MetaBlocks().Len(),
		"metablocks capacity", sp.dataPool.MetaBlocks().MaxSize(),
		"miniblocks", sp.dataPool.MiniBlocks().Len(),
		"miniblocks capacity", sp.dataPool.MiniBlocks().MaxSize(),
	)

	go sp.cleanupPools(headersNoncesPool, headersPool, sp.dataPool.MetaBlocks())

	return nil
}

// ApplyProcessedMiniBlocks will apply processed mini blocks
func (sp *shardProcessor) ApplyProcessedMiniBlocks(processedMiniBlocks map[string]map[string]struct{}) {
	sp.mutProcessedMiniBlocks.Lock()
	for metaHash, miniBlocksHashes := range processedMiniBlocks {
		sp.processedMiniBlocks[metaHash] = miniBlocksHashes
	}
	sp.mutProcessedMiniBlocks.Unlock()
}

func (sp *shardProcessor) cleanTxsPools() {
	_, err := sp.txsPoolsCleaner.Clean(maxCleanTime)
	if err != nil {
		log.Debug("txsPoolsCleaner.Clean", "error", err.Error())
	}
	log.Debug("cleaned txs pool",
		"num txs removed", sp.txsPoolsCleaner.NumRemovedTxs(),
	)
}

// CreateNewHeader creates a new header
func (sp *shardProcessor) CreateNewHeader() data.HeaderHandler {
	return &block.Header{}
}

// getHighestHdrForOwnShardFromMetachain calculates the highest shard header notarized by metachain
func (sp *shardProcessor) getHighestHdrForOwnShardFromMetachain(
	processedHdrs []data.HeaderHandler,
) ([]data.HeaderHandler, [][]byte, error) {

	ownShIdHdrs := make([]data.HeaderHandler, 0)

	process.SortHeadersByNonce(processedHdrs)

	for i := 0; i < len(processedHdrs); i++ {
		hdr, ok := processedHdrs[i].(*block.MetaBlock)
		if !ok {
			return nil, nil, process.ErrWrongTypeAssertion
		}

		hdrs, err := sp.getHighestHdrForShardFromMetachain(sp.shardCoordinator.SelfId(), hdr)
		if err != nil {
			return nil, nil, err
		}

		ownShIdHdrs = append(ownShIdHdrs, hdrs...)
	}

	process.SortHeadersByNonce(ownShIdHdrs)

	ownShIdHdrsHashes := make([][]byte, len(ownShIdHdrs))
	for i := 0; i < len(ownShIdHdrs); i++ {
		hash, _ := core.CalculateHash(sp.marshalizer, sp.hasher, ownShIdHdrs[i])
		ownShIdHdrsHashes[i] = hash
	}

	return ownShIdHdrs, ownShIdHdrsHashes, nil
}

func (sp *shardProcessor) getHighestHdrForShardFromMetachain(shardId uint32, hdr *block.MetaBlock) ([]data.HeaderHandler, error) {
	ownShIdHdr := make([]data.HeaderHandler, 0)

	var errFound error
	// search for own shard id in shardInfo from metaHeaders
	for _, shardInfo := range hdr.ShardInfo {
		if shardInfo.ShardID != shardId {
			continue
		}

		ownHdr, err := process.GetShardHeader(shardInfo.HeaderHash, sp.dataPool.Headers(), sp.marshalizer, sp.store)
		if err != nil {
			go sp.onRequestHeaderHandler(shardInfo.ShardID, shardInfo.HeaderHash)

			log.Debug("requested missing shard header",
				"hash", shardInfo.HeaderHash,
				"shard", shardInfo.ShardID,
			)

			errFound = err
			continue
		}

		ownShIdHdr = append(ownShIdHdr, ownHdr)
	}

	if errFound != nil {
		return nil, errFound
	}

	return ownShIdHdr, nil
}

// getOrderedProcessedMetaBlocksFromHeader returns all the meta blocks fully processed
func (sp *shardProcessor) getOrderedProcessedMetaBlocksFromHeader(header *block.Header) ([]data.HeaderHandler, error) {
	if header == nil {
		return nil, process.ErrNilBlockHeader
	}

	miniBlockHashes := make(map[int][]byte, len(header.MiniBlockHeaders))
	for i := 0; i < len(header.MiniBlockHeaders); i++ {
		miniBlockHashes[i] = header.MiniBlockHeaders[i].Hash
	}

	log.Trace("cross mini blocks in body",
		"num miniblocks", len(miniBlockHashes),
	)

	processedMetaBlocks, err := sp.getOrderedProcessedMetaBlocksFromMiniBlockHashes(miniBlockHashes)
	if err != nil {
		return nil, err
	}

	return processedMetaBlocks, nil
}

func (sp *shardProcessor) addProcessedCrossMiniBlocksFromHeader(header *block.Header) error {
	if header == nil {
		return process.ErrNilBlockHeader
	}

	miniBlockHashes := make(map[int][]byte, len(header.MiniBlockHeaders))
	for i := 0; i < len(header.MiniBlockHeaders); i++ {
		miniBlockHashes[i] = header.MiniBlockHeaders[i].Hash
	}

	sp.hdrsForCurrBlock.mutHdrsForBlock.RLock()
	for _, metaBlockHash := range header.MetaBlockHashes {
		headerInfo, ok := sp.hdrsForCurrBlock.hdrHashAndInfo[string(metaBlockHash)]
		if !ok {
			sp.hdrsForCurrBlock.mutHdrsForBlock.RUnlock()
			return process.ErrMissingHeader
		}

		metaBlock, ok := headerInfo.hdr.(*block.MetaBlock)
		if !ok {
			sp.hdrsForCurrBlock.mutHdrsForBlock.RUnlock()
			return process.ErrWrongTypeAssertion
		}

		crossMiniBlockHashes := metaBlock.GetMiniBlockHeadersWithDst(sp.shardCoordinator.SelfId())
		for key, miniBlockHash := range miniBlockHashes {
			_, ok = crossMiniBlockHashes[string(miniBlockHash)]
			if !ok {
				continue
			}

			sp.addProcessedMiniBlock(metaBlockHash, miniBlockHash)

			delete(miniBlockHashes, key)
		}
	}
	sp.hdrsForCurrBlock.mutHdrsForBlock.RUnlock()

	return nil
}

// getOrderedProcessedMetaBlocksFromMiniBlocks returns all the meta blocks fully processed ordered
func (sp *shardProcessor) getOrderedProcessedMetaBlocksFromMiniBlocks(
	usedMiniBlocks []*block.MiniBlock,
) ([]data.HeaderHandler, error) {

	miniBlockHashes := make(map[int][]byte)
	for i := 0; i < len(usedMiniBlocks); i++ {
		if usedMiniBlocks[i].SenderShardID == sp.shardCoordinator.SelfId() {
			continue
		}

		miniBlockHash, err := core.CalculateHash(sp.marshalizer, sp.hasher, usedMiniBlocks[i])
		if err != nil {
			log.Debug("CalculateHash", "error", err.Error())
			continue
		}

		miniBlockHashes[i] = miniBlockHash
	}

	log.Trace("cross mini blocks in body",
		"num miniblocks", len(miniBlockHashes),
	)
	processedMetaBlocks, err := sp.getOrderedProcessedMetaBlocksFromMiniBlockHashes(miniBlockHashes)

	return processedMetaBlocks, err
}

func (sp *shardProcessor) getOrderedProcessedMetaBlocksFromMiniBlockHashes(
	miniBlockHashes map[int][]byte,
) ([]data.HeaderHandler, error) {

	processedMetaHdrs := make([]data.HeaderHandler, 0)
	processedCrossMiniBlocksHashes := make(map[string]bool)

	sp.hdrsForCurrBlock.mutHdrsForBlock.RLock()
	for metaBlockHash, headerInfo := range sp.hdrsForCurrBlock.hdrHashAndInfo {
		if !headerInfo.usedInBlock {
			continue
		}

		metaBlock, ok := headerInfo.hdr.(*block.MetaBlock)
		if !ok {
			sp.hdrsForCurrBlock.mutHdrsForBlock.RUnlock()
			return nil, process.ErrWrongTypeAssertion
		}

		log.Trace("meta header",
			"nonce", metaBlock.Nonce,
		)

		crossMiniBlockHashes := metaBlock.GetMiniBlockHeadersWithDst(sp.shardCoordinator.SelfId())
		for hash := range crossMiniBlockHashes {
			processedCrossMiniBlocksHashes[hash] = sp.isMiniBlockProcessed([]byte(metaBlockHash), []byte(hash))
		}

		for key, miniBlockHash := range miniBlockHashes {
			_, ok = crossMiniBlockHashes[string(miniBlockHash)]
			if !ok {
				continue
			}

			processedCrossMiniBlocksHashes[string(miniBlockHash)] = true

			delete(miniBlockHashes, key)
		}

		log.Trace("cross mini blocks in meta header",
			"num miniblocks", len(crossMiniBlockHashes),
		)

		processedAll := true
		for hash := range crossMiniBlockHashes {
			if !processedCrossMiniBlocksHashes[hash] {
				processedAll = false
				break
			}
		}

		if processedAll {
			processedMetaHdrs = append(processedMetaHdrs, metaBlock)
		}
	}
	sp.hdrsForCurrBlock.mutHdrsForBlock.RUnlock()

	process.SortHeadersByNonce(processedMetaHdrs)

	return processedMetaHdrs, nil
}

func (sp *shardProcessor) removeProcessedMetaBlocksFromPool(processedMetaHdrs []data.HeaderHandler) error {
	lastNotarizedMetaHdr, err := sp.getLastNotarizedHdr(sharding.MetachainShardId)
	if err != nil {
		return err
	}

	processed := 0
	// processedMetaHdrs is also sorted
	for i := 0; i < len(processedMetaHdrs); i++ {
		hdr := processedMetaHdrs[i]

		// remove process finished
		if hdr.GetNonce() > lastNotarizedMetaHdr.GetNonce() {
			continue
		}

		// metablock was processed and finalized
		buff, err := sp.marshalizer.Marshal(hdr)
		if err != nil {
			log.Debug("marshalizer.Marshal", "error", err.Error())
			continue
		}

		headerHash := sp.hasher.Compute(string(buff))
		nonceToByteSlice := sp.uint64Converter.ToByteSlice(hdr.GetNonce())
		err = sp.store.Put(dataRetriever.MetaHdrNonceHashDataUnit, nonceToByteSlice, headerHash)
		if err != nil {
			log.Debug("MetaHdrNonceHashDataUnit store.Put", "error", err.Error())
			continue
		}

		err = sp.store.Put(dataRetriever.MetaBlockUnit, headerHash, buff)
		if err != nil {
			log.Debug("MetaBlockUnit store.Put", "error", err.Error())
			continue
		}

		sp.dataPool.MetaBlocks().Remove(headerHash)
		sp.dataPool.HeadersNonces().Remove(hdr.GetNonce(), sharding.MetachainShardId)
		sp.removeAllProcessedMiniBlocks(headerHash)

		log.Trace("metaBlock has been processed completely and removed from pool",
			"round", hdr.GetRound(),
			"nonce", hdr.GetNonce(),
			"hash", headerHash,
		)

		processed++
	}

	if processed > 0 {
		log.Trace("metablocks completely processed and removed from pool",
			"num metablocks", processed,
		)
	}

	return nil
}

// receivedMetaBlock is a callback function when a new metablock was received
// upon receiving, it parses the new metablock and requests miniblocks and transactions
// which destination is the current shard
func (sp *shardProcessor) receivedMetaBlock(metaBlockHash []byte) {
	metaBlocksPool := sp.dataPool.MetaBlocks()
	if metaBlocksPool == nil {
		return
	}

	obj, ok := metaBlocksPool.Peek(metaBlockHash)
	if !ok {
		return
	}

	metaBlock, ok := obj.(*block.MetaBlock)
	if !ok {
		return
	}

	log.Trace("received meta block from network",
		"hash", metaBlockHash,
		"nonce", metaBlock.Nonce,
	)

	sp.hdrsForCurrBlock.mutHdrsForBlock.Lock()

	haveMissingMetaHeaders := sp.hdrsForCurrBlock.missingHdrs > 0 || sp.hdrsForCurrBlock.missingFinalityAttestingHdrs > 0
	if haveMissingMetaHeaders {
		hdrInfoForHash := sp.hdrsForCurrBlock.hdrHashAndInfo[string(metaBlockHash)]
		receivedMissingMetaHeader := hdrInfoForHash != nil && (hdrInfoForHash.hdr == nil || hdrInfoForHash.hdr.IsInterfaceNil())
		if receivedMissingMetaHeader {
			hdrInfoForHash.hdr = metaBlock
			sp.hdrsForCurrBlock.missingHdrs--

			if metaBlock.Nonce > sp.hdrsForCurrBlock.highestHdrNonce[sharding.MetachainShardId] {
				sp.hdrsForCurrBlock.highestHdrNonce[sharding.MetachainShardId] = metaBlock.Nonce
			}
		}

		// attesting something
		if sp.hdrsForCurrBlock.missingHdrs == 0 {
			sp.hdrsForCurrBlock.missingFinalityAttestingHdrs = sp.requestMissingFinalityAttestingHeaders(
				sharding.MetachainShardId,
				sp.metaBlockFinality,
				sp.getMetaHeaderFromPoolWithNonce,
				sp.dataPool.MetaBlocks())
			if sp.hdrsForCurrBlock.missingFinalityAttestingHdrs == 0 {
				log.Debug("received all missing finality attesting meta headers")
			}
		}

		missingMetaHdrs := sp.hdrsForCurrBlock.missingHdrs
		missingFinalityAttestingMetaHdrs := sp.hdrsForCurrBlock.missingFinalityAttestingHdrs
		sp.hdrsForCurrBlock.mutHdrsForBlock.Unlock()

		allMissingMetaHeadersReceived := missingMetaHdrs == 0 && missingFinalityAttestingMetaHdrs == 0
		if allMissingMetaHeadersReceived {
			sp.chRcvAllMetaHdrs <- true
		}
	} else {
		sp.hdrsForCurrBlock.mutHdrsForBlock.Unlock()
	}

	sp.setLastHdrForShard(metaBlock.GetShardID(), metaBlock)

	if sp.isHeaderOutOfRange(metaBlock, metaBlocksPool) {
		metaBlocksPool.Remove(metaBlockHash)

		headersNoncesPool := sp.dataPool.HeadersNonces()
		if headersNoncesPool != nil {
			headersNoncesPool.Remove(metaBlock.GetNonce(), metaBlock.GetShardID())
		}

		return
	}

	lastNotarizedHdr, err := sp.getLastNotarizedHdr(sharding.MetachainShardId)
	if err != nil {
		return
	}
	if metaBlock.GetNonce() <= lastNotarizedHdr.GetNonce() {
		return
	}
	if metaBlock.GetRound() <= lastNotarizedHdr.GetRound() {
		return
	}

	sp.epochStartTrigger.ReceivedHeader(metaBlock)
	if sp.epochStartTrigger.IsEpochStart() {
		sp.chRcvEpochStart <- true
	}

	isMetaBlockOutOfRange := metaBlock.GetNonce() > lastNotarizedHdr.GetNonce()+process.MaxHeadersToRequestInAdvance
	if isMetaBlockOutOfRange {
		return
	}

	sp.txCoordinator.RequestMiniBlocks(metaBlock)
}

func (sp *shardProcessor) requestMetaHeaders(shardHeader *block.Header) (uint32, uint32) {
	_ = process.EmptyChannel(sp.chRcvAllMetaHdrs)

	if len(shardHeader.MetaBlockHashes) == 0 {
		return 0, 0
	}

	missingHeadersHashes := sp.computeMissingAndExistingMetaHeaders(shardHeader)

	sp.hdrsForCurrBlock.mutHdrsForBlock.Lock()
	for _, hash := range missingHeadersHashes {
		sp.hdrsForCurrBlock.hdrHashAndInfo[string(hash)] = &hdrInfo{hdr: nil, usedInBlock: true}
		go sp.onRequestHeaderHandler(sharding.MetachainShardId, hash)
	}

	if sp.hdrsForCurrBlock.missingHdrs == 0 {
		sp.hdrsForCurrBlock.missingFinalityAttestingHdrs = sp.requestMissingFinalityAttestingHeaders(
			sharding.MetachainShardId,
			sp.metaBlockFinality,
			sp.getMetaHeaderFromPoolWithNonce,
			sp.dataPool.MetaBlocks())
	}

	requestedHdrs := sp.hdrsForCurrBlock.missingHdrs
	requestedFinalityAttestingHdrs := sp.hdrsForCurrBlock.missingFinalityAttestingHdrs
	sp.hdrsForCurrBlock.mutHdrsForBlock.Unlock()

	return requestedHdrs, requestedFinalityAttestingHdrs
}

func (sp *shardProcessor) computeMissingAndExistingMetaHeaders(header *block.Header) [][]byte {
	missingHeadersHashes := make([][]byte, 0)

	sp.hdrsForCurrBlock.mutHdrsForBlock.Lock()
	for i := 0; i < len(header.MetaBlockHashes); i++ {
		hdr, err := process.GetMetaHeaderFromPool(
			header.MetaBlockHashes[i],
			sp.dataPool.MetaBlocks())

		if err != nil {
			missingHeadersHashes = append(missingHeadersHashes, header.MetaBlockHashes[i])
			sp.hdrsForCurrBlock.missingHdrs++
			continue
		}

		sp.hdrsForCurrBlock.hdrHashAndInfo[string(header.MetaBlockHashes[i])] = &hdrInfo{hdr: hdr, usedInBlock: true}

		if hdr.Nonce > sp.hdrsForCurrBlock.highestHdrNonce[sharding.MetachainShardId] {
			sp.hdrsForCurrBlock.highestHdrNonce[sharding.MetachainShardId] = hdr.Nonce
		}
	}
	sp.hdrsForCurrBlock.mutHdrsForBlock.Unlock()

	return missingHeadersHashes
}

func (sp *shardProcessor) verifyCrossShardMiniBlockDstMe(header *block.Header) error {
	miniBlockMetaHashes, err := sp.getAllMiniBlockDstMeFromMeta(header)
	if err != nil {
		return err
	}

	crossMiniBlockHashes := header.GetMiniBlockHeadersWithDst(sp.shardCoordinator.SelfId())
	for hash := range crossMiniBlockHashes {
		if _, ok := miniBlockMetaHashes[hash]; !ok {
			return process.ErrCrossShardMBWithoutConfirmationFromMeta
		}
	}

	return nil
}

func (sp *shardProcessor) getAllMiniBlockDstMeFromMeta(header *block.Header) (map[string][]byte, error) {
	lastHdr, err := sp.getLastNotarizedHdr(sharding.MetachainShardId)
	if err != nil {
		return nil, err
	}

	miniBlockMetaHashes := make(map[string][]byte)

	sp.hdrsForCurrBlock.mutHdrsForBlock.RLock()
	for _, metaBlockHash := range header.MetaBlockHashes {
		headerInfo, ok := sp.hdrsForCurrBlock.hdrHashAndInfo[string(metaBlockHash)]
		if !ok {
			continue
		}
		metaBlock, ok := headerInfo.hdr.(*block.MetaBlock)
		if !ok {
			continue
		}
		if metaBlock.GetRound() > header.Round {
			continue
		}
		if metaBlock.GetRound() <= lastHdr.GetRound() {
			continue
		}
		if metaBlock.GetNonce() <= lastHdr.GetNonce() {
			continue
		}

		crossMiniBlockHashes := metaBlock.GetMiniBlockHeadersWithDst(sp.shardCoordinator.SelfId())
		for hash := range crossMiniBlockHashes {
			miniBlockMetaHashes[hash] = metaBlockHash
		}
	}
	sp.hdrsForCurrBlock.mutHdrsForBlock.RUnlock()

	return miniBlockMetaHashes, nil
}

func (sp *shardProcessor) getOrderedMetaBlocks(round uint64) ([]*hashAndHdr, error) {
	metaBlocksPool := sp.dataPool.MetaBlocks()
	if metaBlocksPool == nil {
		return nil, process.ErrNilMetaBlocksPool
	}

	lastHdr, err := sp.getLastNotarizedHdr(sharding.MetachainShardId)
	if err != nil {
		return nil, err
	}

	orderedMetaBlocks := make([]*hashAndHdr, 0)
	for _, key := range metaBlocksPool.Keys() {
		val, _ := metaBlocksPool.Peek(key)
		if val == nil {
			continue
		}

		hdr, ok := val.(*block.MetaBlock)
		if !ok {
			continue
		}

		if hdr.GetRound() > round {
			continue
		}
		if hdr.GetRound() <= lastHdr.GetRound() {
			continue
		}
		if hdr.GetNonce() <= lastHdr.GetNonce() {
			continue
		}

		orderedMetaBlocks = append(orderedMetaBlocks, &hashAndHdr{hdr: hdr, hash: key})
	}

	if len(orderedMetaBlocks) > 1 {
		sort.Slice(orderedMetaBlocks, func(i, j int) bool {
			return orderedMetaBlocks[i].hdr.GetNonce() < orderedMetaBlocks[j].hdr.GetNonce()
		})
	}

	return orderedMetaBlocks, nil
}

// isMetaHeaderFinal verifies if meta is trully final, in order to not do rollbacks
func (sp *shardProcessor) isMetaHeaderFinal(currHdr data.HeaderHandler, sortedHdrs []*hashAndHdr, startPos int) bool {
	if currHdr == nil || currHdr.IsInterfaceNil() {
		return false
	}
	if sortedHdrs == nil {
		return false
	}

	// verify if there are "K" block after current to make this one final
	lastVerifiedHdr := currHdr
	nextBlocksVerified := uint32(0)

	for i := startPos; i < len(sortedHdrs); i++ {
		if nextBlocksVerified >= sp.metaBlockFinality {
			return true
		}

		// found a header with the next nonce
		tmpHdr := sortedHdrs[i].hdr
		if tmpHdr.GetNonce() == lastVerifiedHdr.GetNonce()+1 {
			err := sp.headerValidator.IsHeaderConstructionValid(tmpHdr, lastVerifiedHdr)
			if err != nil {
				continue
			}

			lastVerifiedHdr = tmpHdr
			nextBlocksVerified += 1
		}
	}

	if nextBlocksVerified >= sp.metaBlockFinality {
		return true
	}

	return false
}

// full verification through metachain header
func (sp *shardProcessor) createAndProcessCrossMiniBlocksDstMe(
	maxItemsInBlock uint32,
	round uint64,
	haveTime func() bool,
) (block.MiniBlockSlice, uint32, uint32, error) {

	miniBlocks := make(block.MiniBlockSlice, 0)
	txsAdded := uint32(0)
	hdrsAdded := uint32(0)

	orderedMetaBlocks, err := sp.getOrderedMetaBlocks(round)
	if err != nil {
		return nil, 0, 0, err
	}

	log.Debug("metablocks ordered",
		"num metablocks", len(orderedMetaBlocks),
	)

	lastMetaHdr, err := sp.getLastNotarizedHdr(sharding.MetachainShardId)
	if err != nil {
		return nil, 0, 0, err
	}

	// do processing in order
	sp.hdrsForCurrBlock.mutHdrsForBlock.Lock()
	for i := 0; i < len(orderedMetaBlocks); i++ {
		if !haveTime() {
			log.Debug("time is up after putting cross txs with destination to current shard",
				"num txs", txsAdded,
			)
			break
		}

		if len(miniBlocks) >= core.MaxMiniBlocksInBlock {
			log.Debug("max number of mini blocks allowed to be added in one shard block has been reached",
				"limit", len(miniBlocks),
			)
			break
		}

		itemsAddedInHeader := uint32(len(sp.hdrsForCurrBlock.hdrHashAndInfo) + len(miniBlocks))
		if itemsAddedInHeader >= maxItemsInBlock {
			log.Debug("max records allowed to be added in shard header has been reached",
				"limit", maxItemsInBlock,
			)
			break
		}

		hdr, ok := orderedMetaBlocks[i].hdr.(*block.MetaBlock)
		if !ok {
			continue
		}

		err = sp.headerValidator.IsHeaderConstructionValid(hdr, lastMetaHdr)
		if err != nil {
			continue
		}

		isFinal := sp.isMetaHeaderFinal(hdr, orderedMetaBlocks, i+1)
		if !isFinal {
			continue
		}

		if len(hdr.GetMiniBlockHeadersWithDst(sp.shardCoordinator.SelfId())) == 0 {
			sp.hdrsForCurrBlock.hdrHashAndInfo[string(orderedMetaBlocks[i].hash)] = &hdrInfo{hdr: hdr, usedInBlock: true}
			hdrsAdded++
			lastMetaHdr = hdr
			continue
		}

		itemsAddedInBody := txsAdded
		if itemsAddedInBody >= maxItemsInBlock {
			continue
		}

		maxTxSpaceRemained := int32(maxItemsInBlock) - int32(itemsAddedInBody)
		maxMbSpaceRemained := sp.getMaxMiniBlocksSpaceRemained(
			maxItemsInBlock,
			itemsAddedInHeader+1,
			uint32(len(miniBlocks)))

		if maxTxSpaceRemained > 0 && maxMbSpaceRemained > 0 {
			processedMiniBlocksHashes := sp.getProcessedMiniBlocksHashes(orderedMetaBlocks[i].hash)
			currMBProcessed, currTxsAdded, hdrProcessFinished := sp.txCoordinator.CreateMbsAndProcessCrossShardTransactionsDstMe(
				hdr,
				processedMiniBlocksHashes,
				uint32(maxTxSpaceRemained),
				uint32(maxMbSpaceRemained),
				round,
				haveTime)

			// all txs processed, add to processed miniblocks
			miniBlocks = append(miniBlocks, currMBProcessed...)
			txsAdded = txsAdded + currTxsAdded

			if currTxsAdded > 0 {
				sp.hdrsForCurrBlock.hdrHashAndInfo[string(orderedMetaBlocks[i].hash)] = &hdrInfo{hdr: hdr, usedInBlock: true}
				hdrsAdded++
			}

			if !hdrProcessFinished {
				break
			}

			lastMetaHdr = hdr
		}
	}
	sp.hdrsForCurrBlock.mutHdrsForBlock.Unlock()

	return miniBlocks, txsAdded, hdrsAdded, nil
}

func (sp *shardProcessor) createMiniBlocks(
	maxItemsInBlock uint32,
	round uint64,
	haveTime func() bool,
) (block.Body, error) {

	miniBlocks := make(block.Body, 0)

	if sp.accounts.JournalLen() != 0 {
		return nil, process.ErrAccountStateDirty
	}

	if !haveTime() {
		log.Debug("time is up after entered in createMiniBlocks method")
		return nil, process.ErrTimeIsOut
	}

	txPool := sp.dataPool.Transactions()
	if txPool == nil {
		return nil, process.ErrNilTransactionPool
	}

	destMeMiniBlocks, nbTxs, nbHdrs, err := sp.createAndProcessCrossMiniBlocksDstMe(maxItemsInBlock, round, haveTime)
	if err != nil {
		log.Debug("createAndProcessCrossMiniBlocksDstMe", "error", err.Error())
	}

	processedMetaHdrs, errNotCritical := sp.getOrderedProcessedMetaBlocksFromMiniBlocks(destMeMiniBlocks)
	if errNotCritical != nil {
		log.Debug("getOrderedProcessedMetaBlocksFromMiniBlocks", "error", errNotCritical.Error())
	}

	err = sp.setMetaConsensusData(processedMetaHdrs)
	if err != nil {
		return nil, err
	}

	err = sp.updatePeerStateForFinalMetaHeaders(processedMetaHdrs)
	if err != nil {
		return nil, err
	}

	log.Debug("processed miniblocks and txs with destination in self shard",
		"num miniblocks", len(destMeMiniBlocks),
		"num txs", nbTxs,
	)

	if len(destMeMiniBlocks) > 0 {
		miniBlocks = append(miniBlocks, destMeMiniBlocks...)
	}

	maxTxSpaceRemained := int32(maxItemsInBlock) - int32(nbTxs)
	maxMbSpaceRemained := sp.getMaxMiniBlocksSpaceRemained(
		maxItemsInBlock,
		uint32(len(destMeMiniBlocks))+nbHdrs,
		uint32(len(miniBlocks)))

	mbFromMe := sp.txCoordinator.CreateMbsAndProcessTransactionsFromMe(
		uint32(maxTxSpaceRemained),
		uint32(maxMbSpaceRemained),
		round,
		haveTime)

	if len(mbFromMe) > 0 {
		miniBlocks = append(miniBlocks, mbFromMe...)
	}

	log.Debug("creating mini blocks has been finished",
		"num miniblocks", len(miniBlocks),
	)
	return miniBlocks, nil
}

// ApplyBodyToHeader creates a miniblock header list given a block body
func (sp *shardProcessor) ApplyBodyToHeader(hdr data.HeaderHandler, bodyHandler data.BodyHandler) error {
	log.Trace("started creating block header",
		"round", hdr.GetRound(),
	)
	shardHeader, ok := hdr.(*block.Header)
	if !ok {
		return process.ErrWrongTypeAssertion
	}

	shardHeader.MiniBlockHeaders = make([]block.MiniBlockHeader, 0)
	shardHeader.RootHash = sp.getRootHash()

	defer func() {
		go sp.checkAndRequestIfMetaHeadersMissing(hdr.GetRound())
	}()

	if bodyHandler == nil || bodyHandler.IsInterfaceNil() {
		return nil
	}

	body, ok := bodyHandler.(block.Body)
	if !ok {
		return process.ErrWrongTypeAssertion
	}

	totalTxCount, miniBlockHeaders, err := sp.createMiniBlockHeaders(body)
	if err != nil {
		return err
	}

	shardHeader.MiniBlockHeaders = miniBlockHeaders
	shardHeader.TxCount = uint32(totalTxCount)
	metaBlockHashes := sp.sortHeaderHashesForCurrentBlockByNonce(true)
	shardHeader.MetaBlockHashes = metaBlockHashes[sharding.MetachainShardId]

	if sp.epochStartTrigger.IsEpochStart() {
		shardHeader.EpochStartMetaHash = sp.epochStartTrigger.EpochStartMetaHdrHash()
	}

	sp.appStatusHandler.SetUInt64Value(core.MetricNumTxInBlock, uint64(totalTxCount))
	sp.appStatusHandler.SetUInt64Value(core.MetricNumMiniBlocks, uint64(len(body)))

	rootHash, err := sp.validatorStatisticsProcessor.RootHash()
	if err != nil {
		return err
	}

	shardHeader.ValidatorStatsRootHash = rootHash

	sp.blockSizeThrottler.Add(
		hdr.GetRound(),
		core.MaxUint32(hdr.ItemsInBody(), hdr.ItemsInHeader()))

	return nil
}

func (sp *shardProcessor) waitForMetaHdrHashes(waitTime time.Duration) error {
	select {
	case <-sp.chRcvAllMetaHdrs:
		return nil
	case <-time.After(waitTime):
		return process.ErrTimeIsOut
	}
}

// MarshalizedDataToBroadcast prepares underlying data into a marshalized object according to destination
func (sp *shardProcessor) MarshalizedDataToBroadcast(
	header data.HeaderHandler,
	bodyHandler data.BodyHandler,
) (map[uint32][]byte, map[string][][]byte, error) {

	if bodyHandler == nil || bodyHandler.IsInterfaceNil() {
		return nil, nil, process.ErrNilMiniBlocks
	}

	body, ok := bodyHandler.(block.Body)
	if !ok {
		return nil, nil, process.ErrWrongTypeAssertion
	}

	mrsData := make(map[uint32][]byte)
	bodies, mrsTxs := sp.txCoordinator.CreateMarshalizedData(body)

	for shardId, subsetBlockBody := range bodies {
		buff, err := sp.marshalizer.Marshal(subsetBlockBody)
		if err != nil {
			log.Debug("marshalizer.Marshal", "error", process.ErrMarshalWithoutSuccess.Error())
			continue
		}
		mrsData[shardId] = buff
	}

	return mrsData, mrsTxs, nil
}

// DecodeBlockBody method decodes block body from a given byte array
func (sp *shardProcessor) DecodeBlockBody(dta []byte) data.BodyHandler {
	if dta == nil {
		return nil
	}

	var body block.Body

	err := sp.marshalizer.Unmarshal(&body, dta)
	if err != nil {
		log.Debug("marshalizer.Unmarshal", "error", err.Error())
		return nil
	}

	return body
}

// DecodeBlockHeader method decodes block header from a given byte array
func (sp *shardProcessor) DecodeBlockHeader(dta []byte) data.HeaderHandler {
	if dta == nil {
		return nil
	}

	var header block.Header

	err := sp.marshalizer.Unmarshal(&header, dta)
	if err != nil {
		log.Debug("marshalizer.Unmarshal", "error", err.Error())
		return nil
	}

	return &header
}

// IsInterfaceNil returns true if there is no value under the interface
func (sp *shardProcessor) IsInterfaceNil() bool {
	if sp == nil {
		return true
	}
	return false
}

func (sp *shardProcessor) addProcessedMiniBlock(metaBlockHash []byte, miniBlockHash []byte) {
	sp.mutProcessedMiniBlocks.Lock()
	miniBlocksProcessed, ok := sp.processedMiniBlocks[string(metaBlockHash)]
	if !ok {
		miniBlocksProcessed := make(map[string]struct{})
		miniBlocksProcessed[string(miniBlockHash)] = struct{}{}
		sp.processedMiniBlocks[string(metaBlockHash)] = miniBlocksProcessed
		sp.mutProcessedMiniBlocks.Unlock()
		return
	}

	miniBlocksProcessed[string(miniBlockHash)] = struct{}{}
	sp.mutProcessedMiniBlocks.Unlock()
}

func (sp *shardProcessor) removeProcessedMiniBlock(miniBlockHash []byte) {
	sp.mutProcessedMiniBlocks.Lock()
	for _, miniBlocksProcessed := range sp.processedMiniBlocks {
		_, isProcessed := miniBlocksProcessed[string(miniBlockHash)]
		if isProcessed {
			delete(miniBlocksProcessed, string(miniBlockHash))
		}
	}
	sp.mutProcessedMiniBlocks.Unlock()
}

func (sp *shardProcessor) removeAllProcessedMiniBlocks(metaBlockHash []byte) {
	sp.mutProcessedMiniBlocks.Lock()
	delete(sp.processedMiniBlocks, string(metaBlockHash))
	sp.mutProcessedMiniBlocks.Unlock()
}

func (sp *shardProcessor) getProcessedMiniBlocksHashes(metaBlockHash []byte) map[string]struct{} {
	sp.mutProcessedMiniBlocks.RLock()
	processedMiniBlocksHashes := sp.processedMiniBlocks[string(metaBlockHash)]
	sp.mutProcessedMiniBlocks.RUnlock()

	return processedMiniBlocksHashes
}

func (sp *shardProcessor) isMiniBlockProcessed(metaBlockHash []byte, miniBlockHash []byte) bool {
	sp.mutProcessedMiniBlocks.RLock()
	miniBlocksProcessed, ok := sp.processedMiniBlocks[string(metaBlockHash)]
	if !ok {
		sp.mutProcessedMiniBlocks.RUnlock()
		return false
	}

	_, isProcessed := miniBlocksProcessed[string(miniBlockHash)]
	sp.mutProcessedMiniBlocks.RUnlock()

	return isProcessed
}

func (sp *shardProcessor) getMaxMiniBlocksSpaceRemained(
	maxItemsInBlock uint32,
	itemsAddedInBlock uint32,
	miniBlocksAddedInBlock uint32,
) int32 {
	mbSpaceRemainedInBlock := int32(maxItemsInBlock) - int32(itemsAddedInBlock)
	mbSpaceRemainedInCache := int32(core.MaxMiniBlocksInBlock) - int32(miniBlocksAddedInBlock)
	maxMbSpaceRemained := core.MinInt32(mbSpaceRemainedInBlock, mbSpaceRemainedInCache)

	return maxMbSpaceRemained
}

func (sp *shardProcessor) getMetaHeaderFromPoolWithNonce(
	nonce uint64,
	shardId uint32,
) (data.HeaderHandler, []byte, error) {

	metaHeader, metaHeaderHash, err := process.GetMetaHeaderFromPoolWithNonce(
		nonce,
		sp.dataPool.MetaBlocks(),
		sp.dataPool.HeadersNonces())

	return metaHeader, metaHeaderHash, err
}

func (sp *shardProcessor) updatePeerStateForFinalMetaHeaders(finalHeaders []data.HeaderHandler) error {
	for _, header := range finalHeaders {
		_, err := sp.validatorStatisticsProcessor.UpdatePeerState(header)
		if err != nil {
			return err
		}
	}
	return nil
}

func (sp *shardProcessor) checkValidatorStatisticsRootHash(currentHeader *block.Header, processedMetaHdrs []data.HeaderHandler) error {
	for _, metaHeader := range processedMetaHdrs {
		rootHash, err := sp.validatorStatisticsProcessor.UpdatePeerState(metaHeader)
		if err != nil {
			return err
		}

		if !bytes.Equal(rootHash, metaHeader.GetValidatorStatsRootHash()) {
			return process.ErrValidatorStatsRootHashDoesNotMatch
		}
	}

	vRootHash, _ := sp.validatorStatisticsProcessor.RootHash()
	if !bytes.Equal(vRootHash, currentHeader.GetValidatorStatsRootHash()) {
		return process.ErrValidatorStatsRootHashDoesNotMatch
	}

	return nil
}<|MERGE_RESOLUTION|>--- conflicted
+++ resolved
@@ -72,13 +72,10 @@
 		blockChainHook:                arguments.BlockChainHook,
 		txCoordinator:                 arguments.TxCoordinator,
 		rounder:                       arguments.Rounder,
-<<<<<<< HEAD
 		epochStartTrigger:             arguments.EpochStartTrigger,
 		headerValidator:               arguments.HeaderValidator,
-=======
 		bootStorer:                    arguments.BootStorer,
 		validatorStatisticsProcessor:  arguments.ValidatorStatisticsProcessor,
->>>>>>> 01a584bf
 	}
 	err = base.setLastNotarizedHeadersSlice(arguments.StartHeaders)
 	if err != nil {
