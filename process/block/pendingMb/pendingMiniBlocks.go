--- conflicted
+++ resolved
@@ -113,13 +113,7 @@
 		delete(p.mapPendingMbShard, mbHash)
 	}
 
-<<<<<<< HEAD
-	for mbHash, shardID := range p.mapPendingMbShard {
-		log.Debug("pending miniblocks", "shard", shardID, "hash", []byte(mbHash))
-	}
-=======
 	p.displayPendingMb()
->>>>>>> e3ec3a0c
 
 	return nil
 }
