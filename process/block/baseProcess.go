--- conflicted
+++ resolved
@@ -617,21 +617,12 @@
 		bp.shardCoordinator.SelfId(),
 		bp.forkDetector.GetHighestFinalBlockNonce())
 
-	if bp.shardCoordinator.SelfId() == sharding.MetachainShardId {
+	if bp.shardCoordinator.SelfId() == core.MetachainShardId {
 		for shardID := uint32(0); shardID < bp.shardCoordinator.NumberOfShards(); shardID++ {
 			bp.cleanupPoolsForShard(shardID, headersPool, noncesToFinal)
 		}
-<<<<<<< HEAD
-
-		bp.cleanupPoolsForShard(shardID, headersPool, noncesToFinal)
-	}
-
-	if bp.shardCoordinator.SelfId() != core.MetachainShardId {
+	} else {
 		bp.cleanupPoolsForShard(core.MetachainShardId, headersPool, noncesToFinal)
-=======
-	} else {
-		bp.cleanupPoolsForShard(sharding.MetachainShardId, headersPool, noncesToFinal)
->>>>>>> 9b343c3a
 	}
 }
 
@@ -723,17 +714,13 @@
 
 	bp.cleanupBlockTrackerPoolsForShard(bp.shardCoordinator.SelfId(), noncesToFinal)
 
-<<<<<<< HEAD
-	bp.cleanupBlockTrackerPoolsForShard(core.MetachainShardId, noncesToFinal)
-=======
 	if bp.shardCoordinator.SelfId() == sharding.MetachainShardId {
 		for shardID := uint32(0); shardID < bp.shardCoordinator.NumberOfShards(); shardID++ {
 			bp.cleanupBlockTrackerPoolsForShard(shardID, noncesToFinal)
 		}
 	} else {
-		bp.cleanupBlockTrackerPoolsForShard(sharding.MetachainShardId, noncesToFinal)
-	}
->>>>>>> 9b343c3a
+		bp.cleanupBlockTrackerPoolsForShard(core.MetachainShardId, noncesToFinal)
+	}
 }
 
 func (bp *baseProcessor) cleanupBlockTrackerPoolsForShard(shardID uint32, noncesToFinal uint64) {
