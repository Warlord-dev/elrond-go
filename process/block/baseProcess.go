package block

import (
	"bytes"
	"fmt"
	"sort"
	"sync"

	"github.com/ElrondNetwork/elrond-go/core"
	"github.com/ElrondNetwork/elrond-go/core/logger"
	"github.com/ElrondNetwork/elrond-go/data"
	"github.com/ElrondNetwork/elrond-go/data/block"
	"github.com/ElrondNetwork/elrond-go/data/state"
	"github.com/ElrondNetwork/elrond-go/data/typeConverters"
	"github.com/ElrondNetwork/elrond-go/dataRetriever"
	"github.com/ElrondNetwork/elrond-go/display"
	"github.com/ElrondNetwork/elrond-go/hashing"
	"github.com/ElrondNetwork/elrond-go/marshal"
	"github.com/ElrondNetwork/elrond-go/process"
	"github.com/ElrondNetwork/elrond-go/sharding"
)

var log = logger.DefaultLogger()

type hashAndHdr struct {
	hdr  data.HeaderHandler
	hash []byte
}

type mapShardHeaders map[uint32][]data.HeaderHandler

type baseProcessor struct {
	shardCoordinator      sharding.Coordinator
	nodesCoordinator      sharding.NodesCoordinator
	specialAddressHandler process.SpecialAddressHandler
	accounts              state.AccountsAdapter
	forkDetector          process.ForkDetector
	hasher                hashing.Hasher
	marshalizer           marshal.Marshalizer
	store                 dataRetriever.StorageService
	uint64Converter       typeConverters.Uint64ByteSliceConverter
	blockSizeThrottler    process.BlockSizeThrottler

	mutNotarizedHdrs sync.RWMutex
	notarizedHdrs    mapShardHeaders

	onRequestHeaderHandlerByNonce func(shardId uint32, nonce uint64)
	onRequestHeaderHandler        func(shardId uint32, hash []byte)

	appStatusHandler core.AppStatusHandler
}

func checkForNils(
	chainHandler data.ChainHandler,
	headerHandler data.HeaderHandler,
	bodyHandler data.BodyHandler,
) error {

	if chainHandler == nil || chainHandler.IsInterfaceNil() {
		return process.ErrNilBlockChain
	}
	if headerHandler == nil || headerHandler.IsInterfaceNil() {
		return process.ErrNilBlockHeader
	}
	if bodyHandler == nil || bodyHandler.IsInterfaceNil() {
		return process.ErrNilBlockBody
	}
	return nil
}

// SetAppStatusHandler method is used to set appStatusHandler
func (bp *baseProcessor) SetAppStatusHandler(ash core.AppStatusHandler) error {
	if ash == nil || ash.IsInterfaceNil() {
		return process.ErrNilAppStatusHandler
	}

	bp.appStatusHandler = ash
	return nil
}

// RevertAccountState reverts the account state for cleanup failed process
func (bp *baseProcessor) RevertAccountState() {
	err := bp.accounts.RevertToSnapshot(0)
	if err != nil {
		log.Error(err.Error())
	}
}

// AddLastNotarizedHdr adds the last notarized header
func (bp *baseProcessor) AddLastNotarizedHdr(shardId uint32, processedHdr data.HeaderHandler) {
	bp.mutNotarizedHdrs.Lock()
	bp.notarizedHdrs[shardId] = append(bp.notarizedHdrs[shardId], processedHdr)
	bp.mutNotarizedHdrs.Unlock()
}

// checkBlockValidity method checks if the given block is valid
func (bp *baseProcessor) checkBlockValidity(
	chainHandler data.ChainHandler,
	headerHandler data.HeaderHandler,
	bodyHandler data.BodyHandler,
) error {

	err := checkForNils(chainHandler, headerHandler, bodyHandler)
	if err != nil {
		return err
	}

	currentBlockHeader := chainHandler.GetCurrentBlockHeader()

	if currentBlockHeader == nil {
		if headerHandler.GetNonce() == 1 { // first block after genesis
			if bytes.Equal(headerHandler.GetPrevHash(), chainHandler.GetGenesisHeaderHash()) {
				// TODO: add genesis block verification
				return nil
			}

			log.Info(fmt.Sprintf("hash not match: local block hash is %s and node received block with previous hash %s\n",
				core.ToB64(chainHandler.GetGenesisHeaderHash()),
				core.ToB64(headerHandler.GetPrevHash())))

			return process.ErrBlockHashDoesNotMatch
		}

		log.Info(fmt.Sprintf("nonce not match: local block nonce is 0 and node received block with nonce %d\n",
			headerHandler.GetNonce()))

		return process.ErrWrongNonceInBlock
	}

	if headerHandler.GetRound() <= currentBlockHeader.GetRound() {
		log.Info(fmt.Sprintf("round not match: local block round is %d and node received block with round %d\n",
			currentBlockHeader.GetRound(), headerHandler.GetRound()))

		return process.ErrLowerRoundInBlock
	}

	if headerHandler.GetNonce() != currentBlockHeader.GetNonce()+1 {
		log.Info(fmt.Sprintf("nonce not match: local block nonce is %d and node received block with nonce %d\n",
			currentBlockHeader.GetNonce(), headerHandler.GetNonce()))

		return process.ErrWrongNonceInBlock
	}

	prevHeaderHash, err := core.CalculateHash(bp.marshalizer, bp.hasher, currentBlockHeader)
	if err != nil {
		return err
	}

	if !bytes.Equal(headerHandler.GetPrevRandSeed(), currentBlockHeader.GetRandSeed()) {
		log.Info(fmt.Sprintf("random seed not match: local block random seed is %s and node received block with previous random seed %s\n",
			core.ToB64(currentBlockHeader.GetRandSeed()), core.ToB64(headerHandler.GetPrevRandSeed())))

		return process.ErrRandSeedMismatch
	}

	if !bytes.Equal(headerHandler.GetPrevHash(), prevHeaderHash) {
		log.Info(fmt.Sprintf("hash not match: local block hash is %s and node received block with previous hash %s\n",
			core.ToB64(prevHeaderHash), core.ToB64(headerHandler.GetPrevHash())))

		return process.ErrBlockHashDoesNotMatch
	}

	if bodyHandler != nil {
		// TODO: add bodyHandler verification here
	}

	// TODO: add signature validation as well, with randomness source and all
	return nil
}

// verifyStateRoot verifies the state root hash given as parameter against the
// Merkle trie root hash stored for accounts and returns if equal or not
func (bp *baseProcessor) verifyStateRoot(rootHash []byte) bool {
	trieRootHash, err := bp.accounts.RootHash()
	if err != nil {
		log.Debug(err.Error())
	}

	return bytes.Equal(trieRootHash, rootHash)
}

// getRootHash returns the accounts merkle tree root hash
func (bp *baseProcessor) getRootHash() []byte {
	rootHash, err := bp.accounts.RootHash()
	if err != nil {
		log.Debug(err.Error())
	}

	return rootHash
}

func (bp *baseProcessor) isHdrConstructionValid(currHdr, prevHdr data.HeaderHandler) error {
	if prevHdr == nil || prevHdr.IsInterfaceNil() {
		return process.ErrNilBlockHeader
	}
	if currHdr == nil || currHdr.IsInterfaceNil() {
		return process.ErrNilBlockHeader
	}

	// special case with genesis nonce - 0
	if currHdr.GetNonce() == 0 {
		if prevHdr.GetNonce() != 0 {
			return process.ErrWrongNonceInBlock
		}
		// block with nonce 0 was already saved
		if prevHdr.GetRootHash() != nil {
			return process.ErrRootStateMissmatch
		}
		return nil
	}

	//TODO: add verification if rand seed was correctly computed add other verification
	//TODO: check here if the 2 header blocks were correctly signed and the consensus group was correctly elected
	if prevHdr.GetRound() >= currHdr.GetRound() {
		return process.ErrLowerRoundInOtherChainBlock
	}

	if currHdr.GetNonce() != prevHdr.GetNonce()+1 {
		return process.ErrWrongNonceInBlock
	}

	prevHeaderHash, err := core.CalculateHash(bp.marshalizer, bp.hasher, prevHdr)
	if err != nil {
		return err
	}

	if !bytes.Equal(currHdr.GetPrevRandSeed(), prevHdr.GetRandSeed()) {
		return process.ErrRandSeedMismatch
	}

	if !bytes.Equal(currHdr.GetPrevHash(), prevHeaderHash) {
		return process.ErrHashDoesNotMatchInOtherChainBlock
	}

	return nil
}

func (bp *baseProcessor) checkHeaderTypeCorrect(shardId uint32, hdr data.HeaderHandler) error {
	if shardId >= bp.shardCoordinator.NumberOfShards() && shardId != sharding.MetachainShardId {
		return process.ErrShardIdMissmatch
	}

	if shardId < bp.shardCoordinator.NumberOfShards() {
		_, ok := hdr.(*block.Header)
		if !ok {
			return process.ErrWrongTypeAssertion
		}
	}

	if shardId == sharding.MetachainShardId {
		_, ok := hdr.(*block.MetaBlock)
		if !ok {
			return process.ErrWrongTypeAssertion
		}
	}

	return nil
}

// SetConsensusRewardAddresses - sets the reward addresses for the current consensus group
func (bp *baseProcessor) SetConsensusRewardAddresses(consensusRewardAddresses []string) {
	bp.specialAddressHandler.SetConsensusRewardAddresses(consensusRewardAddresses)
}

func (bp *baseProcessor) removeNotarizedHdrsBehindFinal(hdrsToAttestFinality uint32) {
	bp.mutNotarizedHdrs.Lock()
	for shardId := range bp.notarizedHdrs {
		notarizedHdrsCount := uint32(len(bp.notarizedHdrs[shardId]))
		if notarizedHdrsCount > hdrsToAttestFinality {
			finalIndex := notarizedHdrsCount - 1 - hdrsToAttestFinality
			bp.notarizedHdrs[shardId] = bp.notarizedHdrs[shardId][finalIndex:]
		}
	}
	bp.mutNotarizedHdrs.Unlock()
}

func (bp *baseProcessor) removeLastNotarized() {
	bp.mutNotarizedHdrs.Lock()
	for shardId := range bp.notarizedHdrs {
		notarizedHdrsCount := len(bp.notarizedHdrs[shardId])
		if notarizedHdrsCount > 0 {
			bp.notarizedHdrs[shardId] = bp.notarizedHdrs[shardId][:notarizedHdrsCount-1]
		}
	}
	bp.mutNotarizedHdrs.Unlock()
}

func (bp *baseProcessor) lastNotarizedHdrForShard(shardId uint32) data.HeaderHandler {
	notarizedHdrsCount := len(bp.notarizedHdrs[shardId])
	if notarizedHdrsCount > 0 {
		return bp.notarizedHdrs[shardId][notarizedHdrsCount-1]
	}

	return nil
}

func (bp *baseProcessor) saveLastNotarizedHeader(shardId uint32, processedHdrs []data.HeaderHandler) error {
	bp.mutNotarizedHdrs.Lock()
	defer bp.mutNotarizedHdrs.Unlock()

	if bp.notarizedHdrs == nil {
		return process.ErrNotarizedHdrsSliceIsNil
	}

	err := bp.checkHeaderTypeCorrect(shardId, bp.lastNotarizedHdrForShard(shardId))
	if err != nil {
		return err
	}

	sort.Slice(processedHdrs, func(i, j int) bool {
		return processedHdrs[i].GetNonce() < processedHdrs[j].GetNonce()
	})

	tmpLastNotarizedHdrForShard := bp.lastNotarizedHdrForShard(shardId)

	for i := 0; i < len(processedHdrs); i++ {
		err = bp.checkHeaderTypeCorrect(shardId, processedHdrs[i])
		if err != nil {
			return err
		}

		err = bp.isHdrConstructionValid(processedHdrs[i], tmpLastNotarizedHdrForShard)
		if err != nil {
			return err
		}

		tmpLastNotarizedHdrForShard = processedHdrs[i]
	}

	bp.notarizedHdrs[shardId] = append(bp.notarizedHdrs[shardId], tmpLastNotarizedHdrForShard)
	DisplayLastNotarized(bp.marshalizer, bp.hasher, tmpLastNotarizedHdrForShard, shardId)

	return nil
}

func (bp *baseProcessor) getLastNotarizedHdr(shardId uint32) (data.HeaderHandler, error) {
	bp.mutNotarizedHdrs.RLock()
	defer bp.mutNotarizedHdrs.RUnlock()

	if bp.notarizedHdrs == nil {
		return nil, process.ErrNotarizedHdrsSliceIsNil
	}

	hdr := bp.lastNotarizedHdrForShard(shardId)

	err := bp.checkHeaderTypeCorrect(shardId, hdr)
	if err != nil {
		return nil, err
	}

	return hdr, nil
}

// SetLastNotarizedHeadersSlice sets the headers blocks in notarizedHdrs for every shard
// This is done when starting a new epoch so metachain can use it when validating next shard header blocks
// and shard can validate the next meta header
func (bp *baseProcessor) setLastNotarizedHeadersSlice(startHeaders map[uint32]data.HeaderHandler) error {
	//TODO: protect this to be called only once at genesis time
	//TODO: do this on constructor as it is a must to for blockprocessor to work
	bp.mutNotarizedHdrs.Lock()
	defer bp.mutNotarizedHdrs.Unlock()

	if startHeaders == nil {
		return process.ErrNotarizedHdrsSliceIsNil
	}

	bp.notarizedHdrs = make(mapShardHeaders, bp.shardCoordinator.NumberOfShards())
	for i := uint32(0); i < bp.shardCoordinator.NumberOfShards(); i++ {
		hdr, ok := startHeaders[i].(*block.Header)
		if !ok {
			return process.ErrWrongTypeAssertion
		}
		bp.notarizedHdrs[i] = append(bp.notarizedHdrs[i], hdr)
	}

	hdr, ok := startHeaders[sharding.MetachainShardId].(*block.MetaBlock)
	if !ok {
		return process.ErrWrongTypeAssertion
	}
	bp.notarizedHdrs[sharding.MetachainShardId] = append(bp.notarizedHdrs[sharding.MetachainShardId], hdr)

	return nil
}

func (bp *baseProcessor) requestHeadersIfMissing(sortedHdrs []data.HeaderHandler, shardId uint32, maxRound uint64) error {
	prevHdr, err := bp.getLastNotarizedHdr(shardId)
	if err != nil {
		return err
	}

	isLastNotarizedCloseToOurRound := maxRound-prevHdr.GetRound() <= process.MaxHeaderRequestsAllowed
	if len(sortedHdrs) == 0 && isLastNotarizedCloseToOurRound {
		return process.ErrNoSortedHdrsForShard
	}

	missingNonces := make([]uint64, 0)
	for i := 0; i < len(sortedHdrs); i++ {
		currHdr := sortedHdrs[i]
		if currHdr == nil {
			continue
		}

		if i > 0 {
			prevHdr = sortedHdrs[i-1]
		}

		hdrTooNew := currHdr.GetRound() > maxRound || prevHdr.GetRound() > maxRound
		if hdrTooNew {
			continue
		}

		if currHdr.GetNonce()-prevHdr.GetNonce() > 1 {
			for j := prevHdr.GetNonce() + 1; j < currHdr.GetNonce(); j++ {
				missingNonces = append(missingNonces, j)
			}
		}
	}

	// ask for headers, if there most probably should be
	if len(missingNonces) == 0 && !isLastNotarizedCloseToOurRound {
		startNonce := prevHdr.GetNonce() + 1
		for nonce := startNonce; nonce < startNonce+process.MaxHeaderRequestsAllowed; nonce++ {
			missingNonces = append(missingNonces, nonce)
		}
	}

	requested := 0
	for _, nonce := range missingNonces {
		// do the request here
		if bp.onRequestHeaderHandlerByNonce == nil {
			return process.ErrNilRequestHeaderHandlerByNonce
		}

		if requested >= process.MaxHeaderRequestsAllowed {
			break
		}

		requested++
		go bp.onRequestHeaderHandlerByNonce(shardId, nonce)
	}

	return nil
}

func displayHeader(headerHandler data.HeaderHandler) []*display.LineData {
	lines := make([]*display.LineData, 0)

	lines = append(lines, display.NewLineData(false, []string{
		"",
		"Epoch",
		fmt.Sprintf("%d", headerHandler.GetEpoch())}))
	lines = append(lines, display.NewLineData(false, []string{
		"",
		"Round",
		fmt.Sprintf("%d", headerHandler.GetRound())}))
	lines = append(lines, display.NewLineData(false, []string{
		"",
		"TimeStamp",
		fmt.Sprintf("%d", headerHandler.GetTimeStamp())}))
	lines = append(lines, display.NewLineData(false, []string{
		"",
		"Nonce",
		fmt.Sprintf("%d", headerHandler.GetNonce())}))
	lines = append(lines, display.NewLineData(false, []string{
		"",
		"Prev hash",
		core.ToB64(headerHandler.GetPrevHash())}))
	lines = append(lines, display.NewLineData(false, []string{
		"",
		"Prev rand seed",
		core.ToB64(headerHandler.GetPrevRandSeed())}))
	lines = append(lines, display.NewLineData(false, []string{
		"",
		"Rand seed",
		core.ToB64(headerHandler.GetRandSeed())}))
	lines = append(lines, display.NewLineData(false, []string{
		"",
		"Pub keys bitmap",
		core.ToHex(headerHandler.GetPubKeysBitmap())}))
	lines = append(lines, display.NewLineData(false, []string{
		"",
		"Signature",
		core.ToB64(headerHandler.GetSignature())}))
	lines = append(lines, display.NewLineData(true, []string{
		"",
		"Root hash",
		core.ToB64(headerHandler.GetRootHash())}))
	return lines
}

// checkProcessorNilParameters will check the imput parameters for nil values
func checkProcessorNilParameters(
	accounts state.AccountsAdapter,
	forkDetector process.ForkDetector,
	hasher hashing.Hasher,
	marshalizer marshal.Marshalizer,
	store dataRetriever.StorageService,
	shardCoordinator sharding.Coordinator,
	nodesCoordinator sharding.NodesCoordinator,
	specialAddressHandler process.SpecialAddressHandler,
	uint64Converter typeConverters.Uint64ByteSliceConverter,
) error {

	if accounts == nil || accounts.IsInterfaceNil() {
		return process.ErrNilAccountsAdapter
	}
	if forkDetector == nil || forkDetector.IsInterfaceNil() {
		return process.ErrNilForkDetector
	}
	if hasher == nil || hasher.IsInterfaceNil() {
		return process.ErrNilHasher
	}
	if marshalizer == nil || marshalizer.IsInterfaceNil() {
		return process.ErrNilMarshalizer
	}
	if store == nil || store.IsInterfaceNil() {
		return process.ErrNilStorage
	}
	if shardCoordinator == nil || shardCoordinator.IsInterfaceNil() {
		return process.ErrNilShardCoordinator
	}
<<<<<<< HEAD
	if nodesCoordinator == nil {
		return process.ErrNilNodesCoordinator
	}
	if specialAddressHandler == nil {
		return process.ErrNilSpecialAddressHandler
	}
	if uint64Converter == nil {
=======
	if uint64Converter == nil || uint64Converter.IsInterfaceNil() {
>>>>>>> 61166bff
		return process.ErrNilUint64Converter
	}

	return nil
}<|MERGE_RESOLUTION|>--- conflicted
+++ resolved
@@ -519,17 +519,13 @@
 	if shardCoordinator == nil || shardCoordinator.IsInterfaceNil() {
 		return process.ErrNilShardCoordinator
 	}
-<<<<<<< HEAD
-	if nodesCoordinator == nil {
+	if nodesCoordinator == nil || nodesCoordinator.IsInterfaceNil() {
 		return process.ErrNilNodesCoordinator
 	}
-	if specialAddressHandler == nil {
+	if specialAddressHandler == nil || specialAddressHandler.IsInterfaceNil {
 		return process.ErrNilSpecialAddressHandler
 	}
-	if uint64Converter == nil {
-=======
 	if uint64Converter == nil || uint64Converter.IsInterfaceNil() {
->>>>>>> 61166bff
 		return process.ErrNilUint64Converter
 	}
 
