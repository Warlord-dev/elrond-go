--- conflicted
+++ resolved
@@ -788,25 +788,13 @@
 	)
 }
 
-<<<<<<< HEAD
 func (bp *baseProcessor) prepareDataForBootStorer(args bootStorerDataArgs) {
 	lastSelfNotarizedHeaders := make([]bootstrapStorage.BootstrapHeaderInfo, 0, len(args.selfNotarizedHeaders))
 
-=======
-func (bp *baseProcessor) prepareDataForBootStorer(
-	headerInfo bootstrapStorage.BootstrapHeaderInfo,
-	round uint64,
-	lastSelfNotarizedHeaders []bootstrapStorage.BootstrapHeaderInfo,
-	pendingMiniBlocks []bootstrapStorage.PendingMiniBlockInfo,
-	highestFinalBlockNonce uint64,
-	processedMiniBlocks []bootstrapStorage.MiniBlocksInMeta,
-) {
->>>>>>> 091a5347
 	//TODO add end of epoch stuff
 
 	lastCrossNotarizedHeaders := bp.getLastCrossNotarizedHeaders()
 
-<<<<<<< HEAD
 	for i := range args.selfNotarizedHeaders {
 		headerInfo := bootstrapStorage.BootstrapHeaderInfo{
 			ShardId: args.selfNotarizedHeaders[i].GetShardID(),
@@ -821,19 +809,10 @@
 		LastHeader:                 args.headerInfo,
 		LastCrossNotarizedHeaders:  lastCrossNotarizedHeaders,
 		LastSelfNotarizedHeaders:   lastSelfNotarizedHeaders,
+		PendingMiniBlocks:          args.pendingMiniBlocks,
 		HighestFinalBlockNonce:     args.highestFinalBlockNonce,
-		ProcessedMiniBlocks:        args.processedMiniBlocks,
 		NodesCoordinatorConfigKey:  args.nodesCoordinatorConfigKey,
 		EpochStartTriggerConfigKey: args.epochStartTriggerConfigKey,
-=======
-	bootData := bootstrapStorage.BootstrapData{
-		LastHeader:                headerInfo,
-		LastCrossNotarizedHeaders: lastCrossNotarizedHeaders,
-		LastSelfNotarizedHeaders:  lastSelfNotarizedHeaders,
-		PendingMiniBlocks:         pendingMiniBlocks,
-		HighestFinalBlockNonce:    highestFinalBlockNonce,
-		ProcessedMiniBlocks:       processedMiniBlocks,
->>>>>>> 091a5347
 	}
 
 	err := bp.bootStorer.Put(int64(args.round), bootData)
