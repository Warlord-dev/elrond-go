package block

import (
	"bytes"
	"fmt"
	"sort"
	"sync"

	"github.com/ElrondNetwork/elrond-go/consensus"
	"github.com/ElrondNetwork/elrond-go/core"
	"github.com/ElrondNetwork/elrond-go/core/check"
	"github.com/ElrondNetwork/elrond-go/data"
	"github.com/ElrondNetwork/elrond-go/data/block"
	"github.com/ElrondNetwork/elrond-go/data/state"
	"github.com/ElrondNetwork/elrond-go/data/typeConverters"
	"github.com/ElrondNetwork/elrond-go/dataRetriever"
	"github.com/ElrondNetwork/elrond-go/display"
	"github.com/ElrondNetwork/elrond-go/hashing"
	"github.com/ElrondNetwork/elrond-go/logger"
	"github.com/ElrondNetwork/elrond-go/marshal"
	"github.com/ElrondNetwork/elrond-go/process"
	"github.com/ElrondNetwork/elrond-go/sharding"
	"github.com/ElrondNetwork/elrond-go/storage"
)

var log = logger.GetOrCreate("process/block")

type hashAndHdr struct {
	hdr  data.HeaderHandler
	hash []byte
}

type nonceAndHashInfo struct {
	hash  []byte
	nonce uint64
}

type hdrInfo struct {
	usedInBlock bool
	hdr         data.HeaderHandler
}

type hdrForBlock struct {
	missingHdrs                    uint32
	missingFinalityAttestingHdrs   uint32
	requestedFinalityAttestingHdrs map[uint32][]uint64
	highestHdrNonce                map[uint32]uint64
	mutHdrsForBlock                sync.RWMutex
	hdrHashAndInfo                 map[string]*hdrInfo
}

type mapShardHeaders map[uint32][]data.HeaderHandler
type mapShardHeader map[uint32]data.HeaderHandler

type baseProcessor struct {
	shardCoordinator             sharding.Coordinator
	nodesCoordinator             sharding.NodesCoordinator
	specialAddressHandler        process.SpecialAddressHandler
	accounts                     state.AccountsAdapter
	forkDetector                 process.ForkDetector
<<<<<<< HEAD
=======
	hasher                       hashing.Hasher
	marshalizer                  marshal.Marshalizer
	store                        dataRetriever.StorageService
	uint64Converter              typeConverters.Uint64ByteSliceConverter
	blockSizeThrottler           process.BlockSizeThrottler
	blockChainHook               process.BlockChainHookHandler
	txCoordinator                process.TransactionCoordinator
>>>>>>> e6dc7af2
	validatorStatisticsProcessor process.ValidatorStatisticsProcessor
	hasher                       hashing.Hasher
	marshalizer                  marshal.Marshalizer
	store                        dataRetriever.StorageService
	uint64Converter              typeConverters.Uint64ByteSliceConverter
	blockSizeThrottler           process.BlockSizeThrottler
	endOfEpochTrigger            process.EndOfEpochTriggerHandler
	headerValidator              process.HeaderConstructionValidator
	blockChainHook               process.BlockChainHookHandler
	txCoordinator                process.TransactionCoordinator
	rounder                      consensus.Rounder

	hdrsForCurrBlock hdrForBlock

	mutNotarizedHdrs sync.RWMutex
	notarizedHdrs    mapShardHeaders

	mutLastHdrs sync.RWMutex
	lastHdrs    mapShardHeader

	onRequestHeaderHandlerByNonce func(shardId uint32, nonce uint64)
	onRequestHeaderHandler        func(shardId uint32, hash []byte)

	appStatusHandler core.AppStatusHandler
}

func checkForNils(
	chainHandler data.ChainHandler,
	headerHandler data.HeaderHandler,
	bodyHandler data.BodyHandler,
) error {

	if chainHandler == nil || chainHandler.IsInterfaceNil() {
		return process.ErrNilBlockChain
	}
	if headerHandler == nil || headerHandler.IsInterfaceNil() {
		return process.ErrNilBlockHeader
	}
	if bodyHandler == nil || bodyHandler.IsInterfaceNil() {
		return process.ErrNilBlockBody
	}
	return nil
}

// SetAppStatusHandler method is used to set appStatusHandler
func (bp *baseProcessor) SetAppStatusHandler(ash core.AppStatusHandler) error {
	if ash == nil || ash.IsInterfaceNil() {
		return process.ErrNilAppStatusHandler
	}

	bp.appStatusHandler = ash
	return nil
}

// AddLastNotarizedHdr adds the last notarized header
func (bp *baseProcessor) AddLastNotarizedHdr(shardId uint32, processedHdr data.HeaderHandler) {
	bp.mutNotarizedHdrs.Lock()
	bp.notarizedHdrs[shardId] = append(bp.notarizedHdrs[shardId], processedHdr)
	bp.mutNotarizedHdrs.Unlock()
}

// checkBlockValidity method checks if the given block is valid
func (bp *baseProcessor) checkBlockValidity(
	chainHandler data.ChainHandler,
	headerHandler data.HeaderHandler,
	bodyHandler data.BodyHandler,
) error {

	err := checkForNils(chainHandler, headerHandler, bodyHandler)
	if err != nil {
		return err
	}

	currentBlockHeader := chainHandler.GetCurrentBlockHeader()

	if currentBlockHeader == nil {
		if headerHandler.GetNonce() == 1 { // first block after genesis
			if bytes.Equal(headerHandler.GetPrevHash(), chainHandler.GetGenesisHeaderHash()) {
				// TODO: add genesis block verification
				return nil
			}

			log.Debug("hash does not match",
				"local block hash", chainHandler.GetGenesisHeaderHash(),
				"received previous hash", headerHandler.GetPrevHash())

			return process.ErrBlockHashDoesNotMatch
		}

		log.Debug("nonce does not match",
			"local block nonce", 0,
			"received nonce", headerHandler.GetNonce())

		return process.ErrWrongNonceInBlock
	}

	if headerHandler.GetRound() <= currentBlockHeader.GetRound() {
		log.Debug("round does not match",
			"local block round", currentBlockHeader.GetRound(),
			"received block round", headerHandler.GetRound())

		return process.ErrLowerRoundInBlock
	}

	if headerHandler.GetNonce() != currentBlockHeader.GetNonce()+1 {
		log.Debug("nonce does not match",
			"local block nonce", currentBlockHeader.GetNonce(),
			"received nonce", headerHandler.GetNonce())

		return process.ErrWrongNonceInBlock
	}

	prevHeaderHash, err := core.CalculateHash(bp.marshalizer, bp.hasher, currentBlockHeader)
	if err != nil {
		return err
	}

	if !bytes.Equal(headerHandler.GetPrevHash(), prevHeaderHash) {
		log.Debug("hash does not match",
			"local block hash", prevHeaderHash,
			"received previous hash", headerHandler.GetPrevHash())

		return process.ErrBlockHashDoesNotMatch
	}

	if !bytes.Equal(headerHandler.GetPrevRandSeed(), currentBlockHeader.GetRandSeed()) {
		log.Debug("random seed does not match", ": local block random seed is %s and node received block with previous random seed %s\n",
			"local random seed", currentBlockHeader.GetRandSeed(),
			"received previous random seed", headerHandler.GetPrevRandSeed())

		return process.ErrRandSeedDoesNotMatch
	}

	if bodyHandler != nil {
		// TODO: add bodyHandler verification here
	}

	// verification of epoch
	if headerHandler.GetEpoch() < currentBlockHeader.GetEpoch() {
		return process.ErrEpochDoesNotMatch
	}

	// TODO: add signature validation as well, with randomness source and all
	return nil
}

// verifyStateRoot verifies the state root hash given as parameter against the
// Merkle trie root hash stored for accounts and returns if equal or not
func (bp *baseProcessor) verifyStateRoot(rootHash []byte) bool {
	trieRootHash, err := bp.accounts.RootHash()
	if err != nil {
		log.Trace("verify account.RootHash", "error", err.Error())
	}

	return bytes.Equal(trieRootHash, rootHash)
}

// getRootHash returns the accounts merkle tree root hash
func (bp *baseProcessor) getRootHash() []byte {
	rootHash, err := bp.accounts.RootHash()
	if err != nil {
		log.Trace("get account.RootHash", "error", err.Error())
	}

	return rootHash
}

<<<<<<< HEAD
=======
func (bp *baseProcessor) isHdrConstructionValid(currHdr, prevHdr data.HeaderHandler) error {
	if prevHdr == nil || prevHdr.IsInterfaceNil() {
		return process.ErrNilBlockHeader
	}
	if currHdr == nil || currHdr.IsInterfaceNil() {
		return process.ErrNilBlockHeader
	}

	// special case with genesis nonce - 0
	if currHdr.GetNonce() == 0 {
		if prevHdr.GetNonce() != 0 {
			return process.ErrWrongNonceInBlock
		}
		// block with nonce 0 was already saved
		if prevHdr.GetRootHash() != nil {
			return process.ErrRootStateDoesNotMatch
		}
		return nil
	}

	//TODO: add verification if rand seed was correctly computed add other verification
	//TODO: check here if the 2 header blocks were correctly signed and the consensus group was correctly elected
	if prevHdr.GetRound() >= currHdr.GetRound() {
		log.Trace("round does not match",
			"shard", currHdr.GetShardID(),
			"local block round", prevHdr.GetRound(),
			"received round", currHdr.GetRound())
		return process.ErrLowerRoundInBlock
	}

	if currHdr.GetNonce() != prevHdr.GetNonce()+1 {
		log.Trace("nonce does not match",
			"shard", currHdr.GetShardID(),
			"local block nonce", prevHdr.GetNonce(),
			"received nonce", currHdr.GetNonce())
		return process.ErrWrongNonceInBlock
	}

	prevHeaderHash, err := core.CalculateHash(bp.marshalizer, bp.hasher, prevHdr)
	if err != nil {
		return err
	}

	if !bytes.Equal(currHdr.GetPrevHash(), prevHeaderHash) {
		log.Debug("block hash does not match",
			"shard", currHdr.GetShardID(),
			"local prev hash", prevHeaderHash,
			"received block with prev hash", currHdr.GetPrevHash(),
		)
		return process.ErrBlockHashDoesNotMatch
	}

	if !bytes.Equal(currHdr.GetPrevRandSeed(), prevHdr.GetRandSeed()) {
		log.Debug("random seed does not match",
			"shard", currHdr.GetShardID(),
			"local rand seed", prevHdr.GetRandSeed(),
			"received block with rand seed", currHdr.GetPrevRandSeed(),
		)
		return process.ErrRandSeedDoesNotMatch
	}

	return nil
}

>>>>>>> e6dc7af2
func (bp *baseProcessor) checkHeaderTypeCorrect(shardId uint32, hdr data.HeaderHandler) error {
	if shardId >= bp.shardCoordinator.NumberOfShards() && shardId != sharding.MetachainShardId {
		return process.ErrShardIdMissmatch
	}

	if shardId < bp.shardCoordinator.NumberOfShards() {
		_, ok := hdr.(*block.Header)
		if !ok {
			return process.ErrWrongTypeAssertion
		}
	}

	if shardId == sharding.MetachainShardId {
		_, ok := hdr.(*block.MetaBlock)
		if !ok {
			return process.ErrWrongTypeAssertion
		}
	}

	return nil
}

func (bp *baseProcessor) removeNotarizedHdrsBehindPreviousFinal(hdrsToPreservedBehindFinal uint32) {
	bp.mutNotarizedHdrs.Lock()
	for shardId := range bp.notarizedHdrs {
		notarizedHdrsCount := uint32(len(bp.notarizedHdrs[shardId]))
		if notarizedHdrsCount > hdrsToPreservedBehindFinal {
			finalIndex := notarizedHdrsCount - 1 - hdrsToPreservedBehindFinal
			bp.notarizedHdrs[shardId] = bp.notarizedHdrs[shardId][finalIndex:]
		}
	}
	bp.mutNotarizedHdrs.Unlock()
}

func (bp *baseProcessor) removeLastNotarized() {
	bp.mutNotarizedHdrs.Lock()
	for shardId := range bp.notarizedHdrs {
		notarizedHdrsCount := len(bp.notarizedHdrs[shardId])
		if notarizedHdrsCount > 1 {
			bp.notarizedHdrs[shardId] = bp.notarizedHdrs[shardId][:notarizedHdrsCount-1]
		}
	}
	bp.mutNotarizedHdrs.Unlock()
}

func (bp *baseProcessor) lastNotarizedHdrForShard(shardId uint32) data.HeaderHandler {
	notarizedHdrsCount := len(bp.notarizedHdrs[shardId])
	if notarizedHdrsCount > 0 {
		return bp.notarizedHdrs[shardId][notarizedHdrsCount-1]
	}

	return nil
}

func (bp *baseProcessor) lastHdrForShard(shardId uint32) data.HeaderHandler {
	bp.mutLastHdrs.RLock()
	defer bp.mutLastHdrs.RUnlock()

	return bp.lastHdrs[shardId]
}

func (bp *baseProcessor) setLastHdrForShard(shardId uint32, header data.HeaderHandler) {
	if check.IfNil(header) {
		return
	}

	bp.mutLastHdrs.Lock()
	defer bp.mutLastHdrs.Unlock()

	lastHeader, ok := bp.lastHdrs[shardId]
	if ok && lastHeader.GetRound() > header.GetRound() {
		return
	}

	bp.lastHdrs[shardId] = header
}

func (bp *baseProcessor) saveLastNotarizedHeader(shardId uint32, processedHdrs []data.HeaderHandler) error {
	bp.mutNotarizedHdrs.Lock()
	defer bp.mutNotarizedHdrs.Unlock()

	if bp.notarizedHdrs == nil {
		return process.ErrNotarizedHdrsSliceIsNil
	}

	err := bp.checkHeaderTypeCorrect(shardId, bp.lastNotarizedHdrForShard(shardId))
	if err != nil {
		return err
	}

	sort.Slice(processedHdrs, func(i, j int) bool {
		return processedHdrs[i].GetNonce() < processedHdrs[j].GetNonce()
	})

	tmpLastNotarizedHdrForShard := bp.lastNotarizedHdrForShard(shardId)

	for i := 0; i < len(processedHdrs); i++ {
		err = bp.checkHeaderTypeCorrect(shardId, processedHdrs[i])
		if err != nil {
			return err
		}

		err = bp.headerValidator.IsHeaderConstructionValid(processedHdrs[i], tmpLastNotarizedHdrForShard)
		if err != nil {
			return err
		}

		tmpLastNotarizedHdrForShard = processedHdrs[i]
	}

	bp.notarizedHdrs[shardId] = append(bp.notarizedHdrs[shardId], tmpLastNotarizedHdrForShard)
	DisplayLastNotarized(bp.marshalizer, bp.hasher, tmpLastNotarizedHdrForShard, shardId)

	return nil
}

func (bp *baseProcessor) getLastNotarizedHdr(shardId uint32) (data.HeaderHandler, error) {
	bp.mutNotarizedHdrs.RLock()
	defer bp.mutNotarizedHdrs.RUnlock()

	if bp.notarizedHdrs == nil {
		return nil, process.ErrNotarizedHdrsSliceIsNil
	}

	hdr := bp.lastNotarizedHdrForShard(shardId)

	err := bp.checkHeaderTypeCorrect(shardId, hdr)
	if err != nil {
		return nil, err
	}

	return hdr, nil
}

// SetLastNotarizedHeadersSlice sets the headers blocks in notarizedHdrs for every shard
// This is done when starting a new epoch so metachain can use it when validating next shard header blocks
// and shard can validate the next meta header
func (bp *baseProcessor) setLastNotarizedHeadersSlice(startHeaders map[uint32]data.HeaderHandler) error {
	//TODO: protect this to be called only once at genesis time
	//TODO: do this on constructor as it is a must to for blockprocessor to work
	bp.mutNotarizedHdrs.Lock()
	defer bp.mutNotarizedHdrs.Unlock()

	if startHeaders == nil {
		return process.ErrNotarizedHdrsSliceIsNil
	}

	bp.notarizedHdrs = make(mapShardHeaders, bp.shardCoordinator.NumberOfShards())
	for i := uint32(0); i < bp.shardCoordinator.NumberOfShards(); i++ {
		hdr, ok := startHeaders[i].(*block.Header)
		if !ok {
			return process.ErrWrongTypeAssertion
		}
		bp.notarizedHdrs[i] = append(bp.notarizedHdrs[i], hdr)
	}

	hdr, ok := startHeaders[sharding.MetachainShardId].(*block.MetaBlock)
	if !ok {
		return process.ErrWrongTypeAssertion
	}
	bp.notarizedHdrs[sharding.MetachainShardId] = append(bp.notarizedHdrs[sharding.MetachainShardId], hdr)

	return nil
}

func (bp *baseProcessor) requestHeadersIfMissing(
	sortedHdrs []data.HeaderHandler,
	shardId uint32,
	maxRound uint64,
	cacher storage.Cacher,
) error {

	allowedSize := uint64(float64(cacher.MaxSize()) * process.MaxOccupancyPercentageAllowed)

	prevHdr, err := bp.getLastNotarizedHdr(shardId)
	if err != nil {
		return err
	}

	lastNotarizedHdrNonce := prevHdr.GetNonce()
	highestHdr := prevHdr

	missingNonces := make([]uint64, 0)
	for i := 0; i < len(sortedHdrs); i++ {
		currHdr := sortedHdrs[i]
		if currHdr == nil {
			continue
		}

		if i > 0 {
			prevHdr = sortedHdrs[i-1]
		}

		hdrTooNew := currHdr.GetRound() > maxRound || prevHdr.GetRound() > maxRound
		if hdrTooNew {
			continue
		}

		if currHdr.GetNonce()-prevHdr.GetNonce() > 1 {
			for j := prevHdr.GetNonce() + 1; j < currHdr.GetNonce(); j++ {
				missingNonces = append(missingNonces, j)
			}
		}

		highestHdr = currHdr
	}

	// ask for headers, if there most probably should be
	roundDiff := int64(maxRound) - int64(highestHdr.GetRound())
	if roundDiff > 0 {
		nonceDiff := int64(lastNotarizedHdrNonce) + process.MaxHeadersToRequestInAdvance - int64(highestHdr.GetNonce())
		if nonceDiff > 0 {
			nbHeadersToRequestInAdvance := core.MinUint64(uint64(roundDiff), uint64(nonceDiff))
			startNonce := highestHdr.GetNonce() + 1
			for nonce := startNonce; nonce < startNonce+nbHeadersToRequestInAdvance; nonce++ {
				missingNonces = append(missingNonces, nonce)
			}
		}
	}

	requested := 0
	for _, nonce := range missingNonces {
		// do the request here
		if bp.onRequestHeaderHandlerByNonce == nil {
			return process.ErrNilRequestHeaderHandlerByNonce
		}

		isHeaderOutOfRange := nonce > lastNotarizedHdrNonce+allowedSize
		if isHeaderOutOfRange {
			break
		}

		if requested >= process.MaxHeaderRequestsAllowed {
			break
		}

		requested++
		go bp.onRequestHeaderHandlerByNonce(shardId, nonce)
	}

	return nil
}

func displayHeader(headerHandler data.HeaderHandler) []*display.LineData {
	lines := make([]*display.LineData, 0)

	lines = append(lines, display.NewLineData(false, []string{
		"",
		"Epoch",
		fmt.Sprintf("%d", headerHandler.GetEpoch())}))
	lines = append(lines, display.NewLineData(false, []string{
		"",
		"Round",
		fmt.Sprintf("%d", headerHandler.GetRound())}))
	lines = append(lines, display.NewLineData(false, []string{
		"",
		"TimeStamp",
		fmt.Sprintf("%d", headerHandler.GetTimeStamp())}))
	lines = append(lines, display.NewLineData(false, []string{
		"",
		"Nonce",
		fmt.Sprintf("%d", headerHandler.GetNonce())}))
	lines = append(lines, display.NewLineData(false, []string{
		"",
		"Prev hash",
		display.DisplayByteSlice(headerHandler.GetPrevHash())}))
	lines = append(lines, display.NewLineData(false, []string{
		"",
		"Prev rand seed",
		display.DisplayByteSlice(headerHandler.GetPrevRandSeed())}))
	lines = append(lines, display.NewLineData(false, []string{
		"",
		"Rand seed",
		display.DisplayByteSlice(headerHandler.GetRandSeed())}))
	lines = append(lines, display.NewLineData(false, []string{
		"",
		"Pub keys bitmap",
		core.ToHex(headerHandler.GetPubKeysBitmap())}))
	lines = append(lines, display.NewLineData(false, []string{
		"",
		"Signature",
		display.DisplayByteSlice(headerHandler.GetSignature())}))
	lines = append(lines, display.NewLineData(true, []string{
		"",
		"Root hash",
		display.DisplayByteSlice(headerHandler.GetRootHash())}))
	return lines
}

// checkProcessorNilParameters will check the imput parameters for nil values
func checkProcessorNilParameters(arguments ArgBaseProcessor) error {

	if check.IfNil(arguments.Accounts) {
		return process.ErrNilAccountsAdapter
	}
	if check.IfNil(arguments.ForkDetector) {
		return process.ErrNilForkDetector
	}
	if check.IfNil(arguments.Hasher) {
		return process.ErrNilHasher
	}
	if check.IfNil(arguments.Marshalizer) {
		return process.ErrNilMarshalizer
	}
	if check.IfNil(arguments.Store) {
		return process.ErrNilStorage
	}
	if check.IfNil(arguments.ShardCoordinator) {
		return process.ErrNilShardCoordinator
	}
	if check.IfNil(arguments.NodesCoordinator) {
		return process.ErrNilNodesCoordinator
	}
	if check.IfNil(arguments.SpecialAddressHandler) {
		return process.ErrNilSpecialAddressHandler
	}
	if check.IfNil(arguments.Uint64Converter) {
		return process.ErrNilUint64Converter
	}
	if check.IfNil(arguments.RequestHandler) {
		return process.ErrNilRequestHandler
	}
	if check.IfNil(arguments.EndOfEpochTrigger) {
		return process.ErrNilEndOfEpochTrigger
	}
	if check.IfNil(arguments.Rounder) {
		return process.ErrNilRounder
	}
	if arguments.BlockChainHook == nil || arguments.BlockChainHook.IsInterfaceNil() {
		return process.ErrNilBlockChainHook
	}
	if arguments.TxCoordinator == nil || arguments.TxCoordinator.IsInterfaceNil() {
		return process.ErrNilTransactionCoordinator
	}
	if check.IfNil(arguments.HeaderValidator) {
		return process.ErrNilHeaderValidator
	}

	return nil
}

func (bp *baseProcessor) createBlockStarted() {
	bp.resetMissingHdrs()
	bp.hdrsForCurrBlock.mutHdrsForBlock.Lock()
	bp.hdrsForCurrBlock.hdrHashAndInfo = make(map[string]*hdrInfo)
	bp.hdrsForCurrBlock.highestHdrNonce = make(map[uint32]uint64)
	bp.hdrsForCurrBlock.requestedFinalityAttestingHdrs = make(map[uint32][]uint64)
	bp.hdrsForCurrBlock.mutHdrsForBlock.Unlock()
	bp.txCoordinator.CreateBlockStarted()
}

func (bp *baseProcessor) resetMissingHdrs() {
	bp.hdrsForCurrBlock.mutHdrsForBlock.Lock()
	bp.hdrsForCurrBlock.missingHdrs = 0
	bp.hdrsForCurrBlock.missingFinalityAttestingHdrs = 0
	bp.hdrsForCurrBlock.mutHdrsForBlock.Unlock()
}

//TODO: remove bool parameter and give instead the set to sort
func (bp *baseProcessor) sortHeadersForCurrentBlockByNonce(usedInBlock bool) map[uint32][]data.HeaderHandler {
	hdrsForCurrentBlock := make(map[uint32][]data.HeaderHandler)

	bp.hdrsForCurrBlock.mutHdrsForBlock.RLock()
	for _, headerInfo := range bp.hdrsForCurrBlock.hdrHashAndInfo {
		if headerInfo.usedInBlock != usedInBlock {
			continue
		}

		hdrsForCurrentBlock[headerInfo.hdr.GetShardID()] = append(hdrsForCurrentBlock[headerInfo.hdr.GetShardID()], headerInfo.hdr)
	}
	bp.hdrsForCurrBlock.mutHdrsForBlock.RUnlock()

	// sort headers for each shard
	for _, hdrsForShard := range hdrsForCurrentBlock {
		process.SortHeadersByNonce(hdrsForShard)
	}

	return hdrsForCurrentBlock
}

//TODO: remove bool parameter and give instead the set to sort
func (bp *baseProcessor) sortHeaderHashesForCurrentBlockByNonce(usedInBlock bool) map[uint32][][]byte {
	hdrsForCurrentBlockInfo := make(map[uint32][]*nonceAndHashInfo)

	bp.hdrsForCurrBlock.mutHdrsForBlock.RLock()
	for metaBlockHash, headerInfo := range bp.hdrsForCurrBlock.hdrHashAndInfo {
		if headerInfo.usedInBlock != usedInBlock {
			continue
		}

		hdrsForCurrentBlockInfo[headerInfo.hdr.GetShardID()] = append(hdrsForCurrentBlockInfo[headerInfo.hdr.GetShardID()],
			&nonceAndHashInfo{nonce: headerInfo.hdr.GetNonce(), hash: []byte(metaBlockHash)})
	}
	bp.hdrsForCurrBlock.mutHdrsForBlock.RUnlock()

	for _, hdrsForShard := range hdrsForCurrentBlockInfo {
		if len(hdrsForShard) > 1 {
			sort.Slice(hdrsForShard, func(i, j int) bool {
				return hdrsForShard[i].nonce < hdrsForShard[j].nonce
			})
		}
	}

	hdrsHashesForCurrentBlock := make(map[uint32][][]byte)
	for shardId, hdrsForShard := range hdrsForCurrentBlockInfo {
		for _, hdrForShard := range hdrsForShard {
			hdrsHashesForCurrentBlock[shardId] = append(hdrsHashesForCurrentBlock[shardId], hdrForShard.hash)
		}
	}

	return hdrsHashesForCurrentBlock
}

func (bp *baseProcessor) getMaxMiniBlocksSpaceRemained(
	maxItemsInBlock uint32,
	itemsAddedInBlock uint32,
	miniBlocksAddedInBlock uint32,
) int32 {
	mbSpaceRemainedInBlock := int32(maxItemsInBlock) - int32(itemsAddedInBlock)
	mbSpaceRemainedInCache := int32(core.MaxMiniBlocksInBlock) - int32(miniBlocksAddedInBlock)
	maxMbSpaceRemained := core.MinInt32(mbSpaceRemainedInBlock, mbSpaceRemainedInCache)

	return maxMbSpaceRemained
}

func (bp *baseProcessor) createMiniBlockHeaders(body block.Body) (int, []block.MiniBlockHeader, error) {
	totalTxCount := 0
	miniBlockHeaders := make([]block.MiniBlockHeader, len(body))

	for i := 0; i < len(body); i++ {
		txCount := len(body[i].TxHashes)
		totalTxCount += txCount

		miniBlockHash, err := core.CalculateHash(bp.marshalizer, bp.hasher, body[i])
		if err != nil {
			return 0, nil, err
		}

		miniBlockHeaders[i] = block.MiniBlockHeader{
			Hash:            miniBlockHash,
			SenderShardID:   body[i].SenderShardID,
			ReceiverShardID: body[i].ReceiverShardID,
			TxCount:         uint32(txCount),
			Type:            body[i].Type,
		}
	}

	return totalTxCount, miniBlockHeaders, nil
}

// check if header has the same miniblocks as presented in body
func (bp *baseProcessor) checkHeaderBodyCorrelation(miniBlockHeaders []block.MiniBlockHeader, body block.Body) error {
	mbHashesFromHdr := make(map[string]*block.MiniBlockHeader, len(miniBlockHeaders))
	for i := 0; i < len(miniBlockHeaders); i++ {
		mbHashesFromHdr[string(miniBlockHeaders[i].Hash)] = &miniBlockHeaders[i]
	}

	if len(miniBlockHeaders) != len(body) {
		return process.ErrHeaderBodyMismatch
	}

	for i := 0; i < len(body); i++ {
		miniBlock := body[i]

		mbHash, err := core.CalculateHash(bp.marshalizer, bp.hasher, miniBlock)
		if err != nil {
			return err
		}

		mbHdr, ok := mbHashesFromHdr[string(mbHash)]
		if !ok {
			return process.ErrHeaderBodyMismatch
		}

		if mbHdr.TxCount != uint32(len(miniBlock.TxHashes)) {
			return process.ErrHeaderBodyMismatch
		}

		if mbHdr.ReceiverShardID != miniBlock.ReceiverShardID {
			return process.ErrHeaderBodyMismatch
		}

		if mbHdr.SenderShardID != miniBlock.SenderShardID {
			return process.ErrHeaderBodyMismatch
		}
	}

	return nil
}

func (bp *baseProcessor) isHeaderOutOfRange(header data.HeaderHandler, cacher storage.Cacher) bool {
	lastNotarizedHdr, err := bp.getLastNotarizedHdr(header.GetShardID())
	if err != nil {
		return false
	}

	allowedSize := uint64(float64(cacher.MaxSize()) * process.MaxOccupancyPercentageAllowed)
	isHeaderOutOfRange := header.GetNonce() > lastNotarizedHdr.GetNonce()+allowedSize

	return isHeaderOutOfRange
}

func (bp *baseProcessor) wasHeaderRequested(shardId uint32, nonce uint64) bool {
	requestedNonces, ok := bp.hdrsForCurrBlock.requestedFinalityAttestingHdrs[shardId]
	if !ok {
		return false
	}

	for _, requestedNonce := range requestedNonces {
		if requestedNonce == nonce {
			return true
		}
	}

	return false
}

// requestMissingFinalityAttestingHeaders requests the headers needed to accept the current selected headers for
// processing the current block. It requests the finality headers greater than the highest header, for given shard,
// related to the block which should be processed
func (bp *baseProcessor) requestMissingFinalityAttestingHeaders(
	shardId uint32,
	finality uint32,
	getHeaderFromPoolWithNonce func(uint64, uint32) (data.HeaderHandler, []byte, error),
	cacher storage.Cacher,
) uint32 {
	requestedHeaders := uint32(0)
	missingFinalityAttestingHeaders := uint32(0)

	highestHdrNonce := bp.hdrsForCurrBlock.highestHdrNonce[shardId]
	if highestHdrNonce == uint64(0) {
		return missingFinalityAttestingHeaders
	}

	lastFinalityAttestingHeader := highestHdrNonce + uint64(finality)
	for i := highestHdrNonce + 1; i <= lastFinalityAttestingHeader; i++ {
		headers, headersHashes := bp.getHeadersFromPools(getHeaderFromPoolWithNonce, cacher, shardId, i)

		if len(headers) == 0 {
			missingFinalityAttestingHeaders++
			wasHeaderRequested := bp.wasHeaderRequested(shardId, i)
			if !wasHeaderRequested {
				requestedHeaders++
				bp.hdrsForCurrBlock.requestedFinalityAttestingHdrs[shardId] = append(bp.hdrsForCurrBlock.requestedFinalityAttestingHdrs[shardId], i)
				go bp.onRequestHeaderHandlerByNonce(shardId, i)
			}

			continue
		}

		for index := range headers {
			bp.hdrsForCurrBlock.hdrHashAndInfo[string(headersHashes[index])] = &hdrInfo{hdr: headers[index], usedInBlock: false}
		}
	}

	if requestedHeaders > 0 {
		log.Debug("requested missing finality attesting headers",
			"num headers", requestedHeaders,
			"shard", shardId)
	}

	return missingFinalityAttestingHeaders
}

func (bp *baseProcessor) isShardStuck(shardId uint32) bool {
	header := bp.lastHdrForShard(shardId)
	if check.IfNil(header) {
		return false
	}

	isShardStuck := bp.rounder.Index()-int64(header.GetRound()) > process.MaxRoundsWithoutCommittedBlock
	return isShardStuck
}

func (bp *baseProcessor) cleanupPools(
	headersNoncesPool dataRetriever.Uint64SyncMapCacher,
	headersPool storage.Cacher,
	notarizedHeadersPool storage.Cacher,
) {
	bp.removeHeadersBehindNonceFromPools(
		headersPool,
		headersNoncesPool,
		bp.shardCoordinator.SelfId(),
		bp.forkDetector.GetHighestFinalBlockNonce())

	for shardId := range bp.notarizedHdrs {
		lastNotarizedHdr := bp.lastNotarizedHdrForShard(shardId)
		if check.IfNil(lastNotarizedHdr) {
			continue
		}

		bp.removeHeadersBehindNonceFromPools(
			notarizedHeadersPool,
			headersNoncesPool,
			shardId,
			lastNotarizedHdr.GetNonce())
	}

	return
}

func (bp *baseProcessor) removeHeadersBehindNonceFromPools(
	cacher storage.Cacher,
	uint64SyncMapCacher dataRetriever.Uint64SyncMapCacher,
	shardId uint32,
	nonce uint64,
) {

	if nonce <= 1 {
		return
	}

	if check.IfNil(cacher) {
		return
	}

	for _, key := range cacher.Keys() {
		val, _ := cacher.Peek(key)
		if val == nil {
			continue
		}

		hdr, ok := val.(data.HeaderHandler)
		if !ok {
			continue
		}

		if hdr.GetShardID() != shardId || hdr.GetNonce() >= nonce {
			continue
		}

		cacher.Remove(key)

		if check.IfNil(uint64SyncMapCacher) {
			continue
		}

		uint64SyncMapCacher.Remove(hdr.GetNonce(), hdr.GetShardID())
	}
}

func (bp *baseProcessor) removeHeaderFromPools(
	header data.HeaderHandler,
	cacher storage.Cacher,
	uint64SyncMapCacher dataRetriever.Uint64SyncMapCacher,
) {

	if check.IfNil(header) {
		return
	}

	headerHash, err := core.CalculateHash(bp.marshalizer, bp.hasher, header)
	if err != nil {
		return
	}

	if !check.IfNil(cacher) {
		cacher.Remove(headerHash)
	}

	if !check.IfNil(uint64SyncMapCacher) {
		syncMap, ok := uint64SyncMapCacher.Get(header.GetNonce())
		if !ok {
			return
		}

		hash, ok := syncMap.Load(header.GetShardID())
		if hash == nil || !ok {
			return
		}

		if bytes.Equal(headerHash, hash) {
			uint64SyncMapCacher.Remove(header.GetNonce(), header.GetShardID())
		}
	}
}

func (bp *baseProcessor) getHeadersFromPools(
	getHeaderFromPoolWithNonce func(uint64, uint32) (data.HeaderHandler, []byte, error),
	cacher storage.Cacher,
	shardId uint32,
	nonce uint64,
) ([]data.HeaderHandler, [][]byte) {

	headers := make([]data.HeaderHandler, 0)
	headersHashes := make([][]byte, 0)

	for _, headerHash := range cacher.Keys() {
		val, _ := cacher.Peek(headerHash)
		if val == nil {
			continue
		}

		header, ok := val.(data.HeaderHandler)
		if !ok {
			continue
		}

		if header.GetShardID() == shardId && header.GetNonce() == nonce {
			headers = append(headers, header)
			headersHashes = append(headersHashes, headerHash)
		}
	}

	header, headerHash, err := getHeaderFromPoolWithNonce(nonce, shardId)
	if err != nil {
		return headers, headersHashes
	}

	headers = append(headers, header)
	headersHashes = append(headersHashes, headerHash)

	return headers, headersHashes
}<|MERGE_RESOLUTION|>--- conflicted
+++ resolved
@@ -58,16 +58,6 @@
 	specialAddressHandler        process.SpecialAddressHandler
 	accounts                     state.AccountsAdapter
 	forkDetector                 process.ForkDetector
-<<<<<<< HEAD
-=======
-	hasher                       hashing.Hasher
-	marshalizer                  marshal.Marshalizer
-	store                        dataRetriever.StorageService
-	uint64Converter              typeConverters.Uint64ByteSliceConverter
-	blockSizeThrottler           process.BlockSizeThrottler
-	blockChainHook               process.BlockChainHookHandler
-	txCoordinator                process.TransactionCoordinator
->>>>>>> e6dc7af2
 	validatorStatisticsProcessor process.ValidatorStatisticsProcessor
 	hasher                       hashing.Hasher
 	marshalizer                  marshal.Marshalizer
@@ -235,8 +225,6 @@
 	return rootHash
 }
 
-<<<<<<< HEAD
-=======
 func (bp *baseProcessor) isHdrConstructionValid(currHdr, prevHdr data.HeaderHandler) error {
 	if prevHdr == nil || prevHdr.IsInterfaceNil() {
 		return process.ErrNilBlockHeader
@@ -301,7 +289,6 @@
 	return nil
 }
 
->>>>>>> e6dc7af2
 func (bp *baseProcessor) checkHeaderTypeCorrect(shardId uint32, hdr data.HeaderHandler) error {
 	if shardId >= bp.shardCoordinator.NumberOfShards() && shardId != sharding.MetachainShardId {
 		return process.ErrShardIdMissmatch
