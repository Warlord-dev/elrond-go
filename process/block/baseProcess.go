--- conflicted
+++ resolved
@@ -212,11 +212,7 @@
 	}
 
 	if !bytes.Equal(currHdr.GetPrevHash(), prevHeaderHash) {
-<<<<<<< HEAD
-		return process.ErrInvalidNotarizedBlockHash
-=======
 		return process.ErrNotarizedBlockHashDoesNotMatch
->>>>>>> ada6b2b9
 	}
 
 	return nil
