package block

import (
	"bytes"
	"fmt"
	"sort"
	"sync"

	"github.com/ElrondNetwork/elrond-go/core"
	"github.com/ElrondNetwork/elrond-go/core/logger"
	"github.com/ElrondNetwork/elrond-go/data"
	"github.com/ElrondNetwork/elrond-go/data/block"
	"github.com/ElrondNetwork/elrond-go/data/state"
	"github.com/ElrondNetwork/elrond-go/data/typeConverters"
	"github.com/ElrondNetwork/elrond-go/dataRetriever"
	"github.com/ElrondNetwork/elrond-go/display"
	"github.com/ElrondNetwork/elrond-go/hashing"
	"github.com/ElrondNetwork/elrond-go/marshal"
	"github.com/ElrondNetwork/elrond-go/process"
	"github.com/ElrondNetwork/elrond-go/sharding"
)

var log = logger.DefaultLogger()

type hashAndHdr struct {
	hdr  data.HeaderHandler
	hash []byte
}

type mapShardHeaders map[uint32][]data.HeaderHandler

type baseProcessor struct {
	shardCoordinator      sharding.Coordinator
	nodesCoordinator      sharding.NodesCoordinator
	specialAddressHandler process.SpecialAddressHandler
	accounts              state.AccountsAdapter
	forkDetector          process.ForkDetector
	hasher                hashing.Hasher
	marshalizer           marshal.Marshalizer
	store                 dataRetriever.StorageService
	uint64Converter       typeConverters.Uint64ByteSliceConverter
	blockSizeThrottler    process.BlockSizeThrottler

	mutNotarizedHdrs sync.RWMutex
	notarizedHdrs    mapShardHeaders

	onRequestHeaderHandlerByNonce func(shardId uint32, nonce uint64)
	onRequestHeaderHandler        func(shardId uint32, hash []byte)

	appStatusHandler core.AppStatusHandler
}

func checkForNils(
	chainHandler data.ChainHandler,
	headerHandler data.HeaderHandler,
	bodyHandler data.BodyHandler,
) error {

	if chainHandler == nil || chainHandler.IsInterfaceNil() {
		return process.ErrNilBlockChain
	}
	if headerHandler == nil || headerHandler.IsInterfaceNil() {
		return process.ErrNilBlockHeader
	}
	if bodyHandler == nil || bodyHandler.IsInterfaceNil() {
		return process.ErrNilBlockBody
	}
	return nil
}

// SetAppStatusHandler method is used to set appStatusHandler
func (bp *baseProcessor) SetAppStatusHandler(ash core.AppStatusHandler) error {
	if ash == nil || ash.IsInterfaceNil() {
		return process.ErrNilAppStatusHandler
	}

	bp.appStatusHandler = ash
	return nil
}

// RevertAccountState reverts the account state for cleanup failed process
func (bp *baseProcessor) RevertAccountState() {
	err := bp.accounts.RevertToSnapshot(0)
	if err != nil {
		log.Error(err.Error())
	}
}

// AddLastNotarizedHdr adds the last notarized header
func (bp *baseProcessor) AddLastNotarizedHdr(shardId uint32, processedHdr data.HeaderHandler) {
	bp.mutNotarizedHdrs.Lock()
	bp.notarizedHdrs[shardId] = append(bp.notarizedHdrs[shardId], processedHdr)
	bp.mutNotarizedHdrs.Unlock()
}

// checkBlockValidity method checks if the given block is valid
func (bp *baseProcessor) checkBlockValidity(
	chainHandler data.ChainHandler,
	headerHandler data.HeaderHandler,
	bodyHandler data.BodyHandler,
) error {

	err := checkForNils(chainHandler, headerHandler, bodyHandler)
	if err != nil {
		return err
	}

	currentBlockHeader := chainHandler.GetCurrentBlockHeader()

	if currentBlockHeader == nil {
		if headerHandler.GetNonce() == 1 { // first block after genesis
			if bytes.Equal(headerHandler.GetPrevHash(), chainHandler.GetGenesisHeaderHash()) {
				// TODO: add genesis block verification
				return nil
			}

			log.Info(fmt.Sprintf("hash not match: local block hash is %s and node received block with previous hash %s\n",
				core.ToB64(chainHandler.GetGenesisHeaderHash()),
				core.ToB64(headerHandler.GetPrevHash())))

			return process.ErrBlockHashDoesNotMatch
		}

		log.Info(fmt.Sprintf("nonce not match: local block nonce is 0 and node received block with nonce %d\n",
			headerHandler.GetNonce()))

		return process.ErrWrongNonceInBlock
	}

	if headerHandler.GetRound() <= currentBlockHeader.GetRound() {
		log.Info(fmt.Sprintf("round not match: local block round is %d and node received block with round %d\n",
			currentBlockHeader.GetRound(), headerHandler.GetRound()))

		return process.ErrLowerRoundInBlock
	}

	if headerHandler.GetNonce() != currentBlockHeader.GetNonce()+1 {
		log.Info(fmt.Sprintf("nonce not match: local block nonce is %d and node received block with nonce %d\n",
			currentBlockHeader.GetNonce(), headerHandler.GetNonce()))

		return process.ErrWrongNonceInBlock
	}

	prevHeaderHash, err := core.CalculateHash(bp.marshalizer, bp.hasher, currentBlockHeader)
	if err != nil {
		return err
	}

	if !bytes.Equal(headerHandler.GetPrevRandSeed(), currentBlockHeader.GetRandSeed()) {
		log.Info(fmt.Sprintf("random seed not match: local block random seed is %s and node received block with previous random seed %s\n",
			core.ToB64(currentBlockHeader.GetRandSeed()), core.ToB64(headerHandler.GetPrevRandSeed())))

		return process.ErrRandSeedMismatch
	}

	if !bytes.Equal(headerHandler.GetPrevHash(), prevHeaderHash) {
		log.Info(fmt.Sprintf("hash not match: local block hash is %s and node received block with previous hash %s\n",
			core.ToB64(prevHeaderHash), core.ToB64(headerHandler.GetPrevHash())))

		return process.ErrBlockHashDoesNotMatch
	}

	if bodyHandler != nil {
		// TODO: add bodyHandler verification here
	}

	// TODO: add signature validation as well, with randomness source and all
	return nil
}

// verifyStateRoot verifies the state root hash given as parameter against the
// Merkle trie root hash stored for accounts and returns if equal or not
func (bp *baseProcessor) verifyStateRoot(rootHash []byte) bool {
	trieRootHash, err := bp.accounts.RootHash()
	if err != nil {
		log.Debug(err.Error())
	}

	return bytes.Equal(trieRootHash, rootHash)
}

// getRootHash returns the accounts merkle tree root hash
func (bp *baseProcessor) getRootHash() []byte {
	rootHash, err := bp.accounts.RootHash()
	if err != nil {
		log.Debug(err.Error())
	}

	return rootHash
}

func (bp *baseProcessor) isHdrConstructionValid(currHdr, prevHdr data.HeaderHandler) error {
	if prevHdr == nil || prevHdr.IsInterfaceNil() {
		return process.ErrNilBlockHeader
	}
	if currHdr == nil || currHdr.IsInterfaceNil() {
		return process.ErrNilBlockHeader
	}

	// special case with genesis nonce - 0
	if currHdr.GetNonce() == 0 {
		if prevHdr.GetNonce() != 0 {
			return process.ErrWrongNonceInBlock
		}
		// block with nonce 0 was already saved
		if prevHdr.GetRootHash() != nil {
			return process.ErrRootStateMissmatch
		}
		return nil
	}

	//TODO: add verification if rand seed was correctly computed add other verification
	//TODO: check here if the 2 header blocks were correctly signed and the consensus group was correctly elected
	if prevHdr.GetRound() >= currHdr.GetRound() {
		return process.ErrLowerRoundInOtherChainBlock
	}

	if currHdr.GetNonce() != prevHdr.GetNonce()+1 {
		return process.ErrWrongNonceInBlock
	}

	prevHeaderHash, err := core.CalculateHash(bp.marshalizer, bp.hasher, prevHdr)
	if err != nil {
		return err
	}

	if !bytes.Equal(currHdr.GetPrevRandSeed(), prevHdr.GetRandSeed()) {
		return process.ErrRandSeedMismatch
	}

	if !bytes.Equal(currHdr.GetPrevHash(), prevHeaderHash) {
		return process.ErrHashDoesNotMatchInOtherChainBlock
	}

	return nil
}

func (bp *baseProcessor) checkHeaderTypeCorrect(shardId uint32, hdr data.HeaderHandler) error {
	if shardId >= bp.shardCoordinator.NumberOfShards() && shardId != sharding.MetachainShardId {
		return process.ErrShardIdMissmatch
	}

	if shardId < bp.shardCoordinator.NumberOfShards() {
		_, ok := hdr.(*block.Header)
		if !ok {
			return process.ErrWrongTypeAssertion
		}
	}

	if shardId == sharding.MetachainShardId {
		_, ok := hdr.(*block.MetaBlock)
		if !ok {
			return process.ErrWrongTypeAssertion
		}
	}

	return nil
}

// SetConsensusRewardAddresses - sets the reward addresses for the current consensus group
func (bp *baseProcessor) SetConsensusRewardAddresses(consensusRewardAddresses []string) {
	bp.specialAddressHandler.SetConsensusRewardAddresses(consensusRewardAddresses)
}

func (bp *baseProcessor) removeNotarizedHdrsBehindFinal(hdrsToAttestFinality uint32) {
	bp.mutNotarizedHdrs.Lock()
	for shardId := range bp.notarizedHdrs {
		notarizedHdrsCount := uint32(len(bp.notarizedHdrs[shardId]))
		if notarizedHdrsCount > hdrsToAttestFinality {
			finalIndex := notarizedHdrsCount - 1 - hdrsToAttestFinality
			bp.notarizedHdrs[shardId] = bp.notarizedHdrs[shardId][finalIndex:]
		}
	}
	bp.mutNotarizedHdrs.Unlock()
}

func (bp *baseProcessor) removeLastNotarized() {
	bp.mutNotarizedHdrs.Lock()
	for shardId := range bp.notarizedHdrs {
		notarizedHdrsCount := len(bp.notarizedHdrs[shardId])
		if notarizedHdrsCount > 0 {
			bp.notarizedHdrs[shardId] = bp.notarizedHdrs[shardId][:notarizedHdrsCount-1]
		}
	}
	bp.mutNotarizedHdrs.Unlock()
}

func (bp *baseProcessor) lastNotarizedHdrForShard(shardId uint32) data.HeaderHandler {
	notarizedHdrsCount := len(bp.notarizedHdrs[shardId])
	if notarizedHdrsCount > 0 {
		return bp.notarizedHdrs[shardId][notarizedHdrsCount-1]
	}

	return nil
}

func (bp *baseProcessor) saveLastNotarizedHeader(shardId uint32, processedHdrs []data.HeaderHandler) error {
	bp.mutNotarizedHdrs.Lock()
	defer bp.mutNotarizedHdrs.Unlock()

	if bp.notarizedHdrs == nil {
		return process.ErrNotarizedHdrsSliceIsNil
	}

	err := bp.checkHeaderTypeCorrect(shardId, bp.lastNotarizedHdrForShard(shardId))
	if err != nil {
		return err
	}

	sort.Slice(processedHdrs, func(i, j int) bool {
		return processedHdrs[i].GetNonce() < processedHdrs[j].GetNonce()
	})

	tmpLastNotarizedHdrForShard := bp.lastNotarizedHdrForShard(shardId)

	for i := 0; i < len(processedHdrs); i++ {
		err = bp.checkHeaderTypeCorrect(shardId, processedHdrs[i])
		if err != nil {
			return err
		}

		err = bp.isHdrConstructionValid(processedHdrs[i], tmpLastNotarizedHdrForShard)
		if err != nil {
			return err
		}

		tmpLastNotarizedHdrForShard = processedHdrs[i]
	}

	bp.notarizedHdrs[shardId] = append(bp.notarizedHdrs[shardId], tmpLastNotarizedHdrForShard)
	DisplayLastNotarized(bp.marshalizer, bp.hasher, tmpLastNotarizedHdrForShard, shardId)

	return nil
}

func (bp *baseProcessor) getLastNotarizedHdr(shardId uint32) (data.HeaderHandler, error) {
	bp.mutNotarizedHdrs.RLock()
	defer bp.mutNotarizedHdrs.RUnlock()

	if bp.notarizedHdrs == nil {
		return nil, process.ErrNotarizedHdrsSliceIsNil
	}

	hdr := bp.lastNotarizedHdrForShard(shardId)

	err := bp.checkHeaderTypeCorrect(shardId, hdr)
	if err != nil {
		return nil, err
	}

	return hdr, nil
}

// SetLastNotarizedHeadersSlice sets the headers blocks in notarizedHdrs for every shard
// This is done when starting a new epoch so metachain can use it when validating next shard header blocks
// and shard can validate the next meta header
func (bp *baseProcessor) setLastNotarizedHeadersSlice(startHeaders map[uint32]data.HeaderHandler) error {
	//TODO: protect this to be called only once at genesis time
	//TODO: do this on constructor as it is a must to for blockprocessor to work
	bp.mutNotarizedHdrs.Lock()
	defer bp.mutNotarizedHdrs.Unlock()

	if startHeaders == nil {
		return process.ErrNotarizedHdrsSliceIsNil
	}

	bp.notarizedHdrs = make(mapShardHeaders, bp.shardCoordinator.NumberOfShards())
	for i := uint32(0); i < bp.shardCoordinator.NumberOfShards(); i++ {
		hdr, ok := startHeaders[i].(*block.Header)
		if !ok {
			return process.ErrWrongTypeAssertion
		}
		bp.notarizedHdrs[i] = append(bp.notarizedHdrs[i], hdr)
	}

	hdr, ok := startHeaders[sharding.MetachainShardId].(*block.MetaBlock)
	if !ok {
		return process.ErrWrongTypeAssertion
	}
	bp.notarizedHdrs[sharding.MetachainShardId] = append(bp.notarizedHdrs[sharding.MetachainShardId], hdr)

	return nil
}

func (bp *baseProcessor) requestHeadersIfMissing(sortedHdrs []data.HeaderHandler, shardId uint32, maxRound uint64) error {
	prevHdr, err := bp.getLastNotarizedHdr(shardId)
	if err != nil {
		return err
	}

	isLastNotarizedCloseToOurRound := maxRound-prevHdr.GetRound() <= process.MaxHeaderRequestsAllowed
	if len(sortedHdrs) == 0 && isLastNotarizedCloseToOurRound {
		return process.ErrNoSortedHdrsForShard
	}

	missingNonces := make([]uint64, 0)
	for i := 0; i < len(sortedHdrs); i++ {
		currHdr := sortedHdrs[i]
		if currHdr == nil {
			continue
		}

		if i > 0 {
			prevHdr = sortedHdrs[i-1]
		}

		hdrTooNew := currHdr.GetRound() > maxRound || prevHdr.GetRound() > maxRound
		if hdrTooNew {
			continue
		}

		if currHdr.GetNonce()-prevHdr.GetNonce() > 1 {
			for j := prevHdr.GetNonce() + 1; j < currHdr.GetNonce(); j++ {
				missingNonces = append(missingNonces, j)
			}
		}
	}

	// ask for headers, if there most probably should be
	if len(missingNonces) == 0 && !isLastNotarizedCloseToOurRound {
		startNonce := prevHdr.GetNonce() + 1
		for nonce := startNonce; nonce < startNonce+process.MaxHeaderRequestsAllowed; nonce++ {
			missingNonces = append(missingNonces, nonce)
		}
	}

	requested := 0
	for _, nonce := range missingNonces {
		// do the request here
		if bp.onRequestHeaderHandlerByNonce == nil {
			return process.ErrNilRequestHeaderHandlerByNonce
		}

		if requested >= process.MaxHeaderRequestsAllowed {
			break
		}

		requested++
		go bp.onRequestHeaderHandlerByNonce(shardId, nonce)
	}

	return nil
}

func displayHeader(headerHandler data.HeaderHandler) []*display.LineData {
	lines := make([]*display.LineData, 0)

	lines = append(lines, display.NewLineData(false, []string{
		"",
		"Epoch",
		fmt.Sprintf("%d", headerHandler.GetEpoch())}))
	lines = append(lines, display.NewLineData(false, []string{
		"",
		"Round",
		fmt.Sprintf("%d", headerHandler.GetRound())}))
	lines = append(lines, display.NewLineData(false, []string{
		"",
		"TimeStamp",
		fmt.Sprintf("%d", headerHandler.GetTimeStamp())}))
	lines = append(lines, display.NewLineData(false, []string{
		"",
		"Nonce",
		fmt.Sprintf("%d", headerHandler.GetNonce())}))
	lines = append(lines, display.NewLineData(false, []string{
		"",
		"Prev hash",
		core.ToB64(headerHandler.GetPrevHash())}))
	lines = append(lines, display.NewLineData(false, []string{
		"",
		"Prev rand seed",
		core.ToB64(headerHandler.GetPrevRandSeed())}))
	lines = append(lines, display.NewLineData(false, []string{
		"",
		"Rand seed",
		core.ToB64(headerHandler.GetRandSeed())}))
	lines = append(lines, display.NewLineData(false, []string{
		"",
		"Pub keys bitmap",
		core.ToHex(headerHandler.GetPubKeysBitmap())}))
	lines = append(lines, display.NewLineData(false, []string{
		"",
		"Signature",
		core.ToB64(headerHandler.GetSignature())}))
	lines = append(lines, display.NewLineData(true, []string{
		"",
		"Root hash",
		core.ToB64(headerHandler.GetRootHash())}))
	return lines
}

// checkProcessorNilParameters will check the imput parameters for nil values
func checkProcessorNilParameters(
	accounts state.AccountsAdapter,
	forkDetector process.ForkDetector,
	hasher hashing.Hasher,
	marshalizer marshal.Marshalizer,
	store dataRetriever.StorageService,
	shardCoordinator sharding.Coordinator,
	nodesCoordinator sharding.NodesCoordinator,
	specialAddressHandler process.SpecialAddressHandler,
	uint64Converter typeConverters.Uint64ByteSliceConverter,
) error {

	if accounts == nil || accounts.IsInterfaceNil() {
		return process.ErrNilAccountsAdapter
	}
	if forkDetector == nil || forkDetector.IsInterfaceNil() {
		return process.ErrNilForkDetector
	}
	if hasher == nil || hasher.IsInterfaceNil() {
		return process.ErrNilHasher
	}
	if marshalizer == nil || marshalizer.IsInterfaceNil() {
		return process.ErrNilMarshalizer
	}
	if store == nil || store.IsInterfaceNil() {
		return process.ErrNilStorage
	}
	if shardCoordinator == nil || shardCoordinator.IsInterfaceNil() {
		return process.ErrNilShardCoordinator
	}
<<<<<<< HEAD
	if nodesCoordinator == nil || nodesCoordinator.IsInterfaceNil(){
=======
	if nodesCoordinator == nil || nodesCoordinator.IsInterfaceNil() {
>>>>>>> de822135
		return process.ErrNilNodesCoordinator
	}
	if specialAddressHandler == nil || specialAddressHandler.IsInterfaceNil() {
		return process.ErrNilSpecialAddressHandler
	}
	if uint64Converter == nil || uint64Converter.IsInterfaceNil() {
		return process.ErrNilUint64Converter
	}

	return nil
}<|MERGE_RESOLUTION|>--- conflicted
+++ resolved
@@ -257,11 +257,6 @@
 	return nil
 }
 
-// SetConsensusRewardAddresses - sets the reward addresses for the current consensus group
-func (bp *baseProcessor) SetConsensusRewardAddresses(consensusRewardAddresses []string) {
-	bp.specialAddressHandler.SetConsensusRewardAddresses(consensusRewardAddresses)
-}
-
 func (bp *baseProcessor) removeNotarizedHdrsBehindFinal(hdrsToAttestFinality uint32) {
 	bp.mutNotarizedHdrs.Lock()
 	for shardId := range bp.notarizedHdrs {
@@ -519,11 +514,7 @@
 	if shardCoordinator == nil || shardCoordinator.IsInterfaceNil() {
 		return process.ErrNilShardCoordinator
 	}
-<<<<<<< HEAD
-	if nodesCoordinator == nil || nodesCoordinator.IsInterfaceNil(){
-=======
 	if nodesCoordinator == nil || nodesCoordinator.IsInterfaceNil() {
->>>>>>> de822135
 		return process.ErrNilNodesCoordinator
 	}
 	if specialAddressHandler == nil || specialAddressHandler.IsInterfaceNil() {
