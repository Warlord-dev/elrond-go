package interceptedBlocks

import (
	"github.com/ElrondNetwork/elrond-go/data"
	"github.com/ElrondNetwork/elrond-go/data/block"
	"github.com/ElrondNetwork/elrond-go/hashing"
	"github.com/ElrondNetwork/elrond-go/marshal"
	"github.com/ElrondNetwork/elrond-go/process"
	"github.com/ElrondNetwork/elrond-go/sharding"
)

// InterceptedHeader represents the wrapper over HeaderWrapper struct.
// It implements Newer and Hashed interfaces
type InterceptedHeader struct {
	hdr               *block.Header
	sigVerifier       process.InterceptedHeaderSigVerifier
	hasher            hashing.Hasher
	shardCoordinator  sharding.Coordinator
	hash              []byte
	isForCurrentShard bool
	chainID           []byte
}

// NewInterceptedHeader creates a new instance of InterceptedHeader struct
func NewInterceptedHeader(arg *ArgInterceptedBlockHeader) (*InterceptedHeader, error) {
	err := checkBlockHeaderArgument(arg)
	if err != nil {
		return nil, err
	}

	hdr, err := createShardHdr(arg.Marshalizer, arg.HdrBuff)
	if err != nil {
		return nil, err
	}

	inHdr := &InterceptedHeader{
		hdr:              hdr,
		hasher:           arg.Hasher,
		sigVerifier:      arg.HeaderSigVerifier,
		shardCoordinator: arg.ShardCoordinator,
		chainID:          arg.ChainID,
	}
	inHdr.processFields(arg.HdrBuff)

	return inHdr, nil
}

func createShardHdr(marshalizer marshal.Marshalizer, hdrBuff []byte) (*block.Header, error) {
	hdr := &block.Header{
		MiniBlockHeaders: make([]block.MiniBlockHeader, 0),
		MetaBlockHashes:  make([][]byte, 0),
	}
	err := marshalizer.Unmarshal(hdr, hdrBuff)
	if err != nil {
		return nil, err
	}

	return hdr, nil
}

func (inHdr *InterceptedHeader) processFields(txBuff []byte) {
	inHdr.hash = inHdr.hasher.Compute(string(txBuff))

	isHeaderForCurrentShard := inHdr.shardCoordinator.SelfId() == inHdr.HeaderHandler().GetShardID()
	isMetachainShardCoordinator := inHdr.shardCoordinator.SelfId() == sharding.MetachainShardId
	inHdr.isForCurrentShard = isHeaderForCurrentShard || isMetachainShardCoordinator
}

// CheckValidity checks if the received header is valid (not nil fields, valid sig and so on)
func (inHdr *InterceptedHeader) CheckValidity() error {
	err := inHdr.integrity()
	if err != nil {
		return err
	}

	err = inHdr.sigVerifier.VerifyRandSeedAndLeaderSignature(inHdr.hdr)
	if err != nil {
		return err
	}

<<<<<<< HEAD
	err = inHdr.sigVerifier.verifySig(inHdr.hdr)
	if err != nil {
		return err
	}

	return checkChainID(inHdr.hdr, inHdr.chainID)
=======
	return inHdr.sigVerifier.VerifySignature(inHdr.hdr)
>>>>>>> e15539d7
}

// integrity checks the integrity of the header block wrapper
func (inHdr *InterceptedHeader) integrity() error {
	err := checkHeaderHandler(inHdr.HeaderHandler())
	if err != nil {
		return err
	}

	err = checkMiniblocks(inHdr.hdr.MiniBlockHeaders, inHdr.shardCoordinator)
	if err != nil {
		return err
	}

	return nil
}

// Hash gets the hash of this header
func (inHdr *InterceptedHeader) Hash() []byte {
	return inHdr.hash
}

// HeaderHandler returns the HeaderHandler pointer that holds the data
func (inHdr *InterceptedHeader) HeaderHandler() data.HeaderHandler {
	return inHdr.hdr
}

// IsForCurrentShard returns true if this header is meant to be processed by the node from this shard
func (inHdr *InterceptedHeader) IsForCurrentShard() bool {
	return inHdr.isForCurrentShard
}

// IsInterfaceNil returns true if there is no value under the interface
func (inHdr *InterceptedHeader) IsInterfaceNil() bool {
	if inHdr == nil {
		return true
	}
	return false
}<|MERGE_RESOLUTION|>--- conflicted
+++ resolved
@@ -78,16 +78,12 @@
 		return err
 	}
 
-<<<<<<< HEAD
-	err = inHdr.sigVerifier.verifySig(inHdr.hdr)
+	err = inHdr.sigVerifier.VerifySignature(inHdr.hdr)
 	if err != nil {
 		return err
 	}
 
 	return checkChainID(inHdr.hdr, inHdr.chainID)
-=======
-	return inHdr.sigVerifier.VerifySignature(inHdr.hdr)
->>>>>>> e15539d7
 }
 
 // integrity checks the integrity of the header block wrapper
