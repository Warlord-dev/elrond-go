--- conflicted
+++ resolved
@@ -123,11 +123,7 @@
 			"shardRound=%v, "+
 			"metaFinalityAttestingRound=%v ",
 			process.ErrEpochDoesNotMatch,
-<<<<<<< HEAD
-			hex.EncodeToString(inHdr.hash),
-=======
 			logger.DisplayByteSlice(inHdr.hash),
->>>>>>> 6f4ba986
 			inHdr.hdr.ShardID,
 			inHdr.epochStartTrigger.Epoch(),
 			inHdr.hdr.Epoch,
