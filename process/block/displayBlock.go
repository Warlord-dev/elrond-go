--- conflicted
+++ resolved
@@ -140,20 +140,8 @@
 
 	lines := displayHeader(header)
 
-<<<<<<< HEAD
-	shardLines := make([]*display.LineData, 0)
-	shardLines = append(shardLines, display.NewLineData(false, []string{
-		"Header",
-		"Block type",
-		"TxBlock"}))
-	shardLines = append(shardLines, display.NewLineData(false, []string{
-		"",
-		"Shard",
-		fmt.Sprintf("%d", header.ShardID)}))
-=======
 	shardLines := make([]*display.LineData, 0, len(lines)+len(headerLines))
 	shardLines = append(shardLines, headerLines...)
->>>>>>> 6ccf18ca
 	shardLines = append(shardLines, lines...)
 
 	if header.BlockBodyType == block.TxBlock {
