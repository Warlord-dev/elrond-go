package block

import (
	"sync"
	"time"

	"github.com/ElrondNetwork/elrond-go/core"
	"github.com/ElrondNetwork/elrond-go/data"
	"github.com/ElrondNetwork/elrond-go/data/block"
	"github.com/ElrondNetwork/elrond-go/dataRetriever"
	"github.com/ElrondNetwork/elrond-go/display"
	"github.com/ElrondNetwork/elrond-go/hashing"
	"github.com/ElrondNetwork/elrond-go/marshal"
	"github.com/ElrondNetwork/elrond-go/process"
	"github.com/ElrondNetwork/elrond-go/process/mock"
	"github.com/ElrondNetwork/elrond-go/sharding"
)

func (bp *baseProcessor) ComputeHeaderHash(hdr data.HeaderHandler) ([]byte, error) {
	return core.CalculateHash(bp.marshalizer, bp.hasher, hdr)
}

func (bp *baseProcessor) VerifyStateRoot(rootHash []byte) bool {
	return bp.verifyStateRoot(rootHash)
}

func (bp *baseProcessor) CheckBlockValidity(
	chainHandler data.ChainHandler,
	headerHandler data.HeaderHandler,
	bodyHandler data.BodyHandler,
) error {
	return bp.checkBlockValidity(chainHandler, headerHandler, bodyHandler)
}

func DisplayHeader(headerHandler data.HeaderHandler) []*display.LineData {
	return displayHeader(headerHandler)
}

func (sp *shardProcessor) ReceivedMetaBlock(metaBlockHash []byte) {
	sp.receivedMetaBlock(metaBlockHash)
}

func (sp *shardProcessor) CreateMiniBlocks(maxItemsInBlock uint32, round uint64, haveTime func() bool) (block.Body, error) {
	return sp.createMiniBlocks(maxItemsInBlock, round, haveTime)
}

func (sp *shardProcessor) GetOrderedProcessedMetaBlocksFromHeader(header *block.Header) ([]data.HeaderHandler, error) {
	return sp.getOrderedProcessedMetaBlocksFromHeader(header)
}

func (sp *shardProcessor) RemoveProcessedMetaBlocksFromPool(processedMetaHdrs []data.HeaderHandler) error {
	return sp.removeProcessedMetaBlocksFromPool(processedMetaHdrs)
}

func NewShardProcessorEmptyWith3shards(tdp dataRetriever.PoolsHolder, genesisBlocks map[uint32]data.HeaderHandler) (*shardProcessor, error) {
	shardCoordinator := mock.NewMultiShardsCoordinatorMock(3)
	nodesCoordinator := mock.NewNodesCoordinatorMock()
	specialAddressHandler := mock.NewSpecialAddressHandlerMock(
		&mock.AddressConverterMock{},
		shardCoordinator,
		nodesCoordinator,
	)
	arguments := ArgShardProcessor{
		ArgBaseProcessor: ArgBaseProcessor{
			Accounts:              &mock.AccountsStub{},
			ForkDetector:          &mock.ForkDetectorMock{},
			Hasher:                &mock.HasherMock{},
			Marshalizer:           &mock.MarshalizerMock{},
			Store:                 &mock.ChainStorerMock{},
			ShardCoordinator:      shardCoordinator,
			NodesCoordinator:      nodesCoordinator,
			SpecialAddressHandler: specialAddressHandler,
			Uint64Converter:       &mock.Uint64ByteSliceConverterMock{},
			StartHeaders:          genesisBlocks,
			RequestHandler:        &mock.RequestHandlerMock{},
			Core:                  &mock.ServiceContainerMock{},
			BlockChainHook:        &mock.BlockChainHookHandlerMock{},
			TxCoordinator:         &mock.TransactionCoordinatorMock{},
			ValidatorStatisticsProcessor: &mock.ValidatorStatisticsProcessorMock{},
<<<<<<< HEAD
			EndOfEpochTrigger:            &mock.EndOfEpochTriggerStub{},
=======
			Rounder:                      &mock.RounderMock{},
>>>>>>> a9ec89ce
		},
		DataPool:        tdp,
		TxsPoolsCleaner: &mock.TxPoolsCleanerMock{},
	}
	shardProcessor, err := NewShardProcessor(arguments)
	return shardProcessor, err
}

func (mp *metaProcessor) RequestBlockHeaders(header *block.MetaBlock) (uint32, uint32) {
	return mp.requestShardHeaders(header)
}

func (mp *metaProcessor) RemoveBlockInfoFromPool(header *block.MetaBlock) error {
	return mp.removeBlockInfoFromPool(header)
}

func (mp *metaProcessor) ReceivedShardHeader(shardHeaderHash []byte) {
	mp.receivedShardHeader(shardHeaderHash)
}

func (mp *metaProcessor) AddHdrHashToRequestedList(hdr *block.Header, hdrHash []byte) {
	mp.hdrsForCurrBlock.mutHdrsForBlock.Lock()
	defer mp.hdrsForCurrBlock.mutHdrsForBlock.Unlock()

	if mp.hdrsForCurrBlock.hdrHashAndInfo == nil {
		mp.hdrsForCurrBlock.hdrHashAndInfo = make(map[string]*hdrInfo)
	}

	if mp.hdrsForCurrBlock.highestHdrNonce == nil {
		mp.hdrsForCurrBlock.highestHdrNonce = make(map[uint32]uint64, mp.shardCoordinator.NumberOfShards())
	}

	if mp.hdrsForCurrBlock.requestedFinalityAttestingHdrs == nil {
		mp.hdrsForCurrBlock.requestedFinalityAttestingHdrs = make(map[uint32][]uint64, mp.shardCoordinator.NumberOfShards())
	}

	mp.hdrsForCurrBlock.hdrHashAndInfo[string(hdrHash)] = &hdrInfo{hdr: hdr, usedInBlock: true}
	mp.hdrsForCurrBlock.missingHdrs++
}

func (mp *metaProcessor) IsHdrMissing(hdrHash []byte) bool {
	mp.hdrsForCurrBlock.mutHdrsForBlock.RLock()
	defer mp.hdrsForCurrBlock.mutHdrsForBlock.RUnlock()

	hdrInfo, ok := mp.hdrsForCurrBlock.hdrHashAndInfo[string(hdrHash)]
	if !ok {
		return true
	}

	return hdrInfo.hdr == nil || hdrInfo.hdr.IsInterfaceNil()
}

func (mp *metaProcessor) CreateShardInfo(round uint64) ([]block.ShardData, error) {
	return mp.createShardInfo(round)
}

func (mp *metaProcessor) ProcessBlockHeaders(header *block.MetaBlock, round uint64, haveTime func() time.Duration) error {
	return mp.processBlockHeaders(header, round, haveTime)
}

func (mp *metaProcessor) RequestMissingFinalityAttestingShardHeaders() uint32 {
	mp.hdrsForCurrBlock.mutHdrsForBlock.Lock()
	defer mp.hdrsForCurrBlock.mutHdrsForBlock.Unlock()

	return mp.requestMissingFinalityAttestingShardHeaders()
}

func (bp *baseProcessor) NotarizedHdrs() map[uint32][]data.HeaderHandler {
	return bp.notarizedHdrs
}

func (bp *baseProcessor) LastNotarizedHdrForShard(shardId uint32) data.HeaderHandler {
	return bp.lastNotarizedHdrForShard(shardId)
}

func (bp *baseProcessor) RemoveLastNotarized() {
	bp.removeLastNotarized()
}

func (bp *baseProcessor) SetMarshalizer(marshal marshal.Marshalizer) {
	bp.marshalizer = marshal
}

func (bp *baseProcessor) SetHasher(hasher hashing.Hasher) {
	bp.hasher = hasher
}

func (mp *metaProcessor) SetShardBlockFinality(val uint32) {
	mp.hdrsForCurrBlock.mutHdrsForBlock.Lock()
	mp.shardBlockFinality = val
	mp.hdrsForCurrBlock.mutHdrsForBlock.Unlock()
}

func (mp *metaProcessor) SaveLastNotarizedHeader(header *block.MetaBlock) error {
	return mp.saveLastNotarizedHeader(header)
}

func (mp *metaProcessor) CheckShardHeadersValidity() (map[uint32]data.HeaderHandler, error) {
	return mp.checkShardHeadersValidity()
}

func (mp *metaProcessor) CheckShardHeadersFinality(highestNonceHdrs map[uint32]data.HeaderHandler) error {
	return mp.checkShardHeadersFinality(highestNonceHdrs)
}

func (bp *baseProcessor) IsHdrConstructionValid(currHdr, prevHdr data.HeaderHandler) error {
	return bp.isHdrConstructionValid(currHdr, prevHdr)
}

func (mp *metaProcessor) IsShardHeaderValidFinal(currHdr *block.Header, lastHdr *block.Header, sortedShardHdrs []*block.Header) (bool, []uint32) {
	return mp.isShardHeaderValidFinal(currHdr, lastHdr, sortedShardHdrs)
}

func (mp *metaProcessor) ChRcvAllHdrs() chan bool {
	return mp.chRcvAllHdrs
}

func (mp *metaProcessor) UpdateShardsHeadersNonce(key uint32, value uint64) {
	mp.updateShardHeadersNonce(key, value)
}

func (mp *metaProcessor) GetShardsHeadersNonce() *sync.Map {
	return mp.shardsHeadersNonce
}

func NewBaseProcessor(shardCord sharding.Coordinator) *baseProcessor {
	return &baseProcessor{shardCoordinator: shardCord}
}

func (bp *baseProcessor) SaveLastNotarizedHeader(shardId uint32, processedHdrs []data.HeaderHandler) error {
	return bp.saveLastNotarizedHeader(shardId, processedHdrs)
}

func (sp *shardProcessor) CheckHeaderBodyCorrelation(hdr *block.Header, body block.Body) error {
	return sp.checkHeaderBodyCorrelation(hdr.MiniBlockHeaders, body)
}

func (bp *baseProcessor) SetLastNotarizedHeadersSlice(startHeaders map[uint32]data.HeaderHandler) error {
	return bp.setLastNotarizedHeadersSlice(startHeaders)
}

func (sp *shardProcessor) CheckAndRequestIfMetaHeadersMissing(round uint64) {
	sp.checkAndRequestIfMetaHeadersMissing(round)
}

func (sp *shardProcessor) IsMetaHeaderFinal(currHdr data.HeaderHandler, sortedHdrs []*hashAndHdr, startPos int) bool {
	return sp.isMetaHeaderFinal(currHdr, sortedHdrs, startPos)
}

func (sp *shardProcessor) GetHashAndHdrStruct(header data.HeaderHandler, hash []byte) *hashAndHdr {
	return &hashAndHdr{header, hash}
}

func (sp *shardProcessor) RequestMissingFinalityAttestingHeaders() uint32 {
	sp.hdrsForCurrBlock.mutHdrsForBlock.Lock()
	defer sp.hdrsForCurrBlock.mutHdrsForBlock.Unlock()

	return sp.requestMissingFinalityAttestingHeaders(
		sharding.MetachainShardId,
		sp.metaBlockFinality,
		sp.getMetaHeaderFromPoolWithNonce,
		sp.dataPool.MetaBlocks())
}

func (sp *shardProcessor) CheckMetaHeadersValidityAndFinality() error {
	return sp.checkMetaHeadersValidityAndFinality()
}

func (sp *shardProcessor) GetOrderedMetaBlocks(round uint64) ([]*hashAndHdr, error) {
	return sp.getOrderedMetaBlocks(round)
}

func (sp *shardProcessor) CreateAndProcessCrossMiniBlocksDstMe(
	maxItemsInBlock uint32,
	round uint64,
	haveTime func() bool,
) (block.MiniBlockSlice, uint32, uint32, error) {
	return sp.createAndProcessCrossMiniBlocksDstMe(maxItemsInBlock, round, haveTime)
}

func (bp *baseProcessor) SetBlockSizeThrottler(blockSizeThrottler process.BlockSizeThrottler) {
	bp.blockSizeThrottler = blockSizeThrottler
}

func (sp *shardProcessor) DisplayLogInfo(
	header *block.Header,
	body block.Body,
	headerHash []byte,
	numShards uint32,
	selfId uint32,
	dataPool dataRetriever.PoolsHolder,
) {
	sp.txCounter.displayLogInfo(header, body, headerHash, numShards, selfId, dataPool)
}

func (sp *shardProcessor) GetHighestHdrForOwnShardFromMetachain(processedHdrs []data.HeaderHandler) ([]data.HeaderHandler, [][]byte, error) {
	return sp.getHighestHdrForOwnShardFromMetachain(processedHdrs)
}

func (sp *shardProcessor) RestoreMetaBlockIntoPool(
	miniBlockHashes map[string]uint32,
	metaBlockHashes [][]byte,
) error {
	return sp.restoreMetaBlockIntoPool(miniBlockHashes, metaBlockHashes)
}

func (sp *shardProcessor) GetAllMiniBlockDstMeFromMeta(
	header *block.Header,
) (map[string][]byte, error) {
	return sp.getAllMiniBlockDstMeFromMeta(header)
}

func (sp *shardProcessor) IsMiniBlockProcessed(metaBlockHash []byte, miniBlockHash []byte) bool {
	return sp.isMiniBlockProcessed(metaBlockHash, miniBlockHash)
}

func (sp *shardProcessor) AddProcessedMiniBlock(metaBlockHash []byte, miniBlockHash []byte) {
	sp.addProcessedMiniBlock(metaBlockHash, miniBlockHash)
}

func (bp *baseProcessor) SetHdrForCurrentBlock(headerHash []byte, headerHandler data.HeaderHandler, usedInBlock bool) {
	bp.hdrsForCurrBlock.mutHdrsForBlock.Lock()
	bp.hdrsForCurrBlock.hdrHashAndInfo[string(headerHash)] = &hdrInfo{hdr: headerHandler, usedInBlock: usedInBlock}
	bp.hdrsForCurrBlock.mutHdrsForBlock.Unlock()
}

func (bp *baseProcessor) SetHighestHdrNonceForCurrentBlock(shardId uint32, value uint64) {
	bp.hdrsForCurrBlock.mutHdrsForBlock.Lock()
	bp.hdrsForCurrBlock.highestHdrNonce[shardId] = value
	bp.hdrsForCurrBlock.mutHdrsForBlock.Unlock()
}

func (bp *baseProcessor) CreateBlockStarted() {
	bp.createBlockStarted()
}

func (sp *shardProcessor) CreateBlockStarted() {
	sp.createBlockStarted()
}

func (sp *shardProcessor) AddProcessedCrossMiniBlocksFromHeader(header *block.Header) error {
	return sp.addProcessedCrossMiniBlocksFromHeader(header)
}

func (mp *metaProcessor) VerifyCrossShardMiniBlockDstMe(header *block.MetaBlock) error {
	return mp.verifyCrossShardMiniBlockDstMe(header)
}<|MERGE_RESOLUTION|>--- conflicted
+++ resolved
@@ -77,11 +77,8 @@
 			BlockChainHook:        &mock.BlockChainHookHandlerMock{},
 			TxCoordinator:         &mock.TransactionCoordinatorMock{},
 			ValidatorStatisticsProcessor: &mock.ValidatorStatisticsProcessorMock{},
-<<<<<<< HEAD
 			EndOfEpochTrigger:            &mock.EndOfEpochTriggerStub{},
-=======
 			Rounder:                      &mock.RounderMock{},
->>>>>>> a9ec89ce
 		},
 		DataPool:        tdp,
 		TxsPoolsCleaner: &mock.TxPoolsCleanerMock{},
