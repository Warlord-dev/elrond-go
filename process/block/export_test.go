--- conflicted
+++ resolved
@@ -84,29 +84,6 @@
 	return shardProcessor, err
 }
 
-<<<<<<< HEAD
-func NewMetaProcessorBasicSingleShard(mdp dataRetriever.MetaPoolsHolder, genesisBlocks map[uint32]data.HeaderHandler) (*metaProcessor, error) {
-	mp, err := NewMetaProcessor(
-		&mock.ServiceContainerMock{},
-		&mock.AccountsStub{},
-		mdp,
-		&mock.ForkDetectorMock{},
-		&mock.PeerProcessorMock{},
-		mock.NewOneShardCoordinatorMock(),
-		mock.NewNodesCoordinatorMock(),
-		&mock.SpecialAddressHandlerMock{},
-		&mock.HasherStub{},
-		&mock.MarshalizerMock{},
-		&mock.ChainStorerMock{},
-		genesisBlocks,
-		&mock.RequestHandlerMock{},
-		&mock.Uint64ByteSliceConverterMock{},
-	)
-	return mp, err
-}
-
-=======
->>>>>>> 70efe311
 func (mp *metaProcessor) RequestBlockHeaders(header *block.MetaBlock) (uint32, uint32) {
 	return mp.requestShardHeaders(header)
 }
