package block

import (
	"time"

	"github.com/ElrondNetwork/elrond-go/data"
	"github.com/ElrondNetwork/elrond-go/data/block"
	"github.com/ElrondNetwork/elrond-go/dataRetriever"
	"github.com/ElrondNetwork/elrond-go/display"
	"github.com/ElrondNetwork/elrond-go/hashing"
	"github.com/ElrondNetwork/elrond-go/marshal"
	"github.com/ElrondNetwork/elrond-go/process"
	"github.com/ElrondNetwork/elrond-go/process/mock"
	"github.com/ElrondNetwork/elrond-go/sharding"
)

func (bp *baseProcessor) ComputeHeaderHash(hdr data.HeaderHandler) ([]byte, error) {
	return bp.computeHeaderHash(hdr)
}

func (bp *baseProcessor) VerifyStateRoot(rootHash []byte) bool {
	return bp.verifyStateRoot(rootHash)
}

func (bp *baseProcessor) CheckBlockValidity(
	chainHandler data.ChainHandler,
	headerHandler data.HeaderHandler,
	bodyHandler data.BodyHandler,
) error {
	return bp.checkBlockValidity(chainHandler, headerHandler, bodyHandler)
}

func DisplayHeader(headerHandler data.HeaderHandler) []*display.LineData {
	return displayHeader(headerHandler)
}

func (sp *shardProcessor) ReceivedMetaBlock(metaBlockHash []byte) {
	sp.receivedMetaBlock(metaBlockHash)
}

func (sp *shardProcessor) CreateMiniBlocks(noShards uint32, maxItemsInBlock uint32, round uint32, haveTime func() bool) (block.Body, error) {
	return sp.createMiniBlocks(noShards, maxItemsInBlock, round, haveTime)
}

func (sp *shardProcessor) GetProcessedMetaBlocksFromPool(body block.Body, header *block.Header) ([]data.HeaderHandler, error) {
	return sp.getProcessedMetaBlocksFromPool(body, header)
}

func (sp *shardProcessor) RemoveProcessedMetablocksFromPool(processedMetaHdrs []data.HeaderHandler) error {
	return sp.removeProcessedMetablocksFromPool(processedMetaHdrs)
}

func NewShardProcessorEmptyWith3shards(tdp dataRetriever.PoolsHolder, genesisBlocks map[uint32]data.HeaderHandler) (*shardProcessor, error) {
	shardProcessor, err := NewShardProcessor(
		&mock.ServiceContainerMock{},
		tdp,
		&mock.ChainStorerMock{},
		&mock.HasherMock{},
		&mock.MarshalizerMock{},
		&mock.AccountsStub{},
		mock.NewMultiShardsCoordinatorMock(3),
		&mock.ForkDetectorMock{},
		&mock.BlocksTrackerMock{},
		genesisBlocks,
		true,
		&mock.RequestHandlerMock{},
		&mock.TransactionCoordinatorMock{},
		&mock.Uint64ByteSliceConverterMock{},
	)
	return shardProcessor, err
}

func NewMetaProcessorBasicSingleShard(mdp dataRetriever.MetaPoolsHolder, genesisBlocks map[uint32]data.HeaderHandler) (*metaProcessor, error) {
	mp, err := NewMetaProcessor(
		&mock.ServiceContainerMock{},
		&mock.AccountsStub{},
		mdp,
		&mock.ForkDetectorMock{},
		mock.NewOneShardCoordinatorMock(),
		&mock.HasherStub{},
		&mock.MarshalizerMock{},
		&mock.ChainStorerMock{},
		genesisBlocks,
		&mock.RequestHandlerMock{},
		&mock.Uint64ByteSliceConverterMock{},
	)
	return mp, err
}

func (mp *metaProcessor) RequestBlockHeaders(header *block.MetaBlock) (uint32, uint32) {
	return mp.requestShardHeaders(header)
}

func (mp *metaProcessor) RemoveBlockInfoFromPool(header *block.MetaBlock) error {
	return mp.removeBlockInfoFromPool(header)
}

func (mp *metaProcessor) DisplayMetaBlock(header *block.MetaBlock) {
	mp.displayMetaBlock(header)
}

func (mp *metaProcessor) ReceivedHeader(hdrHash []byte) {
	mp.receivedHeader(hdrHash)
}

func (mp *metaProcessor) AddHdrHashToRequestedList(hdrHash []byte) {
	mp.mutRequestedShardHdrsHashes.Lock()
	defer mp.mutRequestedShardHdrsHashes.Unlock()

	if mp.requestedShardHdrsHashes == nil {
		mp.requestedShardHdrsHashes = make(map[string]bool)
		mp.allNeededShardHdrsFound = true
	}

	if mp.currHighestShardHdrsNonces == nil {
		mp.currHighestShardHdrsNonces = make(map[uint32]uint64, mp.shardCoordinator.NumberOfShards())
		for i := uint32(0); i < mp.shardCoordinator.NumberOfShards(); i++ {
			mp.currHighestShardHdrsNonces[i] = uint64(0)
		}
	}

	mp.requestedShardHdrsHashes[string(hdrHash)] = true
	mp.allNeededShardHdrsFound = false
}

func (mp *metaProcessor) SetCurrHighestShardHdrsNonces(key uint32, value uint64) {
	mp.currHighestShardHdrsNonces[key] = value
}

func (mp *metaProcessor) IsHdrHashRequested(hdrHash []byte) bool {
	mp.mutRequestedShardHdrsHashes.Lock()
	defer mp.mutRequestedShardHdrsHashes.Unlock()

	_, found := mp.requestedShardHdrsHashes[string(hdrHash)]

	return found
}

func (mp *metaProcessor) CreateShardInfo(maxItemsInBlock uint32, round uint32, haveTime func() bool) ([]block.ShardData, error) {
	return mp.createShardInfo(maxItemsInBlock, round, haveTime)
}

func (mp *metaProcessor) ProcessBlockHeaders(header *block.MetaBlock, round uint32, haveTime func() time.Duration) error {
	return mp.processBlockHeaders(header, round, haveTime)
}

func (mp *metaProcessor) RequestFinalMissingHeaders() uint32 {
	return mp.requestFinalMissingHeaders()
}

func (bp *baseProcessor) LastNotarizedHdrs() map[uint32]data.HeaderHandler {
	return bp.lastNotarizedHdrs
}

func (bp *baseProcessor) SetMarshalizer(marshal marshal.Marshalizer) {
	bp.marshalizer = marshal
}

func (bp *baseProcessor) SetHasher(hasher hashing.Hasher) {
	bp.hasher = hasher
}

func (mp *metaProcessor) SetNextKValidity(val uint32) {
	mp.mutRequestedShardHdrsHashes.Lock()
	mp.nextKValidity = val
	mp.mutRequestedShardHdrsHashes.Unlock()
}

func (mp *metaProcessor) CreateLastNotarizedHdrs(header *block.MetaBlock) error {
	return mp.createLastNotarizedHdrs(header)
}

func (mp *metaProcessor) CheckShardHeadersValidity(header *block.MetaBlock) (mapShardLastHeaders, error) {
	return mp.checkShardHeadersValidity(header)
}

func (mp *metaProcessor) CheckShardHeadersFinality(header *block.MetaBlock, highestNonceHdrs mapShardLastHeaders) error {
	return mp.checkShardHeadersFinality(header, highestNonceHdrs)
}

func (bp *baseProcessor) IsHdrConstructionValid(currHdr, prevHdr data.HeaderHandler) error {
	return bp.isHdrConstructionValid(currHdr, prevHdr)
}

func (mp *metaProcessor) IsShardHeaderValidFinal(currHdr *block.Header, lastHdr *block.Header, sortedShardHdrs []*block.Header) (bool, []uint32) {
	return mp.isShardHeaderValidFinal(currHdr, lastHdr, sortedShardHdrs)
}

func (mp *metaProcessor) ChRcvAllHdrs() chan bool {
	return mp.chRcvAllHdrs
}

func NewBaseProcessor(shardCord sharding.Coordinator) *baseProcessor {
	return &baseProcessor{shardCoordinator: shardCord}
}

func (bp *baseProcessor) SaveLastNotarizedHeader(shardId uint32, processedHdrs []data.HeaderHandler) error {
	return bp.saveLastNotarizedHeader(shardId, processedHdrs)
}

func (sp *shardProcessor) CheckHeaderBodyCorrelation(hdr *block.Header, body block.Body) error {
	return sp.checkHeaderBodyCorrelation(hdr, body)
}

func (bp *baseProcessor) SetLastNotarizedHeadersSlice(startHeaders map[uint32]data.HeaderHandler, metaChainActive bool) error {
	return bp.setLastNotarizedHeadersSlice(startHeaders, metaChainActive)
}

func (sp *shardProcessor) CheckAndRequestIfMetaHeadersMissing(round uint32) {
	sp.checkAndRequestIfMetaHeadersMissing(round)
}

func (sp *shardProcessor) IsMetaHeaderFinal(currHdr data.HeaderHandler, sortedHdrs []*hashAndHdr, startPos int) bool {
	return sp.isMetaHeaderFinal(currHdr, sortedHdrs, startPos)
}

func (sp *shardProcessor) GetHashAndHdrStruct(header data.HeaderHandler, hash []byte) *hashAndHdr {
	return &hashAndHdr{header, hash}
}

func (sp *shardProcessor) RequestFinalMissingHeaders() uint32 {
	return sp.requestFinalMissingHeaders()
}

func (sp *shardProcessor) CheckMetaHeadersValidityAndFinality(hdr *block.Header) error {
	return sp.checkMetaHeadersValidityAndFinality(hdr)
}

func (sp *shardProcessor) GetOrderedMetaBlocks(round uint32) ([]*hashAndHdr, error) {
	return sp.getOrderedMetaBlocks(round)
}

func (sp *shardProcessor) CreateAndProcessCrossMiniBlocksDstMe(
	noShards uint32,
	maxItemsInBlock,
	round uint32,
	haveTime func() bool,
) (block.MiniBlockSlice, [][]byte, uint32, error) {
	return sp.createAndProcessCrossMiniBlocksDstMe(noShards, maxItemsInBlock, round, haveTime)
}

func (bp *baseProcessor) SetBlockSizeThrottler(blockSizeThrottler process.BlockSizeThrottler) {
	bp.blockSizeThrottler = blockSizeThrottler
}

<<<<<<< HEAD
func (sp *shardProcessor) SetCurrHighestMetaHdrNonce(value uint64) {
	sp.currHighestMetaHdrNonce = value
=======
func (sp *shardProcessor) DisplayLogInfo(
	header *block.Header,
	body block.Body,
	headerHash []byte,
	numShards uint32,
	selfId uint32,
	dataPool dataRetriever.PoolsHolder,
) {
	sp.txCounter.displayLogInfo(header, body, headerHash, numShards, selfId, dataPool)
>>>>>>> 0d95e79a
}<|MERGE_RESOLUTION|>--- conflicted
+++ resolved
@@ -243,10 +243,10 @@
 	bp.blockSizeThrottler = blockSizeThrottler
 }
 
-<<<<<<< HEAD
 func (sp *shardProcessor) SetCurrHighestMetaHdrNonce(value uint64) {
 	sp.currHighestMetaHdrNonce = value
-=======
+}
+
 func (sp *shardProcessor) DisplayLogInfo(
 	header *block.Header,
 	body block.Body,
@@ -256,5 +256,4 @@
 	dataPool dataRetriever.PoolsHolder,
 ) {
 	sp.txCounter.displayLogInfo(header, body, headerHash, numShards, selfId, dataPool)
->>>>>>> 0d95e79a
 }