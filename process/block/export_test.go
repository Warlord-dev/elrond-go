--- conflicted
+++ resolved
@@ -88,11 +88,8 @@
 					return nil
 				},
 			},
-<<<<<<< HEAD
+			BlockTracker: mock.NewBlockTrackerMock(shardCoordinator, genesisBlocks),
 			DataPool: tdp,
-=======
-			BlockTracker: mock.NewBlockTrackerMock(shardCoordinator, genesisBlocks),
->>>>>>> 20f7cfa1
 		},
 
 		TxsPoolsCleaner: &mock.TxPoolsCleanerMock{},
