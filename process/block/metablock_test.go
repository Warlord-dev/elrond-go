--- conflicted
+++ resolved
@@ -54,13 +54,9 @@
 					return nil
 				},
 			},
-<<<<<<< HEAD
+			BlockTracker: mock.NewBlockTrackerMock(shardCoordinator, startHeaders),
 			DataPool: mdp,
-=======
-			BlockTracker: mock.NewBlockTrackerMock(shardCoordinator, startHeaders),
->>>>>>> 20f7cfa1
-		},
-
+		},
 		SCDataGetter:       &mock.ScQueryMock{},
 		SCToProtocol:       &mock.SCToProtocolStub{},
 		PeerChangesHandler: &mock.PeerChangesHandler{},
@@ -1963,122 +1959,6 @@
 	assert.Nil(t, err)
 }
 
-<<<<<<< HEAD
-func TestMetaProcessor_IsShardHeaderValidFinal(t *testing.T) {
-	t.Parallel()
-
-	pool := mock.NewPoolsHolderMock()
-	noOfShards := uint32(5)
-
-	arguments := createMockMetaArguments()
-	arguments.Accounts = &mock.AccountsStub{
-		RevertToSnapshotCalled: func(snapshot int) error {
-			assert.Fail(t, "revert should have not been called")
-			return nil
-		},
-		JournalLenCalled: func() int {
-			return 0
-		},
-	}
-	arguments.DataPool = pool
-	arguments.ShardCoordinator = mock.NewMultiShardsCoordinatorMock(noOfShards)
-	arguments.StartHeaders = createGenesisBlocks(mock.NewMultiShardsCoordinatorMock(noOfShards))
-	arguments.Store = initStore()
-	mp, _ := blproc.NewMetaProcessor(arguments)
-
-	prevRandSeed := []byte("prevrand")
-	currRandSeed := []byte("currrand")
-	notarizedHdrs := mp.NotarizedHdrs()
-	setLastNotarizedHdr(noOfShards, 9, 44, prevRandSeed, notarizedHdrs)
-
-	//put the existing headers inside datapool
-
-	//header shard 0
-	prevHash, _ := mp.ComputeHeaderHash(mp.LastNotarizedHdrForShard(0).(*block.Header))
-	prevHdr := &block.Header{
-		Round:        10,
-		Nonce:        45,
-		ShardId:      0,
-		PrevRandSeed: prevRandSeed,
-		RandSeed:     currRandSeed,
-		PrevHash:     prevHash,
-		RootHash:     []byte("prevRootHash")}
-
-	wrongPrevHdr := &block.Header{
-		Round:        10,
-		Nonce:        50,
-		ShardId:      0,
-		PrevRandSeed: prevRandSeed,
-		RandSeed:     currRandSeed,
-		PrevHash:     prevHash,
-		RootHash:     []byte("prevRootHash")}
-
-	prevHash, _ = mp.ComputeHeaderHash(prevHdr)
-	currHdr := &block.Header{
-		Round:        11,
-		Nonce:        46,
-		ShardId:      0,
-		PrevRandSeed: currRandSeed,
-		RandSeed:     []byte("nextrand"),
-		PrevHash:     prevHash,
-		RootHash:     []byte("currRootHash")}
-
-	srtShardHdrs := make([]*block.Header, 0)
-
-	valid, hdrIds := mp.IsShardHeaderValidFinal(currHdr, prevHdr, nil)
-	assert.False(t, valid)
-	assert.Nil(t, hdrIds)
-
-	valid, hdrIds = mp.IsShardHeaderValidFinal(nil, prevHdr, srtShardHdrs)
-	assert.False(t, valid)
-	assert.Nil(t, hdrIds)
-
-	valid, hdrIds = mp.IsShardHeaderValidFinal(currHdr, nil, srtShardHdrs)
-	assert.False(t, valid)
-	assert.Nil(t, hdrIds)
-
-	valid, hdrIds = mp.IsShardHeaderValidFinal(currHdr, wrongPrevHdr, srtShardHdrs)
-	assert.False(t, valid)
-	assert.Nil(t, hdrIds)
-
-	mp.SetShardBlockFinality(0)
-	valid, hdrIds = mp.IsShardHeaderValidFinal(currHdr, prevHdr, srtShardHdrs)
-	assert.True(t, valid)
-	assert.NotNil(t, hdrIds)
-
-	mp.SetShardBlockFinality(1)
-	nextWrongHdr := &block.Header{
-		Round:        12,
-		Nonce:        44,
-		ShardId:      0,
-		PrevRandSeed: currRandSeed,
-		RandSeed:     []byte("nextrand"),
-		PrevHash:     prevHash,
-		RootHash:     []byte("currRootHash")}
-
-	srtShardHdrs = append(srtShardHdrs, nextWrongHdr)
-	valid, hdrIds = mp.IsShardHeaderValidFinal(currHdr, prevHdr, srtShardHdrs)
-	assert.False(t, valid)
-	assert.Nil(t, hdrIds)
-
-	prevHash, _ = mp.ComputeHeaderHash(currHdr)
-	nextHdr := &block.Header{
-		Round:        12,
-		Nonce:        47,
-		ShardId:      0,
-		PrevRandSeed: []byte("nextrand"),
-		RandSeed:     []byte("nextnextrand"),
-		PrevHash:     prevHash,
-		RootHash:     []byte("currRootHash")}
-
-	srtShardHdrs = append(srtShardHdrs, nextHdr)
-	valid, hdrIds = mp.IsShardHeaderValidFinal(currHdr, prevHdr, srtShardHdrs)
-	assert.True(t, valid)
-	assert.NotNil(t, hdrIds)
-}
-
-=======
->>>>>>> 20f7cfa1
 func TestMetaProcessor_DecodeBlockBody(t *testing.T) {
 	t.Parallel()
 
