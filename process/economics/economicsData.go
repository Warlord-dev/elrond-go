package economics

import (
	"math"
	"math/big"
	"strconv"

	"github.com/ElrondNetwork/elrond-go/config"
	"github.com/ElrondNetwork/elrond-go/process"
)

// EconomicsData will store information about economics
type EconomicsData struct {
	rewardsValue        *big.Int
	communityPercentage float64
	leaderPercentage    float64
	burnPercentage      float64
	minGasPrice         uint64
	minGasLimit         uint64
	communityAddress    string
	burnAddress         string
<<<<<<< HEAD
	ratingsData         *RatingsData
=======
	stakeValue          *big.Int
	unBoundPeriod       uint64
>>>>>>> 91b34e60
}

const float64EqualityThreshold = 1e-9

// NewEconomicsData will create and object with information about economics parameters
func NewEconomicsData(economics *config.ConfigEconomics) (*EconomicsData, error) {
	//TODO check what happens if addresses are wrong
	data, err := convertValues(economics)
	if err != nil {
		return nil, err
	}

	notGreaterThanZero := data.rewardsValue.Cmp(big.NewInt(0))
	if notGreaterThanZero < 0 {
		return nil, process.ErrInvalidRewardsValue
	}

	err = checkValues(economics)
	if err != nil {
		return nil, err
	}

	return &EconomicsData{
		rewardsValue:        data.rewardsValue,
		communityPercentage: economics.RewardsSettings.CommunityPercentage,
		leaderPercentage:    economics.RewardsSettings.LeaderPercentage,
		burnPercentage:      economics.RewardsSettings.BurnPercentage,
		minGasPrice:         data.minGasPrice,
		minGasLimit:         data.minGasLimit,
		communityAddress:    economics.EconomicsAddresses.CommunityAddress,
		burnAddress:         economics.EconomicsAddresses.BurnAddress,
<<<<<<< HEAD
		ratingsData: &RatingsData{
			startRating:                     economics.RatingSettings.StartRating,
			maxRating:                       economics.RatingSettings.MaxRating,
			minRating:                       economics.RatingSettings.MinRating,
			increaseRatingStep:              economics.RatingSettings.IncreaseRatingStep,
			decreaseRatingStep:              economics.RatingSettings.DecreaseRatingStep,
			proposerExtraIncreaseRatingStep: economics.RatingSettings.ProposerExtraIncreaseRatingStep,
			proposerExtraDecreaseRatingStep: economics.RatingSettings.ProposerExtraDecreaseRatingStep,
		},
=======
		stakeValue:          data.stakeValue,
		unBoundPeriod:       data.unBoundPeriod,
>>>>>>> 91b34e60
	}, nil
}

func convertValues(economics *config.ConfigEconomics) (*EconomicsData, error) {
	conversionBase := 10
	bitConversionSize := 64

	rewardsValue := new(big.Int)
	rewardsValue, ok := rewardsValue.SetString(economics.RewardsSettings.RewardsValue, conversionBase)
	if !ok {
		return nil, process.ErrInvalidRewardsValue
	}

	minGasPrice, err := strconv.ParseUint(economics.FeeSettings.MinGasPrice, conversionBase, bitConversionSize)
	if err != nil {
		return nil, process.ErrInvalidMinimumGasPrice
	}

	minGasLimit, err := strconv.ParseUint(economics.FeeSettings.MinGasLimit, conversionBase, bitConversionSize)
	if err != nil {
		return nil, process.ErrInvalidMinimumGasLimitForTx
	}

	stakeValue := new(big.Int)
	stakeValue, ok = stakeValue.SetString(economics.ValidatorSettings.StakeValue, conversionBase)
	if !ok {
		return nil, process.ErrInvalidRewardsValue
	}

	unBoundPeriod, err := strconv.ParseUint(economics.ValidatorSettings.UnBoundPeriod, conversionBase, bitConversionSize)
	if err != nil {
		return nil, process.ErrInvalidUnboundPeriod
	}

	return &EconomicsData{
		rewardsValue:  rewardsValue,
		minGasPrice:   minGasPrice,
		minGasLimit:   minGasLimit,
		stakeValue:    stakeValue,
		unBoundPeriod: unBoundPeriod,
	}, nil
}

func checkValues(economics *config.ConfigEconomics) error {
	if isPercentageInvalid(economics.RewardsSettings.BurnPercentage) ||
		isPercentageInvalid(economics.RewardsSettings.CommunityPercentage) ||
		isPercentageInvalid(economics.RewardsSettings.LeaderPercentage) {
		return process.ErrInvalidRewardsPercentages
	}

	sumPercentage := economics.RewardsSettings.BurnPercentage
	sumPercentage += economics.RewardsSettings.CommunityPercentage
	sumPercentage += economics.RewardsSettings.LeaderPercentage
	isEqualsToOne := math.Abs(sumPercentage-1.0) <= float64EqualityThreshold
	if !isEqualsToOne {
		return process.ErrInvalidRewardsPercentages
	}

	err := checkRatingsValues(economics.RatingSettings)
	if err != nil {
		return err
	}

	return nil
}

func isPercentageInvalid(percentage float64) bool {
	isLessThanZero := percentage < 0.0
	isGreaterThanOne := percentage > 1.0
	if isLessThanZero || isGreaterThanOne {
		return true
	}
	return false
}

// RewardsValue will return rewards value
func (ed *EconomicsData) RewardsValue() *big.Int {
	return ed.rewardsValue
}

// CommunityPercentage will return community reward percentage
func (ed *EconomicsData) CommunityPercentage() float64 {
	return ed.communityPercentage
}

// LeaderPercentage will return leader reward percentage
func (ed *EconomicsData) LeaderPercentage() float64 {
	return ed.leaderPercentage
}

// BurnPercentage will return burn percentage
func (ed *EconomicsData) BurnPercentage() float64 {
	return ed.burnPercentage
}

// ComputeFee computes the provided transaction's fee
func (ed *EconomicsData) ComputeFee(tx process.TransactionWithFeeHandler) *big.Int {
	gasPrice := big.NewInt(0).SetUint64(tx.GetGasPrice())
	gasLimit := big.NewInt(0).SetUint64(ed.ComputeGasLimit(tx))

	return gasPrice.Mul(gasPrice, gasLimit)
}

// CheckValidityTxValues checks if the provided transaction is economically correct
func (ed *EconomicsData) CheckValidityTxValues(tx process.TransactionWithFeeHandler) error {
	if ed.minGasPrice > tx.GetGasPrice() {
		return process.ErrInsufficientGasPriceInTx
	}

	requiredGasLimit := ed.ComputeGasLimit(tx)
	if requiredGasLimit > tx.GetGasLimit() {
		return process.ErrInsufficientGasLimitInTx
	}

	return nil
}

// ComputeGasLimit returns the gas limit need by the provided transaction in order to be executed
func (ed *EconomicsData) ComputeGasLimit(tx process.TransactionWithFeeHandler) uint64 {
	gasLimit := ed.minGasLimit

	//TODO: change this method of computing the gas limit of a notarizing tx
	// it should follow an exponential curve as to disincentivise notarizing large data
	// also, take into account if destination address is 0000...00000 as this will be a SC deploy tx
	gasLimit += uint64(len(tx.GetData()))

	return gasLimit
}

// CommunityAddress will return community address
func (ed *EconomicsData) CommunityAddress() string {
	return ed.communityAddress
}

// BurnAddress will return burn address
func (ed *EconomicsData) BurnAddress() string {
	return ed.burnAddress
}

// StakeValue will return the minimum stake value
func (ed *EconomicsData) StakeValue() *big.Int {
	return ed.stakeValue
}

// UnBoundPeriod will return the unbound period
func (ed *EconomicsData) UnBoundPeriod() uint64 {
	return ed.unBoundPeriod
}

// IsInterfaceNil returns true if there is no value under the interface
func (ed *EconomicsData) IsInterfaceNil() bool {
	if ed == nil {
		return true
	}
	return false
}

// RatingsData will return the ratingsDataObject
func (ed *EconomicsData) RatingsData() *RatingsData {
	return ed.ratingsData
}<|MERGE_RESOLUTION|>--- conflicted
+++ resolved
@@ -19,12 +19,9 @@
 	minGasLimit         uint64
 	communityAddress    string
 	burnAddress         string
-<<<<<<< HEAD
-	ratingsData         *RatingsData
-=======
 	stakeValue          *big.Int
 	unBoundPeriod       uint64
->>>>>>> 91b34e60
+	ratingsData         *RatingsData
 }
 
 const float64EqualityThreshold = 1e-9
@@ -56,7 +53,8 @@
 		minGasLimit:         data.minGasLimit,
 		communityAddress:    economics.EconomicsAddresses.CommunityAddress,
 		burnAddress:         economics.EconomicsAddresses.BurnAddress,
-<<<<<<< HEAD
+		stakeValue:          data.stakeValue,
+		unBoundPeriod:       data.unBoundPeriod,
 		ratingsData: &RatingsData{
 			startRating:                     economics.RatingSettings.StartRating,
 			maxRating:                       economics.RatingSettings.MaxRating,
@@ -66,10 +64,6 @@
 			proposerExtraIncreaseRatingStep: economics.RatingSettings.ProposerExtraIncreaseRatingStep,
 			proposerExtraDecreaseRatingStep: economics.RatingSettings.ProposerExtraDecreaseRatingStep,
 		},
-=======
-		stakeValue:          data.stakeValue,
-		unBoundPeriod:       data.unBoundPeriod,
->>>>>>> 91b34e60
 	}, nil
 }
 
