package economics

import (
	"math"
	"math/big"
	"strconv"

	"github.com/ElrondNetwork/elrond-go/config"
	"github.com/ElrondNetwork/elrond-go/process"
)

// EconomicsData will store information about economics
type EconomicsData struct {
	rewardsValue        *big.Int
	communityPercentage float64
	leaderPercentage    float64
	burnPercentage      float64
	maxGasLimitPerBlock uint64
	minGasPrice         uint64
	minGasLimit         uint64
	communityAddress    string
	burnAddress         string
	stakeValue          *big.Int
	unBoundPeriod       uint64
}

const float64EqualityThreshold = 1e-9

// NewEconomicsData will create and object with information about economics parameters
func NewEconomicsData(economics *config.ConfigEconomics) (*EconomicsData, error) {
	//TODO check what happens if addresses are wrong
<<<<<<< HEAD
	rewardsValue, maxGasLimitPerBlock, minGasPrice, minGasLimit, err := convertValues(economics)
=======
	data, err := convertValues(economics)
>>>>>>> f8d58190
	if err != nil {
		return nil, err
	}

	notGreaterThanZero := data.rewardsValue.Cmp(big.NewInt(0))
	if notGreaterThanZero < 0 {
		return nil, process.ErrInvalidRewardsValue
	}

	err = checkValues(economics)
	if err != nil {
		return nil, err
	}

	if maxGasLimitPerBlock < minGasLimit {
		return nil, process.ErrInvalidMaxGasLimitPerBlock
	}

	return &EconomicsData{
		rewardsValue:        data.rewardsValue,
		communityPercentage: economics.RewardsSettings.CommunityPercentage,
		leaderPercentage:    economics.RewardsSettings.LeaderPercentage,
		burnPercentage:      economics.RewardsSettings.BurnPercentage,
<<<<<<< HEAD
		maxGasLimitPerBlock: maxGasLimitPerBlock,
		minGasPrice:         minGasPrice,
		minGasLimit:         minGasLimit,
=======
		minGasPrice:         data.minGasPrice,
		minGasLimit:         data.minGasLimit,
>>>>>>> f8d58190
		communityAddress:    economics.EconomicsAddresses.CommunityAddress,
		burnAddress:         economics.EconomicsAddresses.BurnAddress,
		stakeValue:          data.stakeValue,
		unBoundPeriod:       data.unBoundPeriod,
	}, nil
}

<<<<<<< HEAD
func convertValues(economics *config.ConfigEconomics) (*big.Int, uint64, uint64, uint64, error) {
=======
func convertValues(economics *config.ConfigEconomics) (*EconomicsData, error) {
>>>>>>> f8d58190
	conversionBase := 10
	bitConversionSize := 64

	rewardsValue := new(big.Int)
	rewardsValue, ok := rewardsValue.SetString(economics.RewardsSettings.RewardsValue, conversionBase)
	if !ok {
<<<<<<< HEAD
		return nil, 0, 0, 0, process.ErrInvalidRewardsValue
	}

	maxGasLimitPerBlock, err := strconv.ParseUint(economics.FeeSettings.MaxGasLimitPerBlock, conversionBase, bitConversionSize)
	if err != nil {
		return nil, 0, 0, 0, process.ErrInvalidMaxGasLimitPerBlock
=======
		return nil, process.ErrInvalidRewardsValue
>>>>>>> f8d58190
	}

	minGasPrice, err := strconv.ParseUint(economics.FeeSettings.MinGasPrice, conversionBase, bitConversionSize)
	if err != nil {
<<<<<<< HEAD
		return nil, 0, 0, 0, process.ErrInvalidMinimumGasPrice
=======
		return nil, process.ErrInvalidMinimumGasPrice
>>>>>>> f8d58190
	}

	minGasLimit, err := strconv.ParseUint(economics.FeeSettings.MinGasLimit, conversionBase, bitConversionSize)
	if err != nil {
<<<<<<< HEAD
		return nil, 0, 0, 0, process.ErrInvalidMinimumGasLimitForTx
	}

	return rewardsValue, maxGasLimitPerBlock, minGasPrice, minGasLimit, nil
=======
		return nil, process.ErrInvalidMinimumGasLimitForTx
	}

	stakeValue := new(big.Int)
	stakeValue, ok = stakeValue.SetString(economics.ValidatorSettings.StakeValue, conversionBase)
	if !ok {
		return nil, process.ErrInvalidRewardsValue
	}

	unBoundPeriod, err := strconv.ParseUint(economics.ValidatorSettings.UnBoundPeriod, conversionBase, bitConversionSize)
	if err != nil {
		return nil, process.ErrInvalidUnboundPeriod
	}

	return &EconomicsData{
		rewardsValue:  rewardsValue,
		minGasPrice:   minGasPrice,
		minGasLimit:   minGasLimit,
		stakeValue:    stakeValue,
		unBoundPeriod: unBoundPeriod,
	}, nil
>>>>>>> f8d58190
}

func checkValues(economics *config.ConfigEconomics) error {
	if isPercentageInvalid(economics.RewardsSettings.BurnPercentage) ||
		isPercentageInvalid(economics.RewardsSettings.CommunityPercentage) ||
		isPercentageInvalid(economics.RewardsSettings.LeaderPercentage) {
		return process.ErrInvalidRewardsPercentages
	}

	sumPercentage := economics.RewardsSettings.BurnPercentage
	sumPercentage += economics.RewardsSettings.CommunityPercentage
	sumPercentage += economics.RewardsSettings.LeaderPercentage
	isEqualsToOne := math.Abs(sumPercentage-1.0) <= float64EqualityThreshold
	if !isEqualsToOne {
		return process.ErrInvalidRewardsPercentages
	}

	return nil
}

func isPercentageInvalid(percentage float64) bool {
	isLessThanZero := percentage < 0.0
	isGreaterThanOne := percentage > 1.0
	if isLessThanZero || isGreaterThanOne {
		return true
	}
	return false
}

// RewardsValue will return rewards value
func (ed *EconomicsData) RewardsValue() *big.Int {
	return ed.rewardsValue
}

// CommunityPercentage will return community reward percentage
func (ed *EconomicsData) CommunityPercentage() float64 {
	return ed.communityPercentage
}

// LeaderPercentage will return leader reward percentage
func (ed *EconomicsData) LeaderPercentage() float64 {
	return ed.leaderPercentage
}

// BurnPercentage will return burn percentage
func (ed *EconomicsData) BurnPercentage() float64 {
	return ed.burnPercentage
}

// ComputeFee computes the provided transaction's fee
func (ed *EconomicsData) ComputeFee(tx process.TransactionWithFeeHandler) *big.Int {
	gasPrice := big.NewInt(0).SetUint64(tx.GetGasPrice())
	gasLimit := big.NewInt(0).SetUint64(ed.ComputeGasLimit(tx))

	return gasPrice.Mul(gasPrice, gasLimit)
}

// CheckValidityTxValues checks if the provided transaction is economically correct
func (ed *EconomicsData) CheckValidityTxValues(tx process.TransactionWithFeeHandler) error {
	if ed.minGasPrice > tx.GetGasPrice() {
		return process.ErrInsufficientGasPriceInTx
	}

	requiredGasLimit := ed.ComputeGasLimit(tx)
	if requiredGasLimit > tx.GetGasLimit() {
		return process.ErrInsufficientGasLimitInTx
	}

	if requiredGasLimit > ed.maxGasLimitPerBlock {
		return process.ErrHigherGasLimitRequiredInTx
	}

	return nil
}

// MaxGasLimitPerBlock will return maximum gas limit allowed per block
func (ed *EconomicsData) MaxGasLimitPerBlock() uint64 {
	return ed.maxGasLimitPerBlock
}

// ComputeGasLimit returns the gas limit need by the provided transaction in order to be executed
func (ed *EconomicsData) ComputeGasLimit(tx process.TransactionWithFeeHandler) uint64 {
	gasLimit := ed.minGasLimit

	//TODO: change this method of computing the gas limit of a notarizing tx
	// it should follow an exponential curve as to disincentivise notarizing large data
	// also, take into account if destination address is 0000...00000 as this will be a SC deploy tx
	gasLimit += uint64(len(tx.GetData()))

	return gasLimit
}

// CommunityAddress will return community address
func (ed *EconomicsData) CommunityAddress() string {
	return ed.communityAddress
}

// BurnAddress will return burn address
func (ed *EconomicsData) BurnAddress() string {
	return ed.burnAddress
}

// StakeValue will return the minimum stake value
func (ed *EconomicsData) StakeValue() *big.Int {
	return ed.stakeValue
}

// UnBoundPeriod will return the unbound period
func (ed *EconomicsData) UnBoundPeriod() uint64 {
	return ed.unBoundPeriod
}

// IsInterfaceNil returns true if there is no value under the interface
func (ed *EconomicsData) IsInterfaceNil() bool {
	if ed == nil {
		return true
	}
	return false
}<|MERGE_RESOLUTION|>--- conflicted
+++ resolved
@@ -29,11 +29,7 @@
 // NewEconomicsData will create and object with information about economics parameters
 func NewEconomicsData(economics *config.ConfigEconomics) (*EconomicsData, error) {
 	//TODO check what happens if addresses are wrong
-<<<<<<< HEAD
-	rewardsValue, maxGasLimitPerBlock, minGasPrice, minGasLimit, err := convertValues(economics)
-=======
 	data, err := convertValues(economics)
->>>>>>> f8d58190
 	if err != nil {
 		return nil, err
 	}
@@ -57,14 +53,9 @@
 		communityPercentage: economics.RewardsSettings.CommunityPercentage,
 		leaderPercentage:    economics.RewardsSettings.LeaderPercentage,
 		burnPercentage:      economics.RewardsSettings.BurnPercentage,
-<<<<<<< HEAD
-		maxGasLimitPerBlock: maxGasLimitPerBlock,
-		minGasPrice:         minGasPrice,
-		minGasLimit:         minGasLimit,
-=======
+		maxGasLimitPerBlock: data.maxGasLimitPerBlock,
 		minGasPrice:         data.minGasPrice,
 		minGasLimit:         data.minGasLimit,
->>>>>>> f8d58190
 		communityAddress:    economics.EconomicsAddresses.CommunityAddress,
 		burnAddress:         economics.EconomicsAddresses.BurnAddress,
 		stakeValue:          data.stakeValue,
@@ -72,46 +63,28 @@
 	}, nil
 }
 
-<<<<<<< HEAD
-func convertValues(economics *config.ConfigEconomics) (*big.Int, uint64, uint64, uint64, error) {
-=======
 func convertValues(economics *config.ConfigEconomics) (*EconomicsData, error) {
->>>>>>> f8d58190
 	conversionBase := 10
 	bitConversionSize := 64
 
 	rewardsValue := new(big.Int)
 	rewardsValue, ok := rewardsValue.SetString(economics.RewardsSettings.RewardsValue, conversionBase)
 	if !ok {
-<<<<<<< HEAD
-		return nil, 0, 0, 0, process.ErrInvalidRewardsValue
+		return nil, process.ErrInvalidRewardsValue
 	}
 
 	maxGasLimitPerBlock, err := strconv.ParseUint(economics.FeeSettings.MaxGasLimitPerBlock, conversionBase, bitConversionSize)
 	if err != nil {
-		return nil, 0, 0, 0, process.ErrInvalidMaxGasLimitPerBlock
-=======
-		return nil, process.ErrInvalidRewardsValue
->>>>>>> f8d58190
+		return nil, process.ErrInvalidMaxGasLimitPerBlock
 	}
 
 	minGasPrice, err := strconv.ParseUint(economics.FeeSettings.MinGasPrice, conversionBase, bitConversionSize)
 	if err != nil {
-<<<<<<< HEAD
-		return nil, 0, 0, 0, process.ErrInvalidMinimumGasPrice
-=======
 		return nil, process.ErrInvalidMinimumGasPrice
->>>>>>> f8d58190
 	}
 
 	minGasLimit, err := strconv.ParseUint(economics.FeeSettings.MinGasLimit, conversionBase, bitConversionSize)
 	if err != nil {
-<<<<<<< HEAD
-		return nil, 0, 0, 0, process.ErrInvalidMinimumGasLimitForTx
-	}
-
-	return rewardsValue, maxGasLimitPerBlock, minGasPrice, minGasLimit, nil
-=======
 		return nil, process.ErrInvalidMinimumGasLimitForTx
 	}
 
@@ -130,10 +103,10 @@
 		rewardsValue:  rewardsValue,
 		minGasPrice:   minGasPrice,
 		minGasLimit:   minGasLimit,
+		maxGasLimitPerBlock: maxGasLimitPerBlock,
 		stakeValue:    stakeValue,
 		unBoundPeriod: unBoundPeriod,
 	}, nil
->>>>>>> f8d58190
 }
 
 func checkValues(economics *config.ConfigEconomics) error {
