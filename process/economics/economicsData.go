package economics

import (
	"math"
	"math/big"
	"strconv"

	"github.com/ElrondNetwork/elrond-go/config"
	"github.com/ElrondNetwork/elrond-go/process"
)

// EconomicsData will store information about economics
type EconomicsData struct {
	rewardsValue        *big.Int
	communityPercentage float64
	leaderPercentage    float64
	burnPercentage      float64
	maxGasLimitPerBlock uint64
	minGasPrice         uint64
	minGasLimit         uint64
	communityAddress    string
	burnAddress         string
	stakeValue          *big.Int
	unBoundPeriod       uint64
	ratingsData         *RatingsData
}

const float64EqualityThreshold = 1e-9

// NewEconomicsData will create and object with information about economics parameters
func NewEconomicsData(economics *config.ConfigEconomics) (*EconomicsData, error) {
	//TODO check what happens if addresses are wrong
	data, err := convertValues(economics)
	if err != nil {
		return nil, err
	}

	notGreaterThanZero := data.rewardsValue.Cmp(big.NewInt(0))
	if notGreaterThanZero < 0 {
		return nil, process.ErrInvalidRewardsValue
	}

	err = checkValues(economics)
	if err != nil {
		return nil, err
	}

<<<<<<< HEAD
	ratingValues := make(map[string]int32, 0)
	for _, ratingValue := range economics.RatingSettings.RatingValue {
		ratingValues[ratingValue.Name] = ratingValue.Value
	}

	rd, err := NewRatingsData(
		economics.RatingSettings.StartRating,
		economics.RatingSettings.MinRating,
		economics.RatingSettings.MaxRating,
		economics.RatingSettings.RatingType,
		ratingValues)

	if err != nil {
		return nil, err
=======
	if data.maxGasLimitPerBlock < data.minGasLimit {
		return nil, process.ErrInvalidMaxGasLimitPerBlock
>>>>>>> 64e9b516
	}

	return &EconomicsData{
		rewardsValue:        data.rewardsValue,
		communityPercentage: economics.RewardsSettings.CommunityPercentage,
		leaderPercentage:    economics.RewardsSettings.LeaderPercentage,
		burnPercentage:      economics.RewardsSettings.BurnPercentage,
		maxGasLimitPerBlock: data.maxGasLimitPerBlock,
		minGasPrice:         data.minGasPrice,
		minGasLimit:         data.minGasLimit,
		communityAddress:    economics.EconomicsAddresses.CommunityAddress,
		burnAddress:         economics.EconomicsAddresses.BurnAddress,
		stakeValue:          data.stakeValue,
		unBoundPeriod:       data.unBoundPeriod,
		ratingsData:         rd,
	}, nil
}

func convertValues(economics *config.ConfigEconomics) (*EconomicsData, error) {
	conversionBase := 10
	bitConversionSize := 64

	rewardsValue := new(big.Int)
	rewardsValue, ok := rewardsValue.SetString(economics.RewardsSettings.RewardsValue, conversionBase)
	if !ok {
		return nil, process.ErrInvalidRewardsValue
	}

	minGasPrice, err := strconv.ParseUint(economics.FeeSettings.MinGasPrice, conversionBase, bitConversionSize)
	if err != nil {
		return nil, process.ErrInvalidMinimumGasPrice
	}

	minGasLimit, err := strconv.ParseUint(economics.FeeSettings.MinGasLimit, conversionBase, bitConversionSize)
	if err != nil {
		return nil, process.ErrInvalidMinimumGasLimitForTx
	}

	stakeValue := new(big.Int)
	stakeValue, ok = stakeValue.SetString(economics.ValidatorSettings.StakeValue, conversionBase)
	if !ok {
		return nil, process.ErrInvalidRewardsValue
	}

	unBoundPeriod, err := strconv.ParseUint(economics.ValidatorSettings.UnBoundPeriod, conversionBase, bitConversionSize)
	if err != nil {
		return nil, process.ErrInvalidUnboundPeriod
	}

	maxGasLimitPerBlock, err := strconv.ParseUint(economics.FeeSettings.MaxGasLimitPerBlock, conversionBase, bitConversionSize)
	if err != nil {
		return nil, process.ErrInvalidMaxGasLimitPerBlock
	}

	return &EconomicsData{
		rewardsValue:        rewardsValue,
		minGasPrice:         minGasPrice,
		minGasLimit:         minGasLimit,
		stakeValue:          stakeValue,
		unBoundPeriod:       unBoundPeriod,
		maxGasLimitPerBlock: maxGasLimitPerBlock,
	}, nil
}

func checkValues(economics *config.ConfigEconomics) error {
	if isPercentageInvalid(economics.RewardsSettings.BurnPercentage) ||
		isPercentageInvalid(economics.RewardsSettings.CommunityPercentage) ||
		isPercentageInvalid(economics.RewardsSettings.LeaderPercentage) {
		return process.ErrInvalidRewardsPercentages
	}

	sumPercentage := economics.RewardsSettings.BurnPercentage
	sumPercentage += economics.RewardsSettings.CommunityPercentage
	sumPercentage += economics.RewardsSettings.LeaderPercentage
	isEqualsToOne := math.Abs(sumPercentage-1.0) <= float64EqualityThreshold
	if !isEqualsToOne {
		return process.ErrInvalidRewardsPercentages
	}

	return nil
}

func isPercentageInvalid(percentage float64) bool {
	isLessThanZero := percentage < 0.0
	isGreaterThanOne := percentage > 1.0
	if isLessThanZero || isGreaterThanOne {
		return true
	}
	return false
}

// RewardsValue will return rewards value
func (ed *EconomicsData) RewardsValue() *big.Int {
	return ed.rewardsValue
}

// CommunityPercentage will return community reward percentage
func (ed *EconomicsData) CommunityPercentage() float64 {
	return ed.communityPercentage
}

// LeaderPercentage will return leader reward percentage
func (ed *EconomicsData) LeaderPercentage() float64 {
	return ed.leaderPercentage
}

// BurnPercentage will return burn percentage
func (ed *EconomicsData) BurnPercentage() float64 {
	return ed.burnPercentage
}

// ComputeFee computes the provided transaction's fee
func (ed *EconomicsData) ComputeFee(tx process.TransactionWithFeeHandler) *big.Int {
	gasPrice := big.NewInt(0).SetUint64(tx.GetGasPrice())
	gasLimit := big.NewInt(0).SetUint64(ed.ComputeGasLimit(tx))

	return gasPrice.Mul(gasPrice, gasLimit)
}

// CheckValidityTxValues checks if the provided transaction is economically correct
func (ed *EconomicsData) CheckValidityTxValues(tx process.TransactionWithFeeHandler) error {
	if ed.minGasPrice > tx.GetGasPrice() {
		return process.ErrInsufficientGasPriceInTx
	}

	requiredGasLimit := ed.ComputeGasLimit(tx)
	if requiredGasLimit > tx.GetGasLimit() {
		return process.ErrInsufficientGasLimitInTx
	}

	if requiredGasLimit > ed.maxGasLimitPerBlock {
		return process.ErrHigherGasLimitRequiredInTx
	}

	return nil
}

// MaxGasLimitPerBlock will return maximum gas limit allowed per block
func (ed *EconomicsData) MaxGasLimitPerBlock() uint64 {
	return ed.maxGasLimitPerBlock
}

// ComputeGasLimit returns the gas limit need by the provided transaction in order to be executed
func (ed *EconomicsData) ComputeGasLimit(tx process.TransactionWithFeeHandler) uint64 {
	gasLimit := ed.minGasLimit

	//TODO: change this method of computing the gas limit of a notarizing tx
	// it should follow an exponential curve as to disincentivise notarizing large data
	// also, take into account if destination address is 0000...00000 as this will be a SC deploy tx
	gasLimit += uint64(len(tx.GetData()))

	return gasLimit
}

// CommunityAddress will return community address
func (ed *EconomicsData) CommunityAddress() string {
	return ed.communityAddress
}

// BurnAddress will return burn address
func (ed *EconomicsData) BurnAddress() string {
	return ed.burnAddress
}

// StakeValue will return the minimum stake value
func (ed *EconomicsData) StakeValue() *big.Int {
	return ed.stakeValue
}

// UnBoundPeriod will return the unbound period
func (ed *EconomicsData) UnBoundPeriod() uint64 {
	return ed.unBoundPeriod
}

// IsInterfaceNil returns true if there is no value under the interface
func (ed *EconomicsData) IsInterfaceNil() bool {
	if ed == nil {
		return true
	}
	return false
}

// RatingsData will return the ratingsDataObject
func (ed *EconomicsData) RatingsData() *RatingsData {
	return ed.ratingsData
}<|MERGE_RESOLUTION|>--- conflicted
+++ resolved
@@ -45,7 +45,6 @@
 		return nil, err
 	}
 
-<<<<<<< HEAD
 	ratingValues := make(map[string]int32, 0)
 	for _, ratingValue := range economics.RatingSettings.RatingValue {
 		ratingValues[ratingValue.Name] = ratingValue.Value
@@ -60,10 +59,10 @@
 
 	if err != nil {
 		return nil, err
-=======
+	}
+
 	if data.maxGasLimitPerBlock < data.minGasLimit {
 		return nil, process.ErrInvalidMaxGasLimitPerBlock
->>>>>>> 64e9b516
 	}
 
 	return &EconomicsData{
