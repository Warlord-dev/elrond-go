--- conflicted
+++ resolved
@@ -506,15 +506,6 @@
 			return nil, 0, false, fmt.Errorf("%w unknown block type %d", process.ErrNilPreProcessor, miniBlock.Type)
 		}
 
-<<<<<<< HEAD
-		// overflow would happen if processing would continue
-		txOverFlow := nrTxAdded+uint32(len(miniBlock.TxHashes)) > maxTxSpaceRemained
-		if txOverFlow {
-			return miniBlocks, nrTxAdded, false, nil
-		}
-
-=======
->>>>>>> 1cd36d66
 		requestedTxs := preproc.RequestTransactionsForMiniBlock(miniBlock)
 		if requestedTxs > 0 {
 			continue
@@ -529,14 +520,6 @@
 		miniBlocks = append(miniBlocks, miniBlock)
 		nrTxAdded = nrTxAdded + uint32(len(miniBlock.TxHashes))
 		nrMiniBlocksProcessed++
-<<<<<<< HEAD
-
-		mbOverFlow := uint32(len(miniBlocks)) >= maxMbSpaceRemained
-		if mbOverFlow {
-			return miniBlocks, nrTxAdded, false, nil
-		}
-=======
->>>>>>> 1cd36d66
 	}
 
 	allMBsProcessed := nrMiniBlocksProcessed == len(crossMiniBlockHashes)
