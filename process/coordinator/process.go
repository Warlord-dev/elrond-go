--- conflicted
+++ resolved
@@ -656,14 +656,11 @@
 			continue
 		}
 
-<<<<<<< HEAD
 		if miniblock.Type == block.PeerBlock {
 			bodies[receiverShardId] = append(bodies[receiverShardId], miniblock)
 		}
 
 		appended := false
-=======
->>>>>>> 00f91910
 		preproc := tc.getPreProcessor(miniblock.Type)
 		if !check.IfNil(preproc) {
 
