package coordinator

import (
<<<<<<< HEAD
	"fmt"
	"sort"
	"sync"
	"time"

	"github.com/ElrondNetwork/elrond-go/core/logger"
	"github.com/ElrondNetwork/elrond-go/data"
	"github.com/ElrondNetwork/elrond-go/data/block"
	"github.com/ElrondNetwork/elrond-go/data/state"
	"github.com/ElrondNetwork/elrond-go/dataRetriever"
	"github.com/ElrondNetwork/elrond-go/process"
	"github.com/ElrondNetwork/elrond-go/process/factory"
	"github.com/ElrondNetwork/elrond-go/sharding"
	"github.com/ElrondNetwork/elrond-go/storage"
=======
    "sort"
    "sync"
    "time"

    "github.com/ElrondNetwork/elrond-go/core/logger"
    "github.com/ElrondNetwork/elrond-go/data"
    "github.com/ElrondNetwork/elrond-go/data/block"
    "github.com/ElrondNetwork/elrond-go/data/state"
    "github.com/ElrondNetwork/elrond-go/dataRetriever"
    "github.com/ElrondNetwork/elrond-go/process"
    "github.com/ElrondNetwork/elrond-go/process/factory"
    "github.com/ElrondNetwork/elrond-go/sharding"
    "github.com/ElrondNetwork/elrond-go/storage"
>>>>>>> de822135
)

type transactionCoordinator struct {
    shardCoordinator sharding.Coordinator
    accounts         state.AccountsAdapter
    miniBlockPool    storage.Cacher

    mutPreProcessor sync.RWMutex
    txPreProcessors map[block.Type]process.PreProcessor
    keysTxPreProcs  []block.Type

    mutInterimProcessors sync.RWMutex
    interimProcessors    map[block.Type]process.IntermediateTransactionHandler
    keysInterimProcs     []block.Type

    mutRequestedTxs sync.RWMutex
    requestedTxs    map[block.Type]int

    onRequestMiniBlock func(shardId uint32, mbHash []byte)
}

var log = logger.DefaultLogger()

// NewTransactionCoordinator creates a transaction coordinator to run and coordinate preprocessors and processors
func NewTransactionCoordinator(
    shardCoordinator sharding.Coordinator,
    accounts state.AccountsAdapter,
    dataPool dataRetriever.PoolsHolder,
    requestHandler process.RequestHandler,
    preProcessors process.PreProcessorsContainer,
    interProcessors process.IntermediateProcessorContainer,
) (*transactionCoordinator, error) {
<<<<<<< HEAD
	if shardCoordinator == nil || shardCoordinator.IsInterfaceNil() {
		return nil, process.ErrNilShardCoordinator
	}
	if accounts == nil || accounts.IsInterfaceNil() {
		return nil, process.ErrNilAccountsAdapter
	}
	if dataPool == nil || dataPool.IsInterfaceNil() {
		return nil, process.ErrNilDataPoolHolder
	}
	if requestHandler == nil || requestHandler.IsInterfaceNil() {
		return nil, process.ErrNilRequestHandler
	}
	if interProcessors == nil || interProcessors.IsInterfaceNil() {
		return nil, process.ErrNilIntermediateProcessorContainer
	}
	if preProcessors == nil || preProcessors.IsInterfaceNil() {
		return nil, process.ErrNilPreProcessorsContainer
	}

	tc := &transactionCoordinator{
		shardCoordinator: shardCoordinator,
		accounts:         accounts,
	}

	tc.miniBlockPool = dataPool.MiniBlocks()
	if tc.miniBlockPool == nil || tc.miniBlockPool.IsInterfaceNil() {
		return nil, process.ErrNilMiniBlockPool
	}

	tc.miniBlockPool.RegisterHandler(tc.receivedMiniBlock)

	tc.onRequestMiniBlock = requestHandler.RequestMiniBlock
	tc.requestedTxs = make(map[block.Type]int)
	tc.txPreProcessors = make(map[block.Type]process.PreProcessor)
	tc.interimProcessors = make(map[block.Type]process.IntermediateTransactionHandler)

	tc.keysTxPreProcs = preProcessors.Keys()
	sort.Slice(tc.keysTxPreProcs, func(i, j int) bool {
		return tc.keysTxPreProcs[i] < tc.keysTxPreProcs[j]
	})
	for _, value := range tc.keysTxPreProcs {
		preProc, err := preProcessors.Get(value)
		if err != nil {
			return nil, err
		}
		tc.txPreProcessors[value] = preProc
	}

	tc.keysInterimProcs = interProcessors.Keys()
	sort.Slice(tc.keysInterimProcs, func(i, j int) bool {
		return tc.keysInterimProcs[i] < tc.keysInterimProcs[j]
	})
	for _, value := range tc.keysInterimProcs {
		interProc, err := interProcessors.Get(value)
		if err != nil {
			return nil, err
		}
		tc.interimProcessors[value] = interProc
	}

	return tc, nil
=======
    if shardCoordinator == nil || shardCoordinator.IsInterfaceNil() {
        return nil, process.ErrNilShardCoordinator
    }
    if accounts == nil || accounts.IsInterfaceNil() {
        return nil, process.ErrNilAccountsAdapter
    }
    if dataPool == nil || dataPool.IsInterfaceNil() {
        return nil, process.ErrNilDataPoolHolder
    }
    if requestHandler == nil || requestHandler.IsInterfaceNil() {
        return nil, process.ErrNilRequestHandler
    }
    if interProcessors == nil || interProcessors.IsInterfaceNil() {
        return nil, process.ErrNilIntermediateProcessorContainer
    }
    if preProcessors == nil || preProcessors.IsInterfaceNil() {
        return nil, process.ErrNilPreProcessorsContainer
    }

    tc := &transactionCoordinator{
        shardCoordinator: shardCoordinator,
        accounts:         accounts,
    }

    tc.miniBlockPool = dataPool.MiniBlocks()
    if tc.miniBlockPool == nil || tc.miniBlockPool.IsInterfaceNil() {
        return nil, process.ErrNilMiniBlockPool
    }
    tc.miniBlockPool.RegisterHandler(tc.receivedMiniBlock)

    tc.onRequestMiniBlock = requestHandler.RequestMiniBlock
    tc.requestedTxs = make(map[block.Type]int)
    tc.txPreProcessors = make(map[block.Type]process.PreProcessor)
    tc.interimProcessors = make(map[block.Type]process.IntermediateTransactionHandler)

    tc.keysTxPreProcs = preProcessors.Keys()
    sort.Slice(tc.keysTxPreProcs, func(i, j int) bool {
        return tc.keysTxPreProcs[i] < tc.keysTxPreProcs[j]
    })
    for _, value := range tc.keysTxPreProcs {
        preProc, err := preProcessors.Get(value)
        if err != nil {
            return nil, err
        }
        tc.txPreProcessors[value] = preProc
    }

    tc.keysInterimProcs = interProcessors.Keys()
    sort.Slice(tc.keysInterimProcs, func(i, j int) bool {
        return tc.keysInterimProcs[i] < tc.keysInterimProcs[j]
    })
    for _, value := range tc.keysInterimProcs {
        interProc, err := interProcessors.Get(value)
        if err != nil {
            return nil, err
        }
        tc.interimProcessors[value] = interProc
    }

    return tc, nil
>>>>>>> de822135
}

// separateBodyByType creates a map of bodies according to type
func (tc *transactionCoordinator) separateBodyByType(body block.Body) map[block.Type]block.Body {
    separatedBodies := make(map[block.Type]block.Body)

    for i := 0; i < len(body); i++ {
        mb := body[i]

        if separatedBodies[mb.Type] == nil {
            separatedBodies[mb.Type] = block.Body{}
        }

        separatedBodies[mb.Type] = append(separatedBodies[mb.Type], mb)
    }

    return separatedBodies
}

// initRequestedTxs init the requested txs number
func (tc *transactionCoordinator) initRequestedTxs() {
    tc.mutRequestedTxs.Lock()
    tc.requestedTxs = make(map[block.Type]int)
    tc.mutRequestedTxs.Unlock()
}

// RequestBlockTransactions verifies missing transaction and requests them
func (tc *transactionCoordinator) RequestBlockTransactions(body block.Body) {
    separatedBodies := tc.separateBodyByType(body)

    tc.initRequestedTxs()

    wg := sync.WaitGroup{}
    wg.Add(len(separatedBodies))

    for key, value := range separatedBodies {
        go func(blockType block.Type, blockBody block.Body) {
            preproc := tc.getPreProcessor(blockType)
            if preproc == nil {
                wg.Done()
                return
            }
            requestedTxs := preproc.RequestBlockTransactions(blockBody)

            tc.mutRequestedTxs.Lock()
            tc.requestedTxs[blockType] = requestedTxs
            tc.mutRequestedTxs.Unlock()

            wg.Done()
        }(key, value)
    }

    wg.Wait()
}

// IsDataPreparedForProcessing verifies if all the needed data is prepared
func (tc *transactionCoordinator) IsDataPreparedForProcessing(haveTime func() time.Duration) error {
    var errFound error
    errMutex := sync.Mutex{}

    wg := sync.WaitGroup{}

    tc.mutRequestedTxs.RLock()
    wg.Add(len(tc.requestedTxs))

    for key, value := range tc.requestedTxs {
        go func(blockType block.Type, requestedTxs int) {
            preproc := tc.getPreProcessor(blockType)
            if preproc == nil {
                wg.Done()

                return
            }

            err := preproc.IsDataPrepared(requestedTxs, haveTime)
            if err != nil {
                log.Debug(err.Error())

                errMutex.Lock()
                errFound = err
                errMutex.Unlock()
            }
            wg.Done()
        }(key, value)
    }

    tc.mutRequestedTxs.RUnlock()
    wg.Wait()

    return errFound
}

// SaveBlockDataToStorage saves the data from block body into storage units
func (tc *transactionCoordinator) SaveBlockDataToStorage(body block.Body) error {
    separatedBodies := tc.separateBodyByType(body)

    var errFound error
    errMutex := sync.Mutex{}

    wg := sync.WaitGroup{}
    // Length of body types + another go routine for the intermediate transactions
    wg.Add(len(separatedBodies))

    for key, value := range separatedBodies {
        go func(blockType block.Type, blockBody block.Body) {
            preproc := tc.getPreProcessor(blockType)
            if preproc == nil {
                wg.Done()
                return
            }

            err := preproc.SaveTxBlockToStorage(blockBody)
            if err != nil {
                log.Debug(err.Error())

                errMutex.Lock()
                errFound = err
                errMutex.Unlock()
            }

            wg.Done()
        }(key, value)
    }

    wg.Wait()

<<<<<<< HEAD
	intermediatePreprocSC := tc.getInterimProcessor(block.SmartContractResultBlock)
	if intermediatePreprocSC == nil {
		return errFound
	}

	err := intermediatePreprocSC.SaveCurrentIntermediateTxToStorage()
	if err != nil {
		log.Debug(err.Error())

		errMutex.Lock()
		errFound = err
		errMutex.Unlock()
	}

	intermediatePreproc := tc.getInterimProcessor(block.RewardsBlockType)
	if intermediatePreproc == nil {
		return errFound
	}

	err = intermediatePreproc.SaveCurrentIntermediateTxToStorage()
	if err != nil {
		log.Debug(err.Error())
=======
    intermediatePreproc := tc.getInterimProcessor(block.SmartContractResultBlock)
    if intermediatePreproc == nil {
        return errFound
    }

    err := intermediatePreproc.SaveCurrentIntermediateTxToStorage()
    if err != nil {
        log.Debug(err.Error())
>>>>>>> de822135

        errMutex.Lock()
        errFound = err
        errMutex.Unlock()
    }

    return errFound
}

// RestoreBlockDataFromStorage restores block data from storage to pool
func (tc *transactionCoordinator) RestoreBlockDataFromStorage(body block.Body) (int, map[int][][]byte, error) {
    separatedBodies := tc.separateBodyByType(body)

    var errFound error
    localMutex := sync.Mutex{}
    totalRestoredTx := 0
    restoredMbHashes := make(map[int][][]byte)

    wg := sync.WaitGroup{}
    wg.Add(len(separatedBodies))

    for key, value := range separatedBodies {
        go func(blockType block.Type, blockBody block.Body) {
            restoredMbs := make(map[int][]byte)

            preproc := tc.getPreProcessor(blockType)
            if preproc == nil {
                wg.Done()
                return
            }

            restoredTxs, restoredMbs, err := preproc.RestoreTxBlockIntoPools(blockBody, tc.miniBlockPool)
            if err != nil {
                log.Debug(err.Error())

                localMutex.Lock()
                errFound = err
                localMutex.Unlock()
            }

            localMutex.Lock()
            totalRestoredTx += restoredTxs

            for shId, mbHash := range restoredMbs {
                restoredMbHashes[shId] = append(restoredMbHashes[shId], mbHash)
            }

            localMutex.Unlock()

            wg.Done()
        }(key, value)
    }

    wg.Wait()

    return totalRestoredTx, restoredMbHashes, errFound
}

// RemoveBlockDataFromPool deletes block data from pools
func (tc *transactionCoordinator) RemoveBlockDataFromPool(body block.Body) error {
    separatedBodies := tc.separateBodyByType(body)

    var errFound error
    errMutex := sync.Mutex{}

    wg := sync.WaitGroup{}
    wg.Add(len(separatedBodies))

    for key, value := range separatedBodies {
        go func(blockType block.Type, blockBody block.Body) {
            preproc := tc.getPreProcessor(blockType)
            if preproc == nil || preproc.IsInterfaceNil() {
                wg.Done()
                return
            }

            err := preproc.RemoveTxBlockFromPools(blockBody, tc.miniBlockPool)
            if err != nil {
                log.Debug(err.Error())

                errMutex.Lock()
                errFound = err
                errMutex.Unlock()
            }
            wg.Done()
        }(key, value)
    }

    wg.Wait()

    return errFound
}

// ProcessBlockTransaction processes transactions and updates state tries
func (tc *transactionCoordinator) ProcessBlockTransaction(
    body block.Body,
    round uint64,
    haveTime func() time.Duration,
) error {
<<<<<<< HEAD
	separatedBodies := tc.separateBodyByType(body)

	// processing has to be done in order, as the order of different type of transactions over the same account is strict
	for _, blockType := range tc.keysTxPreProcs {
		if separatedBodies[blockType] == nil {
			continue
		}
		if blockType == block.RewardsBlockType {
			continue
		}

		preproc := tc.getPreProcessor(blockType)
		if preproc == nil || preproc.IsInterfaceNil() {
			return process.ErrMissingPreProcessor
		}

		err := preproc.ProcessBlockTransactions(separatedBodies[blockType], round, haveTime)
		if err != nil {
			return err
		}
	}

	// create the reward txs and make them available for processing
	mbRewards := tc.createRewardsMiniBlocks()
	preproc := tc.getPreProcessor(block.RewardsBlockType)
	rewardsPreProc, ok := preproc.(process.RewardTransactionPreProcessor)
	if !ok {
		return process.ErrWrongTypeAssertion
	}

	rewardsPreProc.AddComputedRewardMiniBlocks(mbRewards)

	err := preproc.ProcessBlockTransactions(separatedBodies[block.RewardsBlockType], round, haveTime)
	if err != nil {
		return err
	}

	return nil
=======
    separatedBodies := tc.separateBodyByType(body)

    // processing has to be done in order, as the order of different type of transactions over the same account is strict
    for _, blockType := range tc.keysTxPreProcs {
        if separatedBodies[blockType] == nil {
            continue
        }

        preproc := tc.getPreProcessor(blockType)
        if preproc == nil || preproc.IsInterfaceNil() {
            return process.ErrMissingPreProcessor
        }

        err := preproc.ProcessBlockTransactions(separatedBodies[blockType], round, haveTime)
        if err != nil {
            return err
        }
    }

    return nil
>>>>>>> de822135
}

// CreateMbsAndProcessCrossShardTransactionsDstMe creates miniblocks and processes cross shard transaction
// with destination of current shard
func (tc *transactionCoordinator) CreateMbsAndProcessCrossShardTransactionsDstMe(
    hdr data.HeaderHandler,
    maxTxRemaining uint32,
    maxMbRemaining uint32,
    round uint64,
    haveTime func() bool,
) (block.MiniBlockSlice, uint32, bool) {
    miniBlocks := make(block.MiniBlockSlice, 0)
    nrTxAdded := uint32(0)
    nrMBprocessed := 0

    if hdr == nil || hdr.IsInterfaceNil() {
        return miniBlocks, nrTxAdded, true
    }

    crossMiniBlockHashes := hdr.GetMiniBlockHeadersWithDst(tc.shardCoordinator.SelfId())
    for key, senderShardId := range crossMiniBlockHashes {
        if !haveTime() {
            break
        }

        if hdr.GetMiniBlockProcessed([]byte(key)) {
            nrMBprocessed++
            continue
        }

        miniVal, _ := tc.miniBlockPool.Peek([]byte(key))
        if miniVal == nil {
            go tc.onRequestMiniBlock(senderShardId, []byte(key))
            continue
        }

        miniBlock, ok := miniVal.(*block.MiniBlock)
        if !ok {
            continue
        }

        preproc := tc.getPreProcessor(miniBlock.Type)
        if preproc == nil || preproc.IsInterfaceNil() {
            continue
        }

        // overflow would happen if processing would continue
        txOverFlow := nrTxAdded+uint32(len(miniBlock.TxHashes)) > maxTxRemaining
        if txOverFlow {
            return miniBlocks, nrTxAdded, false
        }

        requestedTxs := preproc.RequestTransactionsForMiniBlock(*miniBlock)
        if requestedTxs > 0 {
            continue
        }

        err := tc.processCompleteMiniBlock(preproc, miniBlock, round, haveTime)
        if err != nil {
            continue
        }

        // all txs processed, add to processed miniblocks
        miniBlocks = append(miniBlocks, miniBlock)
        nrTxAdded = nrTxAdded + uint32(len(miniBlock.TxHashes))
        nrMBprocessed++

        mbOverFlow := uint32(len(miniBlocks)) >= maxMbRemaining
        if mbOverFlow {
            return miniBlocks, nrTxAdded, false
        }
    }

    allMBsProcessed := nrMBprocessed == len(crossMiniBlockHashes)
    return miniBlocks, nrTxAdded, allMBsProcessed
}

// CreateMbsAndProcessTransactionsFromMe creates miniblocks and processes transactions from pool
func (tc *transactionCoordinator) CreateMbsAndProcessTransactionsFromMe(
    maxTxSpaceRemained uint32,
    maxMbSpaceRemained uint32,
    round uint64,
    haveTime func() bool,
) block.MiniBlockSlice {

<<<<<<< HEAD
	txPreProc := tc.getPreProcessor(block.TxBlock)
	if txPreProc == nil || txPreProc.IsInterfaceNil() {
		return nil
	}

	miniBlocks := make(block.MiniBlockSlice, 0)
	txSpaceRemained := int(maxTxSpaceRemained)

	newMBAdded := true
	for newMBAdded {
		newMBAdded = false

		for shardId := uint32(0); shardId < tc.shardCoordinator.NumberOfShards(); shardId++ {
			if txSpaceRemained <= 0 {
				break
			}

			mbSpaceRemained := int(maxMbSpaceRemained) - len(miniBlocks)
			if mbSpaceRemained <= 0 {
				break
			}

			miniBlock, err := txPreProc.CreateAndProcessMiniBlock(
				tc.shardCoordinator.SelfId(),
				shardId,
				txSpaceRemained,
				haveTime,
				round)
			if err != nil {
				continue
			}

			if len(miniBlock.TxHashes) > 0 {
				txSpaceRemained -= len(miniBlock.TxHashes)
				miniBlocks = append(miniBlocks, miniBlock)
				newMBAdded = true
			}
		}
	}

	interMBs := tc.processAddedInterimTransactions()
	if len(interMBs) > 0 {
		miniBlocks = append(miniBlocks, interMBs...)
	}

	rewardMb := tc.createRewardsMiniBlocks()
	if len(rewardMb) == 0 {
		log.Error("could not create reward mini-blocks")
	}

	rewardsPreProc := tc.getPreProcessor(block.RewardsBlockType)
	for _, mb := range rewardMb {
		err := tc.processCompleteMiniBlock(rewardsPreProc, mb, round, haveTime)
		if err != nil {
			log.Error(fmt.Sprintf("could not process created reward miniblock: %s", err.Error()))
		}
	}
	miniBlocks = append(miniBlocks, rewardMb...)

	return miniBlocks
}

func (tc *transactionCoordinator) createRewardsMiniBlocks() block.MiniBlockSlice {
	// add rewards transactions to separate miniBlocks
	interimProc := tc.getInterimProcessor(block.RewardsBlockType)
	if interimProc == nil {
		return nil
	}

	miniBlocks := make(block.MiniBlockSlice, 0)
	rewardsMbs := interimProc.CreateAllInterMiniBlocks()
	for key, mb := range rewardsMbs {
		mb.ReceiverShardID = key
		mb.SenderShardID = tc.shardCoordinator.SelfId()
		mb.Type = block.RewardsBlockType
		miniBlocks = append(miniBlocks, mb)
	}

	return miniBlocks
}

func (tc *transactionCoordinator) processAddedInterimTransactions() block.MiniBlockSlice {
	miniBlocks := make(block.MiniBlockSlice, 0)

	// processing has to be done in order, as the order of different type of transactions over the same account is strict
	for _, blockType := range tc.keysInterimProcs {
		if blockType == block.RewardsBlockType {
			// this has to be processed last
			continue
		}

		interimProc := tc.getInterimProcessor(blockType)
		if interimProc == nil {
			// this will never be reached as keysInterimProcs are the actual keys from the interimMap
			continue
		}

		currMbs := interimProc.CreateAllInterMiniBlocks()
		for _, value := range currMbs {
			miniBlocks = append(miniBlocks, value)
		}
	}

	return miniBlocks
=======
    txPreProc := tc.getPreProcessor(block.TxBlock)
    if txPreProc == nil || txPreProc.IsInterfaceNil() {
        return nil
    }

    miniBlocks := make(block.MiniBlockSlice, 0)
    txSpaceRemained := int(maxTxSpaceRemained)

    newMBAdded := true
    for newMBAdded {
        newMBAdded = false

        for shardId := uint32(0); shardId < tc.shardCoordinator.NumberOfShards(); shardId++ {
            if txSpaceRemained <= 0 {
                break
            }

            mbSpaceRemained := int(maxMbSpaceRemained) - len(miniBlocks)
            if mbSpaceRemained <= 0 {
                break
            }

            miniBlock, err := txPreProc.CreateAndProcessMiniBlock(
                tc.shardCoordinator.SelfId(),
                shardId,
                txSpaceRemained,
                haveTime,
                round)
            if err != nil {
                continue
            }

            if len(miniBlock.TxHashes) > 0 {
                txSpaceRemained -= len(miniBlock.TxHashes)
                miniBlocks = append(miniBlocks, miniBlock)
                newMBAdded = true
            }
        }
    }

    interMBs := tc.processAddedInterimTransactions()
    if len(interMBs) > 0 {
        miniBlocks = append(miniBlocks, interMBs...)
    }

    rewardsMBs := tc.createRewardsMiniBlocks()
    if len(rewardsMBs) > 0 {
        miniBlocks = append(miniBlocks, rewardsMBs...)
    }

    return miniBlocks
}

func (tc *transactionCoordinator) createRewardsMiniBlocks() block.MiniBlockSlice {
    // add rewards transactions to separate miniBlocks
    interimProc := tc.getInterimProcessor(block.RewardsBlock)
    if interimProc == nil {
        return nil
    }

    miniBlocks := make(block.MiniBlockSlice, 0)
    rewardsMbs := interimProc.CreateAllInterMiniBlocks()
    for _, mb := range rewardsMbs {
        miniBlocks = append(miniBlocks, mb)
    }

    return miniBlocks
}

func (tc *transactionCoordinator) processAddedInterimTransactions() block.MiniBlockSlice {
    miniBlocks := make(block.MiniBlockSlice, 0)

    // processing has to be done in order, as the order of different type of transactions over the same account is strict
    for _, blockType := range tc.keysInterimProcs {
        if blockType == block.RewardsBlock {
            // this has to be processed last
            continue
        }

        interimProc := tc.getInterimProcessor(blockType)
        if interimProc == nil {
            // this will never be reached as keysInterimProcs are the actual keys from the interimMap
            continue
        }

        currMbs := interimProc.CreateAllInterMiniBlocks()
        for _, value := range currMbs {
            miniBlocks = append(miniBlocks, value)
        }
    }

    return miniBlocks
>>>>>>> de822135
}

// CreateBlockStarted initializes necessary data for preprocessors at block create or block process
func (tc *transactionCoordinator) CreateBlockStarted() {
    tc.mutPreProcessor.RLock()
    for _, value := range tc.txPreProcessors {
        value.CreateBlockStarted()
    }
    tc.mutPreProcessor.RUnlock()

    tc.mutInterimProcessors.RLock()
    for _, value := range tc.interimProcessors {
        value.CreateBlockStarted()
    }
    tc.mutInterimProcessors.RUnlock()
}

func (tc *transactionCoordinator) getPreProcessor(blockType block.Type) process.PreProcessor {
    tc.mutPreProcessor.RLock()
    preprocessor, exists := tc.txPreProcessors[blockType]
    tc.mutPreProcessor.RUnlock()

    if !exists {
        return nil
    }

    return preprocessor
}

func (tc *transactionCoordinator) getInterimProcessor(blockType block.Type) process.IntermediateTransactionHandler {
    tc.mutInterimProcessors.RLock()
    interProcessor, exists := tc.interimProcessors[blockType]
    tc.mutInterimProcessors.RUnlock()

    if !exists {
        return nil
    }

    return interProcessor
}

func createBroadcastTopic(shardC sharding.Coordinator, destShId uint32, mbType block.Type) (string, error) {
<<<<<<< HEAD
	var baseTopic string

	switch mbType {
	case block.TxBlock:
		baseTopic = factory.TransactionTopic
	case block.PeerBlock:
		baseTopic = factory.PeerChBodyTopic
	case block.SmartContractResultBlock:
		baseTopic = factory.UnsignedTransactionTopic
	case block.RewardsBlockType:
		baseTopic = factory.RewardsTransactionTopic
	default:
		return "", process.ErrUnknownBlockType
	}

	transactionTopic := baseTopic +
		shardC.CommunicationIdentifier(destShId)

	return transactionTopic, nil
=======
    var baseTopic string

    switch mbType {
    case block.TxBlock:
        baseTopic = factory.TransactionTopic
    case block.PeerBlock:
        baseTopic = factory.PeerChBodyTopic
    case block.SmartContractResultBlock:
        baseTopic = factory.UnsignedTransactionTopic
    case block.RewardsBlock:
        baseTopic = factory.RewardsTransactionTopic
    default:
        return "", process.ErrUnknownBlockType
    }

    transactionTopic := baseTopic +
        shardC.CommunicationIdentifier(destShId)

    return transactionTopic, nil
>>>>>>> de822135
}

// CreateMarshalizedData creates marshalized data for broadcasting
func (tc *transactionCoordinator) CreateMarshalizedData(body block.Body) (map[uint32]block.MiniBlockSlice, map[string][][]byte) {
    mrsTxs := make(map[string][][]byte)
    bodies := make(map[uint32]block.MiniBlockSlice)

    for i := 0; i < len(body); i++ {
        miniblock := body[i]
        receiverShardId := miniblock.ReceiverShardID
        if receiverShardId == tc.shardCoordinator.SelfId() { // not taking into account miniblocks for current shard
            continue
        }

        broadcastTopic, err := createBroadcastTopic(tc.shardCoordinator, receiverShardId, miniblock.Type)
        if err != nil {
            log.Debug(err.Error())
            continue
        }

        preproc := tc.getPreProcessor(miniblock.Type)
        if preproc == nil || preproc.IsInterfaceNil() {
            continue
        }

        bodies[receiverShardId] = append(bodies[receiverShardId], miniblock)

        currMrsTxs, err := preproc.CreateMarshalizedData(miniblock.TxHashes)
        if err != nil {
            log.Debug(err.Error())
            continue
        }

        if len(currMrsTxs) > 0 {
            mrsTxs[broadcastTopic] = append(mrsTxs[broadcastTopic], currMrsTxs...)
        }

        interimProc := tc.getInterimProcessor(miniblock.Type)
        if interimProc == nil || interimProc.IsInterfaceNil() {
            continue
        }

        currMrsInterTxs, err := interimProc.CreateMarshalizedData(miniblock.TxHashes)
        if err != nil {
            log.Debug(err.Error())
            continue
        }

        if len(currMrsInterTxs) > 0 {
            mrsTxs[broadcastTopic] = append(mrsTxs[broadcastTopic], currMrsInterTxs...)
        }
    }

    return bodies, mrsTxs
}

// GetAllCurrentUsedTxs returns the cached transaction data for current round
func (tc *transactionCoordinator) GetAllCurrentUsedTxs(blockType block.Type) map[string]data.TransactionHandler {
    txPool := make(map[string]data.TransactionHandler, 0)
    interTxPool := make(map[string]data.TransactionHandler, 0)

    preProc := tc.getPreProcessor(blockType)
    if preProc != nil {
        txPool = preProc.GetAllCurrentUsedTxs()
    }

    interProc := tc.getInterimProcessor(blockType)
    if interProc != nil {
        interTxPool = interProc.GetAllCurrentFinishedTxs()
    }

    for hash, tx := range interTxPool {
        txPool[hash] = tx
    }

    return txPool
}

// RequestMiniBlocks request miniblocks if missing
func (tc *transactionCoordinator) RequestMiniBlocks(header data.HeaderHandler) {
    if header == nil || header.IsInterfaceNil() {
        return
    }

    crossMiniBlockHashes := header.GetMiniBlockHeadersWithDst(tc.shardCoordinator.SelfId())
    for key, senderShardId := range crossMiniBlockHashes {
        obj, _ := tc.miniBlockPool.Peek([]byte(key))
        if obj == nil {
            go tc.onRequestMiniBlock(senderShardId, []byte(key))
        }
    }
}

// receivedMiniBlock is a callback function when a new miniblock was received
// it will further ask for missing transactions
func (tc *transactionCoordinator) receivedMiniBlock(miniBlockHash []byte) {
    val, ok := tc.miniBlockPool.Peek(miniBlockHash)
    if !ok {
        return
    }

    miniBlock, ok := val.(block.MiniBlock)
    if !ok {
        return
    }

    preproc := tc.getPreProcessor(miniBlock.Type)
    if preproc == nil || preproc.IsInterfaceNil() {
        return
    }

    _ = preproc.RequestTransactionsForMiniBlock(miniBlock)
}

// processMiniBlockComplete - all transactions must be processed together, otherwise error
func (tc *transactionCoordinator) processCompleteMiniBlock(
    preproc process.PreProcessor,
    miniBlock *block.MiniBlock,
    round uint64,
    haveTime func() bool,
) error {

    snapshot := tc.accounts.JournalLen()
    err := preproc.ProcessMiniBlock(miniBlock, haveTime, round)
    if err != nil {
        log.Debug(err.Error())
        errAccountState := tc.accounts.RevertToSnapshot(snapshot)
        if errAccountState != nil {
            // TODO: evaluate if reloading the trie from disk will might solve the problem
            log.Error(errAccountState.Error())
        }

        return err
    }

    return nil
}

// VerifyCreatedBlockTransactions checks whether the created transactions are the same as the one proposed
func (tc *transactionCoordinator) VerifyCreatedBlockTransactions(body block.Body) error {
<<<<<<< HEAD
	tc.mutInterimProcessors.RLock()
	defer tc.mutInterimProcessors.RUnlock()
	errMutex := sync.Mutex{}
	var errFound error
	// TODO: think if it is good in parallel or it is needed in sequences
	wg := sync.WaitGroup{}
	wg.Add(len(tc.interimProcessors))

	for key, interimProc := range tc.interimProcessors {
		if key == block.RewardsBlockType {
			// this has to be processed last
			wg.Done()
			continue
		}

		go func(intermediateProcessor process.IntermediateTransactionHandler) {
			err := intermediateProcessor.VerifyInterMiniBlocks(body)
			if err != nil {
				errMutex.Lock()
				errFound = err
				errMutex.Unlock()
			}
			wg.Done()
		}(interimProc)
	}

	wg.Wait()

	if errFound != nil {
		return errFound
	}

	interimProc := tc.getInterimProcessor(block.RewardsBlockType)
	if interimProc == nil {
		return nil
	}

	return interimProc.VerifyInterMiniBlocks(body)
=======
    tc.mutInterimProcessors.RLock()
    defer tc.mutInterimProcessors.RUnlock()
    errMutex := sync.Mutex{}
    var errFound error
    // TODO: think if it is good in parallel or it is needed in sequences
    wg := sync.WaitGroup{}
    wg.Add(len(tc.interimProcessors))

    for key, interimProc := range tc.interimProcessors {
        if key == block.RewardsBlock {
            // this has to be processed last
            wg.Done()
            continue
        }

        go func(intermediateProcessor process.IntermediateTransactionHandler) {
            err := intermediateProcessor.VerifyInterMiniBlocks(body)
            if err != nil {
                errMutex.Lock()
                errFound = err
                errMutex.Unlock()
            }
            wg.Done()
        }(interimProc)
    }

    wg.Wait()

    if errFound != nil {
        return errFound
    }

    interimProc := tc.getInterimProcessor(block.RewardsBlock)
    if interimProc == nil {
        return nil
    }

    return interimProc.VerifyInterMiniBlocks(body)
>>>>>>> de822135
}

// IsInterfaceNil returns true if there is no value under the interface
func (tc *transactionCoordinator) IsInterfaceNil() bool {
    if tc == nil {
        return true
    }
    return false
}<|MERGE_RESOLUTION|>--- conflicted
+++ resolved
@@ -1,23 +1,8 @@
 package coordinator
 
 import (
-<<<<<<< HEAD
-	"fmt"
+    "fmt"
 	"sort"
-	"sync"
-	"time"
-
-	"github.com/ElrondNetwork/elrond-go/core/logger"
-	"github.com/ElrondNetwork/elrond-go/data"
-	"github.com/ElrondNetwork/elrond-go/data/block"
-	"github.com/ElrondNetwork/elrond-go/data/state"
-	"github.com/ElrondNetwork/elrond-go/dataRetriever"
-	"github.com/ElrondNetwork/elrond-go/process"
-	"github.com/ElrondNetwork/elrond-go/process/factory"
-	"github.com/ElrondNetwork/elrond-go/sharding"
-	"github.com/ElrondNetwork/elrond-go/storage"
-=======
-    "sort"
     "sync"
     "time"
 
@@ -30,7 +15,6 @@
     "github.com/ElrondNetwork/elrond-go/process/factory"
     "github.com/ElrondNetwork/elrond-go/sharding"
     "github.com/ElrondNetwork/elrond-go/storage"
->>>>>>> de822135
 )
 
 type transactionCoordinator struct {
@@ -63,30 +47,29 @@
     preProcessors process.PreProcessorsContainer,
     interProcessors process.IntermediateProcessorContainer,
 ) (*transactionCoordinator, error) {
-<<<<<<< HEAD
-	if shardCoordinator == nil || shardCoordinator.IsInterfaceNil() {
-		return nil, process.ErrNilShardCoordinator
-	}
-	if accounts == nil || accounts.IsInterfaceNil() {
-		return nil, process.ErrNilAccountsAdapter
-	}
-	if dataPool == nil || dataPool.IsInterfaceNil() {
-		return nil, process.ErrNilDataPoolHolder
-	}
-	if requestHandler == nil || requestHandler.IsInterfaceNil() {
-		return nil, process.ErrNilRequestHandler
-	}
-	if interProcessors == nil || interProcessors.IsInterfaceNil() {
-		return nil, process.ErrNilIntermediateProcessorContainer
-	}
-	if preProcessors == nil || preProcessors.IsInterfaceNil() {
-		return nil, process.ErrNilPreProcessorsContainer
-	}
-
-	tc := &transactionCoordinator{
-		shardCoordinator: shardCoordinator,
-		accounts:         accounts,
-	}
+    if shardCoordinator == nil || shardCoordinator.IsInterfaceNil() {
+        return nil, process.ErrNilShardCoordinator
+    }
+    if accounts == nil || accounts.IsInterfaceNil() {
+        return nil, process.ErrNilAccountsAdapter
+    }
+    if dataPool == nil || dataPool.IsInterfaceNil() {
+        return nil, process.ErrNilDataPoolHolder
+    }
+    if requestHandler == nil || requestHandler.IsInterfaceNil() {
+        return nil, process.ErrNilRequestHandler
+    }
+    if interProcessors == nil || interProcessors.IsInterfaceNil() {
+        return nil, process.ErrNilIntermediateProcessorContainer
+    }
+    if preProcessors == nil || preProcessors.IsInterfaceNil() {
+        return nil, process.ErrNilPreProcessorsContainer
+    }
+
+    tc := &transactionCoordinator{
+        shardCoordinator: shardCoordinator,
+        accounts:         accounts,
+    }
 
 	tc.miniBlockPool = dataPool.MiniBlocks()
 	if tc.miniBlockPool == nil || tc.miniBlockPool.IsInterfaceNil() {
@@ -94,67 +77,6 @@
 	}
 
 	tc.miniBlockPool.RegisterHandler(tc.receivedMiniBlock)
-
-	tc.onRequestMiniBlock = requestHandler.RequestMiniBlock
-	tc.requestedTxs = make(map[block.Type]int)
-	tc.txPreProcessors = make(map[block.Type]process.PreProcessor)
-	tc.interimProcessors = make(map[block.Type]process.IntermediateTransactionHandler)
-
-	tc.keysTxPreProcs = preProcessors.Keys()
-	sort.Slice(tc.keysTxPreProcs, func(i, j int) bool {
-		return tc.keysTxPreProcs[i] < tc.keysTxPreProcs[j]
-	})
-	for _, value := range tc.keysTxPreProcs {
-		preProc, err := preProcessors.Get(value)
-		if err != nil {
-			return nil, err
-		}
-		tc.txPreProcessors[value] = preProc
-	}
-
-	tc.keysInterimProcs = interProcessors.Keys()
-	sort.Slice(tc.keysInterimProcs, func(i, j int) bool {
-		return tc.keysInterimProcs[i] < tc.keysInterimProcs[j]
-	})
-	for _, value := range tc.keysInterimProcs {
-		interProc, err := interProcessors.Get(value)
-		if err != nil {
-			return nil, err
-		}
-		tc.interimProcessors[value] = interProc
-	}
-
-	return tc, nil
-=======
-    if shardCoordinator == nil || shardCoordinator.IsInterfaceNil() {
-        return nil, process.ErrNilShardCoordinator
-    }
-    if accounts == nil || accounts.IsInterfaceNil() {
-        return nil, process.ErrNilAccountsAdapter
-    }
-    if dataPool == nil || dataPool.IsInterfaceNil() {
-        return nil, process.ErrNilDataPoolHolder
-    }
-    if requestHandler == nil || requestHandler.IsInterfaceNil() {
-        return nil, process.ErrNilRequestHandler
-    }
-    if interProcessors == nil || interProcessors.IsInterfaceNil() {
-        return nil, process.ErrNilIntermediateProcessorContainer
-    }
-    if preProcessors == nil || preProcessors.IsInterfaceNil() {
-        return nil, process.ErrNilPreProcessorsContainer
-    }
-
-    tc := &transactionCoordinator{
-        shardCoordinator: shardCoordinator,
-        accounts:         accounts,
-    }
-
-    tc.miniBlockPool = dataPool.MiniBlocks()
-    if tc.miniBlockPool == nil || tc.miniBlockPool.IsInterfaceNil() {
-        return nil, process.ErrNilMiniBlockPool
-    }
-    tc.miniBlockPool.RegisterHandler(tc.receivedMiniBlock)
 
     tc.onRequestMiniBlock = requestHandler.RequestMiniBlock
     tc.requestedTxs = make(map[block.Type]int)
@@ -186,7 +108,6 @@
     }
 
     return tc, nil
->>>>>>> de822135
 }
 
 // separateBodyByType creates a map of bodies according to type
@@ -313,7 +234,6 @@
 
     wg.Wait()
 
-<<<<<<< HEAD
 	intermediatePreprocSC := tc.getInterimProcessor(block.SmartContractResultBlock)
 	if intermediatePreprocSC == nil {
 		return errFound
@@ -328,24 +248,14 @@
 		errMutex.Unlock()
 	}
 
-	intermediatePreproc := tc.getInterimProcessor(block.RewardsBlockType)
+	intermediatePreproc := tc.getInterimProcessor(block.RewardsBlock)
 	if intermediatePreproc == nil {
 		return errFound
 	}
 
-	err = intermediatePreproc.SaveCurrentIntermediateTxToStorage()
-	if err != nil {
-		log.Debug(err.Error())
-=======
-    intermediatePreproc := tc.getInterimProcessor(block.SmartContractResultBlock)
-    if intermediatePreproc == nil {
-        return errFound
-    }
-
-    err := intermediatePreproc.SaveCurrentIntermediateTxToStorage()
+    err = intermediatePreproc.SaveCurrentIntermediateTxToStorage()
     if err != nil {
         log.Debug(err.Error())
->>>>>>> de822135
 
         errMutex.Lock()
         errFound = err
@@ -445,32 +355,31 @@
     round uint64,
     haveTime func() time.Duration,
 ) error {
-<<<<<<< HEAD
-	separatedBodies := tc.separateBodyByType(body)
-
-	// processing has to be done in order, as the order of different type of transactions over the same account is strict
-	for _, blockType := range tc.keysTxPreProcs {
-		if separatedBodies[blockType] == nil {
+    separatedBodies := tc.separateBodyByType(body)
+
+    // processing has to be done in order, as the order of different type of transactions over the same account is strict
+    for _, blockType := range tc.keysTxPreProcs {
+        if separatedBodies[blockType] == nil {
+            continue
+        }
+		if blockType == block.RewardsBlock {
 			continue
 		}
-		if blockType == block.RewardsBlockType {
-			continue
-		}
-
-		preproc := tc.getPreProcessor(blockType)
-		if preproc == nil || preproc.IsInterfaceNil() {
-			return process.ErrMissingPreProcessor
-		}
-
-		err := preproc.ProcessBlockTransactions(separatedBodies[blockType], round, haveTime)
-		if err != nil {
-			return err
-		}
-	}
-
-	// create the reward txs and make them available for processing
+
+        preproc := tc.getPreProcessor(blockType)
+        if preproc == nil || preproc.IsInterfaceNil() {
+            return process.ErrMissingPreProcessor
+        }
+
+        err := preproc.ProcessBlockTransactions(separatedBodies[blockType], round, haveTime)
+        if err != nil {
+            return err
+        }
+    }
+
+    // create the reward txs and make them available for processing
 	mbRewards := tc.createRewardsMiniBlocks()
-	preproc := tc.getPreProcessor(block.RewardsBlockType)
+	preproc := tc.getPreProcessor(block.RewardsBlock)
 	rewardsPreProc, ok := preproc.(process.RewardTransactionPreProcessor)
 	if !ok {
 		return process.ErrWrongTypeAssertion
@@ -478,34 +387,12 @@
 
 	rewardsPreProc.AddComputedRewardMiniBlocks(mbRewards)
 
-	err := preproc.ProcessBlockTransactions(separatedBodies[block.RewardsBlockType], round, haveTime)
+	err := preproc.ProcessBlockTransactions(separatedBodies[block.RewardsBlock], round, haveTime)
 	if err != nil {
 		return err
 	}
 
 	return nil
-=======
-    separatedBodies := tc.separateBodyByType(body)
-
-    // processing has to be done in order, as the order of different type of transactions over the same account is strict
-    for _, blockType := range tc.keysTxPreProcs {
-        if separatedBodies[blockType] == nil {
-            continue
-        }
-
-        preproc := tc.getPreProcessor(blockType)
-        if preproc == nil || preproc.IsInterfaceNil() {
-            return process.ErrMissingPreProcessor
-        }
-
-        err := preproc.ProcessBlockTransactions(separatedBodies[blockType], round, haveTime)
-        if err != nil {
-            return err
-        }
-    }
-
-    return nil
->>>>>>> de822135
 }
 
 // CreateMbsAndProcessCrossShardTransactionsDstMe creates miniblocks and processes cross shard transaction
@@ -591,51 +478,50 @@
     haveTime func() bool,
 ) block.MiniBlockSlice {
 
-<<<<<<< HEAD
-	txPreProc := tc.getPreProcessor(block.TxBlock)
-	if txPreProc == nil || txPreProc.IsInterfaceNil() {
-		return nil
-	}
-
-	miniBlocks := make(block.MiniBlockSlice, 0)
-	txSpaceRemained := int(maxTxSpaceRemained)
-
-	newMBAdded := true
-	for newMBAdded {
-		newMBAdded = false
-
-		for shardId := uint32(0); shardId < tc.shardCoordinator.NumberOfShards(); shardId++ {
-			if txSpaceRemained <= 0 {
-				break
-			}
-
-			mbSpaceRemained := int(maxMbSpaceRemained) - len(miniBlocks)
-			if mbSpaceRemained <= 0 {
-				break
-			}
-
-			miniBlock, err := txPreProc.CreateAndProcessMiniBlock(
-				tc.shardCoordinator.SelfId(),
-				shardId,
-				txSpaceRemained,
-				haveTime,
-				round)
-			if err != nil {
-				continue
-			}
-
-			if len(miniBlock.TxHashes) > 0 {
-				txSpaceRemained -= len(miniBlock.TxHashes)
-				miniBlocks = append(miniBlocks, miniBlock)
-				newMBAdded = true
-			}
-		}
-	}
-
-	interMBs := tc.processAddedInterimTransactions()
-	if len(interMBs) > 0 {
-		miniBlocks = append(miniBlocks, interMBs...)
-	}
+    txPreProc := tc.getPreProcessor(block.TxBlock)
+    if txPreProc == nil || txPreProc.IsInterfaceNil() {
+        return nil
+    }
+
+    miniBlocks := make(block.MiniBlockSlice, 0)
+    txSpaceRemained := int(maxTxSpaceRemained)
+
+    newMBAdded := true
+    for newMBAdded {
+        newMBAdded = false
+
+        for shardId := uint32(0); shardId < tc.shardCoordinator.NumberOfShards(); shardId++ {
+            if txSpaceRemained <= 0 {
+                break
+            }
+
+            mbSpaceRemained := int(maxMbSpaceRemained) - len(miniBlocks)
+            if mbSpaceRemained <= 0 {
+                break
+            }
+
+            miniBlock, err := txPreProc.CreateAndProcessMiniBlock(
+                tc.shardCoordinator.SelfId(),
+                shardId,
+                txSpaceRemained,
+                haveTime,
+                round)
+            if err != nil {
+                continue
+            }
+
+            if len(miniBlock.TxHashes) > 0 {
+                txSpaceRemained -= len(miniBlock.TxHashes)
+                miniBlocks = append(miniBlocks, miniBlock)
+                newMBAdded = true
+            }
+        }
+    }
+
+    interMBs := tc.processAddedInterimTransactions()
+    if len(interMBs) > 0 {
+        miniBlocks = append(miniBlocks, interMBs...)
+    }
 
 	rewardMb := tc.createRewardsMiniBlocks()
 	if len(rewardMb) == 0 {
@@ -651,102 +537,6 @@
 	}
 	miniBlocks = append(miniBlocks, rewardMb...)
 
-	return miniBlocks
-}
-
-func (tc *transactionCoordinator) createRewardsMiniBlocks() block.MiniBlockSlice {
-	// add rewards transactions to separate miniBlocks
-	interimProc := tc.getInterimProcessor(block.RewardsBlockType)
-	if interimProc == nil {
-		return nil
-	}
-
-	miniBlocks := make(block.MiniBlockSlice, 0)
-	rewardsMbs := interimProc.CreateAllInterMiniBlocks()
-	for key, mb := range rewardsMbs {
-		mb.ReceiverShardID = key
-		mb.SenderShardID = tc.shardCoordinator.SelfId()
-		mb.Type = block.RewardsBlockType
-		miniBlocks = append(miniBlocks, mb)
-	}
-
-	return miniBlocks
-}
-
-func (tc *transactionCoordinator) processAddedInterimTransactions() block.MiniBlockSlice {
-	miniBlocks := make(block.MiniBlockSlice, 0)
-
-	// processing has to be done in order, as the order of different type of transactions over the same account is strict
-	for _, blockType := range tc.keysInterimProcs {
-		if blockType == block.RewardsBlockType {
-			// this has to be processed last
-			continue
-		}
-
-		interimProc := tc.getInterimProcessor(blockType)
-		if interimProc == nil {
-			// this will never be reached as keysInterimProcs are the actual keys from the interimMap
-			continue
-		}
-
-		currMbs := interimProc.CreateAllInterMiniBlocks()
-		for _, value := range currMbs {
-			miniBlocks = append(miniBlocks, value)
-		}
-	}
-
-	return miniBlocks
-=======
-    txPreProc := tc.getPreProcessor(block.TxBlock)
-    if txPreProc == nil || txPreProc.IsInterfaceNil() {
-        return nil
-    }
-
-    miniBlocks := make(block.MiniBlockSlice, 0)
-    txSpaceRemained := int(maxTxSpaceRemained)
-
-    newMBAdded := true
-    for newMBAdded {
-        newMBAdded = false
-
-        for shardId := uint32(0); shardId < tc.shardCoordinator.NumberOfShards(); shardId++ {
-            if txSpaceRemained <= 0 {
-                break
-            }
-
-            mbSpaceRemained := int(maxMbSpaceRemained) - len(miniBlocks)
-            if mbSpaceRemained <= 0 {
-                break
-            }
-
-            miniBlock, err := txPreProc.CreateAndProcessMiniBlock(
-                tc.shardCoordinator.SelfId(),
-                shardId,
-                txSpaceRemained,
-                haveTime,
-                round)
-            if err != nil {
-                continue
-            }
-
-            if len(miniBlock.TxHashes) > 0 {
-                txSpaceRemained -= len(miniBlock.TxHashes)
-                miniBlocks = append(miniBlocks, miniBlock)
-                newMBAdded = true
-            }
-        }
-    }
-
-    interMBs := tc.processAddedInterimTransactions()
-    if len(interMBs) > 0 {
-        miniBlocks = append(miniBlocks, interMBs...)
-    }
-
-    rewardsMBs := tc.createRewardsMiniBlocks()
-    if len(rewardsMBs) > 0 {
-        miniBlocks = append(miniBlocks, rewardsMBs...)
-    }
-
     return miniBlocks
 }
 
@@ -789,7 +579,6 @@
     }
 
     return miniBlocks
->>>>>>> de822135
 }
 
 // CreateBlockStarted initializes necessary data for preprocessors at block create or block process
@@ -832,27 +621,6 @@
 }
 
 func createBroadcastTopic(shardC sharding.Coordinator, destShId uint32, mbType block.Type) (string, error) {
-<<<<<<< HEAD
-	var baseTopic string
-
-	switch mbType {
-	case block.TxBlock:
-		baseTopic = factory.TransactionTopic
-	case block.PeerBlock:
-		baseTopic = factory.PeerChBodyTopic
-	case block.SmartContractResultBlock:
-		baseTopic = factory.UnsignedTransactionTopic
-	case block.RewardsBlockType:
-		baseTopic = factory.RewardsTransactionTopic
-	default:
-		return "", process.ErrUnknownBlockType
-	}
-
-	transactionTopic := baseTopic +
-		shardC.CommunicationIdentifier(destShId)
-
-	return transactionTopic, nil
-=======
     var baseTopic string
 
     switch mbType {
@@ -872,7 +640,6 @@
         shardC.CommunicationIdentifier(destShId)
 
     return transactionTopic, nil
->>>>>>> de822135
 }
 
 // CreateMarshalizedData creates marshalized data for broadcasting
@@ -1013,46 +780,6 @@
 
 // VerifyCreatedBlockTransactions checks whether the created transactions are the same as the one proposed
 func (tc *transactionCoordinator) VerifyCreatedBlockTransactions(body block.Body) error {
-<<<<<<< HEAD
-	tc.mutInterimProcessors.RLock()
-	defer tc.mutInterimProcessors.RUnlock()
-	errMutex := sync.Mutex{}
-	var errFound error
-	// TODO: think if it is good in parallel or it is needed in sequences
-	wg := sync.WaitGroup{}
-	wg.Add(len(tc.interimProcessors))
-
-	for key, interimProc := range tc.interimProcessors {
-		if key == block.RewardsBlockType {
-			// this has to be processed last
-			wg.Done()
-			continue
-		}
-
-		go func(intermediateProcessor process.IntermediateTransactionHandler) {
-			err := intermediateProcessor.VerifyInterMiniBlocks(body)
-			if err != nil {
-				errMutex.Lock()
-				errFound = err
-				errMutex.Unlock()
-			}
-			wg.Done()
-		}(interimProc)
-	}
-
-	wg.Wait()
-
-	if errFound != nil {
-		return errFound
-	}
-
-	interimProc := tc.getInterimProcessor(block.RewardsBlockType)
-	if interimProc == nil {
-		return nil
-	}
-
-	return interimProc.VerifyInterMiniBlocks(body)
-=======
     tc.mutInterimProcessors.RLock()
     defer tc.mutInterimProcessors.RUnlock()
     errMutex := sync.Mutex{}
@@ -1091,7 +818,6 @@
     }
 
     return interimProc.VerifyInterMiniBlocks(body)
->>>>>>> de822135
 }
 
 // IsInterfaceNil returns true if there is no value under the interface
