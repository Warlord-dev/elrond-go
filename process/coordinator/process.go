package coordinator

import (
	"sync"
	"time"

	"github.com/ElrondNetwork/elrond-go/core/logger"
	"github.com/ElrondNetwork/elrond-go/data"
	"github.com/ElrondNetwork/elrond-go/data/block"
	"github.com/ElrondNetwork/elrond-go/data/state"
	"github.com/ElrondNetwork/elrond-go/dataRetriever"
	"github.com/ElrondNetwork/elrond-go/process"
	"github.com/ElrondNetwork/elrond-go/sharding"
	"github.com/ElrondNetwork/elrond-go/storage"
)

type transactionCoordinator struct {
	shardCoordinator sharding.Coordinator
	accounts         state.AccountsAdapter
	miniBlockPool    storage.Cacher

	mutPreprocessor sync.RWMutex
	txPreprocessors map[block.Type]process.PreProcessor

	mutInterimProcessors sync.RWMutex
	interimProcessors    map[block.Type]process.IntermediateTransactionHandler

	mutRequestedTxs sync.RWMutex
	requestedTxs    map[block.Type]int

	onRequestMiniBlock func(shardId uint32, mbHash []byte)
}

var log = logger.DefaultLogger()

// NewTransactionCoordinator creates a transaction coordinator to run and coordinate preprocessors and processors
func NewTransactionCoordinator(
	shardCoordinator sharding.Coordinator,
	accounts state.AccountsAdapter,
	dataPool dataRetriever.PoolsHolder,
	requestHandler process.RequestHandler,
	preProcessors process.PreProcessorsContainer,
	interProcessors process.IntermediateProcessorContainer,
) (*transactionCoordinator, error) {
	if shardCoordinator == nil {
		return nil, process.ErrNilShardCoordinator
	}
	if accounts == nil {
		return nil, process.ErrNilAccountsAdapter
	}
	if dataPool == nil {
		return nil, process.ErrNilDataPoolHolder
	}
	if requestHandler == nil {
		return nil, process.ErrNilRequestHandler
	}
	if interProcessors == nil {
		return nil, process.ErrNilIntermediateProcessorContainer
	}
	if preProcessors == nil {
		return nil, process.ErrNilPreProcessorsContainer
	}

	tc := &transactionCoordinator{
		shardCoordinator: shardCoordinator,
		accounts:         accounts,
	}

	tc.miniBlockPool = dataPool.MiniBlocks()
	if tc.miniBlockPool == nil {
		return nil, process.ErrNilMiniBlockPool
	}
	tc.miniBlockPool.RegisterHandler(tc.receivedMiniBlock)

	tc.onRequestMiniBlock = requestHandler.RequestMiniBlock
	tc.requestedTxs = make(map[block.Type]int)
	tc.txPreprocessors = make(map[block.Type]process.PreProcessor)
	tc.interimProcessors = make(map[block.Type]process.IntermediateTransactionHandler)

	keys := preProcessors.Keys()
	for _, value := range keys {
		preproc, err := preProcessors.Get(value)
		if err != nil {
			return nil, err
		}
		tc.txPreprocessors[value] = preproc
	}

	keys = interProcessors.Keys()
	for _, value := range keys {
		interProc, err := interProcessors.Get(value)
		if err != nil {
			return nil, err
		}
		tc.interimProcessors[value] = interProc
	}

	return tc, nil
}

// separateBodyByType creates a map of bodies according to type
func (tc *transactionCoordinator) separateBodyByType(body block.Body) map[block.Type]block.Body {
	separatedBodies := make(map[block.Type]block.Body)

	for i := 0; i < len(body); i++ {
		mb := body[i]

		if separatedBodies[mb.Type] == nil {
			separatedBodies[mb.Type] = block.Body{}
		}

		separatedBodies[mb.Type] = append(separatedBodies[mb.Type], mb)
	}

	return separatedBodies
}

// initRequestedTxs init the requested txs number
func (tc *transactionCoordinator) initRequestedTxs() {
	tc.mutRequestedTxs.Lock()
	tc.requestedTxs = make(map[block.Type]int)
	tc.mutRequestedTxs.Unlock()
}

// RequestBlockTransactions verifies missing transaction and requests them
func (tc *transactionCoordinator) RequestBlockTransactions(body block.Body) {
	separatedBodies := tc.separateBodyByType(body)

	tc.initRequestedTxs()

	wg := sync.WaitGroup{}
	wg.Add(len(separatedBodies))

	for key, value := range separatedBodies {
		go func(blockType block.Type, blockBody block.Body) {
			preproc := tc.getPreprocessor(blockType)
			if preproc == nil {
				wg.Done()
				return
			}
			requestedTxs := preproc.RequestBlockTransactions(blockBody)

			tc.mutRequestedTxs.Lock()
			tc.requestedTxs[blockType] = requestedTxs
			tc.mutRequestedTxs.Unlock()

			wg.Done()
		}(key, value)
	}

	wg.Wait()
}

// IsDataPreparedForProcessing verifies if all the needed data is prepared
func (tc *transactionCoordinator) IsDataPreparedForProcessing(haveTime func() time.Duration) error {
	var errFound error
	errMutex := sync.Mutex{}

	wg := sync.WaitGroup{}

	tc.mutRequestedTxs.RLock()
	wg.Add(len(tc.requestedTxs))

	for key, value := range tc.requestedTxs {
		go func(blockType block.Type, requestedTxs int) {
			preproc := tc.getPreprocessor(blockType)
			if preproc == nil {
				wg.Done()

				return
			}

			err := preproc.IsDataPrepared(requestedTxs, haveTime)
			if err != nil {
				log.Debug(err.Error())

				errMutex.Lock()
				errFound = err
				errMutex.Unlock()
			}
			wg.Done()
		}(key, value)
	}

	tc.mutRequestedTxs.RUnlock()
	wg.Wait()

	return errFound
}

// SaveBlockDataToStorage saves the data from block body into storage units
func (tc *transactionCoordinator) SaveBlockDataToStorage(body block.Body) error {
	separatedBodies := tc.separateBodyByType(body)

	var errFound error
	errMutex := sync.Mutex{}

	wg := sync.WaitGroup{}
	// Length of body types + another go routine for the intermediate transactions
	wg.Add(len(separatedBodies))

	for key, value := range separatedBodies {
		go func(blockType block.Type, blockBody block.Body) {
			preproc := tc.getPreprocessor(blockType)
			if preproc == nil {
				wg.Done()
				return
			}

			err := preproc.SaveTxBlockToStorage(blockBody)
			if err != nil {
				log.Debug(err.Error())

				errMutex.Lock()
				errFound = err
				errMutex.Unlock()
			}

			wg.Done()
		}(key, value)
	}

	wg.Wait()

	intermediatePreproc := tc.getInterimProcessor(block.SmartContractResultBlock)
	if intermediatePreproc == nil {
		return errFound
	}

	err := intermediatePreproc.SaveCurrentIntermediateTxToStorage()
	if err != nil {
		log.Debug(err.Error())

		errMutex.Lock()
		errFound = err
		errMutex.Unlock()
	}

	return errFound
}

// RestoreBlockDataFromStorage restores block data from storage to pool
func (tc *transactionCoordinator) RestoreBlockDataFromStorage(body block.Body) (int, map[int][][]byte, error) {
	separatedBodies := tc.separateBodyByType(body)

	var errFound error
	localMutex := sync.Mutex{}
	totalRestoredTx := 0
	restoredMbHashes := make(map[int][][]byte)

	wg := sync.WaitGroup{}
	wg.Add(len(separatedBodies))

	for key, value := range separatedBodies {
		go func(blockType block.Type, blockBody block.Body) {
			restoredMbs := make(map[int][]byte)

			preproc := tc.getPreprocessor(blockType)
			if preproc == nil {
				wg.Done()
				return
			}

			restoredTxs, restoredMbs, err := preproc.RestoreTxBlockIntoPools(blockBody, tc.miniBlockPool)
			if err != nil {
				log.Debug(err.Error())

				localMutex.Lock()
				errFound = err
				localMutex.Unlock()
			}

			localMutex.Lock()
			totalRestoredTx += restoredTxs

			for shId, mbHash := range restoredMbs {
				restoredMbHashes[shId] = append(restoredMbHashes[shId], mbHash)
			}

			localMutex.Unlock()

			wg.Done()
		}(key, value)
	}

	wg.Wait()

	return totalRestoredTx, restoredMbHashes, errFound
}

// RemoveBlockDataFromPool deletes block data from pools
func (tc *transactionCoordinator) RemoveBlockDataFromPool(body block.Body) error {
	separatedBodies := tc.separateBodyByType(body)

	var errFound error
	errMutex := sync.Mutex{}

	wg := sync.WaitGroup{}
	wg.Add(len(separatedBodies))

	for key, value := range separatedBodies {
		go func(blockType block.Type, blockBody block.Body) {
			preproc := tc.getPreprocessor(blockType)
			if preproc == nil {
				wg.Done()
				return
			}

			err := preproc.RemoveTxBlockFromPools(blockBody, tc.miniBlockPool)
			if err != nil {
				log.Debug(err.Error())

				errMutex.Lock()
				errFound = err
				errMutex.Unlock()
			}
			wg.Done()
		}(key, value)
	}

	wg.Wait()

	return errFound
}

// ProcessBlockTransaction processes transactions and updates state tries
func (tc *transactionCoordinator) ProcessBlockTransaction(body block.Body, round uint32, haveTime func() time.Duration) error {
	separatedBodies := tc.separateBodyByType(body)

	var errFound error
	errMutex := sync.Mutex{}

	// TODO: think if it is good in parallel or it is needed in sequences
	wg := sync.WaitGroup{}
	wg.Add(len(separatedBodies))

	for key, value := range separatedBodies {
		go func(blockType block.Type, blockBody block.Body) {
			preproc := tc.getPreprocessor(blockType)
			if preproc == nil {
				wg.Done()
				return
			}

			err := preproc.ProcessBlockTransactions(blockBody, round, haveTime)
			if err != nil {
				log.Debug(err.Error())

				errMutex.Lock()
				errFound = err
				errMutex.Unlock()
			}
			wg.Done()
		}(key, value)
	}

	wg.Wait()

	return errFound
}

// CreateMbsAndProcessCrossShardTransactionsDstMe creates miniblocks and processes cross shard transaction
// with destination of current shard
func (tc *transactionCoordinator) CreateMbsAndProcessCrossShardTransactionsDstMe(
	hdr data.HeaderHandler,
	maxTxRemaining uint32,
	round uint32,
	haveTime func() bool,
) (block.MiniBlockSlice, uint32, bool) {
	miniBlocks := make(block.MiniBlockSlice, 0)
	nrTxAdded := uint32(0)
	nrMBprocessed := 0

	if hdr == nil || hdr.IsInterfaceNil() {
		return miniBlocks, nrTxAdded, true
	}

	crossMiniBlockHashes := hdr.GetMiniBlockHeadersWithDst(tc.shardCoordinator.SelfId())
	for key, senderShardId := range crossMiniBlockHashes {
		if !haveTime() {
			break
		}

		if hdr.GetMiniBlockProcessed([]byte(key)) {
			nrMBprocessed++
			continue
		}

		miniVal, _ := tc.miniBlockPool.Peek([]byte(key))
		if miniVal == nil {
			go tc.onRequestMiniBlock(senderShardId, []byte(key))
			continue
		}

		miniBlock, ok := miniVal.(*block.MiniBlock)
		if !ok {
			continue
		}

		preproc := tc.getPreprocessor(miniBlock.Type)
		if preproc == nil {
			continue
		}

		// overflow would happen if processing would continue
		txOverFlow := nrTxAdded+uint32(len(miniBlock.TxHashes)) > maxTxRemaining
		if txOverFlow {
			return miniBlocks, nrTxAdded, false
		}

		requestedTxs := preproc.RequestTransactionsForMiniBlock(*miniBlock)
		if requestedTxs > 0 {
			continue
		}

		err := tc.processCompleteMiniBlock(preproc, miniBlock, round, haveTime)
		if err != nil {
			continue
		}

		// all txs processed, add to processed miniblocks
		miniBlocks = append(miniBlocks, miniBlock)
		nrTxAdded = nrTxAdded + uint32(len(miniBlock.TxHashes))
		nrMBprocessed++
	}

	allMBsProcessed := nrMBprocessed == len(crossMiniBlockHashes)
	return miniBlocks, nrTxAdded, allMBsProcessed
}

// CreateMbsAndProcessTransactionsFromMe creates miniblocks and processes transactions from pool
func (tc *transactionCoordinator) CreateMbsAndProcessTransactionsFromMe(maxTxRemaining uint32, round uint32, haveTime func() bool) block.MiniBlockSlice {
	txPreProc := tc.getPreprocessor(block.TxBlock)
	if txPreProc == nil {
		return nil
	}

	miniBlocks := make(block.MiniBlockSlice, 0)
	addedTxs := 0
	for i := 0; i < int(tc.shardCoordinator.NumberOfShards()); i++ {
		remainingSpace := int(maxTxRemaining) - addedTxs
		if remainingSpace <= 0 {
			break
		}

		miniBlock, err := txPreProc.CreateAndProcessMiniBlock(tc.shardCoordinator.SelfId(), uint32(i), remainingSpace, haveTime, round)
		if err != nil {
			break
		}

		if len(miniBlock.TxHashes) > 0 {
			addedTxs += len(miniBlock.TxHashes)
			miniBlocks = append(miniBlocks, miniBlock)
		}
	}

	interMBs := tc.processAddedInterimTransactions()
	if len(interMBs) > 0 {
		miniBlocks = append(miniBlocks, interMBs...)
	}

	// add txfee transactions to matching blocks
	interimProc := tc.getInterimProcessor(block.TxFeeBlock)
	if interimProc == nil {
		return miniBlocks
	}

	txFeeMbs := interimProc.CreateAllInterMiniBlocks()
	for key, mb := range txFeeMbs {
		var matchingMBFound bool
		for i := 0; i < len(miniBlocks); i++ {
			if miniBlocks[i].ReceiverShardID == key &&
				miniBlocks[i].SenderShardID == tc.shardCoordinator.SelfId() &&
				miniBlocks[i].Type == block.TxBlock {
				miniBlocks[i].TxHashes = append(miniBlocks[i].TxHashes, mb.TxHashes...)
				matchingMBFound = true
				break
			}
		}

		if !matchingMBFound {
			mb.ReceiverShardID = key
			mb.SenderShardID = tc.shardCoordinator.SelfId()
			mb.Type = block.TxBlock

			miniBlocks = append(miniBlocks, mb)
		}
	}

	return miniBlocks
}

func (tc *transactionCoordinator) processAddedInterimTransactions() block.MiniBlockSlice {
	miniBlocks := make(block.MiniBlockSlice, 0)

	tc.mutInterimProcessors.Lock()

<<<<<<< HEAD
	for key, interimProc := range tc.interimProcessors {
		if key == block.TxFeeBlock {
			// this has to be processed last
			continue
		}
		currMbs := interimProc.CreateAllInterMiniBlocks()
		for _, value := range currMbs {
			miniBlocks = append(miniBlocks, value)
		}
=======
	for _, interimProc := range tc.interimProcessors {
		go func(intermediateProcessor process.IntermediateTransactionHandler) {
			currMbs := intermediateProcessor.CreateAllInterMiniBlocks()
			resMutex.Lock()
			for _, value := range currMbs {
				miniBlocks = append(miniBlocks, value)
			}
			resMutex.Unlock()
			wg.Done()
		}(interimProc)
>>>>>>> f830da88
	}

	tc.mutInterimProcessors.Unlock()

	return miniBlocks
}

// CreateBlockStarted initializes necessary data for preprocessors at block create or block process
func (tc *transactionCoordinator) CreateBlockStarted() {
	tc.mutPreprocessor.RLock()
	for _, value := range tc.txPreprocessors {
		value.CreateBlockStarted()
	}
	tc.mutPreprocessor.RUnlock()

	tc.mutInterimProcessors.RLock()
	for _, value := range tc.interimProcessors {
		value.CreateBlockStarted()
	}
	tc.mutInterimProcessors.RUnlock()
}

func (tc *transactionCoordinator) getPreprocessor(blockType block.Type) process.PreProcessor {
	tc.mutPreprocessor.RLock()
	preprocessor, exists := tc.txPreprocessors[blockType]
	tc.mutPreprocessor.RUnlock()

	if !exists {
		return nil
	}

	return preprocessor
}

func (tc *transactionCoordinator) getInterimProcessor(blockType block.Type) process.IntermediateTransactionHandler {
	tc.mutInterimProcessors.RLock()
	interProcessor, exists := tc.interimProcessors[blockType]
	tc.mutInterimProcessors.RUnlock()

	if !exists {
		return nil
	}

	return interProcessor
}

// CreateMarshalizedData creates marshalized data for broadcasting
func (tc *transactionCoordinator) CreateMarshalizedData(body block.Body) (map[uint32]block.MiniBlockSlice, map[uint32][][]byte) {
	mrsTxs := make(map[uint32][][]byte)
	bodies := make(map[uint32]block.MiniBlockSlice)

	for i := 0; i < len(body); i++ {
		miniblock := body[i]
		receiverShardId := miniblock.ReceiverShardID
		if receiverShardId == tc.shardCoordinator.SelfId() { // not taking into account miniblocks for current shard
			continue
		}
		preproc := tc.getPreprocessor(miniblock.Type)
		if preproc == nil {
			continue
		}

		bodies[receiverShardId] = append(bodies[receiverShardId], miniblock)

		currMrsTxs, err := preproc.CreateMarshalizedData(miniblock.TxHashes)
		if err != nil {
			log.Debug(err.Error())
			continue
		}

		if len(currMrsTxs) > 0 {
			mrsTxs[receiverShardId] = append(mrsTxs[receiverShardId], currMrsTxs...)
		}
	}

	return bodies, mrsTxs
}

// GetAllCurrentUsedTxs returns the cached transaction data for current round
func (tc *transactionCoordinator) GetAllCurrentUsedTxs(blockType block.Type) map[string]data.TransactionHandler {
	tc.mutPreprocessor.RLock()
	defer tc.mutPreprocessor.RUnlock()

	if _, ok := tc.txPreprocessors[blockType]; !ok {
		return nil
	}

	return tc.txPreprocessors[blockType].GetAllCurrentUsedTxs()
}

// RequestMiniBlocks request miniblocks if missing
func (tc *transactionCoordinator) RequestMiniBlocks(header data.HeaderHandler) {
	if header == nil || header.IsInterfaceNil() {
		return
	}

	crossMiniBlockHashes := header.GetMiniBlockHeadersWithDst(tc.shardCoordinator.SelfId())
	for key, senderShardId := range crossMiniBlockHashes {
		obj, _ := tc.miniBlockPool.Peek([]byte(key))
		if obj == nil {
			go tc.onRequestMiniBlock(senderShardId, []byte(key))
		}
	}
}

// receivedMiniBlock is a callback function when a new miniblock was received
// it will further ask for missing transactions
func (tc *transactionCoordinator) receivedMiniBlock(miniBlockHash []byte) {
	val, ok := tc.miniBlockPool.Peek(miniBlockHash)
	if !ok {
		return
	}

	miniBlock, ok := val.(block.MiniBlock)
	if !ok {
		return
	}

	preproc := tc.getPreprocessor(miniBlock.Type)
	if preproc == nil {
		return
	}

	_ = preproc.RequestTransactionsForMiniBlock(miniBlock)
}

// processMiniBlockComplete - all transactions must be processed together, otherwise error
func (tc *transactionCoordinator) processCompleteMiniBlock(
	preproc process.PreProcessor,
	miniBlock *block.MiniBlock,
	round uint32,
	haveTime func() bool,
) error {

	snapshot := tc.accounts.JournalLen()
	err := preproc.ProcessMiniBlock(miniBlock, haveTime, round)
	if err != nil {
		log.Error(err.Error())
		errAccountState := tc.accounts.RevertToSnapshot(snapshot)
		if errAccountState != nil {
			// TODO: evaluate if reloading the trie from disk will might solve the problem
			log.Error(errAccountState.Error())
		}

		return err
	}

	return nil
}

func (tc *transactionCoordinator) VerifyCreatedBlockTransactions(body block.Body) error {
	tc.mutInterimProcessors.Lock()

	var errFound error

<<<<<<< HEAD
	for key, interimProc := range tc.interimProcessors {
		if key == block.TxFeeBlock {
			// this has to be processed last
			continue
		}
		err := interimProc.VerifyInterMiniBlocks(body)
		if err != nil {
			errFound = err
		}
=======
	for _, interimProc := range tc.interimProcessors {
		go func(intermediateProcessor process.IntermediateTransactionHandler) {
			err := intermediateProcessor.VerifyInterMiniBlocks(body)
			if err != nil {
				errMutex.Lock()
				errFound = err
				errMutex.Unlock()
			}
			wg.Done()
		}(interimProc)
>>>>>>> f830da88
	}

	tc.mutInterimProcessors.Unlock()

	if errFound != nil {
		return errFound
	}

	interimProc := tc.getInterimProcessor(block.TxFeeBlock)
	if interimProc == nil {
		return nil
	}

	return interimProc.VerifyInterMiniBlocks(body)
}<|MERGE_RESOLUTION|>--- conflicted
+++ resolved
@@ -495,18 +495,17 @@
 
 	tc.mutInterimProcessors.Lock()
 
-<<<<<<< HEAD
+	resMutex := sync.Mutex{}
+	// TODO: think if it is good in parallel or it is needed in sequences
+	wg := sync.WaitGroup{}
+	wg.Add(len(tc.interimProcessors))
+
 	for key, interimProc := range tc.interimProcessors {
 		if key == block.TxFeeBlock {
 			// this has to be processed last
 			continue
 		}
-		currMbs := interimProc.CreateAllInterMiniBlocks()
-		for _, value := range currMbs {
-			miniBlocks = append(miniBlocks, value)
-		}
-=======
-	for _, interimProc := range tc.interimProcessors {
+
 		go func(intermediateProcessor process.IntermediateTransactionHandler) {
 			currMbs := intermediateProcessor.CreateAllInterMiniBlocks()
 			resMutex.Lock()
@@ -516,7 +515,6 @@
 			resMutex.Unlock()
 			wg.Done()
 		}(interimProc)
->>>>>>> f830da88
 	}
 
 	tc.mutInterimProcessors.Unlock()
@@ -672,18 +670,12 @@
 
 	var errFound error
 
-<<<<<<< HEAD
 	for key, interimProc := range tc.interimProcessors {
 		if key == block.TxFeeBlock {
 			// this has to be processed last
 			continue
 		}
-		err := interimProc.VerifyInterMiniBlocks(body)
-		if err != nil {
-			errFound = err
-		}
-=======
-	for _, interimProc := range tc.interimProcessors {
+
 		go func(intermediateProcessor process.IntermediateTransactionHandler) {
 			err := intermediateProcessor.VerifyInterMiniBlocks(body)
 			if err != nil {
@@ -693,7 +685,6 @@
 			}
 			wg.Done()
 		}(interimProc)
->>>>>>> f830da88
 	}
 
 	tc.mutInterimProcessors.Unlock()
