package mock

import (
	"bytes"
	"fmt"

	"github.com/ElrondNetwork/elrond-go/core"
	"github.com/ElrondNetwork/elrond-go/sharding"
)

// NodesCoordinatorMock defines the behaviour of a struct able to do validator group selection
type NodesCoordinatorMock struct {
	Validators                               map[uint32][]sharding.Validator
	ShardConsensusSize                       uint32
	MetaConsensusSize                        uint32
	ShardId                                  uint32
	NbShards                                 uint32
	GetSelectedPublicKeysCalled              func(selection []byte, shardId uint32, epoch uint32) (publicKeys []string, err error)
	GetValidatorsPublicKeysCalled            func(randomness []byte, round uint64, shardId uint32, epoch uint32) ([]string, error)
	GetValidatorsRewardsAddressesCalled      func(randomness []byte, round uint64, shardId uint32, epoch uint32) ([]string, error)
	SetNodesPerShardsCalled                  func(nodes map[uint32][]sharding.Validator, epoch uint32) error
	ComputeValidatorsGroupCalled             func(randomness []byte, round uint64, shardId uint32, epoch uint32) (validatorsGroup []sharding.Validator, err error)
	GetValidatorWithPublicKeyCalled          func(publicKey []byte, epoch uint32) (validator sharding.Validator, shardId uint32, err error)
	GetAllEligibleValidatorsPublicKeysCalled func() (map[uint32][][]byte, error)
	GetAllWaitingValidatorsPublicKeysCalled  func() (map[uint32][][]byte, error)
	ConsensusGroupSizeCalled                 func(uint32) int
}

// NewNodesCoordinatorMock -
func NewNodesCoordinatorMock() *NodesCoordinatorMock {
	nbShards := uint32(1)
	nodesPerShard := 2
	validatorsMap := make(map[uint32][]sharding.Validator)

	for sh := uint32(0); sh < nbShards; sh++ {
		validatorsList := make([]sharding.Validator, nodesPerShard)
		for v := 0; v < nodesPerShard; v++ {
			validatorsList[v], _ = sharding.NewValidator(
				[]byte(fmt.Sprintf("pubKey%d%d", sh, v)),
				[]byte(fmt.Sprintf("address%d%d", sh, v)),
			)
		}
		validatorsMap[sh] = validatorsList
	}

	validatorsList := make([]sharding.Validator, nodesPerShard)
	for v := 0; v < nodesPerShard; v++ {
		validatorsList[v], _ = sharding.NewValidator(
			[]byte(fmt.Sprintf("pubKey%d%d", core.MetachainShardId, v)),
			[]byte(fmt.Sprintf("address%d%d", core.MetachainShardId, v)),
		)
	}

	validatorsMap[core.MetachainShardId] = validatorsList

	return &NodesCoordinatorMock{
		ShardConsensusSize: 1,
		MetaConsensusSize:  1,
		ShardId:            0,
		NbShards:           nbShards,
		Validators:         validatorsMap,
	}
}

// GetNumTotalEligible -
func (ncm *NodesCoordinatorMock) GetNumTotalEligible() uint64 {
	return 1
}

<<<<<<< HEAD
// GetAllValidatorsPublicKeys -
func (ncm *NodesCoordinatorMock) GetAllEligibleValidatorsPublicKeys(_ uint32) (map[uint32][][]byte, error) {
	if ncm.GetAllValidatorsPublicKeysCalled != nil {
		return ncm.GetAllValidatorsPublicKeysCalled()
	}
=======
// GetAllEligibleValidatorsPublicKeys -
func (ncm *NodesCoordinatorMock) GetAllEligibleValidatorsPublicKeys(_ uint32) (map[uint32][][]byte, error) {
	if ncm.GetAllEligibleValidatorsPublicKeysCalled != nil {
		return ncm.GetAllEligibleValidatorsPublicKeysCalled()
	}
	return nil, nil
}

// GetAllWaitingValidatorsPublicKeys -
func (ncm *NodesCoordinatorMock) GetAllWaitingValidatorsPublicKeys(_ uint32) (map[uint32][][]byte, error) {
	if ncm.GetAllWaitingValidatorsPublicKeysCalled != nil {
		return ncm.GetAllWaitingValidatorsPublicKeysCalled()
	}
>>>>>>> 1cd36d66
	return nil, nil
}

// GetValidatorsIndexes -
func (ncm *NodesCoordinatorMock) GetValidatorsIndexes(_ []string, _ uint32) ([]uint64, error) {
	return nil, nil
}

// GetSelectedPublicKeys -
func (ncm *NodesCoordinatorMock) GetSelectedPublicKeys(selection []byte, shardId uint32, epoch uint32) (publicKeys []string, err error) {
	if ncm.GetSelectedPublicKeysCalled != nil {
		return ncm.GetSelectedPublicKeysCalled(selection, shardId, epoch)
	}

	if len(ncm.Validators) == 0 {
		return nil, sharding.ErrNilInputNodesMap
	}

	pubKeys := make([]string, 0)

	for _, v := range ncm.Validators[shardId] {
		pubKeys = append(pubKeys, string(v.PubKey()))
	}

	return pubKeys, nil
}

// GetConsensusValidatorsPublicKeys -
func (ncm *NodesCoordinatorMock) GetConsensusValidatorsPublicKeys(
	randomness []byte,
	round uint64,
	shardId uint32,
	epoch uint32,
) ([]string, error) {
	if ncm.GetValidatorsPublicKeysCalled != nil {
		return ncm.GetValidatorsPublicKeysCalled(randomness, round, shardId, epoch)
	}

	validators, err := ncm.ComputeConsensusGroup(randomness, round, shardId, epoch)
	if err != nil {
		return nil, err
	}

	valGrStr := make([]string, 0)

	for _, v := range validators {
		valGrStr = append(valGrStr, string(v.PubKey()))
	}

	return valGrStr, nil
}

// GetConsensusValidatorsRewardsAddresses -
func (ncm *NodesCoordinatorMock) GetConsensusValidatorsRewardsAddresses(
	randomness []byte,
	round uint64,
	shardId uint32,
	epoch uint32,
) ([]string, error) {
	if ncm.GetValidatorsPublicKeysCalled != nil {
		return ncm.GetValidatorsRewardsAddressesCalled(randomness, round, shardId, epoch)
	}

	validators, err := ncm.ComputeConsensusGroup(randomness, round, shardId, epoch)
	if err != nil {
		return nil, err
	}

	addresses := make([]string, 0)
	for _, v := range validators {
		addresses = append(addresses, string(v.Address()))
	}

	return addresses, nil
}

// SetNodesPerShards -
func (ncm *NodesCoordinatorMock) SetNodesPerShards(
	eligible map[uint32][]sharding.Validator,
	_ map[uint32][]sharding.Validator,
	epoch uint32,
) error {
	if ncm.SetNodesPerShardsCalled != nil {
		return ncm.SetNodesPerShardsCalled(eligible, epoch)
	}

	if eligible == nil {
		return sharding.ErrNilInputNodesMap
	}

	ncm.Validators = eligible

	return nil
}

// ComputeConsensusGroup -
func (ncm *NodesCoordinatorMock) ComputeConsensusGroup(
	randomess []byte,
	round uint64,
	shardId uint32,
	epoch uint32,
) ([]sharding.Validator, error) {
	var consensusSize uint32

	if ncm.ComputeValidatorsGroupCalled != nil {
		return ncm.ComputeValidatorsGroupCalled(randomess, round, shardId, epoch)
	}

	if ncm.ShardId == core.MetachainShardId {
		consensusSize = ncm.MetaConsensusSize
	} else {
		consensusSize = ncm.ShardConsensusSize
	}

	if randomess == nil {
		return nil, sharding.ErrNilRandomness
	}

	validatorsGroup := make([]sharding.Validator, 0)

	for i := uint32(0); i < consensusSize; i++ {
		validatorsGroup = append(validatorsGroup, ncm.Validators[shardId][i])
	}

	return validatorsGroup, nil
}

// ConsensusGroupSize -
func (ncm *NodesCoordinatorMock) ConsensusGroupSize(shardId uint32) int {
	if ncm.ConsensusGroupSizeCalled != nil {
		return ncm.ConsensusGroupSizeCalled(shardId)
	}
	return 1
}

// GetValidatorWithPublicKey -
func (ncm *NodesCoordinatorMock) GetValidatorWithPublicKey(publicKey []byte, epoch uint32) (sharding.Validator, uint32, error) {
	if ncm.GetValidatorWithPublicKeyCalled != nil {
		return ncm.GetValidatorWithPublicKeyCalled(publicKey, epoch)
	}

	if publicKey == nil {
		return nil, 0, sharding.ErrNilPubKey
	}

	for shardId, shardEligible := range ncm.Validators {
		for i := 0; i < len(shardEligible); i++ {
			if bytes.Equal(publicKey, shardEligible[i].PubKey()) {
				return shardEligible[i], shardId, nil
			}
		}
	}

	return nil, 0, sharding.ErrValidatorNotFound
}

// GetOwnPublicKey -
func (ncm *NodesCoordinatorMock) GetOwnPublicKey() []byte {
	return []byte("key")
}

// LoadState -
func (ncm *NodesCoordinatorMock) LoadState(_ []byte) error {
	return nil
}

// GetSavedStateKey -
func (ncm *NodesCoordinatorMock) GetSavedStateKey() []byte {
	return []byte("key")
}

// ShardIdForEpoch returns the nodesCoordinator configured ShardId for specified epoch if epoch configuration exists,
// otherwise error
func (ncm *NodesCoordinatorMock) ShardIdForEpoch(_ uint32) (uint32, error) {
	panic("not implemented")
}

// GetConsensusWhitelistedNodes return the whitelisted nodes allowed to send consensus messages, for each of the shards
func (ncm *NodesCoordinatorMock) GetConsensusWhitelistedNodes(
	_ uint32,
) (map[string]struct{}, error) {
	panic("not implemented")
}

// IsInterfaceNil -
func (ncm *NodesCoordinatorMock) IsInterfaceNil() bool {
	return ncm == nil
}<|MERGE_RESOLUTION|>--- conflicted
+++ resolved
@@ -67,13 +67,6 @@
 	return 1
 }
 
-<<<<<<< HEAD
-// GetAllValidatorsPublicKeys -
-func (ncm *NodesCoordinatorMock) GetAllEligibleValidatorsPublicKeys(_ uint32) (map[uint32][][]byte, error) {
-	if ncm.GetAllValidatorsPublicKeysCalled != nil {
-		return ncm.GetAllValidatorsPublicKeysCalled()
-	}
-=======
 // GetAllEligibleValidatorsPublicKeys -
 func (ncm *NodesCoordinatorMock) GetAllEligibleValidatorsPublicKeys(_ uint32) (map[uint32][][]byte, error) {
 	if ncm.GetAllEligibleValidatorsPublicKeysCalled != nil {
@@ -87,7 +80,6 @@
 	if ncm.GetAllWaitingValidatorsPublicKeysCalled != nil {
 		return ncm.GetAllWaitingValidatorsPublicKeysCalled()
 	}
->>>>>>> 1cd36d66
 	return nil, nil
 }
 
