--- conflicted
+++ resolved
@@ -59,12 +59,8 @@
 	}
 }
 
-<<<<<<< HEAD
+// GetAllValidatorsPublicKeys -
 func (ncm *NodesCoordinatorMock) GetAllEligibleValidatorsPublicKeys(_ uint32) (map[uint32][][]byte, error) {
-=======
-// GetAllValidatorsPublicKeys -
-func (ncm *NodesCoordinatorMock) GetAllValidatorsPublicKeys(_ uint32) (map[uint32][][]byte, error) {
->>>>>>> 29d63b2f
 	return nil, nil
 }
 
