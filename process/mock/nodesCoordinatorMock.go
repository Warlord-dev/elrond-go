package mock

import (
	"bytes"
	"fmt"

	"github.com/ElrondNetwork/elrond-go/core"
	"github.com/ElrondNetwork/elrond-go/sharding"
)

// NodesCoordinatorMock defines the behaviour of a struct able to do validator group selection
type NodesCoordinatorMock struct {
	Validators                          map[uint32][]sharding.Validator
	ShardConsensusSize                  uint32
	MetaConsensusSize                   uint32
	ShardId                             uint32
	NbShards                            uint32
	GetSelectedPublicKeysCalled         func(selection []byte, shardId uint32, epoch uint32) (publicKeys []string, err error)
	GetValidatorsPublicKeysCalled       func(randomness []byte, round uint64, shardId uint32, epoch uint32) ([]string, error)
	GetValidatorsRewardsAddressesCalled func(randomness []byte, round uint64, shardId uint32, epoch uint32) ([]string, error)
	SetNodesPerShardsCalled             func(nodes map[uint32][]sharding.Validator, epoch uint32) error
	ComputeValidatorsGroupCalled        func(randomness []byte, round uint64, shardId uint32, epoch uint32) (validatorsGroup []sharding.Validator, err error)
	GetValidatorWithPublicKeyCalled     func(publicKey []byte, epoch uint32) (validator sharding.Validator, shardId uint32, err error)
	GetWaitingPublicKeysPerShardCalled  func() (map[uint32][][]byte, error)
	UpdatePeersListAndIndexCalled       func() error
	GetEligiblePublicKeysPerShardCalled func() (map[uint32][][]byte, error)
	ConsensusGroupSizeCalled            func(uint32) int
}

// NewNodesCoordinatorMock -
func NewNodesCoordinatorMock() *NodesCoordinatorMock {
	nbShards := uint32(1)
	nodesPerShard := 2
	validatorsMap := make(map[uint32][]sharding.Validator)

	for sh := uint32(0); sh < nbShards; sh++ {
		validatorsList := make([]sharding.Validator, nodesPerShard)
		for v := 0; v < nodesPerShard; v++ {
			validatorsList[v], _ = sharding.NewValidator(
				[]byte(fmt.Sprintf("pubKey%d%d", sh, v)),
				[]byte(fmt.Sprintf("address%d%d", sh, v)),
			)
		}
		validatorsMap[sh] = validatorsList
	}

	validatorsList := make([]sharding.Validator, nodesPerShard)
	for v := 0; v < nodesPerShard; v++ {
		validatorsList[v], _ = sharding.NewValidator(
			[]byte(fmt.Sprintf("pubKey%d%d", core.MetachainShardId, v)),
			[]byte(fmt.Sprintf("address%d%d", core.MetachainShardId, v)),
		)
	}

	validatorsMap[core.MetachainShardId] = validatorsList

	return &NodesCoordinatorMock{
		ShardConsensusSize: 1,
		MetaConsensusSize:  1,
		ShardId:            0,
		NbShards:           nbShards,
		Validators:         validatorsMap,
	}
}

<<<<<<< HEAD
// GetEligiblePublicKeysPerShard -
func (ncm *NodesCoordinatorMock) GetEligiblePublicKeysPerShard(_ uint32) (map[uint32][][]byte, error) {
	if ncm.GetEligiblePublicKeysPerShardCalled != nil {
		return ncm.GetEligiblePublicKeysPerShardCalled()
	}

	return nil, nil
}

// GetWaitingPublicKeysPerShard -
func (ncm *NodesCoordinatorMock) GetWaitingPublicKeysPerShard(_ uint32) (map[uint32][][]byte, error) {
	if ncm.GetWaitingPublicKeysPerShardCalled != nil {
		return ncm.GetWaitingPublicKeysPerShardCalled()
=======
// GetNumTotalEligible -
func (ncm *NodesCoordinatorMock) GetNumTotalEligible() uint64 {
	return 1
}

// GetAllValidatorsPublicKeys -
func (ncm *NodesCoordinatorMock) GetAllValidatorsPublicKeys(_ uint32) (map[uint32][][]byte, error) {
	if ncm.GetAllValidatorsPublicKeysCalled != nil {
		return ncm.GetAllValidatorsPublicKeysCalled()
>>>>>>> d4f33728
	}

	return nil, nil
}

// GetValidatorsIndexes -
func (ncm *NodesCoordinatorMock) GetValidatorsIndexes(_ []string, _ uint32) ([]uint64, error) {
	return nil, nil
}

// GetSelectedPublicKeys -
func (ncm *NodesCoordinatorMock) GetSelectedPublicKeys(selection []byte, shardId uint32, epoch uint32) (publicKeys []string, err error) {
	if ncm.GetSelectedPublicKeysCalled != nil {
		return ncm.GetSelectedPublicKeysCalled(selection, shardId, epoch)
	}

	if len(ncm.Validators) == 0 {
		return nil, sharding.ErrNilInputNodesMap
	}

	pubKeys := make([]string, 0)

	for _, v := range ncm.Validators[shardId] {
		pubKeys = append(pubKeys, string(v.PubKey()))
	}

	return pubKeys, nil
}

// GetConsensusValidatorsPublicKeys -
func (ncm *NodesCoordinatorMock) GetConsensusValidatorsPublicKeys(
	randomness []byte,
	round uint64,
	shardId uint32,
	epoch uint32,
) ([]string, error) {
	if ncm.GetValidatorsPublicKeysCalled != nil {
		return ncm.GetValidatorsPublicKeysCalled(randomness, round, shardId, epoch)
	}

	validators, err := ncm.ComputeConsensusGroup(randomness, round, shardId, epoch)
	if err != nil {
		return nil, err
	}

	valGrStr := make([]string, 0)

	for _, v := range validators {
		valGrStr = append(valGrStr, string(v.PubKey()))
	}

	return valGrStr, nil
}

// GetConsensusValidatorsRewardsAddresses -
func (ncm *NodesCoordinatorMock) GetConsensusValidatorsRewardsAddresses(
	randomness []byte,
	round uint64,
	shardId uint32,
	epoch uint32,
) ([]string, error) {
	if ncm.GetValidatorsPublicKeysCalled != nil {
		return ncm.GetValidatorsRewardsAddressesCalled(randomness, round, shardId, epoch)
	}

	validators, err := ncm.ComputeConsensusGroup(randomness, round, shardId, epoch)
	if err != nil {
		return nil, err
	}

	addresses := make([]string, 0)
	for _, v := range validators {
		addresses = append(addresses, string(v.Address()))
	}

	return addresses, nil
}

// SetNodesPerShards -
func (ncm *NodesCoordinatorMock) SetNodesPerShards(
	eligible map[uint32][]sharding.Validator,
	_ map[uint32][]sharding.Validator,
	epoch uint32,
	_ bool,
) error {
	if ncm.SetNodesPerShardsCalled != nil {
		return ncm.SetNodesPerShardsCalled(eligible, epoch)
	}

	if eligible == nil {
		return sharding.ErrNilInputNodesMap
	}

	ncm.Validators = eligible

	return nil
}

// ComputeConsensusGroup -
func (ncm *NodesCoordinatorMock) ComputeConsensusGroup(
	randomess []byte,
	round uint64,
	shardId uint32,
	epoch uint32,
) ([]sharding.Validator, error) {
	var consensusSize uint32

	if ncm.ComputeValidatorsGroupCalled != nil {
		return ncm.ComputeValidatorsGroupCalled(randomess, round, shardId, epoch)
	}

	if ncm.ShardId == core.MetachainShardId {
		consensusSize = ncm.MetaConsensusSize
	} else {
		consensusSize = ncm.ShardConsensusSize
	}

	if randomess == nil {
		return nil, sharding.ErrNilRandomness
	}

	validatorsGroup := make([]sharding.Validator, 0)

	for i := uint32(0); i < consensusSize; i++ {
		validatorsGroup = append(validatorsGroup, ncm.Validators[shardId][i])
	}

	return validatorsGroup, nil
}

// ConsensusGroupSize -
func (ncm *NodesCoordinatorMock) ConsensusGroupSize(shardId uint32) int {
	if ncm.ConsensusGroupSizeCalled != nil {
		return ncm.ConsensusGroupSizeCalled(shardId)
	}
	return 1
}

// GetValidatorWithPublicKey -
func (ncm *NodesCoordinatorMock) GetValidatorWithPublicKey(publicKey []byte, epoch uint32) (sharding.Validator, uint32, error) {
	if ncm.GetValidatorWithPublicKeyCalled != nil {
		return ncm.GetValidatorWithPublicKeyCalled(publicKey, epoch)
	}

	if publicKey == nil {
		return nil, 0, sharding.ErrNilPubKey
	}

	for shardId, shardEligible := range ncm.Validators {
		for i := 0; i < len(shardEligible); i++ {
			if bytes.Equal(publicKey, shardEligible[i].PubKey()) {
				return shardEligible[i], shardId, nil
			}
		}
	}

	return nil, 0, sharding.ErrValidatorNotFound
}

// GetOwnPublicKey -
func (ncm *NodesCoordinatorMock) GetOwnPublicKey() []byte {
	return []byte("key")
}

// LoadState -
func (ncm *NodesCoordinatorMock) LoadState(_ []byte) error {
	return nil
}

// GetSavedStateKey -
func (ncm *NodesCoordinatorMock) GetSavedStateKey() []byte {
	return []byte("key")
}

// ShardIdForEpoch returns the nodesCoordinator configured ShardId for specified epoch if epoch configuration exists,
// otherwise error
func (ncm *NodesCoordinatorMock) ShardIdForEpoch(_ uint32) (uint32, error) {
	panic("not implemented")
}

// GetConsensusWhitelistedNodes return the whitelisted nodes allowed to send consensus messages, for each of the shards
func (ncm *NodesCoordinatorMock) GetConsensusWhitelistedNodes(
	_ uint32,
) (map[string]struct{}, error) {
	panic("not implemented")
}

// GetNodesPerShard -
func (ncm *NodesCoordinatorMock) GetNodesPerShard(epoch uint32) (map[uint32][]sharding.Validator, error) {
	return nil, nil
}

// UpdatePeersListAndIndex -
func (ncm *NodesCoordinatorMock) UpdatePeersListAndIndex() error {
	if ncm.UpdatePeersListAndIndexCalled != nil {
		return ncm.UpdatePeersListAndIndexCalled()
	}

	return nil
}

// IsInterfaceNil -
func (ncm *NodesCoordinatorMock) IsInterfaceNil() bool {
	return ncm == nil
}<|MERGE_RESOLUTION|>--- conflicted
+++ resolved
@@ -63,7 +63,11 @@
 	}
 }
 
-<<<<<<< HEAD
+// GetNumTotalEligible -
+func (ncm *NodesCoordinatorMock) GetNumTotalEligible() uint64 {
+	return 1
+}
+
 // GetEligiblePublicKeysPerShard -
 func (ncm *NodesCoordinatorMock) GetEligiblePublicKeysPerShard(_ uint32) (map[uint32][][]byte, error) {
 	if ncm.GetEligiblePublicKeysPerShardCalled != nil {
@@ -77,17 +81,6 @@
 func (ncm *NodesCoordinatorMock) GetWaitingPublicKeysPerShard(_ uint32) (map[uint32][][]byte, error) {
 	if ncm.GetWaitingPublicKeysPerShardCalled != nil {
 		return ncm.GetWaitingPublicKeysPerShardCalled()
-=======
-// GetNumTotalEligible -
-func (ncm *NodesCoordinatorMock) GetNumTotalEligible() uint64 {
-	return 1
-}
-
-// GetAllValidatorsPublicKeys -
-func (ncm *NodesCoordinatorMock) GetAllValidatorsPublicKeys(_ uint32) (map[uint32][][]byte, error) {
-	if ncm.GetAllValidatorsPublicKeysCalled != nil {
-		return ncm.GetAllValidatorsPublicKeysCalled()
->>>>>>> d4f33728
 	}
 
 	return nil, nil
