package mock

import (
	"bytes"
	"fmt"

	"github.com/ElrondNetwork/elrond-go/core"
	"github.com/ElrondNetwork/elrond-go/sharding"
)

// NodesCoordinatorMock defines the behaviour of a struct able to do validator group selection
type NodesCoordinatorMock struct {
	Validators                               map[uint32][]sharding.Validator
	ShardConsensusSize                       uint32
	MetaConsensusSize                        uint32
	ShardId                                  uint32
	NbShards                                 uint32
	GetSelectedPublicKeysCalled              func(selection []byte, shardId uint32, epoch uint32) (publicKeys []string, err error)
	GetValidatorsPublicKeysCalled            func(randomness []byte, round uint64, shardId uint32, epoch uint32) ([]string, error)
	GetValidatorsRewardsAddressesCalled      func(randomness []byte, round uint64, shardId uint32, epoch uint32) ([]string, error)
	SetNodesPerShardsCalled                  func(nodes map[uint32][]sharding.Validator, epoch uint32) error
	ComputeValidatorsGroupCalled             func(randomness []byte, round uint64, shardId uint32, epoch uint32) (validatorsGroup []sharding.Validator, err error)
	GetValidatorWithPublicKeyCalled          func(publicKey []byte, epoch uint32) (validator sharding.Validator, shardId uint32, err error)
	GetAllEligibleValidatorsPublicKeysCalled func() (map[uint32][][]byte, error)
	GetAllWaitingValidatorsPublicKeysCalled  func() (map[uint32][][]byte, error)
	ConsensusGroupSizeCalled                 func(uint32) int
	UpdatePeersListAndIndexCalled            func() error
}

// NewNodesCoordinatorMock -
func NewNodesCoordinatorMock() *NodesCoordinatorMock {
	nbShards := uint32(1)
	nodesPerShard := 2
	validatorsMap := make(map[uint32][]sharding.Validator)

	for sh := uint32(0); sh < nbShards; sh++ {
		validatorsList := make([]sharding.Validator, nodesPerShard)
		for v := 0; v < nodesPerShard; v++ {
			validatorsList[v], _ = sharding.NewValidator(
				[]byte(fmt.Sprintf("pubKey%d%d", sh, v)),
				[]byte(fmt.Sprintf("address%d%d", sh, v)),
				1,
			)
		}
		validatorsMap[sh] = validatorsList
	}

	validatorsList := make([]sharding.Validator, nodesPerShard)
	for v := 0; v < nodesPerShard; v++ {
		validatorsList[v], _ = sharding.NewValidator(
			[]byte(fmt.Sprintf("pubKey%d%d", core.MetachainShardId, v)),
			[]byte(fmt.Sprintf("address%d%d", core.MetachainShardId, v)),
			1,
		)
	}

	validatorsMap[core.MetachainShardId] = validatorsList

	return &NodesCoordinatorMock{
		ShardConsensusSize: 1,
		MetaConsensusSize:  1,
		ShardId:            0,
		NbShards:           nbShards,
		Validators:         validatorsMap,
	}
}

// GetAllLeavingValidatorsPublicKeys -
func (ncm *NodesCoordinatorMock) GetAllLeavingValidatorsPublicKeys(_ uint32) ([][]byte, error) {
	return nil, nil
}

// SetConfig -
func (ncm *NodesCoordinatorMock) SetConfig(_ *sharding.NodesCoordinatorRegistry) error {
	return nil
}

// GetNumTotalEligible -
func (ncm *NodesCoordinatorMock) GetNumTotalEligible() uint64 {
	return 1
}

// GetAllEligibleValidatorsPublicKeys -
func (ncm *NodesCoordinatorMock) GetAllEligibleValidatorsPublicKeys(_ uint32) (map[uint32][][]byte, error) {
	if ncm.GetAllEligibleValidatorsPublicKeysCalled != nil {
		return ncm.GetAllEligibleValidatorsPublicKeysCalled()
	}
	return nil, nil
}

// GetAllWaitingValidatorsPublicKeys -
func (ncm *NodesCoordinatorMock) GetAllWaitingValidatorsPublicKeys(_ uint32) (map[uint32][][]byte, error) {
	if ncm.GetAllWaitingValidatorsPublicKeysCalled != nil {
		return ncm.GetAllWaitingValidatorsPublicKeysCalled()
	}
	return nil, nil
}

// GetValidatorsIndexes -
func (ncm *NodesCoordinatorMock) GetValidatorsIndexes(_ []string, _ uint32) ([]uint64, error) {
	return nil, nil
}

// GetSelectedPublicKeys -
func (ncm *NodesCoordinatorMock) GetSelectedPublicKeys(selection []byte, shardId uint32, epoch uint32) (publicKeys []string, err error) {
	if ncm.GetSelectedPublicKeysCalled != nil {
		return ncm.GetSelectedPublicKeysCalled(selection, shardId, epoch)
	}

	if len(ncm.Validators) == 0 {
		return nil, sharding.ErrNilInputNodesMap
	}

	pubKeys := make([]string, 0)

	for _, v := range ncm.Validators[shardId] {
		pubKeys = append(pubKeys, string(v.PubKey()))
	}

	return pubKeys, nil
}

// GetConsensusValidatorsPublicKeys -
func (ncm *NodesCoordinatorMock) GetConsensusValidatorsPublicKeys(
	randomness []byte,
	round uint64,
	shardId uint32,
	epoch uint32,
) ([]string, error) {
	if ncm.GetValidatorsPublicKeysCalled != nil {
		return ncm.GetValidatorsPublicKeysCalled(randomness, round, shardId, epoch)
	}

	validators, err := ncm.ComputeConsensusGroup(randomness, round, shardId, epoch)
	if err != nil {
		return nil, err
	}

	valGrStr := make([]string, 0)

	for _, v := range validators {
		valGrStr = append(valGrStr, string(v.PubKey()))
	}

	return valGrStr, nil
}

// SetNodesPerShards -
func (ncm *NodesCoordinatorMock) SetNodesPerShards(eligible map[uint32][]sharding.Validator, _ map[uint32][]sharding.Validator, _ []sharding.Validator, epoch uint32) error {
	if ncm.SetNodesPerShardsCalled != nil {
		return ncm.SetNodesPerShardsCalled(eligible, epoch)
	}

	if eligible == nil {
		return sharding.ErrNilInputNodesMap
	}

	ncm.Validators = eligible

	return nil
}

// ComputeLeaving -
func (ncm *NodesCoordinatorMock) ComputeLeaving([]sharding.Validator) []sharding.Validator {
	return make([]sharding.Validator, 0)
}

// ComputeConsensusGroup -
func (ncm *NodesCoordinatorMock) ComputeConsensusGroup(
	randomess []byte,
	round uint64,
	shardId uint32,
	epoch uint32,
) ([]sharding.Validator, error) {
	var consensusSize uint32

	if ncm.ComputeValidatorsGroupCalled != nil {
		return ncm.ComputeValidatorsGroupCalled(randomess, round, shardId, epoch)
	}

	if ncm.ShardId == core.MetachainShardId {
		consensusSize = ncm.MetaConsensusSize
	} else {
		consensusSize = ncm.ShardConsensusSize
	}

	if randomess == nil {
		return nil, sharding.ErrNilRandomness
	}

	validatorsGroup := make([]sharding.Validator, 0)

	for i := uint32(0); i < consensusSize; i++ {
		validatorsGroup = append(validatorsGroup, ncm.Validators[shardId][i])
	}

	return validatorsGroup, nil
}

// ConsensusGroupSize -
func (ncm *NodesCoordinatorMock) ConsensusGroupSize(shardId uint32) int {
	if ncm.ConsensusGroupSizeCalled != nil {
		return ncm.ConsensusGroupSizeCalled(shardId)
	}
	return 1
}

// GetValidatorWithPublicKey -
func (ncm *NodesCoordinatorMock) GetValidatorWithPublicKey(publicKey []byte, epoch uint32) (sharding.Validator, uint32, error) {
	if ncm.GetValidatorWithPublicKeyCalled != nil {
		return ncm.GetValidatorWithPublicKeyCalled(publicKey, epoch)
	}

	if publicKey == nil {
		return nil, 0, sharding.ErrNilPubKey
	}

	for shardId, shardEligible := range ncm.Validators {
		for i := 0; i < len(shardEligible); i++ {
			if bytes.Equal(publicKey, shardEligible[i].PubKey()) {
				return shardEligible[i], shardId, nil
			}
		}
	}

	return nil, 0, sharding.ErrValidatorNotFound
}

// GetOwnPublicKey -
func (ncm *NodesCoordinatorMock) GetOwnPublicKey() []byte {
	return []byte("key")
}

// LoadState -
func (ncm *NodesCoordinatorMock) LoadState(_ []byte) error {
	return nil
}

// GetSavedStateKey -
func (ncm *NodesCoordinatorMock) GetSavedStateKey() []byte {
	return []byte("key")
}

// ShardIdForEpoch returns the nodesCoordinator configured ShardId for specified epoch if epoch configuration exists,
// otherwise error
func (ncm *NodesCoordinatorMock) ShardIdForEpoch(_ uint32) (uint32, error) {
	panic("not implemented")
}

// GetConsensusWhitelistedNodes return the whitelisted nodes allowed to send consensus messages, for each of the shards
func (ncm *NodesCoordinatorMock) GetConsensusWhitelistedNodes(
	_ uint32,
) (map[string]struct{}, error) {
	panic("not implemented")
}

<<<<<<< HEAD
// GetNodesPerShard -
func (ncm *NodesCoordinatorMock) GetNodesPerShard(_ uint32) (map[uint32][]sharding.Validator, error) {
	return nil, nil
}

// UpdatePeersListAndIndex -
func (ncm *NodesCoordinatorMock) UpdatePeersListAndIndex() error {
	if ncm.UpdatePeersListAndIndexCalled != nil {
		return ncm.UpdatePeersListAndIndexCalled()
	}

	return nil
=======
// ValidatorsWeights -
func (ncm *NodesCoordinatorMock) ValidatorsWeights(validators []sharding.Validator) ([]uint32, error) {
	weights := make([]uint32, len(validators))
	for i := range validators {
		weights[i] = 1
	}

	return weights, nil
>>>>>>> 1e9fd5ab
}

// IsInterfaceNil -
func (ncm *NodesCoordinatorMock) IsInterfaceNil() bool {
	return ncm == nil
}<|MERGE_RESOLUTION|>--- conflicted
+++ resolved
@@ -24,7 +24,6 @@
 	GetAllEligibleValidatorsPublicKeysCalled func() (map[uint32][][]byte, error)
 	GetAllWaitingValidatorsPublicKeysCalled  func() (map[uint32][][]byte, error)
 	ConsensusGroupSizeCalled                 func(uint32) int
-	UpdatePeersListAndIndexCalled            func() error
 }
 
 // NewNodesCoordinatorMock -
@@ -65,16 +64,6 @@
 	}
 }
 
-// GetAllLeavingValidatorsPublicKeys -
-func (ncm *NodesCoordinatorMock) GetAllLeavingValidatorsPublicKeys(_ uint32) ([][]byte, error) {
-	return nil, nil
-}
-
-// SetConfig -
-func (ncm *NodesCoordinatorMock) SetConfig(_ *sharding.NodesCoordinatorRegistry) error {
-	return nil
-}
-
 // GetNumTotalEligible -
 func (ncm *NodesCoordinatorMock) GetNumTotalEligible() uint64 {
 	return 1
@@ -145,8 +134,36 @@
 	return valGrStr, nil
 }
 
+// GetConsensusValidatorsRewardsAddresses -
+func (ncm *NodesCoordinatorMock) GetConsensusValidatorsRewardsAddresses(
+	randomness []byte,
+	round uint64,
+	shardId uint32,
+	epoch uint32,
+) ([]string, error) {
+	if ncm.GetValidatorsPublicKeysCalled != nil {
+		return ncm.GetValidatorsRewardsAddressesCalled(randomness, round, shardId, epoch)
+	}
+
+	validators, err := ncm.ComputeConsensusGroup(randomness, round, shardId, epoch)
+	if err != nil {
+		return nil, err
+	}
+
+	addresses := make([]string, 0)
+	for _, v := range validators {
+		addresses = append(addresses, string(v.Address()))
+	}
+
+	return addresses, nil
+}
+
 // SetNodesPerShards -
-func (ncm *NodesCoordinatorMock) SetNodesPerShards(eligible map[uint32][]sharding.Validator, _ map[uint32][]sharding.Validator, _ []sharding.Validator, epoch uint32) error {
+func (ncm *NodesCoordinatorMock) SetNodesPerShards(
+	eligible map[uint32][]sharding.Validator,
+	_ map[uint32][]sharding.Validator,
+	epoch uint32,
+) error {
 	if ncm.SetNodesPerShardsCalled != nil {
 		return ncm.SetNodesPerShardsCalled(eligible, epoch)
 	}
@@ -254,20 +271,6 @@
 	panic("not implemented")
 }
 
-<<<<<<< HEAD
-// GetNodesPerShard -
-func (ncm *NodesCoordinatorMock) GetNodesPerShard(_ uint32) (map[uint32][]sharding.Validator, error) {
-	return nil, nil
-}
-
-// UpdatePeersListAndIndex -
-func (ncm *NodesCoordinatorMock) UpdatePeersListAndIndex() error {
-	if ncm.UpdatePeersListAndIndexCalled != nil {
-		return ncm.UpdatePeersListAndIndexCalled()
-	}
-
-	return nil
-=======
 // ValidatorsWeights -
 func (ncm *NodesCoordinatorMock) ValidatorsWeights(validators []sharding.Validator) ([]uint32, error) {
 	weights := make([]uint32, len(validators))
@@ -276,7 +279,6 @@
 	}
 
 	return weights, nil
->>>>>>> 1e9fd5ab
 }
 
 // IsInterfaceNil -
