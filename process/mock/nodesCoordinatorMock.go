--- conflicted
+++ resolved
@@ -10,19 +10,6 @@
 
 // NodesCoordinator defines the behaviour of a struct able to do validator group selection
 type NodesCoordinatorMock struct {
-<<<<<<< HEAD
-	Validators                          map[uint32][]sharding.Validator
-	ShardConsensusSize                  uint32
-	MetaConsensusSize                   uint32
-	ShardId                             uint32
-	NbShards                            uint32
-	GetSelectedPublicKeysCalled         func(selection []byte, shardId uint32) (publicKeys []string, err error)
-	GetValidatorsPublicKeysCalled       func(randomness []byte, round uint64, shardId uint32) ([]string, error)
-	GetValidatorsRewardsAddressesCalled func(randomness []byte, round uint64, shardId uint32) ([]string, error)
-	LoadNodesPerShardsCalled            func(nodes map[uint32][]sharding.Validator) error
-	ComputeValidatorsGroupCalled        func(randomness []byte, round uint64, shardId uint32) (validatorsGroup []sharding.Validator, err error)
-	GetValidatorWithPublicKeyCalled     func(publicKey []byte) (validator sharding.Validator, shardId uint32, err error)
-=======
     Validators                          map[uint32][]sharding.Validator
     ShardConsensusSize                  uint32
     MetaConsensusSize                   uint32
@@ -34,7 +21,6 @@
     LoadNodesPerShardsCalled            func(nodes map[uint32][]sharding.Validator) error
     ComputeValidatorsGroupCalled        func(randomness []byte, round uint64, shardId uint32) (validatorsGroup []sharding.Validator, err error)
     GetValidatorWithPublicKeyCalled     func(publicKey []byte) (validator sharding.Validator, shardId uint32, err error)
->>>>>>> de822135
 }
 
 func NewNodesCoordinatorMock() *NodesCoordinatorMock {
@@ -127,29 +113,6 @@
     return addresses, nil
 }
 
-func (ncm *NodesCoordinatorMock) GetValidatorsRewardsAddresses(
-	randomness []byte,
-	round uint64,
-	shardId uint32,
-) ([]string, error) {
-	if ncm.GetValidatorsPublicKeysCalled != nil {
-		return ncm.GetValidatorsRewardsAddressesCalled(randomness, round, shardId)
-	}
-
-	validators, err := ncm.ComputeValidatorsGroup(randomness, round, shardId)
-	if err != nil {
-		return nil, err
-	}
-
-	addresses := make([]string, 0)
-
-	for _, v := range validators {
-		addresses = append(addresses, string(v.Address()))
-	}
-
-	return addresses, nil
-}
-
 func (ncm *NodesCoordinatorMock) SetNodesPerShards(nodes map[uint32][]sharding.Validator) error {
     if ncm.LoadNodesPerShardsCalled != nil {
         return ncm.LoadNodesPerShardsCalled(nodes)
