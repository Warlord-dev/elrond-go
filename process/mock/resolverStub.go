package mock

import (
	"github.com/ElrondNetwork/elrond-go/p2p"
)

// ResolverStub -
type ResolverStub struct {
	RequestDataFromHashCalled    func(hash []byte, epoch uint32) error
	ProcessReceivedMessageCalled func(message p2p.MessageP2P) error
}

// RequestDataFromHash -
func (rs *ResolverStub) RequestDataFromHash(hash []byte, epoch uint32) error {
	return rs.RequestDataFromHashCalled(hash, epoch)
}

<<<<<<< HEAD
func (rs *ResolverStub) ProcessReceivedMessage(message p2p.MessageP2P, _ p2p.PeerID) error {
	return rs.ProcessReceivedMessageCalled(message)
=======
// ProcessReceivedMessage -
func (rs *ResolverStub) ProcessReceivedMessage(message p2p.MessageP2P, broadcastHandler func(buffToSend []byte)) error {
	return rs.ProcessReceivedMessageCalled(message, broadcastHandler)
>>>>>>> 2917e33d
}

// IsInterfaceNil returns true if there is no value under the interface
func (rs *ResolverStub) IsInterfaceNil() bool {
	return rs == nil
}<|MERGE_RESOLUTION|>--- conflicted
+++ resolved
@@ -15,14 +15,9 @@
 	return rs.RequestDataFromHashCalled(hash, epoch)
 }
 
-<<<<<<< HEAD
+// ProcessReceivedMessage -
 func (rs *ResolverStub) ProcessReceivedMessage(message p2p.MessageP2P, _ p2p.PeerID) error {
 	return rs.ProcessReceivedMessageCalled(message)
-=======
-// ProcessReceivedMessage -
-func (rs *ResolverStub) ProcessReceivedMessage(message p2p.MessageP2P, broadcastHandler func(buffToSend []byte)) error {
-	return rs.ProcessReceivedMessageCalled(message, broadcastHandler)
->>>>>>> 2917e33d
 }
 
 // IsInterfaceNil returns true if there is no value under the interface
