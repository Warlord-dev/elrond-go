--- conflicted
+++ resolved
@@ -5,13 +5,8 @@
 )
 
 type ResolverStub struct {
-<<<<<<< HEAD
-	RequestDataFromHashCalled    func(hash []byte) error
+	RequestDataFromHashCalled    func(hash []byte, epoch uint32) error
 	ProcessReceivedMessageCalled func(message p2p.MessageP2P) error
-=======
-	RequestDataFromHashCalled    func(hash []byte, epoch uint32) error
-	ProcessReceivedMessageCalled func(message p2p.MessageP2P, broadcastHandler func(buffToSend []byte)) error
->>>>>>> 63a36412
 }
 
 func (rs *ResolverStub) RequestDataFromHash(hash []byte, epoch uint32) error {
