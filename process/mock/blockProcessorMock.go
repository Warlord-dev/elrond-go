package mock

import (
	"math/big"
	"time"

	"github.com/ElrondNetwork/elrond-go/data"
	"github.com/ElrondNetwork/elrond-go/process/block/processedMb"
)

// BlockProcessorMock -
type BlockProcessorMock struct {
	ProcessBlockCalled               func(blockChain data.ChainHandler, header data.HeaderHandler, body data.BodyHandler, haveTime func() time.Duration) error
	CommitBlockCalled                func(blockChain data.ChainHandler, header data.HeaderHandler, body data.BodyHandler) error
	RevertAccountStateCalled         func()
	CreateGenesisBlockCalled         func(balances map[string]*big.Int) (data.HeaderHandler, error)
	CreateBlockCalled                func(initialHdrData data.HeaderHandler, haveTime func() bool) (data.BodyHandler, error)
	RestoreBlockIntoPoolsCalled      func(header data.HeaderHandler, body data.BodyHandler) error
	SetOnRequestTransactionCalled    func(f func(destShardID uint32, txHash []byte))
	ApplyBodyToHeaderCalled          func(header data.HeaderHandler, body data.BodyHandler) (data.BodyHandler, error)
	MarshalizedDataToBroadcastCalled func(header data.HeaderHandler, body data.BodyHandler) (map[uint32][]byte, map[string][][]byte, error)
	DecodeBlockBodyAndHeaderCalled   func(dta []byte) (data.BodyHandler, data.HeaderHandler)
	DecodeBlockBodyCalled            func(dta []byte) data.BodyHandler
	DecodeBlockHeaderCalled          func(dta []byte) data.HeaderHandler
	AddLastNotarizedHdrCalled        func(shardId uint32, processedHdr data.HeaderHandler)
	CreateNewHeaderCalled            func() data.HeaderHandler
	RevertStateToBlockCalled         func(header data.HeaderHandler) error
}

// ApplyProcessedMiniBlocks -
func (bpm *BlockProcessorMock) ApplyProcessedMiniBlocks(*processedMb.ProcessedMiniBlockTracker) {
}

// RestoreLastNotarizedHrdsToGenesis -
func (bpm *BlockProcessorMock) RestoreLastNotarizedHrdsToGenesis() {
}

// SetNumProcessedObj -
func (bpm *BlockProcessorMock) SetNumProcessedObj(numObj uint64) {
}

// ProcessBlock -
func (bpm *BlockProcessorMock) ProcessBlock(blockChain data.ChainHandler, header data.HeaderHandler, body data.BodyHandler, haveTime func() time.Duration) error {
	return bpm.ProcessBlockCalled(blockChain, header, body, haveTime)
}

// CommitBlock -
func (bpm *BlockProcessorMock) CommitBlock(blockChain data.ChainHandler, header data.HeaderHandler, body data.BodyHandler) error {
	return bpm.CommitBlockCalled(blockChain, header, body)
}

// RevertAccountState -
func (bpm *BlockProcessorMock) RevertAccountState() {
	bpm.RevertAccountStateCalled()
}

<<<<<<< HEAD
func (bpm *BlockProcessorMock) CreateNewHeader(_ uint64) data.HeaderHandler {
=======
// CreateNewHeader -
func (bpm *BlockProcessorMock) CreateNewHeader() data.HeaderHandler {
>>>>>>> 9b343c3a
	return bpm.CreateNewHeaderCalled()
}

// CreateGenesisBlock -
func (bpm *BlockProcessorMock) CreateGenesisBlock(balances map[string]*big.Int) (data.HeaderHandler, error) {
	return bpm.CreateGenesisBlockCalled(balances)
}

// CreateBlockBody -
func (bpm *BlockProcessorMock) CreateBlockBody(initialHdrData data.HeaderHandler, haveTime func() bool) (data.BodyHandler, error) {
	return bpm.CreateBlockCalled(initialHdrData, haveTime)
}

// RestoreBlockIntoPools -
func (bpm *BlockProcessorMock) RestoreBlockIntoPools(header data.HeaderHandler, body data.BodyHandler) error {
	return bpm.RestoreBlockIntoPoolsCalled(header, body)
}

// ApplyBodyToHeader -
func (bpm *BlockProcessorMock) ApplyBodyToHeader(header data.HeaderHandler, body data.BodyHandler) (data.BodyHandler, error) {
	return bpm.ApplyBodyToHeaderCalled(header, body)
}

// MarshalizedDataToBroadcast -
func (bpm *BlockProcessorMock) MarshalizedDataToBroadcast(header data.HeaderHandler, body data.BodyHandler) (map[uint32][]byte, map[string][][]byte, error) {
	return bpm.MarshalizedDataToBroadcastCalled(header, body)
}

// DecodeBlockBodyAndHeader -
func (bpm *BlockProcessorMock) DecodeBlockBodyAndHeader(dta []byte) (data.BodyHandler, data.HeaderHandler) {
	return bpm.DecodeBlockBodyAndHeaderCalled(dta)
}

// DecodeBlockBody -
func (bpm *BlockProcessorMock) DecodeBlockBody(dta []byte) data.BodyHandler {
	return bpm.DecodeBlockBodyCalled(dta)
}

// DecodeBlockHeader -
func (bpm *BlockProcessorMock) DecodeBlockHeader(dta []byte) data.HeaderHandler {
	return bpm.DecodeBlockHeaderCalled(dta)
}

// AddLastNotarizedHdr -
func (bpm *BlockProcessorMock) AddLastNotarizedHdr(shardId uint32, processedHdr data.HeaderHandler) {
	bpm.AddLastNotarizedHdrCalled(shardId, processedHdr)
}

// SetConsensusData -
func (bpm *BlockProcessorMock) SetConsensusData(randomness []byte, round uint64, epoch uint32, shardId uint32) {
	panic("implement me")
}

// RevertStateToBlock recreates thee state tries to the root hashes indicated by the provided header
func (bpm *BlockProcessorMock) RevertStateToBlock(header data.HeaderHandler) error {
	if bpm.RevertStateToBlockCalled != nil {
		return bpm.RevertStateToBlockCalled(header)
	}

	return nil
}

// IsInterfaceNil returns true if there is no value under the interface
func (bpm *BlockProcessorMock) IsInterfaceNil() bool {
	return bpm == nil
}<|MERGE_RESOLUTION|>--- conflicted
+++ resolved
@@ -54,12 +54,8 @@
 	bpm.RevertAccountStateCalled()
 }
 
-<<<<<<< HEAD
+// CreateNewHeader -
 func (bpm *BlockProcessorMock) CreateNewHeader(_ uint64) data.HeaderHandler {
-=======
-// CreateNewHeader -
-func (bpm *BlockProcessorMock) CreateNewHeader() data.HeaderHandler {
->>>>>>> 9b343c3a
 	return bpm.CreateNewHeaderCalled()
 }
 
