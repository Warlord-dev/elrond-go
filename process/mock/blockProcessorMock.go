--- conflicted
+++ resolved
@@ -4,7 +4,7 @@
 	"math/big"
 	"time"
 
-	"github.com/ElrondNetwork/elrond-go-sandbox/data"
+	"github.com/ElrondNetwork/elrond-go-sandbox/data/block"
 	"github.com/ElrondNetwork/elrond-go-sandbox/data/blockchain"
 )
 
@@ -18,12 +18,8 @@
 	GetRootHashCalled             func() []byte
 	noShards                      uint32
 	SetOnRequestTransactionCalled func(f func(destShardID uint32, txHash []byte))
-<<<<<<< HEAD
 	CheckBlockValidityCalled      func(blockChain *blockchain.BlockChain, header data.HeaderHandler, body data.BodyHandler) bool
-=======
-	CheckBlockValidityCalled      func(blockChain *blockchain.BlockChain, header *block.Header) bool
 	CreateMiniBlockHeadersCalled  func(body block.Body) ([]block.MiniBlockHeader, error)
->>>>>>> bc333306
 }
 
 func (bpm *BlockProcessorMock) ProcessBlock(blockChain *blockchain.BlockChain, header data.HeaderHandler, body data.BodyHandler, haveTime func() time.Duration) error {
@@ -55,15 +51,10 @@
 	return blProcMock.GetRootHashCalled()
 }
 
-<<<<<<< HEAD
 func (blProcMock BlockProcessorMock) CheckBlockValidity(blockChain *blockchain.BlockChain, header data.HeaderHandler, body data.BodyHandler) bool {
 	return blProcMock.CheckBlockValidityCalled(blockChain, header, nil)
-=======
-func (blProcMock BlockProcessorMock) CheckBlockValidity(blockChain *blockchain.BlockChain, header *block.Header) bool {
-	return blProcMock.CheckBlockValidityCalled(blockChain, header)
 }
 
 func (blProcMock BlockProcessorMock)CreateMiniBlockHeaders(body block.Body) ([]block.MiniBlockHeader, error) {
 	return blProcMock.CreateMiniBlockHeadersCalled(body)
->>>>>>> bc333306
 }