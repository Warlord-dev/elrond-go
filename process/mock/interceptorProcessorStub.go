--- conflicted
+++ resolved
@@ -17,11 +17,7 @@
 }
 
 // Save -
-<<<<<<< HEAD
-func (ips *InterceptorProcessorStub) Save(data process.InterceptedData, _ p2p.PeerID, _ string) error {
-=======
-func (ips *InterceptorProcessorStub) Save(data process.InterceptedData, _ core.PeerID) error {
->>>>>>> a53709c2
+func (ips *InterceptorProcessorStub) Save(data process.InterceptedData, _ core.PeerID, _ string) error {
 	return ips.SaveCalled(data)
 }
 
