package mock

import (
	"github.com/ElrondNetwork/elrond-go/data"
	"github.com/ElrondNetwork/elrond-go/data/block"
)

// IntermediateTransactionHandlerMock -
type IntermediateTransactionHandlerMock struct {
	AddIntermediateTransactionsCalled        func(txs []data.TransactionHandler) error
	CreateAllInterMiniBlocksCalled           func() map[uint32]*block.MiniBlock
	VerifyInterMiniBlocksCalled              func(body *block.Body) error
	SaveCurrentIntermediateTxToStorageCalled func() error
	CreateBlockStartedCalled                 func()
	CreateMarshalizedDataCalled              func(txHashes [][]byte) ([][]byte, error)
	GetAllCurrentFinishedTxsCalled           func() map[string]data.TransactionHandler
}

// CreateMarshalizedData -
func (ith *IntermediateTransactionHandlerMock) CreateMarshalizedData(txHashes [][]byte) ([][]byte, error) {
	if ith.CreateMarshalizedDataCalled == nil {
		return nil, nil
	}
	return ith.CreateMarshalizedDataCalled(txHashes)
}

// AddIntermediateTransactions -
func (ith *IntermediateTransactionHandlerMock) AddIntermediateTransactions(txs []data.TransactionHandler) error {
	if ith.AddIntermediateTransactionsCalled == nil {
		return nil
	}
	return ith.AddIntermediateTransactionsCalled(txs)
}

// CreateAllInterMiniBlocks -
func (ith *IntermediateTransactionHandlerMock) CreateAllInterMiniBlocks() map[uint32]*block.MiniBlock {
	if ith.CreateAllInterMiniBlocksCalled == nil {
		return nil
	}
	return ith.CreateAllInterMiniBlocksCalled()
}

<<<<<<< HEAD
func (ith *IntermediateTransactionHandlerMock) VerifyInterMiniBlocks(body *block.Body) error {
=======
// VerifyInterMiniBlocks -
func (ith *IntermediateTransactionHandlerMock) VerifyInterMiniBlocks(body block.Body) error {
>>>>>>> 6ccf18ca
	if ith.VerifyInterMiniBlocksCalled == nil {
		return nil
	}
	return ith.VerifyInterMiniBlocksCalled(body)
}

// SaveCurrentIntermediateTxToStorage -
func (ith *IntermediateTransactionHandlerMock) SaveCurrentIntermediateTxToStorage() error {
	if ith.SaveCurrentIntermediateTxToStorageCalled == nil {
		return nil
	}
	return ith.SaveCurrentIntermediateTxToStorageCalled()
}

// CreateBlockStarted -
func (ith *IntermediateTransactionHandlerMock) CreateBlockStarted() {
	if ith.CreateBlockStartedCalled != nil {
		ith.CreateBlockStartedCalled()
	}
}

// GetAllCurrentFinishedTxs -
func (ith *IntermediateTransactionHandlerMock) GetAllCurrentFinishedTxs() map[string]data.TransactionHandler {
	if ith.GetAllCurrentFinishedTxsCalled != nil {
		return ith.GetAllCurrentFinishedTxsCalled()
	}
	return nil
}

// GetCreatedInShardMiniBlock -
func (ith *IntermediateTransactionHandlerMock) GetCreatedInShardMiniBlock() *block.MiniBlock {
	return &block.MiniBlock{}
}

// IsInterfaceNil returns true if there is no value under the interface
func (ith *IntermediateTransactionHandlerMock) IsInterfaceNil() bool {
	if ith == nil {
		return true
	}
	return false
}<|MERGE_RESOLUTION|>--- conflicted
+++ resolved
@@ -40,12 +40,8 @@
 	return ith.CreateAllInterMiniBlocksCalled()
 }
 
-<<<<<<< HEAD
+// VerifyInterMiniBlocks -
 func (ith *IntermediateTransactionHandlerMock) VerifyInterMiniBlocks(body *block.Body) error {
-=======
-// VerifyInterMiniBlocks -
-func (ith *IntermediateTransactionHandlerMock) VerifyInterMiniBlocks(body block.Body) error {
->>>>>>> 6ccf18ca
 	if ith.VerifyInterMiniBlocksCalled == nil {
 		return nil
 	}
