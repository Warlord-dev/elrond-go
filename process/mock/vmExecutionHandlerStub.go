--- conflicted
+++ resolved
@@ -12,29 +12,7 @@
 	RunSmartContractCallCalled   func(input *vmcommon.ContractCallInput) (*vmcommon.VMOutput, error)
 }
 
-<<<<<<< HEAD
-// G0Create yields the initial gas cost of creating a new smart contract
-func (vm *VMExecutionHandlerStub) G0Create(input *vmcommon.ContractCreateInput) (*big.Int, error) {
-	if vm.G0CreateCalled == nil {
-		return big.NewInt(0), nil
-	}
-
-	return vm.G0CreateCalled(input)
-}
-
-// G0Call yields the initial gas cost of calling an existing smart contract
-func (vm *VMExecutionHandlerStub) G0Call(input *vmcommon.ContractCallInput) (*big.Int, error) {
-	if vm.G0CallCalled == nil {
-		return big.NewInt(0), nil
-	}
-
-	return vm.G0CallCalled(input)
-}
-
-// RunSmartContractCreate how a smart contract creation should be performed
-=======
 // RunSmartContractCreate computes how a smart contract creation should be performed
->>>>>>> e7d84bf4
 func (vm *VMExecutionHandlerStub) RunSmartContractCreate(input *vmcommon.ContractCreateInput) (*vmcommon.VMOutput, error) {
 	if vm.RunSmartContractCreateCalled == nil {
 		return &vmcommon.VMOutput{
