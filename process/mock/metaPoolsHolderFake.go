package mock

import (
	"github.com/ElrondNetwork/elrond-go/data/typeConverters/uint64ByteSlice"
	"github.com/ElrondNetwork/elrond-go/dataRetriever"
	"github.com/ElrondNetwork/elrond-go/dataRetriever/dataPool"
	"github.com/ElrondNetwork/elrond-go/dataRetriever/shardedData"
	"github.com/ElrondNetwork/elrond-go/storage"
	"github.com/ElrondNetwork/elrond-go/storage/storageUnit"
)

type MetaPoolsHolderFake struct {
<<<<<<< HEAD
	metaBlocks    storage.Cacher
	miniBlocks    storage.Cacher
	shardHeaders  storage.Cacher
	trieNodes     storage.Cacher
	headersNonces dataRetriever.Uint64SyncMapCacher
	transactions  dataRetriever.ShardedDataCacherNotifier
	unsigned      dataRetriever.ShardedDataCacherNotifier
=======
	metaBlocks storage.Cacher
	miniBlocks      storage.Cacher
	shardHeaders    storage.Cacher
	headersNonces   dataRetriever.Uint64SyncMapCacher
	transactions    dataRetriever.ShardedDataCacherNotifier
	unsigned        dataRetriever.ShardedDataCacherNotifier
	currTxs         dataRetriever.TransactionCacher
>>>>>>> fcc08c87

	MetaBlocksCalled func() storage.Cacher
}

func NewMetaPoolsHolderFake() *MetaPoolsHolderFake {
	mphf := &MetaPoolsHolderFake{}
	mphf.miniBlocks, _ = storageUnit.NewCache(storageUnit.LRUCache, 10000, 1)
	mphf.transactions, _ = shardedData.NewShardedData(storageUnit.CacheConfig{Size: 10000, Type: storageUnit.LRUCache})
	mphf.unsigned, _ = shardedData.NewShardedData(storageUnit.CacheConfig{Size: 10000, Type: storageUnit.LRUCache})
	mphf.metaBlocks, _ = storageUnit.NewCache(storageUnit.LRUCache, 10000, 1)
	mphf.shardHeaders, _ = storageUnit.NewCache(storageUnit.LRUCache, 10000, 1)
	mphf.trieNodes, _ = storageUnit.NewCache(storageUnit.LRUCache, 10000, 1)

	cacheShardHdrNonces, _ := storageUnit.NewCache(storageUnit.LRUCache, 10000, 1)
	mphf.headersNonces, _ = dataPool.NewNonceSyncMapCacher(
		cacheShardHdrNonces,
		uint64ByteSlice.NewBigEndianConverter(),
	)
	mphf.currTxs, _ = dataPool.NewCurrentBlockPool()

	return mphf
}

func (mphf *MetaPoolsHolderFake) CurrentBlockTxs() dataRetriever.TransactionCacher {
	return mphf.currTxs
}

func (mphf *MetaPoolsHolderFake) Transactions() dataRetriever.ShardedDataCacherNotifier {
	return mphf.transactions
}

func (mphf *MetaPoolsHolderFake) UnsignedTransactions() dataRetriever.ShardedDataCacherNotifier {
	return mphf.unsigned
}

func (mphf *MetaPoolsHolderFake) MetaBlocks() storage.Cacher {
	if mphf.MetaBlocksCalled != nil {
		return mphf.MetaBlocksCalled()
	}
	return mphf.metaBlocks
}

func (mphf *MetaPoolsHolderFake) MiniBlocks() storage.Cacher {
	return mphf.miniBlocks
}

func (mphf *MetaPoolsHolderFake) ShardHeaders() storage.Cacher {
	return mphf.shardHeaders
}

func (mphf *MetaPoolsHolderFake) TrieNodes() storage.Cacher {
	return mphf.trieNodes
}

func (mphf *MetaPoolsHolderFake) HeadersNonces() dataRetriever.Uint64SyncMapCacher {
	return mphf.headersNonces
}

// IsInterfaceNil returns true if there is no value under the interface
func (mphf *MetaPoolsHolderFake) IsInterfaceNil() bool {
	if mphf == nil {
		return true
	}
	return false
}<|MERGE_RESOLUTION|>--- conflicted
+++ resolved
@@ -10,7 +10,6 @@
 )
 
 type MetaPoolsHolderFake struct {
-<<<<<<< HEAD
 	metaBlocks    storage.Cacher
 	miniBlocks    storage.Cacher
 	shardHeaders  storage.Cacher
@@ -18,15 +17,7 @@
 	headersNonces dataRetriever.Uint64SyncMapCacher
 	transactions  dataRetriever.ShardedDataCacherNotifier
 	unsigned      dataRetriever.ShardedDataCacherNotifier
-=======
-	metaBlocks storage.Cacher
-	miniBlocks      storage.Cacher
-	shardHeaders    storage.Cacher
-	headersNonces   dataRetriever.Uint64SyncMapCacher
-	transactions    dataRetriever.ShardedDataCacherNotifier
-	unsigned        dataRetriever.ShardedDataCacherNotifier
-	currTxs         dataRetriever.TransactionCacher
->>>>>>> fcc08c87
+	currTxs       dataRetriever.TransactionCacher
 
 	MetaBlocksCalled func() storage.Cacher
 }
