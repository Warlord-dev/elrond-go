--- conflicted
+++ resolved
@@ -112,11 +112,8 @@
 			ShardCoordinator: shardCoordinatorMock,
 			Store:            initStore(),
 			StartHeaders:     genesisBlocks,
-<<<<<<< HEAD
+			PoolsHolder:      mock.NewPoolsHolderMock(),
 			WhitelistHandler: whitelistHandler,
-=======
-			PoolsHolder:      mock.NewPoolsHolderMock(),
->>>>>>> cdafc492
 		},
 	}
 
