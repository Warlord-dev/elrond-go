--- conflicted
+++ resolved
@@ -119,7 +119,6 @@
 	}
 }
 
-<<<<<<< HEAD
 func (bn *blockNotarizer) getFirstNotarizedHeader(shardID uint32) (data.HeaderHandler, []byte, error) {
 	bn.mutNotarizedHeaders.RLock()
 	defer bn.mutNotarizedHeaders.RUnlock()
@@ -136,11 +135,8 @@
 	return hdrInfo.header, hdrInfo.hash, nil
 }
 
-func (bn *blockNotarizer) getLastNotarizedHeader(shardID uint32) (data.HeaderHandler, []byte, error) {
-=======
 // GetLastNotarizedHeader gets the last notarized header for a given shard
 func (bn *blockNotarizer) GetLastNotarizedHeader(shardID uint32) (data.HeaderHandler, []byte, error) {
->>>>>>> 598b9af8
 	bn.mutNotarizedHeaders.RLock()
 	defer bn.mutNotarizedHeaders.RUnlock()
 
@@ -173,7 +169,6 @@
 	return hdrInfo.Header.GetNonce()
 }
 
-<<<<<<< HEAD
 func (bn *blockNotarizer) firstNotarizedHeaderInfo(shardID uint32) *headerInfo {
 	notarizedHeadersCount := len(bn.notarizedHeaders[shardID])
 	if notarizedHeadersCount > 0 {
@@ -183,10 +178,7 @@
 	return nil
 }
 
-func (bn *blockNotarizer) lastNotarizedHeaderInfo(shardID uint32) *headerInfo {
-=======
 func (bn *blockNotarizer) lastNotarizedHeaderInfo(shardID uint32) *HeaderInfo {
->>>>>>> 598b9af8
 	notarizedHeadersCount := len(bn.notarizedHeaders[shardID])
 	if notarizedHeadersCount > 0 {
 		return bn.notarizedHeaders[shardID][notarizedHeadersCount-1]
