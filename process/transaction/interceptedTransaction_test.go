package transaction_test

import (
	"bytes"
	"errors"
	"math/big"
	"testing"

	"github.com/ElrondNetwork/elrond-go/core/check"
	"github.com/ElrondNetwork/elrond-go/crypto"
	"github.com/ElrondNetwork/elrond-go/data/state"
	dataTransaction "github.com/ElrondNetwork/elrond-go/data/transaction"
	"github.com/ElrondNetwork/elrond-go/process"
	"github.com/ElrondNetwork/elrond-go/process/mock"
	"github.com/ElrondNetwork/elrond-go/process/transaction"
	"github.com/stretchr/testify/assert"
)

var errSingleSignKeyGenMock = errors.New("errSingleSignKeyGenMock")
var errSignerMockVerifySigFails = errors.New("errSignerMockVerifySigFails")

var senderShard = uint32(2)
var recvShard = uint32(3)
var senderAddress = []byte("sender")
var recvAddress = []byte("receiver")
var sigOk = []byte("signature")

func createDummySigner() crypto.SingleSigner {
	return &mock.SignerMock{
		VerifyStub: func(public crypto.PublicKey, msg []byte, sig []byte) error {
			if !bytes.Equal(sig, sigOk) {
				return errSignerMockVerifySigFails
			}
			return nil
		},
	}
}

func createKeyGenMock() crypto.KeyGenerator {
	return &mock.SingleSignKeyGenMock{
		PublicKeyFromByteArrayCalled: func(b []byte) (key crypto.PublicKey, e error) {
			if string(b) == "" {
				return nil, errSingleSignKeyGenMock
			}

			return &mock.SingleSignPublicKey{}, nil
		},
	}
}

func createTxFeeHandler(gasPrice uint64, gasLimit uint64) process.FeeHandler {
	feeHandler := &mock.FeeHandlerStub{
		MinGasPriceCalled: func() uint64 {
			return gasPrice
		},
		MinGasLimitCalled: func() uint64 {
			return gasLimit
		},
	}

	return feeHandler
}

func createFreeTxFeeHandler() process.FeeHandler {
	return createTxFeeHandler(0, 0)
}

func createInterceptedTxFromPlainTx(tx *dataTransaction.Transaction, txFeeHandler process.FeeHandler) (*transaction.InterceptedTransaction, error) {
	marshalizer := &mock.MarshalizerMock{}
	txBuff, _ := marshalizer.Marshal(tx)

	shardCoordinator := mock.NewMultipleShardsCoordinatorMock()
	shardCoordinator.CurrentShard = 6
	shardCoordinator.ComputeIdCalled = func(address state.AddressContainer) uint32 {
		if bytes.Equal(address.Bytes(), senderAddress) {
			return senderShard
		}
		if bytes.Equal(address.Bytes(), recvAddress) {
			return recvShard
		}

		return shardCoordinator.CurrentShard
	}

	return transaction.NewInterceptedTransaction(
		txBuff,
		marshalizer,
		mock.HasherMock{},
		createKeyGenMock(),
		createDummySigner(),
		&mock.AddressConverterStub{
			CreateAddressFromPublicKeyBytesCalled: func(pubKey []byte) (container state.AddressContainer, e error) {
				return mock.NewAddressMock(pubKey), nil
			},
		},
		shardCoordinator,
		txFeeHandler,
	)
}

//------- NewInterceptedTransaction

func TestNewInterceptedTransaction_NilBufferShouldErr(t *testing.T) {
	t.Parallel()

	txi, err := transaction.NewInterceptedTransaction(
		nil,
		&mock.MarshalizerMock{},
		mock.HasherMock{},
		&mock.SingleSignKeyGenMock{},
		&mock.SignerMock{},
		&mock.AddressConverterMock{},
		mock.NewOneShardCoordinatorMock(),
		&mock.FeeHandlerStub{},
	)

	assert.Nil(t, txi)
	assert.Equal(t, process.ErrNilBuffer, err)
}

func TestNewInterceptedTransaction_NilMarshalizerShouldErr(t *testing.T) {
	t.Parallel()

	txi, err := transaction.NewInterceptedTransaction(
		make([]byte, 0),
		nil,
		mock.HasherMock{},
		&mock.SingleSignKeyGenMock{},
		&mock.SignerMock{},
		&mock.AddressConverterMock{},
		mock.NewOneShardCoordinatorMock(),
		&mock.FeeHandlerStub{},
	)

	assert.Nil(t, txi)
	assert.Equal(t, process.ErrNilMarshalizer, err)
}

func TestNewInterceptedTransaction_NilHasherShouldErr(t *testing.T) {
	t.Parallel()

	txi, err := transaction.NewInterceptedTransaction(
		make([]byte, 0),
		&mock.MarshalizerMock{},
		nil,
		&mock.SingleSignKeyGenMock{},
		&mock.SignerMock{},
		&mock.AddressConverterMock{},
		mock.NewOneShardCoordinatorMock(),
		&mock.FeeHandlerStub{},
	)

	assert.Nil(t, txi)
	assert.Equal(t, process.ErrNilHasher, err)
}

func TestNewInterceptedTransaction_NilKeyGenShouldErr(t *testing.T) {
	t.Parallel()

	txi, err := transaction.NewInterceptedTransaction(
		make([]byte, 0),
		&mock.MarshalizerMock{},
		mock.HasherMock{},
		nil,
		&mock.SignerMock{},
		&mock.AddressConverterMock{},
		mock.NewOneShardCoordinatorMock(),
		&mock.FeeHandlerStub{},
	)

	assert.Nil(t, txi)
	assert.Equal(t, process.ErrNilKeyGen, err)
}

func TestNewInterceptedTransaction_NilSignerShouldErr(t *testing.T) {
	t.Parallel()

	txi, err := transaction.NewInterceptedTransaction(
		make([]byte, 0),
		&mock.MarshalizerMock{},
		mock.HasherMock{},
		&mock.SingleSignKeyGenMock{},
		nil,
		&mock.AddressConverterMock{},
		mock.NewOneShardCoordinatorMock(),
		&mock.FeeHandlerStub{},
	)

	assert.Nil(t, txi)
	assert.Equal(t, process.ErrNilSingleSigner, err)
}

func TestNewInterceptedTransaction_NilAddressConverterShouldErr(t *testing.T) {
	t.Parallel()

	txi, err := transaction.NewInterceptedTransaction(
		make([]byte, 0),
		&mock.MarshalizerMock{},
		mock.HasherMock{},
		&mock.SingleSignKeyGenMock{},
		&mock.SignerMock{},
		nil,
		mock.NewOneShardCoordinatorMock(),
		&mock.FeeHandlerStub{},
	)

	assert.Nil(t, txi)
	assert.Equal(t, process.ErrNilAddressConverter, err)
}

func TestNewInterceptedTransaction_NilCoordinatorShouldErr(t *testing.T) {
	t.Parallel()

	txi, err := transaction.NewInterceptedTransaction(
		make([]byte, 0),
		&mock.MarshalizerMock{},
		mock.HasherMock{},
		&mock.SingleSignKeyGenMock{},
		&mock.SignerMock{},
		&mock.AddressConverterMock{},
		nil,
		&mock.FeeHandlerStub{},
	)

	assert.Nil(t, txi)
	assert.Equal(t, process.ErrNilShardCoordinator, err)
}

func TestNewInterceptedTransaction_NilFeeHandlerShouldErr(t *testing.T) {
	t.Parallel()

	txi, err := transaction.NewInterceptedTransaction(
		make([]byte, 0),
		&mock.MarshalizerMock{},
		mock.HasherMock{},
		&mock.SingleSignKeyGenMock{},
		&mock.SignerMock{},
		&mock.AddressConverterMock{},
		mock.NewOneShardCoordinatorMock(),
		nil,
	)

	assert.Nil(t, txi)
	assert.Equal(t, process.ErrNilEconomicsFeeHandler, err)
}

func TestNewInterceptedTransaction_UnmarshalingTxFailsShouldErr(t *testing.T) {
	t.Parallel()

	errExpected := errors.New("expected error")

	txi, err := transaction.NewInterceptedTransaction(
		make([]byte, 0),
		&mock.MarshalizerStub{
			UnmarshalCalled: func(obj interface{}, buff []byte) error {
				return errExpected
			},
		},
		mock.HasherMock{},
		&mock.SingleSignKeyGenMock{},
		&mock.SignerMock{},
		&mock.AddressConverterMock{},
		mock.NewOneShardCoordinatorMock(),
		&mock.FeeHandlerStub{},
	)

	assert.Nil(t, txi)
	assert.Equal(t, errExpected, err)
}

<<<<<<< HEAD
=======
func TestNewInterceptedTransaction_MarshalingCopiedTxFailsShouldErr(t *testing.T) {
	t.Parallel()

	errExpected := errors.New("expected error")

	txi, err := transaction.NewInterceptedTransaction(
		make([]byte, 0),
		&mock.MarshalizerStub{
			MarshalCalled: func(obj interface{}) (bytes []byte, e error) {
				return nil, errExpected
			},
			UnmarshalCalled: func(obj interface{}, buff []byte) error {
				return nil
			},
		},
		mock.HasherMock{},
		&mock.SingleSignKeyGenMock{},
		&mock.SignerMock{},
		&mock.AddressConverterMock{},
		mock.NewOneShardCoordinatorMock(),
		&mock.FeeHandlerStub{},
	)

	assert.Nil(t, txi)
	assert.Equal(t, errExpected, err)
}

>>>>>>> 0bf1c24c
func TestNewInterceptedTransaction_AddrConvFailsShouldErr(t *testing.T) {
	t.Parallel()

	txi, err := transaction.NewInterceptedTransaction(
		[]byte("{}"),
		&mock.MarshalizerMock{},
		mock.HasherMock{},
		&mock.SingleSignKeyGenMock{},
		&mock.SignerMock{},
		&mock.AddressConverterStub{
			CreateAddressFromPublicKeyBytesCalled: func(pubKey []byte) (container state.AddressContainer, e error) {
				return nil, errors.New("expected error")
			},
		},
		mock.NewOneShardCoordinatorMock(),
		&mock.FeeHandlerStub{},
	)

	assert.Nil(t, txi)
	assert.Equal(t, process.ErrInvalidSndAddr, err)
}

func TestNewInterceptedTransaction_ShouldWork(t *testing.T) {
	t.Parallel()

	tx := &dataTransaction.Transaction{
		Nonce:     1,
		Value:     big.NewInt(2),
		Data:      "data",
		GasLimit:  3,
		GasPrice:  4,
		RcvAddr:   recvAddress,
		SndAddr:   senderAddress,
		Signature: sigOk,
	}

	txi, err := createInterceptedTxFromPlainTx(tx, createFreeTxFeeHandler())

	assert.False(t, check.IfNil(txi))
	assert.Nil(t, err)
	assert.Equal(t, tx, txi.Transaction())
}

//------- CheckValidity

func TestInterceptedTransaction_CheckValidityNilSignatureShouldErr(t *testing.T) {
	t.Parallel()

	tx := &dataTransaction.Transaction{
		Nonce:     1,
		Value:     big.NewInt(2),
		Data:      "data",
		GasLimit:  3,
		GasPrice:  4,
		RcvAddr:   recvAddress,
		SndAddr:   senderAddress,
		Signature: nil,
	}
	txi, _ := createInterceptedTxFromPlainTx(tx)

<<<<<<< HEAD
	err := txi.CheckValidity()
=======
	txi, err := createInterceptedTxFromPlainTx(tx, createFreeTxFeeHandler())
>>>>>>> 0bf1c24c

	assert.Equal(t, process.ErrNilSignature, err)
}

func TestInterceptedTransaction_CheckValidityNilRecvAddressShouldErr(t *testing.T) {
	t.Parallel()

	tx := &dataTransaction.Transaction{
		Nonce:     1,
		Value:     big.NewInt(2),
		Data:      "data",
		GasLimit:  3,
		GasPrice:  4,
		RcvAddr:   nil,
		SndAddr:   senderAddress,
		Signature: sigOk,
	}
	txi, _ := createInterceptedTxFromPlainTx(tx)

<<<<<<< HEAD
	err := txi.CheckValidity()
=======
	txi, err := createInterceptedTxFromPlainTx(tx, createFreeTxFeeHandler())
>>>>>>> 0bf1c24c

	assert.Equal(t, process.ErrNilRcvAddr, err)
}

func TestInterceptedTransaction_CheckValidityNilSenderAddressShouldErr(t *testing.T) {
	t.Parallel()

	tx := &dataTransaction.Transaction{
		Nonce:     1,
		Value:     big.NewInt(2),
		Data:      "data",
		GasLimit:  3,
		GasPrice:  4,
		RcvAddr:   recvAddress,
		SndAddr:   nil,
		Signature: sigOk,
	}
	txi, _ := createInterceptedTxFromPlainTx(tx)

	err := txi.CheckValidity()

	assert.Equal(t, process.ErrNilSndAddr, err)
}

func TestInterceptedTransaction_CheckValidityNilValueShouldErr(t *testing.T) {
	t.Parallel()

	tx := &dataTransaction.Transaction{
		Nonce:     1,
		Value:     nil,
		Data:      "data",
		GasLimit:  3,
		GasPrice:  4,
		RcvAddr:   recvAddress,
		SndAddr:   senderAddress,
		Signature: sigOk,
	}
	txi, _ := createInterceptedTxFromPlainTx(tx)

<<<<<<< HEAD
	err := txi.CheckValidity()
=======
	txi, err := createInterceptedTxFromPlainTx(tx, createFreeTxFeeHandler())
>>>>>>> 0bf1c24c

	assert.Equal(t, process.ErrNilValue, err)
}

func TestInterceptedTransaction_CheckValidityNilNegativeValueShouldErr(t *testing.T) {
	t.Parallel()

	tx := &dataTransaction.Transaction{
		Nonce:     1,
		Value:     big.NewInt(-2),
		Data:      "data",
		GasLimit:  3,
		GasPrice:  4,
		RcvAddr:   recvAddress,
		SndAddr:   senderAddress,
		Signature: sigOk,
	}
	txi, _ := createInterceptedTxFromPlainTx(tx)

<<<<<<< HEAD
	err := txi.CheckValidity()
=======
	txi, err := createInterceptedTxFromPlainTx(tx, createFreeTxFeeHandler())
>>>>>>> 0bf1c24c

	assert.Equal(t, process.ErrNegativeValue, err)
}

func TestInterceptedTransaction_CheckValidityMarshalingCopiedTxFailsShouldErr(t *testing.T) {
	t.Parallel()

	errExpected := errors.New("expected error")

	tx := &dataTransaction.Transaction{
		Nonce:     1,
		Value:     big.NewInt(2),
		Data:      "data",
		GasLimit:  3,
		GasPrice:  4,
		RcvAddr:   recvAddress,
		SndAddr:   senderAddress,
		Signature: sigOk,
	}
	marshalizer := &mock.MarshalizerMock{}
	txBuff, _ := marshalizer.Marshal(tx)

	txi, _ := transaction.NewInterceptedTransaction(
		txBuff,
		&mock.MarshalizerStub{
			MarshalCalled: func(obj interface{}) (bytes []byte, e error) {
				return nil, errExpected
			},
			UnmarshalCalled: func(obj interface{}, buff []byte) error {
				return marshalizer.Unmarshal(obj, buff)
			},
		},
		mock.HasherMock{},
		&mock.SingleSignKeyGenMock{},
		&mock.SignerMock{},
		&mock.AddressConverterMock{},
		mock.NewOneShardCoordinatorMock(),
	)

	err := txi.CheckValidity()

	assert.Equal(t, errExpected, err)
}

func TestInterceptedTransaction_CheckValidityInvalidSenderShouldErr(t *testing.T) {
	t.Parallel()

	tx := &dataTransaction.Transaction{
		Nonce:     1,
		Value:     big.NewInt(2),
		Data:      "data",
		GasLimit:  3,
		GasPrice:  4,
		RcvAddr:   recvAddress,
		SndAddr:   []byte(""),
		Signature: sigOk,
	}
	txi, _ := createInterceptedTxFromPlainTx(tx)

<<<<<<< HEAD
	err := txi.CheckValidity()
=======
	txi, err := createInterceptedTxFromPlainTx(tx, createFreeTxFeeHandler())
>>>>>>> 0bf1c24c

	assert.Equal(t, errSingleSignKeyGenMock, err)
}

<<<<<<< HEAD
func TestInterceptedTransaction_CheckValidityVerifyFailsShouldErr(t *testing.T) {
=======
func TestNewInterceptedTransaction_InsufficientGasPriceShouldErr(t *testing.T) {
	t.Parallel()

	gasLimit := uint64(3)
	gasPrice := uint64(4)
	tx := &dataTransaction.Transaction{
		Nonce:     1,
		Value:     big.NewInt(2),
		Data:      "data",
		GasLimit:  gasLimit,
		GasPrice:  gasPrice,
		RcvAddr:   recvAddress,
		SndAddr:   []byte(""),
		Signature: sigOk,
	}
	feeHandler := createTxFeeHandler(gasPrice+1, gasLimit)

	txi, err := createInterceptedTxFromPlainTx(tx, feeHandler)

	assert.Nil(t, txi)
	assert.Equal(t, process.ErrInsufficientGasPriceInTx, err)
}

func TestNewInterceptedTransaction_InsufficientGasLimitShouldErr(t *testing.T) {
	t.Parallel()

	gasLimit := uint64(3)
	gasPrice := uint64(4)
	tx := &dataTransaction.Transaction{
		Nonce:     1,
		Value:     big.NewInt(2),
		Data:      "data",
		GasLimit:  gasLimit,
		GasPrice:  gasPrice,
		RcvAddr:   recvAddress,
		SndAddr:   []byte(""),
		Signature: sigOk,
	}
	feeHandler := createTxFeeHandler(gasPrice, gasLimit+1)

	txi, err := createInterceptedTxFromPlainTx(tx, feeHandler)

	assert.Nil(t, txi)
	assert.Equal(t, process.ErrInsufficientGasLimitInTx, err)
}

func TestNewInterceptedTransaction_VerifyFailsShouldErr(t *testing.T) {
>>>>>>> 0bf1c24c
	t.Parallel()

	tx := &dataTransaction.Transaction{
		Nonce:     1,
		Value:     big.NewInt(2),
		Data:      "data",
		GasLimit:  3,
		GasPrice:  4,
		RcvAddr:   recvAddress,
		SndAddr:   senderAddress,
		Signature: []byte("wrong sig"),
	}
	txi, _ := createInterceptedTxFromPlainTx(tx)

<<<<<<< HEAD
	err := txi.CheckValidity()
=======
	txi, err := createInterceptedTxFromPlainTx(tx, createFreeTxFeeHandler())
>>>>>>> 0bf1c24c

	assert.Equal(t, errSignerMockVerifySigFails, err)
}

func TestInterceptedTransaction_CheckValidityOkValsShouldWork(t *testing.T) {
	t.Parallel()

	tx := &dataTransaction.Transaction{
		Nonce:     1,
		Value:     big.NewInt(2),
		Data:      "data",
		GasLimit:  3,
		GasPrice:  4,
		RcvAddr:   recvAddress,
		SndAddr:   senderAddress,
		Signature: sigOk,
	}
	txi, _ := createInterceptedTxFromPlainTx(tx)

<<<<<<< HEAD
	err := txi.CheckValidity()
=======
	txi, err := createInterceptedTxFromPlainTx(tx, createFreeTxFeeHandler())
>>>>>>> 0bf1c24c

	assert.Nil(t, err)
}

func TestInterceptedTransaction_OkValsGettersShouldWork(t *testing.T) {
	t.Parallel()

	tx := &dataTransaction.Transaction{
		Nonce:     1,
		Value:     big.NewInt(2),
		Data:      "data",
		GasLimit:  3,
		GasPrice:  4,
		RcvAddr:   recvAddress,
		SndAddr:   senderAddress,
		Signature: sigOk,
	}

	txi, _ := createInterceptedTxFromPlainTx(tx, createFreeTxFeeHandler())

	assert.Equal(t, senderShard, txi.SenderShardId())
	assert.Equal(t, recvShard, txi.ReceiverShardId())
	assert.False(t, txi.IsForCurrentShard())
	assert.Equal(t, tx, txi.Transaction())
}

func TestInterceptedTransaction_ScTxDeployRecvShardIdShouldBeSendersShardId(t *testing.T) {
	t.Parallel()

	senderAddressInShard1 := make([]byte, 32)
	senderAddressInShard1[31] = 1

	recvAddressDeploy := make([]byte, 32)

	tx := &dataTransaction.Transaction{
		Nonce:     1,
		Value:     big.NewInt(2),
		Data:      "data",
		GasLimit:  3,
		GasPrice:  4,
		RcvAddr:   recvAddressDeploy,
		SndAddr:   senderAddressInShard1,
		Signature: sigOk,
	}
	marshalizer := &mock.MarshalizerMock{}
	txBuff, _ := marshalizer.Marshal(tx)

	shardCoordinator := mock.NewMultipleShardsCoordinatorMock()
	shardCoordinator.CurrentShard = 1
	shardCoordinator.ComputeIdCalled = func(address state.AddressContainer) uint32 {
		if bytes.Equal(address.Bytes(), senderAddressInShard1) {
			return 1
		}
		if bytes.Equal(address.Bytes(), recvAddressDeploy) {
			return 0
		}

		return shardCoordinator.CurrentShard
	}

	txIntercepted, err := transaction.NewInterceptedTransaction(
		txBuff,
		marshalizer,
		mock.HasherMock{},
		createKeyGenMock(),
		createDummySigner(),
		&mock.AddressConverterStub{
			CreateAddressFromPublicKeyBytesCalled: func(pubKey []byte) (container state.AddressContainer, e error) {
				return mock.NewAddressMock(pubKey), nil
			},
		},
		shardCoordinator,
		createFreeTxFeeHandler(),
	)

	assert.Nil(t, err)
	assert.Equal(t, uint32(1), txIntercepted.ReceiverShardId())
	assert.Equal(t, uint32(1), txIntercepted.SenderShardId())
}

func TestInterceptedTransaction_GetNonce(t *testing.T) {
	t.Parallel()

	nonce := uint64(1)

	tx := &dataTransaction.Transaction{
		Nonce:     nonce,
		Value:     big.NewInt(2),
		Data:      "data",
		GasLimit:  3,
		GasPrice:  4,
		RcvAddr:   recvAddress,
		SndAddr:   senderAddress,
		Signature: sigOk,
	}

	txi, _ := createInterceptedTxFromPlainTx(tx, createFreeTxFeeHandler())

	result := txi.Nonce()
	assert.Equal(t, nonce, result)
}

func TestInterceptedTransaction_SenderShardId(t *testing.T) {
	t.Parallel()

	tx := &dataTransaction.Transaction{
		Nonce:     0,
		Value:     big.NewInt(2),
		Data:      "data",
		GasLimit:  3,
		GasPrice:  4,
		RcvAddr:   recvAddress,
		SndAddr:   senderAddress,
		Signature: sigOk,
	}

	txi, _ := createInterceptedTxFromPlainTx(tx, createFreeTxFeeHandler())

	result := txi.SenderShardId()
	assert.Equal(t, senderShard, result)
}

func TestInterceptedTransaction_GetTotalValue(t *testing.T) {
	t.Parallel()

	txValue := big.NewInt(2)
	gasPrice := uint64(3)
	gasLimit := uint64(4)
	val := big.NewInt(0)
	val = val.Mul(big.NewInt(int64(gasPrice)), big.NewInt(int64(gasLimit)))
	expectedValue := big.NewInt(0)
	expectedValue.Add(txValue, val)

	tx := &dataTransaction.Transaction{
		Nonce:     0,
		Value:     txValue,
		Data:      "data",
		GasLimit:  gasPrice,
		GasPrice:  gasLimit,
		RcvAddr:   recvAddress,
		SndAddr:   senderAddress,
		Signature: sigOk,
	}

	txi, _ := createInterceptedTxFromPlainTx(tx, createFreeTxFeeHandler())

	result := txi.TotalValue()
	assert.Equal(t, expectedValue, result)
}

func TestInterceptedTransaction_GetSenderAddress(t *testing.T) {
	t.Parallel()

	tx := &dataTransaction.Transaction{
		Nonce:     0,
		Value:     big.NewInt(2),
		Data:      "data",
		GasLimit:  3,
		GasPrice:  4,
		RcvAddr:   recvAddress,
		SndAddr:   senderAddress,
		Signature: sigOk,
	}

	txi, _ := createInterceptedTxFromPlainTx(tx, createFreeTxFeeHandler())

	result := txi.SenderAddress()
	assert.NotNil(t, result)
}

//------- IsInterfaceNil

func TestInterceptedTransaction_IsInterfaceNil(t *testing.T) {
	t.Parallel()

	var txi *transaction.InterceptedTransaction

	assert.True(t, check.IfNil(txi))
}<|MERGE_RESOLUTION|>--- conflicted
+++ resolved
@@ -268,36 +268,6 @@
 	assert.Equal(t, errExpected, err)
 }
 
-<<<<<<< HEAD
-=======
-func TestNewInterceptedTransaction_MarshalingCopiedTxFailsShouldErr(t *testing.T) {
-	t.Parallel()
-
-	errExpected := errors.New("expected error")
-
-	txi, err := transaction.NewInterceptedTransaction(
-		make([]byte, 0),
-		&mock.MarshalizerStub{
-			MarshalCalled: func(obj interface{}) (bytes []byte, e error) {
-				return nil, errExpected
-			},
-			UnmarshalCalled: func(obj interface{}, buff []byte) error {
-				return nil
-			},
-		},
-		mock.HasherMock{},
-		&mock.SingleSignKeyGenMock{},
-		&mock.SignerMock{},
-		&mock.AddressConverterMock{},
-		mock.NewOneShardCoordinatorMock(),
-		&mock.FeeHandlerStub{},
-	)
-
-	assert.Nil(t, txi)
-	assert.Equal(t, errExpected, err)
-}
-
->>>>>>> 0bf1c24c
 func TestNewInterceptedTransaction_AddrConvFailsShouldErr(t *testing.T) {
 	t.Parallel()
 
@@ -358,11 +328,7 @@
 	}
 	txi, _ := createInterceptedTxFromPlainTx(tx)
 
-<<<<<<< HEAD
-	err := txi.CheckValidity()
-=======
-	txi, err := createInterceptedTxFromPlainTx(tx, createFreeTxFeeHandler())
->>>>>>> 0bf1c24c
+	err := txi.CheckValidity()
 
 	assert.Equal(t, process.ErrNilSignature, err)
 }
@@ -382,11 +348,7 @@
 	}
 	txi, _ := createInterceptedTxFromPlainTx(tx)
 
-<<<<<<< HEAD
-	err := txi.CheckValidity()
-=======
-	txi, err := createInterceptedTxFromPlainTx(tx, createFreeTxFeeHandler())
->>>>>>> 0bf1c24c
+	err := txi.CheckValidity()
 
 	assert.Equal(t, process.ErrNilRcvAddr, err)
 }
@@ -426,11 +388,7 @@
 	}
 	txi, _ := createInterceptedTxFromPlainTx(tx)
 
-<<<<<<< HEAD
-	err := txi.CheckValidity()
-=======
-	txi, err := createInterceptedTxFromPlainTx(tx, createFreeTxFeeHandler())
->>>>>>> 0bf1c24c
+	err := txi.CheckValidity()
 
 	assert.Equal(t, process.ErrNilValue, err)
 }
@@ -450,11 +408,7 @@
 	}
 	txi, _ := createInterceptedTxFromPlainTx(tx)
 
-<<<<<<< HEAD
-	err := txi.CheckValidity()
-=======
-	txi, err := createInterceptedTxFromPlainTx(tx, createFreeTxFeeHandler())
->>>>>>> 0bf1c24c
+	err := txi.CheckValidity()
 
 	assert.Equal(t, process.ErrNegativeValue, err)
 }
@@ -514,66 +468,12 @@
 	}
 	txi, _ := createInterceptedTxFromPlainTx(tx)
 
-<<<<<<< HEAD
-	err := txi.CheckValidity()
-=======
-	txi, err := createInterceptedTxFromPlainTx(tx, createFreeTxFeeHandler())
->>>>>>> 0bf1c24c
+	err := txi.CheckValidity()
 
 	assert.Equal(t, errSingleSignKeyGenMock, err)
 }
 
-<<<<<<< HEAD
 func TestInterceptedTransaction_CheckValidityVerifyFailsShouldErr(t *testing.T) {
-=======
-func TestNewInterceptedTransaction_InsufficientGasPriceShouldErr(t *testing.T) {
-	t.Parallel()
-
-	gasLimit := uint64(3)
-	gasPrice := uint64(4)
-	tx := &dataTransaction.Transaction{
-		Nonce:     1,
-		Value:     big.NewInt(2),
-		Data:      "data",
-		GasLimit:  gasLimit,
-		GasPrice:  gasPrice,
-		RcvAddr:   recvAddress,
-		SndAddr:   []byte(""),
-		Signature: sigOk,
-	}
-	feeHandler := createTxFeeHandler(gasPrice+1, gasLimit)
-
-	txi, err := createInterceptedTxFromPlainTx(tx, feeHandler)
-
-	assert.Nil(t, txi)
-	assert.Equal(t, process.ErrInsufficientGasPriceInTx, err)
-}
-
-func TestNewInterceptedTransaction_InsufficientGasLimitShouldErr(t *testing.T) {
-	t.Parallel()
-
-	gasLimit := uint64(3)
-	gasPrice := uint64(4)
-	tx := &dataTransaction.Transaction{
-		Nonce:     1,
-		Value:     big.NewInt(2),
-		Data:      "data",
-		GasLimit:  gasLimit,
-		GasPrice:  gasPrice,
-		RcvAddr:   recvAddress,
-		SndAddr:   []byte(""),
-		Signature: sigOk,
-	}
-	feeHandler := createTxFeeHandler(gasPrice, gasLimit+1)
-
-	txi, err := createInterceptedTxFromPlainTx(tx, feeHandler)
-
-	assert.Nil(t, txi)
-	assert.Equal(t, process.ErrInsufficientGasLimitInTx, err)
-}
-
-func TestNewInterceptedTransaction_VerifyFailsShouldErr(t *testing.T) {
->>>>>>> 0bf1c24c
 	t.Parallel()
 
 	tx := &dataTransaction.Transaction{
@@ -588,11 +488,7 @@
 	}
 	txi, _ := createInterceptedTxFromPlainTx(tx)
 
-<<<<<<< HEAD
-	err := txi.CheckValidity()
-=======
-	txi, err := createInterceptedTxFromPlainTx(tx, createFreeTxFeeHandler())
->>>>>>> 0bf1c24c
+	err := txi.CheckValidity()
 
 	assert.Equal(t, errSignerMockVerifySigFails, err)
 }
@@ -612,11 +508,7 @@
 	}
 	txi, _ := createInterceptedTxFromPlainTx(tx)
 
-<<<<<<< HEAD
-	err := txi.CheckValidity()
-=======
-	txi, err := createInterceptedTxFromPlainTx(tx, createFreeTxFeeHandler())
->>>>>>> 0bf1c24c
+	err := txi.CheckValidity()
 
 	assert.Nil(t, err)
 }
@@ -635,7 +527,7 @@
 		Signature: sigOk,
 	}
 
-	txi, _ := createInterceptedTxFromPlainTx(tx, createFreeTxFeeHandler())
+	txi, _ := createInterceptedTxFromPlainTx(tx)
 
 	assert.Equal(t, senderShard, txi.SenderShardId())
 	assert.Equal(t, recvShard, txi.ReceiverShardId())
