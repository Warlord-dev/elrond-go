package transaction

import (
	"bytes"
	"errors"
	"math/big"

	"github.com/ElrondNetwork/elrond-go-logger"
	"github.com/ElrondNetwork/elrond-go/core"
	"github.com/ElrondNetwork/elrond-go/core/atomic"
	"github.com/ElrondNetwork/elrond-go/core/check"
	"github.com/ElrondNetwork/elrond-go/core/vmcommon"
	"github.com/ElrondNetwork/elrond-go/data"
	"github.com/ElrondNetwork/elrond-go/data/receipt"
	"github.com/ElrondNetwork/elrond-go/data/smartContractResult"
	"github.com/ElrondNetwork/elrond-go/data/state"
	"github.com/ElrondNetwork/elrond-go/data/transaction"
	"github.com/ElrondNetwork/elrond-go/hashing"
	"github.com/ElrondNetwork/elrond-go/marshal"
	"github.com/ElrondNetwork/elrond-go/process"
	"github.com/ElrondNetwork/elrond-go/sharding"
)

var log = logger.GetOrCreate("process/transaction")
var _ process.TransactionProcessor = (*txProcessor)(nil)

// RefundGasMessage is the message returned in the data field of a receipt,
// for move balance transactions that provide more gas than needed
const RefundGasMessage = "refundedGas"

// txProcessor implements TransactionProcessor interface and can modify account states according to a transaction
type txProcessor struct {
	*baseTxProcessor
	txFeeHandler                   process.TransactionFeeHandler
	txTypeHandler                  process.TxTypeHandler
	receiptForwarder               process.IntermediateTransactionHandler
	badTxForwarder                 process.IntermediateTransactionHandler
	argsParser                     process.ArgumentsParser
	scrForwarder                   process.IntermediateTransactionHandler
	signMarshalizer                marshal.Marshalizer
	flagRelayedTx                  atomic.Flag
	flagMetaProtection             atomic.Flag
	relayedTxEnableEpoch           uint32
	penalizedTooMuchGasEnableEpoch uint32
	metaProtectionEnableEpoch      uint32
}

// ArgsNewTxProcessor defines the arguments needed for new tx processor
type ArgsNewTxProcessor struct {
	Accounts                       state.AccountsAdapter
	Hasher                         hashing.Hasher
	PubkeyConv                     core.PubkeyConverter
	Marshalizer                    marshal.Marshalizer
	SignMarshalizer                marshal.Marshalizer
	ShardCoordinator               sharding.Coordinator
	ScProcessor                    process.SmartContractProcessor
	TxFeeHandler                   process.TransactionFeeHandler
	TxTypeHandler                  process.TxTypeHandler
	EconomicsFee                   process.FeeHandler
	ReceiptForwarder               process.IntermediateTransactionHandler
	BadTxForwarder                 process.IntermediateTransactionHandler
	ArgsParser                     process.ArgumentsParser
	ScrForwarder                   process.IntermediateTransactionHandler
	RelayedTxEnableEpoch           uint32
	PenalizedTooMuchGasEnableEpoch uint32
	MetaProtectionEnableEpoch      uint32
	EpochNotifier                  process.EpochNotifier
}

// NewTxProcessor creates a new txProcessor engine
func NewTxProcessor(args ArgsNewTxProcessor) (*txProcessor, error) {
	if check.IfNil(args.Accounts) {
		return nil, process.ErrNilAccountsAdapter
	}
	if check.IfNil(args.Hasher) {
		return nil, process.ErrNilHasher
	}
	if check.IfNil(args.PubkeyConv) {
		return nil, process.ErrNilPubkeyConverter
	}
	if check.IfNil(args.Marshalizer) {
		return nil, process.ErrNilMarshalizer
	}
	if check.IfNil(args.ShardCoordinator) {
		return nil, process.ErrNilShardCoordinator
	}
	if check.IfNil(args.ScProcessor) {
		return nil, process.ErrNilSmartContractProcessor
	}
	if check.IfNil(args.TxFeeHandler) {
		return nil, process.ErrNilUnsignedTxHandler
	}
	if check.IfNil(args.TxTypeHandler) {
		return nil, process.ErrNilTxTypeHandler
	}
	if check.IfNil(args.EconomicsFee) {
		return nil, process.ErrNilEconomicsFeeHandler
	}
	if check.IfNil(args.ReceiptForwarder) {
		return nil, process.ErrNilReceiptHandler
	}
	if check.IfNil(args.BadTxForwarder) {
		return nil, process.ErrNilBadTxHandler
	}
	if check.IfNil(args.ArgsParser) {
		return nil, process.ErrNilArgumentParser
	}
	if check.IfNil(args.ScrForwarder) {
		return nil, process.ErrNilIntermediateTransactionHandler
	}
	if check.IfNil(args.SignMarshalizer) {
		return nil, process.ErrNilMarshalizer
	}
	if check.IfNil(args.EpochNotifier) {
		return nil, process.ErrNilEpochNotifier
	}

	baseTxProcess := &baseTxProcessor{
		accounts:         args.Accounts,
		shardCoordinator: args.ShardCoordinator,
		pubkeyConv:       args.PubkeyConv,
		economicsFee:     args.EconomicsFee,
		hasher:           args.Hasher,
		marshalizer:      args.Marshalizer,
		scProcessor:      args.ScProcessor,
	}

	txProc := &txProcessor{
		baseTxProcessor:                baseTxProcess,
		txFeeHandler:                   args.TxFeeHandler,
		txTypeHandler:                  args.TxTypeHandler,
		receiptForwarder:               args.ReceiptForwarder,
		badTxForwarder:                 args.BadTxForwarder,
		argsParser:                     args.ArgsParser,
		scrForwarder:                   args.ScrForwarder,
		signMarshalizer:                args.SignMarshalizer,
		relayedTxEnableEpoch:           args.RelayedTxEnableEpoch,
		penalizedTooMuchGasEnableEpoch: args.PenalizedTooMuchGasEnableEpoch,
		metaProtectionEnableEpoch:      args.MetaProtectionEnableEpoch,
	}

	args.EpochNotifier.RegisterNotifyHandler(txProc)

	return txProc, nil
}

// ProcessTransaction modifies the account states in respect with the transaction data
func (txProc *txProcessor) ProcessTransaction(tx *transaction.Transaction) (vmcommon.ReturnCode, error) {
	if check.IfNil(tx) {
		return 0, process.ErrNilTransaction
	}

	acntSnd, acntDst, err := txProc.getAccounts(tx.SndAddr, tx.RcvAddr)
	if err != nil {
		return 0, err
	}

	process.DisplayProcessTxDetails(
		"ProcessTransaction: sender account details",
		acntSnd,
		tx,
		txProc.pubkeyConv,
	)

	txType, dstShardTxType := txProc.txTypeHandler.ComputeTransactionType(tx)
	err = txProc.checkTxValues(tx, acntSnd, acntDst, false)
	if err != nil {
		if errors.Is(err, process.ErrInsufficientFunds) {
			receiptErr := txProc.executingFailedTransaction(tx, acntSnd, err)
			if receiptErr != nil {
				return 0, receiptErr
			}
		}

		if errors.Is(err, process.ErrUserNameDoesNotMatchInCrossShardTx) {
			errProcessIfErr := txProc.processIfTxErrorCrossShard(tx, err.Error())
			if errProcessIfErr != nil {
				return 0, errProcessIfErr
			}
			return vmcommon.UserError, nil
		}
		return vmcommon.UserError, err
	}

	switch txType {
	case process.MoveBalance:
		err = txProc.processMoveBalance(tx, acntSnd, acntDst, dstShardTxType, false)
		if err != nil {
			return vmcommon.UserError, txProc.executeAfterFailedMoveBalanceTransaction(tx, err)
		}
		return vmcommon.Ok, err
	case process.SCDeployment:
		return txProc.processSCDeployment(tx, acntSnd)
	case process.SCInvoking:
		return txProc.processSCInvoking(tx, acntSnd, acntDst)
	case process.BuiltInFunctionCall:
		return txProc.processBuiltInFunctionCall(tx, acntSnd, acntDst)
	case process.RelayedTx:
		return txProc.processRelayedTx(tx, acntSnd, acntDst)
	}

	return vmcommon.UserError, txProc.executingFailedTransaction(tx, acntSnd, process.ErrWrongTransaction)
}

func (txProc *txProcessor) executeAfterFailedMoveBalanceTransaction(
	tx *transaction.Transaction,
	txError error,
) error {
	acntSnd, err := txProc.getAccountFromAddress(tx.SndAddr)
	if err != nil {
		return err
	}

	if txError == process.ErrInvalidMetaTransaction || txError == process.ErrAccountNotPayable {
		snapshot := txProc.accounts.JournalLen()
		var txHash []byte
		txHash, err = core.CalculateHash(txProc.marshalizer, txProc.hasher, tx)
		if err != nil {
			return err
		}

		err = txProc.scProcessor.ProcessIfError(acntSnd, txHash, tx, txError.Error(), nil, snapshot, 0)
		if err != nil {
			return err
		}

		if check.IfNil(acntSnd) {
			return nil
		}

		err = txProc.badTxForwarder.AddIntermediateTransactions([]data.TransactionHandler{tx})
		if err != nil {
			return err
		}

		return process.ErrFailedTransaction
	}

	return txError
}

func (txProc *txProcessor) executingFailedTransaction(
	tx *transaction.Transaction,
	acntSnd state.UserAccountHandler,
	txError error,
) error {
	if check.IfNil(acntSnd) {
		return nil
	}

	txFee := txProc.economicsFee.ComputeTxFee(tx)
	err := acntSnd.SubFromBalance(txFee)
	if err != nil {
		return err
	}

	acntSnd.IncreaseNonce(1)
	err = txProc.badTxForwarder.AddIntermediateTransactions([]data.TransactionHandler{tx})
	if err != nil {
		return err
	}

	txHash, err := core.CalculateHash(txProc.marshalizer, txProc.hasher, tx)
	if err != nil {
		return err
	}

	rpt := &receipt.Receipt{
		Value:   big.NewInt(0).Set(txFee),
		SndAddr: tx.SndAddr,
		Data:    []byte(txError.Error()),
		TxHash:  txHash,
	}

	err = txProc.receiptForwarder.AddIntermediateTransactions([]data.TransactionHandler{rpt})
	if err != nil {
		return err
	}

	txProc.txFeeHandler.ProcessTransactionFee(txFee, big.NewInt(0), txHash)

	err = txProc.accounts.SaveAccount(acntSnd)
	if err != nil {
		return err
	}

	return process.ErrFailedTransaction
}

func (txProc *txProcessor) createReceiptWithReturnedGas(
	txHash []byte,
	tx *transaction.Transaction,
	acntSnd state.UserAccountHandler,
	moveBalanceCost *big.Int,
	totalProvided *big.Int,
	destShardTxType process.TransactionType,
	isUserTxOfRelayed bool,
) error {
	if check.IfNil(acntSnd) || isUserTxOfRelayed {
		return nil
	}
	shouldCreateReceiptBackwardCompatible := !txProc.flagMetaProtection.IsSet() && core.IsSmartContractAddress(tx.RcvAddr)
	if destShardTxType != process.MoveBalance || shouldCreateReceiptBackwardCompatible {
		return nil
	}

	refundValue := big.NewInt(0).Sub(totalProvided, moveBalanceCost)

	zero := big.NewInt(0)
	if refundValue.Cmp(zero) == 0 {
		return nil
	}

	rpt := &receipt.Receipt{
		Value:   big.NewInt(0).Set(refundValue),
		SndAddr: tx.SndAddr,
		Data:    []byte(RefundGasMessage),
		TxHash:  txHash,
	}

	err := txProc.receiptForwarder.AddIntermediateTransactions([]data.TransactionHandler{rpt})
	if err != nil {
		return err
	}

	return nil
}

func (txProc *txProcessor) processTxFee(
	tx *transaction.Transaction,
	acntSnd, acntDst state.UserAccountHandler,
	dstShardTxType process.TransactionType,
	isUserTxOfRelayed bool,
) (*big.Int, *big.Int, error) {
	if check.IfNil(acntSnd) {
		return big.NewInt(0), big.NewInt(0), nil
	}

	if isUserTxOfRelayed {
		totalCost := txProc.economicsFee.ComputeFeeForProcessing(tx, tx.GasLimit)
		err := acntSnd.SubFromBalance(totalCost)
		if err != nil {
			return nil, nil, err
		}

		if dstShardTxType == process.MoveBalance {
			return totalCost, totalCost, nil
		}

		moveBalanceGasLimit := txProc.economicsFee.ComputeGasLimit(tx)
		currentShardFee := txProc.economicsFee.ComputeFeeForProcessing(tx, moveBalanceGasLimit)
		return currentShardFee, totalCost, nil
	}

	moveBalanceFee := txProc.economicsFee.ComputeMoveBalanceFee(tx)
	totalCost := txProc.economicsFee.ComputeTxFee(tx)
	if !txProc.flagPenalizedTooMuchGas.IsSet() {
		totalCost = core.SafeMul(tx.GasLimit, tx.GasPrice)
	}

	isCrossShardSCCall := check.IfNil(acntDst) && len(tx.GetData()) > 0 && core.IsSmartContractAddress(tx.GetRcvAddr())
	if dstShardTxType != process.MoveBalance ||
		(!txProc.flagMetaProtection.IsSet() && isCrossShardSCCall) {

		err := acntSnd.SubFromBalance(totalCost)
		if err != nil {
			return nil, nil, err
		}
<<<<<<< HEAD

		return moveBalanceFee, totalCost, nil
	}

	err := acntSnd.SubFromBalance(moveBalanceFee)
	if err != nil {
		return nil, nil, err
	}

	if !txProc.flagMetaProtection.IsSet() {
		//backwards compatibility return
		totalCost := core.SafeMul(tx.GasLimit, tx.GasPrice)
		return moveBalanceFee, totalCost, nil
=======
	} else {
		err := acntSnd.SubFromBalance(moveBalanceFee)
		if err != nil {
			return nil, nil, err
		}
>>>>>>> 4c22c628
	}

	return moveBalanceFee, totalCost, nil
}

func (txProc *txProcessor) checkIfValidTxToMetaChain(
	tx *transaction.Transaction,
	adrDst []byte,
) error {

	destShardId := txProc.shardCoordinator.ComputeId(adrDst)
	if destShardId != core.MetachainShardId {
		return nil
	}

	// it is not allowed to send transactions to metachain if those are not of type smart contract
	if len(tx.GetData()) == 0 {
		return process.ErrInvalidMetaTransaction
	}

	if txProc.flagMetaProtection.IsSet() {
		// additional check
		if tx.GasLimit < txProc.economicsFee.ComputeGasLimit(tx)+core.MinMetaTxExtraGasCost {
			return process.ErrInvalidMetaTransaction
		}
	}

	return nil
}

func (txProc *txProcessor) processMoveBalance(
	tx *transaction.Transaction,
	acntSrc, acntDst state.UserAccountHandler,
	destShardTxType process.TransactionType,
	isUserTxOfRelayed bool,
) error {

	moveBalanceCost, totalCost, err := txProc.processTxFee(tx, acntSrc, acntDst, destShardTxType, isUserTxOfRelayed)
	if err != nil {
		return err
	}

	// is sender address in node shard
	if !check.IfNil(acntSrc) {
		acntSrc.IncreaseNonce(1)
		err = acntSrc.SubFromBalance(tx.Value)
		if err != nil {
			return err
		}

		err = txProc.accounts.SaveAccount(acntSrc)
		if err != nil {
			return err
		}
	}

	isPayable, err := txProc.scProcessor.IsPayable(tx.RcvAddr)
	if err != nil {
		return err
	}
	if !isPayable {
		return process.ErrAccountNotPayable
	}

	err = txProc.checkIfValidTxToMetaChain(tx, tx.RcvAddr)
	if err != nil {
		return err
	}

	// is receiver address in node shard
	if !check.IfNil(acntDst) {
		err = acntDst.AddToBalance(tx.Value)
		if err != nil {
			return err
		}

		err = txProc.accounts.SaveAccount(acntDst)
		if err != nil {
			return err
		}
	}

	txHash, err := core.CalculateHash(txProc.marshalizer, txProc.hasher, tx)
	if err != nil {
		return err
	}

	err = txProc.createReceiptWithReturnedGas(txHash, tx, acntSrc, moveBalanceCost, totalCost, destShardTxType, isUserTxOfRelayed)
	if err != nil {
		return err
	}

	txProc.txFeeHandler.ProcessTransactionFee(moveBalanceCost, big.NewInt(0), txHash)

	return nil
}

func (txProc *txProcessor) processSCDeployment(
	tx *transaction.Transaction,
	acntSrc state.UserAccountHandler,
) (vmcommon.ReturnCode, error) {
	return txProc.scProcessor.DeploySmartContract(tx, acntSrc)
}

func (txProc *txProcessor) processSCInvoking(
	tx *transaction.Transaction,
	acntSrc, acntDst state.UserAccountHandler,
) (vmcommon.ReturnCode, error) {
	return txProc.scProcessor.ExecuteSmartContractTransaction(tx, acntSrc, acntDst)
}

func (txProc *txProcessor) processBuiltInFunctionCall(
	tx *transaction.Transaction,
	acntSrc, acntDst state.UserAccountHandler,
) (vmcommon.ReturnCode, error) {
	return txProc.scProcessor.ExecuteBuiltInFunction(tx, acntSrc, acntDst)
}

func (txProc *txProcessor) processRelayedTx(
	tx *transaction.Transaction,
	relayerAcnt, acntDst state.UserAccountHandler,
) (vmcommon.ReturnCode, error) {

	_, args, err := txProc.argsParser.ParseCallData(string(tx.GetData()))
	if err != nil {
		return 0, err
	}

	if len(args) != 1 {
		return vmcommon.UserError, txProc.executingFailedTransaction(tx, relayerAcnt, process.ErrInvalidArguments)
	}

	if !txProc.flagRelayedTx.IsSet() {
		return vmcommon.UserError, txProc.executingFailedTransaction(tx, relayerAcnt, process.ErrRelayedTxDisabled)
	}

	userTx := &transaction.Transaction{}
	err = txProc.signMarshalizer.Unmarshal(userTx, args[0])
	if err != nil {
		return vmcommon.UserError, txProc.executingFailedTransaction(tx, relayerAcnt, err)
	}
	if !bytes.Equal(userTx.SndAddr, tx.RcvAddr) {
		return vmcommon.UserError, txProc.executingFailedTransaction(tx, relayerAcnt, process.ErrRelayedTxBeneficiaryDoesNotMatchReceiver)
	}

	if userTx.Value.Cmp(tx.Value) < 0 {
		return vmcommon.UserError, txProc.executingFailedTransaction(tx, relayerAcnt, process.ErrRelayedTxValueHigherThenUserTxValue)
	}
	if userTx.GasPrice != tx.GasPrice {
		return vmcommon.UserError, txProc.executingFailedTransaction(tx, relayerAcnt, process.ErrRelayedGasPriceMissmatch)
	}

	totalFee, remainingFee, relayerFee, remainingGasLimit := txProc.computeRelayedTxFees(tx)
	if userTx.GasLimit != remainingGasLimit {
		return vmcommon.UserError, txProc.executingFailedTransaction(tx, relayerAcnt, process.ErrRelayedTxGasLimitMissmatch)
	}

	txHash, err := core.CalculateHash(txProc.marshalizer, txProc.hasher, tx)
	if err != nil {
		return 0, err
	}

	if !check.IfNil(relayerAcnt) {
		err = relayerAcnt.SubFromBalance(tx.GetValue())
		if err != nil {
			return 0, err
		}

		err = relayerAcnt.SubFromBalance(totalFee)
		if err != nil {
			return 0, err
		}

		relayerAcnt.IncreaseNonce(1)
		err = txProc.accounts.SaveAccount(relayerAcnt)
		if err != nil {
			return 0, err
		}

		txProc.txFeeHandler.ProcessTransactionFee(relayerFee, big.NewInt(0), txHash)
	}

	if check.IfNil(acntDst) {
		return vmcommon.Ok, nil
	}

	err = acntDst.AddToBalance(tx.GetValue())
	if err != nil {
		return 0, err
	}

	err = acntDst.AddToBalance(remainingFee)
	if err != nil {
		return 0, err
	}

	err = txProc.accounts.SaveAccount(acntDst)
	if err != nil {
		return 0, err
	}

	return txProc.processUserTx(tx, userTx, tx.Value, tx.Nonce, txHash)
}

func (txProc *txProcessor) computeRelayedTxFees(tx *transaction.Transaction) (*big.Int, *big.Int, *big.Int, uint64) {
	relayerGasLimit := txProc.economicsFee.ComputeGasLimit(tx)
	relayerFee := txProc.economicsFee.ComputeMoveBalanceFee(tx)
	totalFee := txProc.economicsFee.ComputeTxFee(tx)
	remainingFee := big.NewInt(0).Sub(totalFee, relayerFee)

	return totalFee, remainingFee, relayerFee, tx.GasLimit - relayerGasLimit
}

func (txProc *txProcessor) removeValueAndConsumedFeeFromUser(
	userTx *transaction.Transaction,
	relayedTxValue *big.Int,
) error {
	userAcnt, err := txProc.getAccountFromAddress(userTx.SndAddr)
	if err != nil {
		return err
	}
	if check.IfNil(userAcnt) {
		return process.ErrNilUserAccount
	}
	err = userAcnt.SubFromBalance(relayedTxValue)
	if err != nil {
		return err
	}

	consumedFee := txProc.economicsFee.ComputeFeeForProcessing(userTx, userTx.GasLimit)
	err = userAcnt.SubFromBalance(consumedFee)
	if err != nil {
		return err
	}
	userAcnt.IncreaseNonce(1)

	err = txProc.accounts.SaveAccount(userAcnt)
	if err != nil {
		return err
	}

	return nil
}

func (txProc *txProcessor) processMoveBalanceCostRelayedUserTx(
	userTx *transaction.Transaction,
	userScr *smartContractResult.SmartContractResult,
	userAcc state.UserAccountHandler,
) error {
	moveBalanceGasLimit := txProc.economicsFee.ComputeGasLimit(userTx)
	moveBalanceUserFee := txProc.economicsFee.ComputeFeeForProcessing(userTx, moveBalanceGasLimit)

	userScrHash, err := core.CalculateHash(txProc.marshalizer, txProc.hasher, userScr)
	if err != nil {
		return err
	}

	txProc.txFeeHandler.ProcessTransactionFee(moveBalanceUserFee, big.NewInt(0), userScrHash)
	return userAcc.SubFromBalance(moveBalanceUserFee)
}

func (txProc *txProcessor) processUserTx(
	originalTx *transaction.Transaction,
	userTx *transaction.Transaction,
	relayedTxValue *big.Int,
	relayedNonce uint64,
	txHash []byte,
) (vmcommon.ReturnCode, error) {

	acntSnd, acntDst, err := txProc.getAccounts(userTx.SndAddr, userTx.RcvAddr)
	if err != nil {
		return 0, err
	}

	relayerAdr := originalTx.SndAddr
	txType, dstShardTxType := txProc.txTypeHandler.ComputeTransactionType(userTx)
	err = txProc.checkTxValues(userTx, acntSnd, acntDst, true)
	if err != nil {
		errRemove := txProc.removeValueAndConsumedFeeFromUser(userTx, relayedTxValue)
		if errRemove != nil {
			return vmcommon.UserError, errRemove
		}
		return vmcommon.UserError, txProc.executeFailedRelayedUserTx(
			userTx,
			relayerAdr,
			relayedTxValue,
			relayedNonce,
			originalTx,
			txHash,
			err.Error())
	}

	scrFromTx, err := txProc.makeSCRFromUserTx(userTx, relayerAdr, relayedTxValue, txHash)
	if err != nil {
		return 0, err
	}

	returnCode := vmcommon.Ok
	switch txType {
	case process.MoveBalance:
		err = txProc.processMoveBalance(userTx, acntSnd, acntDst, dstShardTxType, true)
	case process.SCDeployment:
		err = txProc.processMoveBalanceCostRelayedUserTx(userTx, scrFromTx, acntSnd)
		if err != nil {
			break
		}

		returnCode, err = txProc.scProcessor.DeploySmartContract(scrFromTx, acntSnd)
	case process.SCInvoking:
		err = txProc.processMoveBalanceCostRelayedUserTx(userTx, scrFromTx, acntSnd)
		if err != nil {
			break
		}

		returnCode, err = txProc.scProcessor.ExecuteSmartContractTransaction(scrFromTx, acntSnd, acntDst)
	case process.BuiltInFunctionCall:
		err = txProc.processMoveBalanceCostRelayedUserTx(userTx, scrFromTx, acntSnd)
		if err != nil {
			break
		}

		returnCode, err = txProc.scProcessor.ExecuteBuiltInFunction(scrFromTx, acntSnd, acntDst)
	default:
		err = process.ErrWrongTransaction
		errRemove := txProc.removeValueAndConsumedFeeFromUser(userTx, relayedTxValue)
		if errRemove != nil {
			return vmcommon.UserError, errRemove
		}
		return vmcommon.UserError, txProc.executeFailedRelayedUserTx(
			userTx,
			relayerAdr,
			relayedTxValue,
			relayedNonce,
			originalTx,
			txHash,
			err.Error())
	}

	if errors.Is(err, process.ErrInvalidMetaTransaction) || errors.Is(err, process.ErrAccountNotPayable) {
		return vmcommon.UserError, txProc.executeFailedRelayedUserTx(
			userTx,
			relayerAdr,
			relayedTxValue,
			relayedNonce,
			originalTx,
			txHash,
			err.Error())
	}

	if errors.Is(err, process.ErrFailedTransaction) {
		// in case of failed inner user tx transaction we should just simply return execution failed and
		// not failed transaction - as the actual transaction (the relayed we correctly executed) and thus
		// it should not lend in the invalid miniblock
		return vmcommon.ExecutionFailed, nil
	}

	if err != nil {
		log.Error("processUserTx", "protocolError", err)
		return vmcommon.ExecutionFailed, err
	}

	// no need to add the smart contract result From TX to the intermediate transactions in case of error
	// returning value is resolved inside smart contract processor or above by executeFailedRelayedUserTx
	if returnCode != vmcommon.Ok {
		return returnCode, nil
	}

	err = txProc.scrForwarder.AddIntermediateTransactions([]data.TransactionHandler{scrFromTx})
	if err != nil {
		return 0, err
	}

	return vmcommon.Ok, nil
}

func (txProc *baseTxProcessor) isCrossTxFromMe(adrSrc, adrDst []byte) bool {
	shardForSrc := txProc.shardCoordinator.ComputeId(adrSrc)
	shardForDst := txProc.shardCoordinator.ComputeId(adrDst)
	shardForCurrentNode := txProc.shardCoordinator.SelfId()

	srcInShard := shardForSrc == shardForCurrentNode
	dstInShard := shardForDst == shardForCurrentNode

	return srcInShard && !dstInShard
}

func (txProc *txProcessor) makeSCRFromUserTx(
	tx *transaction.Transaction,
	relayerAdr []byte,
	relayedTxValue *big.Int,
	txHash []byte,
) (*smartContractResult.SmartContractResult, error) {
	scr := &smartContractResult.SmartContractResult{
		Nonce:          tx.Nonce,
		Value:          tx.Value,
		RcvAddr:        tx.RcvAddr,
		SndAddr:        tx.SndAddr,
		RelayerAddr:    relayerAdr,
		RelayedValue:   big.NewInt(0).Set(relayedTxValue),
		Data:           tx.Data,
		PrevTxHash:     txHash,
		OriginalTxHash: txHash,
		GasLimit:       tx.GasLimit,
		GasPrice:       tx.GasPrice,
		CallType:       vmcommon.DirectCall,
	}

	var err error
	scr.GasLimit, err = core.SafeSubUint64(scr.GasLimit, txProc.economicsFee.ComputeGasLimit(tx))
	if err != nil {
		return nil, err
	}

	return scr, nil
}

func (txProc *txProcessor) executeFailedRelayedUserTx(
	userTx *transaction.Transaction,
	relayerAdr []byte,
	relayedTxValue *big.Int,
	relayedNonce uint64,
	originalTx *transaction.Transaction,
	originalTxHash []byte,
	errorMsg string,
) error {
	scrForRelayer := &smartContractResult.SmartContractResult{
		Nonce:          relayedNonce,
		Value:          big.NewInt(0).Set(relayedTxValue),
		RcvAddr:        relayerAdr,
		SndAddr:        userTx.SndAddr,
		PrevTxHash:     originalTxHash,
		OriginalTxHash: originalTxHash,
		ReturnMessage:  []byte(errorMsg),
	}

	relayerAcnt, err := txProc.getAccountFromAddress(relayerAdr)
	if err != nil {
		return err
	}

	err = txProc.scrForwarder.AddIntermediateTransactions([]data.TransactionHandler{scrForRelayer})
	if err != nil {
		return err
	}

	totalFee := txProc.economicsFee.ComputeFeeForProcessing(userTx, userTx.GasLimit)
	senderShardID := txProc.shardCoordinator.ComputeId(userTx.SndAddr)
	if senderShardID != txProc.shardCoordinator.SelfId() {
		moveBalanceGasLimit := txProc.economicsFee.ComputeGasLimit(userTx)
		moveBalanceUserFee := txProc.economicsFee.ComputeFeeForProcessing(userTx, moveBalanceGasLimit)
		totalFee.Sub(totalFee, moveBalanceUserFee)
	}

	txProc.txFeeHandler.ProcessTransactionFee(totalFee, big.NewInt(0), originalTxHash)

	if !check.IfNil(relayerAcnt) {
		err = relayerAcnt.AddToBalance(scrForRelayer.Value)
		if err != nil {
			return err
		}

		err = txProc.badTxForwarder.AddIntermediateTransactions([]data.TransactionHandler{originalTx})
		if err != nil {
			return err
		}

		err = txProc.accounts.SaveAccount(relayerAcnt)
		if err != nil {
			return err
		}
	}

	return nil
}

// EpochConfirmed is called whenever a new epoch is confirmed
func (txProc *txProcessor) EpochConfirmed(epoch uint32) {
	txProc.flagRelayedTx.Toggle(epoch >= txProc.relayedTxEnableEpoch)
	log.Debug("txProcessor: relayed transactions", "enabled", txProc.flagRelayedTx.IsSet())

	txProc.flagPenalizedTooMuchGas.Toggle(epoch >= txProc.penalizedTooMuchGasEnableEpoch)
	log.Debug("txProcessor: penalized too much gas", "enabled", txProc.flagPenalizedTooMuchGas.IsSet())

	txProc.flagMetaProtection.Toggle(epoch >= txProc.metaProtectionEnableEpoch)
	log.Debug("txProcessor: meta protection", "enabled", txProc.flagMetaProtection.IsSet())
}

// IsInterfaceNil returns true if there is no value under the interface
func (txProc *txProcessor) IsInterfaceNil() bool {
	return txProc == nil
}<|MERGE_RESOLUTION|>--- conflicted
+++ resolved
@@ -366,27 +366,11 @@
 		if err != nil {
 			return nil, nil, err
 		}
-<<<<<<< HEAD
-
-		return moveBalanceFee, totalCost, nil
-	}
-
-	err := acntSnd.SubFromBalance(moveBalanceFee)
-	if err != nil {
-		return nil, nil, err
-	}
-
-	if !txProc.flagMetaProtection.IsSet() {
-		//backwards compatibility return
-		totalCost := core.SafeMul(tx.GasLimit, tx.GasPrice)
-		return moveBalanceFee, totalCost, nil
-=======
 	} else {
 		err := acntSnd.SubFromBalance(moveBalanceFee)
 		if err != nil {
 			return nil, nil, err
 		}
->>>>>>> 4c22c628
 	}
 
 	return moveBalanceFee, totalCost, nil
