package metachain

import (
	"github.com/ElrondNetwork/elrond-go/core/check"
	"github.com/ElrondNetwork/elrond-go/data/block"
	"github.com/ElrondNetwork/elrond-go/data/state"
	"github.com/ElrondNetwork/elrond-go/dataRetriever"
	"github.com/ElrondNetwork/elrond-go/hashing"
	"github.com/ElrondNetwork/elrond-go/marshal"
	"github.com/ElrondNetwork/elrond-go/process"
	"github.com/ElrondNetwork/elrond-go/process/block/preprocess"
	"github.com/ElrondNetwork/elrond-go/process/factory/containers"
	"github.com/ElrondNetwork/elrond-go/sharding"
)

type preProcessorsContainerFactory struct {
<<<<<<< HEAD
	shardCoordinator      sharding.Coordinator
	store                 dataRetriever.StorageService
	marshalizer           marshal.Marshalizer
	hasher                hashing.Hasher
	dataPool              dataRetriever.MetaPoolsHolder
	txProcessor           process.TransactionProcessor
	accounts              state.AccountsAdapter
	requestHandler        process.RequestHandler
	economicsFee          process.FeeHandler
	miniBlocksCompacter   process.MiniBlocksCompacter
	requestedItemsHandler process.RequestedItemsHandler
=======
	shardCoordinator    sharding.Coordinator
	store               dataRetriever.StorageService
	marshalizer         marshal.Marshalizer
	hasher              hashing.Hasher
	dataPool            dataRetriever.MetaPoolsHolder
	txProcessor         process.TransactionProcessor
	accounts            state.AccountsAdapter
	requestHandler      process.RequestHandler
	economicsFee        process.FeeHandler
	miniBlocksCompacter process.MiniBlocksCompacter
	gasHandler          process.GasHandler
>>>>>>> 64e9b516
}

// NewPreProcessorsContainerFactory is responsible for creating a new preProcessors factory object
func NewPreProcessorsContainerFactory(
	shardCoordinator sharding.Coordinator,
	store dataRetriever.StorageService,
	marshalizer marshal.Marshalizer,
	hasher hashing.Hasher,
	dataPool dataRetriever.MetaPoolsHolder,
	accounts state.AccountsAdapter,
	requestHandler process.RequestHandler,
	txProcessor process.TransactionProcessor,
	economicsFee process.FeeHandler,
	miniBlocksCompacter process.MiniBlocksCompacter,
<<<<<<< HEAD
	requestedItemsHandler process.RequestedItemsHandler,
=======
	gasHandler process.GasHandler,
>>>>>>> 64e9b516
) (*preProcessorsContainerFactory, error) {

	if check.IfNil(shardCoordinator) {
		return nil, process.ErrNilShardCoordinator
	}
	if check.IfNil(store) {
		return nil, process.ErrNilStore
	}
	if check.IfNil(marshalizer) {
		return nil, process.ErrNilMarshalizer
	}
	if check.IfNil(hasher) {
		return nil, process.ErrNilHasher
	}
	if check.IfNil(dataPool) {
		return nil, process.ErrNilDataPoolHolder
	}
	if check.IfNil(txProcessor) {
		return nil, process.ErrNilTxProcessor
	}
	if check.IfNil(accounts) {
		return nil, process.ErrNilAccountsAdapter
	}
	if check.IfNil(requestHandler) {
		return nil, process.ErrNilRequestHandler
	}
	if check.IfNil(economicsFee) {
		return nil, process.ErrNilEconomicsFeeHandler
	}
	if check.IfNil(miniBlocksCompacter) {
		return nil, process.ErrNilMiniBlocksCompacter
	}
<<<<<<< HEAD
	if check.IfNil(requestedItemsHandler) {
		return nil, process.ErrNilRequestedItemsHandler
	}

	return &preProcessorsContainerFactory{
		shardCoordinator:      shardCoordinator,
		store:                 store,
		marshalizer:           marshalizer,
		hasher:                hasher,
		dataPool:              dataPool,
		txProcessor:           txProcessor,
		accounts:              accounts,
		requestHandler:        requestHandler,
		economicsFee:          economicsFee,
		miniBlocksCompacter:   miniBlocksCompacter,
		requestedItemsHandler: requestedItemsHandler,
=======
	if check.IfNil(gasHandler) {
		return nil, process.ErrNilGasHandler
	}

	return &preProcessorsContainerFactory{
		shardCoordinator:    shardCoordinator,
		store:               store,
		marshalizer:         marshalizer,
		hasher:              hasher,
		dataPool:            dataPool,
		txProcessor:         txProcessor,
		accounts:            accounts,
		requestHandler:      requestHandler,
		economicsFee:        economicsFee,
		miniBlocksCompacter: miniBlocksCompacter,
		gasHandler:          gasHandler,
>>>>>>> 64e9b516
	}, nil
}

// Create returns a preprocessor container that will hold all preprocessors in the system
func (ppcm *preProcessorsContainerFactory) Create() (process.PreProcessorsContainer, error) {
	container := containers.NewPreProcessorsContainer()

	preproc, err := ppcm.createTxPreProcessor()
	if err != nil {
		return nil, err
	}

	err = container.Add(block.TxBlock, preproc)
	if err != nil {
		return nil, err
	}

	return container, nil
}

func (ppcm *preProcessorsContainerFactory) createTxPreProcessor() (process.PreProcessor, error) {
	txPreprocessor, err := preprocess.NewTransactionPreprocessor(
		ppcm.dataPool.Transactions(),
		ppcm.store,
		ppcm.hasher,
		ppcm.marshalizer,
		ppcm.txProcessor,
		ppcm.shardCoordinator,
		ppcm.accounts,
		ppcm.requestHandler.RequestTransaction,
		ppcm.economicsFee,
		ppcm.miniBlocksCompacter,
<<<<<<< HEAD
		ppcm.requestedItemsHandler,
=======
		ppcm.gasHandler,
>>>>>>> 64e9b516
	)

	return txPreprocessor, err
}

// IsInterfaceNil returns true if there is no value under the interface
func (ppcm *preProcessorsContainerFactory) IsInterfaceNil() bool {
	if ppcm == nil {
		return true
	}
	return false
}<|MERGE_RESOLUTION|>--- conflicted
+++ resolved
@@ -14,19 +14,6 @@
 )
 
 type preProcessorsContainerFactory struct {
-<<<<<<< HEAD
-	shardCoordinator      sharding.Coordinator
-	store                 dataRetriever.StorageService
-	marshalizer           marshal.Marshalizer
-	hasher                hashing.Hasher
-	dataPool              dataRetriever.MetaPoolsHolder
-	txProcessor           process.TransactionProcessor
-	accounts              state.AccountsAdapter
-	requestHandler        process.RequestHandler
-	economicsFee          process.FeeHandler
-	miniBlocksCompacter   process.MiniBlocksCompacter
-	requestedItemsHandler process.RequestedItemsHandler
-=======
 	shardCoordinator    sharding.Coordinator
 	store               dataRetriever.StorageService
 	marshalizer         marshal.Marshalizer
@@ -38,7 +25,7 @@
 	economicsFee        process.FeeHandler
 	miniBlocksCompacter process.MiniBlocksCompacter
 	gasHandler          process.GasHandler
->>>>>>> 64e9b516
+	requestedItemsHandler process.RequestedItemsHandler
 }
 
 // NewPreProcessorsContainerFactory is responsible for creating a new preProcessors factory object
@@ -53,11 +40,8 @@
 	txProcessor process.TransactionProcessor,
 	economicsFee process.FeeHandler,
 	miniBlocksCompacter process.MiniBlocksCompacter,
-<<<<<<< HEAD
+	gasHandler process.GasHandler,
 	requestedItemsHandler process.RequestedItemsHandler,
-=======
-	gasHandler process.GasHandler,
->>>>>>> 64e9b516
 ) (*preProcessorsContainerFactory, error) {
 
 	if check.IfNil(shardCoordinator) {
@@ -90,26 +74,11 @@
 	if check.IfNil(miniBlocksCompacter) {
 		return nil, process.ErrNilMiniBlocksCompacter
 	}
-<<<<<<< HEAD
+	if check.IfNil(gasHandler) {
+		return nil, process.ErrNilGasHandler
+	}
 	if check.IfNil(requestedItemsHandler) {
 		return nil, process.ErrNilRequestedItemsHandler
-	}
-
-	return &preProcessorsContainerFactory{
-		shardCoordinator:      shardCoordinator,
-		store:                 store,
-		marshalizer:           marshalizer,
-		hasher:                hasher,
-		dataPool:              dataPool,
-		txProcessor:           txProcessor,
-		accounts:              accounts,
-		requestHandler:        requestHandler,
-		economicsFee:          economicsFee,
-		miniBlocksCompacter:   miniBlocksCompacter,
-		requestedItemsHandler: requestedItemsHandler,
-=======
-	if check.IfNil(gasHandler) {
-		return nil, process.ErrNilGasHandler
 	}
 
 	return &preProcessorsContainerFactory{
@@ -124,7 +93,7 @@
 		economicsFee:        economicsFee,
 		miniBlocksCompacter: miniBlocksCompacter,
 		gasHandler:          gasHandler,
->>>>>>> 64e9b516
+		requestedItemsHandler: requestedItemsHandler,
 	}, nil
 }
 
@@ -157,11 +126,8 @@
 		ppcm.requestHandler.RequestTransaction,
 		ppcm.economicsFee,
 		ppcm.miniBlocksCompacter,
-<<<<<<< HEAD
+		ppcm.gasHandler,
 		ppcm.requestedItemsHandler,
-=======
-		ppcm.gasHandler,
->>>>>>> 64e9b516
 	)
 
 	return txPreprocessor, err
