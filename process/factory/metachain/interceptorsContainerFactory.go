package metachain

import (
	"github.com/ElrondNetwork/elrond-go/core/check"
	"github.com/ElrondNetwork/elrond-go/core/throttler"
	"github.com/ElrondNetwork/elrond-go/crypto"
	"github.com/ElrondNetwork/elrond-go/data/state"
	"github.com/ElrondNetwork/elrond-go/dataRetriever"
	"github.com/ElrondNetwork/elrond-go/hashing"
	"github.com/ElrondNetwork/elrond-go/marshal"
	"github.com/ElrondNetwork/elrond-go/process"
	"github.com/ElrondNetwork/elrond-go/process/dataValidators"
	"github.com/ElrondNetwork/elrond-go/process/factory"
	"github.com/ElrondNetwork/elrond-go/process/factory/containers"
	"github.com/ElrondNetwork/elrond-go/process/interceptors"
	processInterceptors "github.com/ElrondNetwork/elrond-go/process/interceptors"
	interceptorFactory "github.com/ElrondNetwork/elrond-go/process/interceptors/factory"
	"github.com/ElrondNetwork/elrond-go/process/interceptors/processor"
	"github.com/ElrondNetwork/elrond-go/process/mock"
	"github.com/ElrondNetwork/elrond-go/sharding"
)

const numGoRoutines = 2000

type interceptorsContainerFactory struct {
	accounts               state.AccountsAdapter
	maxTxNonceDeltaAllowed int
<<<<<<< HEAD
	txFeeHandler           process.FeeHandler
	txInterceptorThrottler process.InterceptorThrottler
	protoMarshalizer       marshal.Marshalizer
	txSignMarshalizer      marshal.Marshalizer
=======
	marshalizer            marshal.Marshalizer
>>>>>>> 6ccf18ca
	hasher                 hashing.Hasher
	store                  dataRetriever.StorageService
	dataPool               dataRetriever.PoolsHolder
	shardCoordinator       sharding.Coordinator
	messenger              process.TopicHandler
	multiSigner            crypto.MultiSigner
	nodesCoordinator       sharding.NodesCoordinator
	blackList              process.BlackListHandler
	argInterceptorFactory  *interceptorFactory.ArgInterceptedDataFactory
	globalThrottler        process.InterceptorThrottler
}

// NewInterceptorsContainerFactory is responsible for creating a new interceptors factory object
func NewInterceptorsContainerFactory(
	shardCoordinator sharding.Coordinator,
	nodesCoordinator sharding.NodesCoordinator,
	messenger process.TopicHandler,
	store dataRetriever.StorageService,
	protoMarshalizer marshal.Marshalizer,
	txSignMarshalizer marshal.Marshalizer,
	hasher hashing.Hasher,
	multiSigner crypto.MultiSigner,
	dataPool dataRetriever.PoolsHolder,
	accounts state.AccountsAdapter,
	addrConverter state.AddressConverter,
	singleSigner crypto.SingleSigner,
	blockSingleSigner crypto.SingleSigner,
	keyGen crypto.KeyGenerator,
	blockKeyGen crypto.KeyGenerator,
	maxTxNonceDeltaAllowed int,
	txFeeHandler process.FeeHandler,
	blackList process.BlackListHandler,
	headerSigVerifier process.InterceptedHeaderSigVerifier,
	chainID []byte,
	sizeCheckDelta uint32,
	validityAttester process.ValidityAttester,
	epochStartTrigger process.EpochStartTriggerHandler,
) (*interceptorsContainerFactory, error) {

	if check.IfNil(shardCoordinator) {
		return nil, process.ErrNilShardCoordinator
	}
	if check.IfNil(messenger) {
		return nil, process.ErrNilMessenger
	}
	if check.IfNil(store) {
		return nil, process.ErrNilStore
	}
<<<<<<< HEAD
	if check.IfNil(protoMarshalizer) {
		return nil, process.ErrNilMarshalizer
	}
	if check.IfNil(txSignMarshalizer) {
=======
	if sizeCheckDelta > 0 {
		marshalizer = marshal.NewSizeCheckUnmarshalizer(marshalizer, sizeCheckDelta)
	}
	if check.IfNil(marshalizer) {
>>>>>>> 6ccf18ca
		return nil, process.ErrNilMarshalizer
	}
	if check.IfNil(hasher) {
		return nil, process.ErrNilHasher
	}
	if check.IfNil(multiSigner) {
		return nil, process.ErrNilMultiSigVerifier
	}
	if check.IfNil(dataPool) {
		return nil, process.ErrNilDataPoolHolder
	}
	if check.IfNil(nodesCoordinator) {
		return nil, process.ErrNilNodesCoordinator
	}
	if check.IfNil(accounts) {
		return nil, process.ErrNilAccountsAdapter
	}
	if check.IfNil(addrConverter) {
		return nil, process.ErrNilAddressConverter
	}
	if check.IfNil(singleSigner) {
		return nil, process.ErrNilSingleSigner
	}
	if check.IfNil(keyGen) {
		return nil, process.ErrNilKeyGen
	}
	if check.IfNil(txFeeHandler) {
		return nil, process.ErrNilEconomicsFeeHandler
	}
	if check.IfNil(blackList) {
		return nil, process.ErrNilBlackListHandler
	}
	if check.IfNil(blockKeyGen) {
		return nil, process.ErrNilKeyGen
	}
	if check.IfNil(blockSingleSigner) {
		return nil, process.ErrNilSingleSigner
	}
	if check.IfNil(headerSigVerifier) {
		return nil, process.ErrNilHeaderSigVerifier
	}
	if check.IfNil(epochStartTrigger) {
		return nil, process.ErrNilEpochStartTrigger
	}
	if len(chainID) == 0 {
		return nil, process.ErrInvalidChainID
	}
	if check.IfNil(validityAttester) {
		return nil, process.ErrNilValidityAttester
	}

	argInterceptorFactory := &interceptorFactory.ArgInterceptedDataFactory{
		ProtoMarshalizer:  protoMarshalizer,
		SignMarshalizer:   txSignMarshalizer,
		Hasher:            hasher,
		ShardCoordinator:  shardCoordinator,
		NodesCoordinator:  nodesCoordinator,
		MultiSigVerifier:  multiSigner,
		KeyGen:            keyGen,
		BlockKeyGen:       blockKeyGen,
		Signer:            singleSigner,
		BlockSigner:       blockSingleSigner,
		AddrConv:          addrConverter,
		FeeHandler:        txFeeHandler,
		HeaderSigVerifier: headerSigVerifier,
		ChainID:           chainID,
		ValidityAttester:  validityAttester,
		EpochStartTrigger: epochStartTrigger,
	}

	icf := &interceptorsContainerFactory{
		shardCoordinator:       shardCoordinator,
		messenger:              messenger,
		store:                  store,
		protoMarshalizer:       protoMarshalizer,
		txSignMarshalizer:      txSignMarshalizer,
		hasher:                 hasher,
		multiSigner:            multiSigner,
		dataPool:               dataPool,
		nodesCoordinator:       nodesCoordinator,
		blackList:              blackList,
		argInterceptorFactory:  argInterceptorFactory,
		maxTxNonceDeltaAllowed: maxTxNonceDeltaAllowed,
		accounts:               accounts,
	}

	var err error
	icf.globalThrottler, err = throttler.NewNumGoRoutineThrottler(numGoRoutines)
	if err != nil {
		return nil, err
	}

	return icf, nil
}

// Create returns an interceptor container that will hold all interceptors in the system
func (icf *interceptorsContainerFactory) Create() (process.InterceptorsContainer, error) {
	container := containers.NewInterceptorsContainer()

	keys, interceptorSlice, err := icf.generateMetablockInterceptor()
	if err != nil {
		return nil, err
	}
	err = container.AddMultiple(keys, interceptorSlice)
	if err != nil {
		return nil, err
	}

	keys, interceptorSlice, err = icf.generateShardHeaderInterceptors()
	if err != nil {
		return nil, err
	}
	err = container.AddMultiple(keys, interceptorSlice)
	if err != nil {
		return nil, err
	}

	keys, interceptorSlice, err = icf.generateTxInterceptors()
	if err != nil {
		return nil, err
	}
	err = container.AddMultiple(keys, interceptorSlice)
	if err != nil {
		return nil, err
	}

	keys, interceptorSlice, err = icf.generateUnsignedTxsInterceptors()
	if err != nil {
		return nil, err
	}

	err = container.AddMultiple(keys, interceptorSlice)
	if err != nil {
		return nil, err
	}

	keys, interceptorSlice, err = icf.generateMiniBlocksInterceptors()
	if err != nil {
		return nil, err
	}
	err = container.AddMultiple(keys, interceptorSlice)
	if err != nil {
		return nil, err
	}

	keys, interceptorSlice, err = icf.generateTrieNodesInterceptors()
	if err != nil {
		return nil, err
	}

	err = container.AddMultiple(keys, interceptorSlice)
	if err != nil {
		return nil, err
	}

	return container, nil
}

func (icf *interceptorsContainerFactory) createTopicAndAssignHandler(
	topic string,
	interceptor process.Interceptor,
	createChannel bool,
) (process.Interceptor, error) {

	err := icf.messenger.CreateTopic(topic, createChannel)
	if err != nil {
		return nil, err
	}

	return interceptor, icf.messenger.RegisterMessageProcessor(topic, interceptor)
}

//------- Metablock interceptor

func (icf *interceptorsContainerFactory) generateMetablockInterceptor() ([]string, []process.Interceptor, error) {
	identifierHdr := factory.MetachainBlocksTopic

	//TODO implement other HeaderHandlerProcessValidator that will check the header's nonce
	// against blockchain's latest nonce - k finality
	hdrValidator, err := dataValidators.NewNilHeaderValidator()
	if err != nil {
		return nil, nil, err
	}

	hdrFactory, err := interceptorFactory.NewInterceptedMetaHeaderDataFactory(icf.argInterceptorFactory)
	if err != nil {
		return nil, nil, err
	}

	argProcessor := &processor.ArgHdrInterceptorProcessor{
		Headers:      icf.dataPool.Headers(),
		HdrValidator: hdrValidator,
		BlackList:    icf.blackList,
	}
	hdrProcessor, err := processor.NewHdrInterceptorProcessor(argProcessor)
	if err != nil {
		return nil, nil, err
	}

	//only one metachain header topic
	interceptor, err := processInterceptors.NewSingleDataInterceptor(
		hdrFactory,
		hdrProcessor,
		icf.globalThrottler,
	)
	if err != nil {
		return nil, nil, err
	}

	_, err = icf.createTopicAndAssignHandler(identifierHdr, interceptor, true)
	if err != nil {
		return nil, nil, err
	}

	return []string{identifierHdr}, []process.Interceptor{interceptor}, nil
}

//------- Shard header interceptors

func (icf *interceptorsContainerFactory) generateShardHeaderInterceptors() ([]string, []process.Interceptor, error) {
	shardC := icf.shardCoordinator
	noOfShards := shardC.NumberOfShards()
	keys := make([]string, noOfShards)
	interceptorSlice := make([]process.Interceptor, noOfShards)

	//wire up to topics: shardBlocks_0_META, shardBlocks_1_META ...
	for idx := uint32(0); idx < noOfShards; idx++ {
		identifierHeader := factory.ShardBlocksTopic + shardC.CommunicationIdentifier(idx)
		interceptor, err := icf.createOneShardHeaderInterceptor(identifierHeader)
		if err != nil {
			return nil, nil, err
		}

		keys[int(idx)] = identifierHeader
		interceptorSlice[int(idx)] = interceptor
	}

	return keys, interceptorSlice, nil
}

func (icf *interceptorsContainerFactory) createOneShardHeaderInterceptor(topic string) (process.Interceptor, error) {
	//TODO implement other HeaderHandlerProcessValidator that will check the header's nonce
	// against blockchain's latest nonce - k finality
	hdrValidator, err := dataValidators.NewNilHeaderValidator()
	if err != nil {
		return nil, err
	}

	hdrFactory, err := interceptorFactory.NewInterceptedShardHeaderDataFactory(icf.argInterceptorFactory)
	if err != nil {
		return nil, err
	}

	argProcessor := &processor.ArgHdrInterceptorProcessor{
		Headers:      icf.dataPool.Headers(),
		HdrValidator: hdrValidator,
		BlackList:    icf.blackList,
	}
	hdrProcessor, err := processor.NewHdrInterceptorProcessor(argProcessor)
	if err != nil {
		return nil, err
	}

	interceptor, err := processInterceptors.NewSingleDataInterceptor(
		hdrFactory,
		hdrProcessor,
		icf.globalThrottler,
	)
	if err != nil {
		return nil, err
	}

	return icf.createTopicAndAssignHandler(topic, interceptor, true)
}

//------- Tx interceptors

func (icf *interceptorsContainerFactory) generateTxInterceptors() ([]string, []process.Interceptor, error) {
	shardC := icf.shardCoordinator

	noOfShards := shardC.NumberOfShards()

	keys := make([]string, noOfShards)
	interceptorSlice := make([]process.Interceptor, noOfShards)

	for idx := uint32(0); idx < noOfShards; idx++ {
		identifierTx := factory.TransactionTopic + shardC.CommunicationIdentifier(idx)

		interceptor, err := icf.createOneTxInterceptor(identifierTx)
		if err != nil {
			return nil, nil, err
		}

		keys[int(idx)] = identifierTx
		interceptorSlice[int(idx)] = interceptor
	}

	//tx interceptor for metachain topic
	identifierTx := factory.TransactionTopic + shardC.CommunicationIdentifier(sharding.MetachainShardId)

	interceptor, err := icf.createOneTxInterceptor(identifierTx)
	if err != nil {
		return nil, nil, err
	}

	keys = append(keys, identifierTx)
	interceptorSlice = append(interceptorSlice, interceptor)
	return keys, interceptorSlice, nil
}

func (icf *interceptorsContainerFactory) createOneTxInterceptor(topic string) (process.Interceptor, error) {
	txValidator, err := dataValidators.NewTxValidator(icf.accounts, icf.shardCoordinator, icf.maxTxNonceDeltaAllowed)
	if err != nil {
		return nil, err
	}

	argProcessor := &processor.ArgTxInterceptorProcessor{
		ShardedDataCache: icf.dataPool.Transactions(),
		TxValidator:      txValidator,
	}
	txProcessor, err := processor.NewTxInterceptorProcessor(argProcessor)
	if err != nil {
		return nil, err
	}

	txFactory, err := interceptorFactory.NewInterceptedTxDataFactory(icf.argInterceptorFactory)
	if err != nil {
		return nil, err
	}

	interceptor, err := interceptors.NewMultiDataInterceptor(
		icf.protoMarshalizer,
		txFactory,
		txProcessor,
		icf.globalThrottler,
	)
	if err != nil {
		return nil, err
	}

	return icf.createTopicAndAssignHandler(topic, interceptor, true)
}

//------- Unsigned transactions interceptors

func (icf *interceptorsContainerFactory) generateUnsignedTxsInterceptors() ([]string, []process.Interceptor, error) {
	shardC := icf.shardCoordinator

	noOfShards := shardC.NumberOfShards()

	keys := make([]string, noOfShards)
	interceptorSlice := make([]process.Interceptor, noOfShards)

	for idx := uint32(0); idx < noOfShards; idx++ {
		identifierScr := factory.UnsignedTransactionTopic + shardC.CommunicationIdentifier(idx)

		interceptor, err := icf.createOneUnsignedTxInterceptor(identifierScr)
		if err != nil {
			return nil, nil, err
		}

		keys[int(idx)] = identifierScr
		interceptorSlice[int(idx)] = interceptor
	}

	return keys, interceptorSlice, nil
}

func (icf *interceptorsContainerFactory) createOneUnsignedTxInterceptor(topic string) (process.Interceptor, error) {
	//TODO replace the nil tx validator with white list validator
	txValidator, err := mock.NewNilTxValidator()
	if err != nil {
		return nil, err
	}

	argProcessor := &processor.ArgTxInterceptorProcessor{
		ShardedDataCache: icf.dataPool.UnsignedTransactions(),
		TxValidator:      txValidator,
	}
	txProcessor, err := processor.NewTxInterceptorProcessor(argProcessor)
	if err != nil {
		return nil, err
	}

	txFactory, err := interceptorFactory.NewInterceptedUnsignedTxDataFactory(icf.argInterceptorFactory)
	if err != nil {
		return nil, err
	}

	interceptor, err := interceptors.NewMultiDataInterceptor(
		icf.protoMarshalizer,
		txFactory,
		txProcessor,
		icf.globalThrottler,
	)
	if err != nil {
		return nil, err
	}

	return icf.createTopicAndAssignHandler(topic, interceptor, true)
}

//------- MiniBlocks interceptors

func (icf *interceptorsContainerFactory) generateMiniBlocksInterceptors() ([]string, []process.Interceptor, error) {
	shardC := icf.shardCoordinator
	noOfShards := shardC.NumberOfShards()
	keys := make([]string, noOfShards+1)
	interceptorSlice := make([]process.Interceptor, noOfShards+1)

	for idx := uint32(0); idx < noOfShards; idx++ {
		identifierMiniBlocks := factory.MiniBlocksTopic + shardC.CommunicationIdentifier(idx)

		interceptor, err := icf.createOneMiniBlocksInterceptor(identifierMiniBlocks)
		if err != nil {
			return nil, nil, err
		}

		keys[int(idx)] = identifierMiniBlocks
		interceptorSlice[int(idx)] = interceptor
	}

	identifierMiniBlocks := factory.MiniBlocksTopic + shardC.CommunicationIdentifier(sharding.MetachainShardId)

	interceptor, err := icf.createOneMiniBlocksInterceptor(identifierMiniBlocks)
	if err != nil {
		return nil, nil, err
	}

	keys[noOfShards] = identifierMiniBlocks
	interceptorSlice[noOfShards] = interceptor

	return keys, interceptorSlice, nil
}

func (icf *interceptorsContainerFactory) createOneMiniBlocksInterceptor(topic string) (process.Interceptor, error) {
	argProcessor := &processor.ArgTxBodyInterceptorProcessor{
		MiniblockCache:   icf.dataPool.MiniBlocks(),
		Marshalizer:      icf.protoMarshalizer,
		Hasher:           icf.hasher,
		ShardCoordinator: icf.shardCoordinator,
	}
	txBlockBodyProcessor, err := processor.NewTxBodyInterceptorProcessor(argProcessor)
	if err != nil {
		return nil, err
	}

	txFactory, err := interceptorFactory.NewInterceptedTxBlockBodyDataFactory(icf.argInterceptorFactory)
	if err != nil {
		return nil, err
	}

	interceptor, err := interceptors.NewSingleDataInterceptor(
		txFactory,
		txBlockBodyProcessor,
		icf.globalThrottler,
	)
	if err != nil {
		return nil, err
	}

	return icf.createTopicAndAssignHandler(topic, interceptor, true)
}

func (icf *interceptorsContainerFactory) generateTrieNodesInterceptors() ([]string, []process.Interceptor, error) {
	shardC := icf.shardCoordinator

	keys := make([]string, 0)
	trieInterceptors := make([]process.Interceptor, 0)

	for i := uint32(0); i < shardC.NumberOfShards(); i++ {
		identifierTrieNodes := factory.ValidatorTrieNodesTopic + shardC.CommunicationIdentifier(i)
		interceptor, err := icf.createOneTrieNodesInterceptor(identifierTrieNodes)
		if err != nil {
			return nil, nil, err
		}

		keys = append(keys, identifierTrieNodes)
		trieInterceptors = append(trieInterceptors, interceptor)

		identifierTrieNodes = factory.AccountTrieNodesTopic + shardC.CommunicationIdentifier(i)
		interceptor, err = icf.createOneTrieNodesInterceptor(identifierTrieNodes)
		if err != nil {
			return nil, nil, err
		}

		keys = append(keys, identifierTrieNodes)
		trieInterceptors = append(trieInterceptors, interceptor)
	}

	identifierTrieNodes := factory.ValidatorTrieNodesTopic + shardC.CommunicationIdentifier(sharding.MetachainShardId)
	interceptor, err := icf.createOneTrieNodesInterceptor(identifierTrieNodes)
	if err != nil {
		return nil, nil, err
	}

	keys = append(keys, identifierTrieNodes)
	trieInterceptors = append(trieInterceptors, interceptor)

	identifierTrieNodes = factory.AccountTrieNodesTopic + shardC.CommunicationIdentifier(sharding.MetachainShardId)
	interceptor, err = icf.createOneTrieNodesInterceptor(identifierTrieNodes)
	if err != nil {
		return nil, nil, err
	}

	keys = append(keys, identifierTrieNodes)
	trieInterceptors = append(trieInterceptors, interceptor)

	return keys, trieInterceptors, nil
}

func (icf *interceptorsContainerFactory) createOneTrieNodesInterceptor(topic string) (process.Interceptor, error) {
	trieNodesProcessor, err := processor.NewTrieNodesInterceptorProcessor(icf.dataPool.TrieNodes())
	if err != nil {
		return nil, err
	}

	trieNodesFactory, err := interceptorFactory.NewInterceptedTrieNodeDataFactory(icf.argInterceptorFactory)
	if err != nil {
		return nil, err
	}

	interceptor, err := interceptors.NewMultiDataInterceptor(
		icf.marshalizer,
		trieNodesFactory,
		trieNodesProcessor,
		icf.globalThrottler,
	)
	if err != nil {
		return nil, err
	}

	return icf.createTopicAndAssignHandler(topic, interceptor, true)
}

// IsInterfaceNil returns true if there is no value under the interface
func (icf *interceptorsContainerFactory) IsInterfaceNil() bool {
	return icf == nil
}<|MERGE_RESOLUTION|>--- conflicted
+++ resolved
@@ -25,14 +25,8 @@
 type interceptorsContainerFactory struct {
 	accounts               state.AccountsAdapter
 	maxTxNonceDeltaAllowed int
-<<<<<<< HEAD
-	txFeeHandler           process.FeeHandler
-	txInterceptorThrottler process.InterceptorThrottler
 	protoMarshalizer       marshal.Marshalizer
 	txSignMarshalizer      marshal.Marshalizer
-=======
-	marshalizer            marshal.Marshalizer
->>>>>>> 6ccf18ca
 	hasher                 hashing.Hasher
 	store                  dataRetriever.StorageService
 	dataPool               dataRetriever.PoolsHolder
@@ -81,17 +75,15 @@
 	if check.IfNil(store) {
 		return nil, process.ErrNilStore
 	}
-<<<<<<< HEAD
 	if check.IfNil(protoMarshalizer) {
 		return nil, process.ErrNilMarshalizer
 	}
+
+	if sizeCheckDelta > 0 {
+		protoMarshalizer = marshal.NewSizeCheckUnmarshalizer(protoMarshalizer, sizeCheckDelta)
+	}
+
 	if check.IfNil(txSignMarshalizer) {
-=======
-	if sizeCheckDelta > 0 {
-		marshalizer = marshal.NewSizeCheckUnmarshalizer(marshalizer, sizeCheckDelta)
-	}
-	if check.IfNil(marshalizer) {
->>>>>>> 6ccf18ca
 		return nil, process.ErrNilMarshalizer
 	}
 	if check.IfNil(hasher) {
