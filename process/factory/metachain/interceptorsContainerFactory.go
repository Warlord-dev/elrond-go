--- conflicted
+++ resolved
@@ -60,11 +60,8 @@
 	headerSigVerifier process.InterceptedHeaderSigVerifier,
 	chainID []byte,
 	sizeCheckDelta uint32,
-<<<<<<< HEAD
 	validityAttester process.ValidityAttester,
-=======
 	epochStartTrigger process.EpochStartTriggerHandler,
->>>>>>> fb571a56
 ) (*interceptorsContainerFactory, error) {
 
 	if check.IfNil(shardCoordinator) {
@@ -145,11 +142,8 @@
 		FeeHandler:        txFeeHandler,
 		HeaderSigVerifier: headerSigVerifier,
 		ChainID:           chainID,
-<<<<<<< HEAD
 		ValidityAttester:  validityAttester,
-=======
 		EpochStartTrigger: epochStartTrigger,
->>>>>>> fb571a56
 	}
 
 	icf := &interceptorsContainerFactory{
