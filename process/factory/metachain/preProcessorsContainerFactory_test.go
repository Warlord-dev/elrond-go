--- conflicted
+++ resolved
@@ -24,11 +24,8 @@
 		&mock.TxProcessorMock{},
 		&mock.FeeHandlerStub{},
 		&mock.MiniBlocksCompacterMock{},
-<<<<<<< HEAD
-		&mock.RequestedItemsHandlerMock{},
-=======
-		&mock.GasHandlerMock{},
->>>>>>> 64e9b516
+		&mock.GasHandlerMock{},
+		&mock.RequestedItemsHandlerMock{},
 	)
 
 	assert.Equal(t, process.ErrNilShardCoordinator, err)
@@ -49,11 +46,8 @@
 		&mock.TxProcessorMock{},
 		&mock.FeeHandlerStub{},
 		&mock.MiniBlocksCompacterMock{},
-<<<<<<< HEAD
-		&mock.RequestedItemsHandlerMock{},
-=======
-		&mock.GasHandlerMock{},
->>>>>>> 64e9b516
+		&mock.GasHandlerMock{},
+		&mock.RequestedItemsHandlerMock{},
 	)
 
 	assert.Equal(t, process.ErrNilStore, err)
@@ -74,11 +68,8 @@
 		&mock.TxProcessorMock{},
 		&mock.FeeHandlerStub{},
 		&mock.MiniBlocksCompacterMock{},
-<<<<<<< HEAD
-		&mock.RequestedItemsHandlerMock{},
-=======
-		&mock.GasHandlerMock{},
->>>>>>> 64e9b516
+		&mock.GasHandlerMock{},
+		&mock.RequestedItemsHandlerMock{},
 	)
 
 	assert.Equal(t, process.ErrNilMarshalizer, err)
@@ -99,11 +90,8 @@
 		&mock.TxProcessorMock{},
 		&mock.FeeHandlerStub{},
 		&mock.MiniBlocksCompacterMock{},
-<<<<<<< HEAD
-		&mock.RequestedItemsHandlerMock{},
-=======
-		&mock.GasHandlerMock{},
->>>>>>> 64e9b516
+		&mock.GasHandlerMock{},
+		&mock.RequestedItemsHandlerMock{},
 	)
 
 	assert.Equal(t, process.ErrNilHasher, err)
@@ -124,11 +112,8 @@
 		&mock.TxProcessorMock{},
 		&mock.FeeHandlerStub{},
 		&mock.MiniBlocksCompacterMock{},
-<<<<<<< HEAD
-		&mock.RequestedItemsHandlerMock{},
-=======
-		&mock.GasHandlerMock{},
->>>>>>> 64e9b516
+		&mock.GasHandlerMock{},
+		&mock.RequestedItemsHandlerMock{},
 	)
 
 	assert.Equal(t, process.ErrNilDataPoolHolder, err)
@@ -149,11 +134,8 @@
 		&mock.TxProcessorMock{},
 		&mock.FeeHandlerStub{},
 		&mock.MiniBlocksCompacterMock{},
-<<<<<<< HEAD
-		&mock.RequestedItemsHandlerMock{},
-=======
-		&mock.GasHandlerMock{},
->>>>>>> 64e9b516
+		&mock.GasHandlerMock{},
+		&mock.RequestedItemsHandlerMock{},
 	)
 
 	assert.Equal(t, process.ErrNilAccountsAdapter, err)
@@ -174,11 +156,8 @@
 		&mock.TxProcessorMock{},
 		nil,
 		&mock.MiniBlocksCompacterMock{},
-<<<<<<< HEAD
-		&mock.RequestedItemsHandlerMock{},
-=======
-		&mock.GasHandlerMock{},
->>>>>>> 64e9b516
+		&mock.GasHandlerMock{},
+		&mock.RequestedItemsHandlerMock{},
 	)
 
 	assert.Equal(t, process.ErrNilEconomicsFeeHandler, err)
@@ -199,11 +178,8 @@
 		nil,
 		&mock.FeeHandlerStub{},
 		&mock.MiniBlocksCompacterMock{},
-<<<<<<< HEAD
-		&mock.RequestedItemsHandlerMock{},
-=======
-		&mock.GasHandlerMock{},
->>>>>>> 64e9b516
+		&mock.GasHandlerMock{},
+		&mock.RequestedItemsHandlerMock{},
 	)
 
 	assert.Equal(t, process.ErrNilTxProcessor, err)
@@ -224,11 +200,8 @@
 		&mock.TxProcessorMock{},
 		&mock.FeeHandlerStub{},
 		&mock.MiniBlocksCompacterMock{},
-<<<<<<< HEAD
-		&mock.RequestedItemsHandlerMock{},
-=======
-		&mock.GasHandlerMock{},
->>>>>>> 64e9b516
+		&mock.GasHandlerMock{},
+		&mock.RequestedItemsHandlerMock{},
 	)
 	assert.Equal(t, process.ErrNilRequestHandler, err)
 	assert.Nil(t, ppcm)
@@ -248,41 +221,52 @@
 		&mock.TxProcessorMock{},
 		&mock.FeeHandlerStub{},
 		nil,
-<<<<<<< HEAD
-		&mock.RequestedItemsHandlerMock{},
-=======
-		&mock.GasHandlerMock{},
->>>>>>> 64e9b516
+		&mock.GasHandlerMock{},
+		&mock.RequestedItemsHandlerMock{},
 	)
 	assert.Equal(t, process.ErrNilMiniBlocksCompacter, err)
 	assert.Nil(t, ppcm)
 }
 
-<<<<<<< HEAD
+func TestNewPreProcessorsContainerFactory_NilGasHandler(t *testing.T) {
+	t.Parallel()
+
+	ppcm, err := metachain.NewPreProcessorsContainerFactory(
+		mock.NewMultiShardsCoordinatorMock(3),
+		&mock.ChainStorerMock{},
+		&mock.MarshalizerMock{},
+		&mock.HasherMock{},
+		mock.NewMetaPoolsHolderFake(),
+		&mock.AccountsStub{},
+		&mock.RequestHandlerMock{},
+		&mock.TxProcessorMock{},
+		&mock.FeeHandlerStub{},
+		&mock.MiniBlocksCompacterMock{},
+		nil,
+		&mock.RequestedItemsHandlerMock{},
+	)
+	assert.Equal(t, process.ErrNilGasHandler, err)
+	assert.Nil(t, ppcm)
+}
+
 func TestNewPreProcessorsContainerFactory_NilRequestedItemsHandler(t *testing.T) {
-=======
-func TestNewPreProcessorsContainerFactory_NilGasHandler(t *testing.T) {
->>>>>>> 64e9b516
-	t.Parallel()
-
-	ppcm, err := metachain.NewPreProcessorsContainerFactory(
-		mock.NewMultiShardsCoordinatorMock(3),
-		&mock.ChainStorerMock{},
-		&mock.MarshalizerMock{},
-		&mock.HasherMock{},
-		mock.NewMetaPoolsHolderFake(),
-		&mock.AccountsStub{},
-		&mock.RequestHandlerMock{},
-		&mock.TxProcessorMock{},
-		&mock.FeeHandlerStub{},
-		&mock.MiniBlocksCompacterMock{},
-		nil,
-	)
-<<<<<<< HEAD
+	t.Parallel()
+
+	ppcm, err := metachain.NewPreProcessorsContainerFactory(
+		mock.NewMultiShardsCoordinatorMock(3),
+		&mock.ChainStorerMock{},
+		&mock.MarshalizerMock{},
+		&mock.HasherMock{},
+		mock.NewMetaPoolsHolderFake(),
+		&mock.AccountsStub{},
+		&mock.RequestHandlerMock{},
+		&mock.TxProcessorMock{},
+		&mock.FeeHandlerStub{},
+		&mock.MiniBlocksCompacterMock{},
+		&mock.GasHandlerMock{},
+		nil,
+	)
 	assert.Equal(t, process.ErrNilRequestedItemsHandler, err)
-=======
-	assert.Equal(t, process.ErrNilGasHandler, err)
->>>>>>> 64e9b516
 	assert.Nil(t, ppcm)
 }
 
@@ -300,11 +284,8 @@
 		&mock.TxProcessorMock{},
 		&mock.FeeHandlerStub{},
 		&mock.MiniBlocksCompacterMock{},
-<<<<<<< HEAD
-		&mock.RequestedItemsHandlerMock{},
-=======
-		&mock.GasHandlerMock{},
->>>>>>> 64e9b516
+		&mock.GasHandlerMock{},
+		&mock.RequestedItemsHandlerMock{},
 	)
 
 	assert.Nil(t, err)
@@ -330,11 +311,8 @@
 		&mock.TxProcessorMock{},
 		&mock.FeeHandlerStub{},
 		&mock.MiniBlocksCompacterMock{},
-<<<<<<< HEAD
-		&mock.RequestedItemsHandlerMock{},
-=======
-		&mock.GasHandlerMock{},
->>>>>>> 64e9b516
+		&mock.GasHandlerMock{},
+		&mock.RequestedItemsHandlerMock{},
 	)
 
 	assert.Nil(t, err)
@@ -359,11 +337,8 @@
 		&mock.TxProcessorMock{},
 		&mock.FeeHandlerStub{},
 		&mock.MiniBlocksCompacterMock{},
-<<<<<<< HEAD
-		&mock.RequestedItemsHandlerMock{},
-=======
-		&mock.GasHandlerMock{},
->>>>>>> 64e9b516
+		&mock.GasHandlerMock{},
+		&mock.RequestedItemsHandlerMock{},
 	)
 
 	assert.Nil(t, err)
