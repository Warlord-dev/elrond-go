package metachain_test

import (
	"errors"
	"strings"
	"testing"

	"github.com/ElrondNetwork/elrond-go/dataRetriever"
	"github.com/ElrondNetwork/elrond-go/p2p"
	"github.com/ElrondNetwork/elrond-go/process"
	"github.com/ElrondNetwork/elrond-go/process/factory"
	"github.com/ElrondNetwork/elrond-go/process/factory/metachain"
	"github.com/ElrondNetwork/elrond-go/process/mock"
	"github.com/ElrondNetwork/elrond-go/storage"
	"github.com/stretchr/testify/assert"
)

const maxTxNonceDeltaAllowed = 100

var chainID = []byte("chain ID")
var errExpected = errors.New("expected error")

func createStubTopicHandler(matchStrToErrOnCreate string, matchStrToErrOnRegister string) process.TopicHandler {
	return &mock.TopicHandlerStub{
		CreateTopicCalled: func(name string, createChannelForTopic bool) error {
			if matchStrToErrOnCreate == "" {
				return nil
			}

			if strings.Contains(name, matchStrToErrOnCreate) {
				return errExpected
			}

			return nil
		},
		RegisterMessageProcessorCalled: func(topic string, handler p2p.MessageProcessor) error {
			if matchStrToErrOnRegister == "" {
				return nil
			}

			if strings.Contains(topic, matchStrToErrOnRegister) {
				return errExpected
			}

			return nil
		},
	}
}

func createDataPools() dataRetriever.MetaPoolsHolder {
	pools := &mock.MetaPoolsHolderStub{
		ShardHeadersCalled: func() storage.Cacher {
			return &mock.CacherStub{}
		},
		MiniBlocksCalled: func() storage.Cacher {
			return &mock.CacherStub{}
		},
		MetaBlocksCalled: func() storage.Cacher {
			return &mock.CacherStub{}
		},
		HeadersNoncesCalled: func() dataRetriever.Uint64SyncMapCacher {
			return &mock.Uint64SyncMapCacherStub{}
		},
		TransactionsCalled: func() dataRetriever.ShardedDataCacherNotifier {
			return &mock.ShardedDataStub{}
		},
		UnsignedTransactionsCalled: func() dataRetriever.ShardedDataCacherNotifier {
			return &mock.ShardedDataStub{}
		},
	}

	return pools
}

func createStore() *mock.ChainStorerMock {
	return &mock.ChainStorerMock{
		GetStorerCalled: func(unitType dataRetriever.UnitType) storage.Storer {
			return &mock.StorerStub{}
		},
	}
}

//------- NewInterceptorsContainerFactory

func TestNewInterceptorsContainerFactory_NilShardCoordinatorShouldErr(t *testing.T) {
	t.Parallel()

	icf, err := metachain.NewInterceptorsContainerFactory(
		nil,
		mock.NewNodesCoordinatorMock(),
		&mock.TopicHandlerStub{},
		createStore(),
		&mock.MarshalizerMock{},
		&mock.HasherMock{},
		mock.NewMultiSigner(),
		createDataPools(),
		&mock.AccountsStub{},
		&mock.AddressConverterMock{},
		&mock.SignerMock{},
		&mock.SignerMock{},
		&mock.SingleSignKeyGenMock{},
		&mock.SingleSignKeyGenMock{},
		maxTxNonceDeltaAllowed,
		&mock.FeeHandlerStub{},
		&mock.BlackListHandlerStub{},
		&mock.HeaderSigVerifierStub{},
<<<<<<< HEAD
		&mock.P2PAntifloodHandlerStub{},
=======
		chainID,
>>>>>>> 04de5f47
	)

	assert.Nil(t, icf)
	assert.Equal(t, process.ErrNilShardCoordinator, err)
}

func TestNewInterceptorsContainerFactory_NilNodesCoordinatorShouldErr(t *testing.T) {
	t.Parallel()

	icf, err := metachain.NewInterceptorsContainerFactory(
		mock.NewOneShardCoordinatorMock(),
		nil,
		&mock.TopicHandlerStub{},
		createStore(),
		&mock.MarshalizerMock{},
		&mock.HasherMock{},
		mock.NewMultiSigner(),
		createDataPools(),
		&mock.AccountsStub{},
		&mock.AddressConverterMock{},
		&mock.SignerMock{},
		&mock.SignerMock{},
		&mock.SingleSignKeyGenMock{},
		&mock.SingleSignKeyGenMock{},
		maxTxNonceDeltaAllowed,
		&mock.FeeHandlerStub{},
		&mock.BlackListHandlerStub{},
		&mock.HeaderSigVerifierStub{},
<<<<<<< HEAD
		&mock.P2PAntifloodHandlerStub{},
=======
		chainID,
>>>>>>> 04de5f47
	)

	assert.Nil(t, icf)
	assert.Equal(t, process.ErrNilNodesCoordinator, err)
}

func TestNewInterceptorsContainerFactory_NilTopicHandlerShouldErr(t *testing.T) {
	t.Parallel()

	icf, err := metachain.NewInterceptorsContainerFactory(
		mock.NewOneShardCoordinatorMock(),
		mock.NewNodesCoordinatorMock(),
		nil,
		createStore(),
		&mock.MarshalizerMock{},
		&mock.HasherMock{},
		mock.NewMultiSigner(),
		createDataPools(),
		&mock.AccountsStub{},
		&mock.AddressConverterMock{},
		&mock.SignerMock{},
		&mock.SignerMock{},
		&mock.SingleSignKeyGenMock{},
		&mock.SingleSignKeyGenMock{},
		maxTxNonceDeltaAllowed,
		&mock.FeeHandlerStub{},
		&mock.BlackListHandlerStub{},
		&mock.HeaderSigVerifierStub{},
<<<<<<< HEAD
		&mock.P2PAntifloodHandlerStub{},
=======
		chainID,
>>>>>>> 04de5f47
	)

	assert.Nil(t, icf)
	assert.Equal(t, process.ErrNilMessenger, err)
}

func TestNewInterceptorsContainerFactory_NilBlockchainShouldErr(t *testing.T) {
	t.Parallel()

	icf, err := metachain.NewInterceptorsContainerFactory(
		mock.NewOneShardCoordinatorMock(),
		mock.NewNodesCoordinatorMock(),
		&mock.TopicHandlerStub{},
		nil,
		&mock.MarshalizerMock{},
		&mock.HasherMock{},
		mock.NewMultiSigner(),
		createDataPools(),
		&mock.AccountsStub{},
		&mock.AddressConverterMock{},
		&mock.SignerMock{},
		&mock.SignerMock{},
		&mock.SingleSignKeyGenMock{},
		&mock.SingleSignKeyGenMock{},
		maxTxNonceDeltaAllowed,
		&mock.FeeHandlerStub{},
		&mock.BlackListHandlerStub{},
		&mock.HeaderSigVerifierStub{},
<<<<<<< HEAD
		&mock.P2PAntifloodHandlerStub{},
=======
		chainID,
>>>>>>> 04de5f47
	)

	assert.Nil(t, icf)
	assert.Equal(t, process.ErrNilStore, err)
}

func TestNewInterceptorsContainerFactory_NilMarshalizerShouldErr(t *testing.T) {
	t.Parallel()

	icf, err := metachain.NewInterceptorsContainerFactory(
		mock.NewOneShardCoordinatorMock(),
		mock.NewNodesCoordinatorMock(),
		&mock.TopicHandlerStub{},
		createStore(),
		nil,
		&mock.HasherMock{},
		mock.NewMultiSigner(),
		createDataPools(),
		&mock.AccountsStub{},
		&mock.AddressConverterMock{},
		&mock.SignerMock{},
		&mock.SignerMock{},
		&mock.SingleSignKeyGenMock{},
		&mock.SingleSignKeyGenMock{},
		maxTxNonceDeltaAllowed,
		&mock.FeeHandlerStub{},
		&mock.BlackListHandlerStub{},
		&mock.HeaderSigVerifierStub{},
<<<<<<< HEAD
		&mock.P2PAntifloodHandlerStub{},
=======
		chainID,
>>>>>>> 04de5f47
	)

	assert.Nil(t, icf)
	assert.Equal(t, process.ErrNilMarshalizer, err)
}

func TestNewInterceptorsContainerFactory_NilHasherShouldErr(t *testing.T) {
	t.Parallel()

	icf, err := metachain.NewInterceptorsContainerFactory(
		mock.NewOneShardCoordinatorMock(),
		mock.NewNodesCoordinatorMock(),
		&mock.TopicHandlerStub{},
		createStore(),
		&mock.MarshalizerMock{},
		nil,
		mock.NewMultiSigner(),
		createDataPools(),
		&mock.AccountsStub{},
		&mock.AddressConverterMock{},
		&mock.SignerMock{},
		&mock.SignerMock{},
		&mock.SingleSignKeyGenMock{},
		&mock.SingleSignKeyGenMock{},
		maxTxNonceDeltaAllowed,
		&mock.FeeHandlerStub{},
		&mock.BlackListHandlerStub{},
		&mock.HeaderSigVerifierStub{},
<<<<<<< HEAD
		&mock.P2PAntifloodHandlerStub{},
=======
		chainID,
>>>>>>> 04de5f47
	)

	assert.Nil(t, icf)
	assert.Equal(t, process.ErrNilHasher, err)
}

func TestNewInterceptorsContainerFactory_NilMultiSignerShouldErr(t *testing.T) {
	t.Parallel()

	icf, err := metachain.NewInterceptorsContainerFactory(
		mock.NewOneShardCoordinatorMock(),
		mock.NewNodesCoordinatorMock(),
		&mock.TopicHandlerStub{},
		createStore(),
		&mock.MarshalizerMock{},
		&mock.HasherMock{},
		nil,
		createDataPools(),
		&mock.AccountsStub{},
		&mock.AddressConverterMock{},
		&mock.SignerMock{},
		&mock.SignerMock{},
		&mock.SingleSignKeyGenMock{},
		&mock.SingleSignKeyGenMock{},
		maxTxNonceDeltaAllowed,
		&mock.FeeHandlerStub{},
		&mock.BlackListHandlerStub{},
		&mock.HeaderSigVerifierStub{},
<<<<<<< HEAD
		&mock.P2PAntifloodHandlerStub{},
=======
		chainID,
>>>>>>> 04de5f47
	)

	assert.Nil(t, icf)
	assert.Equal(t, process.ErrNilMultiSigVerifier, err)
}

func TestNewInterceptorsContainerFactory_NilDataPoolShouldErr(t *testing.T) {
	t.Parallel()

	icf, err := metachain.NewInterceptorsContainerFactory(
		mock.NewOneShardCoordinatorMock(),
		mock.NewNodesCoordinatorMock(),
		&mock.TopicHandlerStub{},
		createStore(),
		&mock.MarshalizerMock{},
		&mock.HasherMock{},
		mock.NewMultiSigner(),
		nil,
		&mock.AccountsStub{},
		&mock.AddressConverterMock{},
		&mock.SignerMock{},
		&mock.SignerMock{},
		&mock.SingleSignKeyGenMock{},
		&mock.SingleSignKeyGenMock{},
		maxTxNonceDeltaAllowed,
		&mock.FeeHandlerStub{},
		&mock.BlackListHandlerStub{},
		&mock.HeaderSigVerifierStub{},
<<<<<<< HEAD
		&mock.P2PAntifloodHandlerStub{},
=======
		chainID,
>>>>>>> 04de5f47
	)

	assert.Nil(t, icf)
	assert.Equal(t, process.ErrNilDataPoolHolder, err)
}

func TestNewInterceptorsContainerFactory_NilAccountsShouldErr(t *testing.T) {
	t.Parallel()

	icf, err := metachain.NewInterceptorsContainerFactory(
		mock.NewOneShardCoordinatorMock(),
		mock.NewNodesCoordinatorMock(),
		&mock.TopicHandlerStub{},
		createStore(),
		&mock.MarshalizerMock{},
		&mock.HasherMock{},
		mock.NewMultiSigner(),
		createDataPools(),
		nil,
		&mock.AddressConverterMock{},
		&mock.SignerMock{},
		&mock.SignerMock{},
		&mock.SingleSignKeyGenMock{},
		&mock.SingleSignKeyGenMock{},
		maxTxNonceDeltaAllowed,
		&mock.FeeHandlerStub{},
		&mock.BlackListHandlerStub{},
		&mock.HeaderSigVerifierStub{},
<<<<<<< HEAD
		&mock.P2PAntifloodHandlerStub{},
=======
		chainID,
>>>>>>> 04de5f47
	)

	assert.Nil(t, icf)
	assert.Equal(t, process.ErrNilAccountsAdapter, err)
}

func TestNewInterceptorsContainerFactory_NilAddrConvShouldErr(t *testing.T) {
	t.Parallel()

	icf, err := metachain.NewInterceptorsContainerFactory(
		mock.NewOneShardCoordinatorMock(),
		mock.NewNodesCoordinatorMock(),
		&mock.TopicHandlerStub{},
		createStore(),
		&mock.MarshalizerMock{},
		&mock.HasherMock{},
		mock.NewMultiSigner(),
		createDataPools(),
		&mock.AccountsStub{},
		nil,
		&mock.SignerMock{},
		&mock.SignerMock{},
		&mock.SingleSignKeyGenMock{},
		&mock.SingleSignKeyGenMock{},
		maxTxNonceDeltaAllowed,
		&mock.FeeHandlerStub{},
		&mock.BlackListHandlerStub{},
		&mock.HeaderSigVerifierStub{},
<<<<<<< HEAD
		&mock.P2PAntifloodHandlerStub{},
=======
		chainID,
>>>>>>> 04de5f47
	)

	assert.Nil(t, icf)
	assert.Equal(t, process.ErrNilAddressConverter, err)
}

func TestNewInterceptorsContainerFactory_NilSingleSignerShouldErr(t *testing.T) {
	t.Parallel()

	icf, err := metachain.NewInterceptorsContainerFactory(
		mock.NewOneShardCoordinatorMock(),
		mock.NewNodesCoordinatorMock(),
		&mock.TopicHandlerStub{},
		createStore(),
		&mock.MarshalizerMock{},
		&mock.HasherMock{},
		mock.NewMultiSigner(),
		createDataPools(),
		&mock.AccountsStub{},
		&mock.AddressConverterMock{},
		nil,
		&mock.SignerMock{},
		&mock.SingleSignKeyGenMock{},
		&mock.SingleSignKeyGenMock{},
		maxTxNonceDeltaAllowed,
		&mock.FeeHandlerStub{},
		&mock.BlackListHandlerStub{},
		&mock.HeaderSigVerifierStub{},
<<<<<<< HEAD
		&mock.P2PAntifloodHandlerStub{},
=======
		chainID,
>>>>>>> 04de5f47
	)

	assert.Nil(t, icf)
	assert.Equal(t, process.ErrNilSingleSigner, err)
}

func TestNewInterceptorsContainerFactory_NilKeyGenShouldErr(t *testing.T) {
	t.Parallel()

	icf, err := metachain.NewInterceptorsContainerFactory(
		mock.NewOneShardCoordinatorMock(),
		mock.NewNodesCoordinatorMock(),
		&mock.TopicHandlerStub{},
		createStore(),
		&mock.MarshalizerMock{},
		&mock.HasherMock{},
		mock.NewMultiSigner(),
		createDataPools(),
		&mock.AccountsStub{},
		&mock.AddressConverterMock{},
		&mock.SignerMock{},
		&mock.SignerMock{},
		nil,
		&mock.SingleSignKeyGenMock{},
		maxTxNonceDeltaAllowed,
		&mock.FeeHandlerStub{},
		&mock.BlackListHandlerStub{},
		&mock.HeaderSigVerifierStub{},
<<<<<<< HEAD
		&mock.P2PAntifloodHandlerStub{},
=======
		chainID,
>>>>>>> 04de5f47
	)

	assert.Nil(t, icf)
	assert.Equal(t, process.ErrNilKeyGen, err)
}

func TestNewInterceptorsContainerFactory_NilFeeHandlerShouldErr(t *testing.T) {
	t.Parallel()

	icf, err := metachain.NewInterceptorsContainerFactory(
		mock.NewOneShardCoordinatorMock(),
		mock.NewNodesCoordinatorMock(),
		&mock.TopicHandlerStub{},
		createStore(),
		&mock.MarshalizerMock{},
		&mock.HasherMock{},
		mock.NewMultiSigner(),
		createDataPools(),
		&mock.AccountsStub{},
		&mock.AddressConverterMock{},
		&mock.SignerMock{},
		&mock.SignerMock{},
		&mock.SingleSignKeyGenMock{},
		&mock.SingleSignKeyGenMock{},
		maxTxNonceDeltaAllowed,
		nil,
		&mock.BlackListHandlerStub{},
		&mock.HeaderSigVerifierStub{},
<<<<<<< HEAD
		&mock.P2PAntifloodHandlerStub{},
=======
		chainID,
>>>>>>> 04de5f47
	)

	assert.Nil(t, icf)
	assert.Equal(t, process.ErrNilEconomicsFeeHandler, err)
}

func TestNewInterceptorsContainerFactory_NilBlackListHandlerShouldErr(t *testing.T) {
	t.Parallel()

	icf, err := metachain.NewInterceptorsContainerFactory(
		mock.NewOneShardCoordinatorMock(),
		mock.NewNodesCoordinatorMock(),
		&mock.TopicHandlerStub{},
		createStore(),
		&mock.MarshalizerMock{},
		&mock.HasherMock{},
		mock.NewMultiSigner(),
		createDataPools(),
		&mock.AccountsStub{},
		&mock.AddressConverterMock{},
		&mock.SignerMock{},
		&mock.SignerMock{},
		&mock.SingleSignKeyGenMock{},
		&mock.SingleSignKeyGenMock{},
		maxTxNonceDeltaAllowed,
		&mock.FeeHandlerStub{},
		nil,
		&mock.HeaderSigVerifierStub{},
<<<<<<< HEAD
		&mock.P2PAntifloodHandlerStub{},
=======
		chainID,
>>>>>>> 04de5f47
	)

	assert.Nil(t, icf)
	assert.Equal(t, process.ErrNilBlackListHandler, err)
}

<<<<<<< HEAD
func TestNewInterceptorsContainerFactory_NilAntifloodHandlerShouldErr(t *testing.T) {
=======
func TestNewInterceptorsContainerFactory_EmptyCahinIDShouldErr(t *testing.T) {
>>>>>>> 04de5f47
	t.Parallel()

	icf, err := metachain.NewInterceptorsContainerFactory(
		mock.NewOneShardCoordinatorMock(),
		mock.NewNodesCoordinatorMock(),
		&mock.TopicHandlerStub{},
		createStore(),
		&mock.MarshalizerMock{},
		&mock.HasherMock{},
		mock.NewMultiSigner(),
		createDataPools(),
		&mock.AccountsStub{},
		&mock.AddressConverterMock{},
		&mock.SignerMock{},
		&mock.SignerMock{},
		&mock.SingleSignKeyGenMock{},
		&mock.SingleSignKeyGenMock{},
		maxTxNonceDeltaAllowed,
		&mock.FeeHandlerStub{},
		&mock.BlackListHandlerStub{},
		&mock.HeaderSigVerifierStub{},
		nil,
	)

	assert.Nil(t, icf)
<<<<<<< HEAD
	assert.Equal(t, process.ErrNilAntifloodHandler, err)
=======
	assert.Equal(t, process.ErrInvalidChainID, err)
>>>>>>> 04de5f47
}

func TestNewInterceptorsContainerFactory_ShouldWork(t *testing.T) {
	t.Parallel()

	icf, err := metachain.NewInterceptorsContainerFactory(
		mock.NewOneShardCoordinatorMock(),
		mock.NewNodesCoordinatorMock(),
		&mock.TopicHandlerStub{},
		createStore(),
		&mock.MarshalizerMock{},
		&mock.HasherMock{},
		mock.NewMultiSigner(),
		createDataPools(),
		&mock.AccountsStub{},
		&mock.AddressConverterMock{},
		&mock.SignerMock{},
		&mock.SignerMock{},
		&mock.SingleSignKeyGenMock{},
		&mock.SingleSignKeyGenMock{},
		maxTxNonceDeltaAllowed,
		&mock.FeeHandlerStub{},
		&mock.BlackListHandlerStub{},
		&mock.HeaderSigVerifierStub{},
<<<<<<< HEAD
		&mock.P2PAntifloodHandlerStub{},
=======
		chainID,
>>>>>>> 04de5f47
	)

	assert.NotNil(t, icf)
	assert.Nil(t, err)
}

//------- Create

func TestInterceptorsContainerFactory_CreateTopicMetablocksFailsShouldErr(t *testing.T) {
	t.Parallel()

	icf, _ := metachain.NewInterceptorsContainerFactory(
		mock.NewOneShardCoordinatorMock(),
		mock.NewNodesCoordinatorMock(),
		createStubTopicHandler(factory.MetachainBlocksTopic, ""),
		createStore(),
		&mock.MarshalizerMock{},
		&mock.HasherMock{},
		mock.NewMultiSigner(),
		createDataPools(),
		&mock.AccountsStub{},
		&mock.AddressConverterMock{},
		&mock.SignerMock{},
		&mock.SignerMock{},
		&mock.SingleSignKeyGenMock{},
		&mock.SingleSignKeyGenMock{},
		maxTxNonceDeltaAllowed,
		&mock.FeeHandlerStub{},
		&mock.BlackListHandlerStub{},
		&mock.HeaderSigVerifierStub{},
<<<<<<< HEAD
		&mock.P2PAntifloodHandlerStub{},
=======
		chainID,
>>>>>>> 04de5f47
	)

	container, err := icf.Create()

	assert.Nil(t, container)
	assert.Equal(t, errExpected, err)
}

func TestInterceptorsContainerFactory_CreateTopicShardHeadersForMetachainFailsShouldErr(t *testing.T) {
	t.Parallel()

	icf, _ := metachain.NewInterceptorsContainerFactory(
		mock.NewOneShardCoordinatorMock(),
		mock.NewNodesCoordinatorMock(),
		createStubTopicHandler(factory.ShardHeadersForMetachainTopic, ""),
		createStore(),
		&mock.MarshalizerMock{},
		&mock.HasherMock{},
		mock.NewMultiSigner(),
		createDataPools(),
		&mock.AccountsStub{},
		&mock.AddressConverterMock{},
		&mock.SignerMock{},
		&mock.SignerMock{},
		&mock.SingleSignKeyGenMock{},
		&mock.SingleSignKeyGenMock{},
		maxTxNonceDeltaAllowed,
		&mock.FeeHandlerStub{},
		&mock.BlackListHandlerStub{},
		&mock.HeaderSigVerifierStub{},
<<<<<<< HEAD
		&mock.P2PAntifloodHandlerStub{},
=======
		chainID,
>>>>>>> 04de5f47
	)

	container, err := icf.Create()

	assert.Nil(t, container)
	assert.Equal(t, errExpected, err)
}

func TestInterceptorsContainerFactory_CreateRegisterForMetablocksFailsShouldErr(t *testing.T) {
	t.Parallel()

	icf, _ := metachain.NewInterceptorsContainerFactory(
		mock.NewOneShardCoordinatorMock(),
		mock.NewNodesCoordinatorMock(),
		createStubTopicHandler("", factory.MetachainBlocksTopic),
		createStore(),
		&mock.MarshalizerMock{},
		&mock.HasherMock{},
		mock.NewMultiSigner(),
		createDataPools(),
		&mock.AccountsStub{},
		&mock.AddressConverterMock{},
		&mock.SignerMock{},
		&mock.SignerMock{},
		&mock.SingleSignKeyGenMock{},
		&mock.SingleSignKeyGenMock{},
		maxTxNonceDeltaAllowed,
		&mock.FeeHandlerStub{},
		&mock.BlackListHandlerStub{},
		&mock.HeaderSigVerifierStub{},
<<<<<<< HEAD
		&mock.P2PAntifloodHandlerStub{},
=======
		chainID,
>>>>>>> 04de5f47
	)

	container, err := icf.Create()

	assert.Nil(t, container)
	assert.Equal(t, errExpected, err)
}

func TestInterceptorsContainerFactory_CreateRegisterShardHeadersForMetachainFailsShouldErr(t *testing.T) {
	t.Parallel()

	icf, _ := metachain.NewInterceptorsContainerFactory(
		mock.NewOneShardCoordinatorMock(),
		mock.NewNodesCoordinatorMock(),
		createStubTopicHandler("", factory.ShardHeadersForMetachainTopic),
		createStore(),
		&mock.MarshalizerMock{},
		&mock.HasherMock{},
		mock.NewMultiSigner(),
		createDataPools(),
		&mock.AccountsStub{},
		&mock.AddressConverterMock{},
		&mock.SignerMock{},
		&mock.SignerMock{},
		&mock.SingleSignKeyGenMock{},
		&mock.SingleSignKeyGenMock{},
		maxTxNonceDeltaAllowed,
		&mock.FeeHandlerStub{},
		&mock.BlackListHandlerStub{},
		&mock.HeaderSigVerifierStub{},
<<<<<<< HEAD
		&mock.P2PAntifloodHandlerStub{},
=======
		chainID,
>>>>>>> 04de5f47
	)

	container, err := icf.Create()

	assert.Nil(t, container)
	assert.Equal(t, errExpected, err)
}

func TestInterceptorsContainerFactory_CreateShouldWork(t *testing.T) {
	t.Parallel()

	icf, _ := metachain.NewInterceptorsContainerFactory(
		mock.NewOneShardCoordinatorMock(),
		mock.NewNodesCoordinatorMock(),
		&mock.TopicHandlerStub{
			CreateTopicCalled: func(name string, createChannelForTopic bool) error {
				return nil
			},
			RegisterMessageProcessorCalled: func(topic string, handler p2p.MessageProcessor) error {
				return nil
			},
		},
		createStore(),
		&mock.MarshalizerMock{},
		&mock.HasherMock{},
		mock.NewMultiSigner(),
		createDataPools(),
		&mock.AccountsStub{},
		&mock.AddressConverterMock{},
		&mock.SignerMock{},
		&mock.SignerMock{},
		&mock.SingleSignKeyGenMock{},
		&mock.SingleSignKeyGenMock{},
		maxTxNonceDeltaAllowed,
		&mock.FeeHandlerStub{},
		&mock.BlackListHandlerStub{},
		&mock.HeaderSigVerifierStub{},
<<<<<<< HEAD
		&mock.P2PAntifloodHandlerStub{},
=======
		chainID,
>>>>>>> 04de5f47
	)

	container, err := icf.Create()

	assert.NotNil(t, container)
	assert.Nil(t, err)
}

func TestInterceptorsContainerFactory_With4ShardsShouldWork(t *testing.T) {
	t.Parallel()

	noOfShards := 4

	shardCoordinator := mock.NewMultipleShardsCoordinatorMock()
	shardCoordinator.SetNoShards(uint32(noOfShards))
	shardCoordinator.CurrentShard = 1

	nodesCoordinator := &mock.NodesCoordinatorMock{
		ShardConsensusSize: 1,
		MetaConsensusSize:  1,
		NbShards:           uint32(noOfShards),
		ShardId:            1,
	}

	icf, _ := metachain.NewInterceptorsContainerFactory(
		shardCoordinator,
		nodesCoordinator,
		&mock.TopicHandlerStub{
			CreateTopicCalled: func(name string, createChannelForTopic bool) error {
				return nil
			},
			RegisterMessageProcessorCalled: func(topic string, handler p2p.MessageProcessor) error {
				return nil
			},
		},
		createStore(),
		&mock.MarshalizerMock{},
		&mock.HasherMock{},
		mock.NewMultiSigner(),
		createDataPools(),
		&mock.AccountsStub{},
		&mock.AddressConverterMock{},
		&mock.SignerMock{},
		&mock.SignerMock{},
		&mock.SingleSignKeyGenMock{},
		&mock.SingleSignKeyGenMock{},
		maxTxNonceDeltaAllowed,
		&mock.FeeHandlerStub{},
		&mock.BlackListHandlerStub{},
		&mock.HeaderSigVerifierStub{},
<<<<<<< HEAD
		&mock.P2PAntifloodHandlerStub{},
=======
		chainID,
>>>>>>> 04de5f47
	)

	container, err := icf.Create()

	numInterceptorsMetablock := 1
	numInterceptorsShardHeadersForMetachain := noOfShards
	numInterceptorsTransactionsForMetachain := noOfShards + 1
	numInterceptorsMiniBlocksForMetachain := noOfShards + 1
	numInterceptorsUnsignedTxsForMetachain := noOfShards
	totalInterceptors := numInterceptorsMetablock + numInterceptorsShardHeadersForMetachain +
		numInterceptorsTransactionsForMetachain + numInterceptorsUnsignedTxsForMetachain + numInterceptorsMiniBlocksForMetachain

	assert.Nil(t, err)
	assert.Equal(t, totalInterceptors, container.Len())
}<|MERGE_RESOLUTION|>--- conflicted
+++ resolved
@@ -104,11 +104,8 @@
 		&mock.FeeHandlerStub{},
 		&mock.BlackListHandlerStub{},
 		&mock.HeaderSigVerifierStub{},
-<<<<<<< HEAD
-		&mock.P2PAntifloodHandlerStub{},
-=======
-		chainID,
->>>>>>> 04de5f47
+		chainID,
+		&mock.P2PAntifloodHandlerStub{},
 	)
 
 	assert.Nil(t, icf)
@@ -137,11 +134,8 @@
 		&mock.FeeHandlerStub{},
 		&mock.BlackListHandlerStub{},
 		&mock.HeaderSigVerifierStub{},
-<<<<<<< HEAD
-		&mock.P2PAntifloodHandlerStub{},
-=======
-		chainID,
->>>>>>> 04de5f47
+		chainID,
+		&mock.P2PAntifloodHandlerStub{},
 	)
 
 	assert.Nil(t, icf)
@@ -170,11 +164,8 @@
 		&mock.FeeHandlerStub{},
 		&mock.BlackListHandlerStub{},
 		&mock.HeaderSigVerifierStub{},
-<<<<<<< HEAD
-		&mock.P2PAntifloodHandlerStub{},
-=======
-		chainID,
->>>>>>> 04de5f47
+		chainID,
+		&mock.P2PAntifloodHandlerStub{},
 	)
 
 	assert.Nil(t, icf)
@@ -203,11 +194,8 @@
 		&mock.FeeHandlerStub{},
 		&mock.BlackListHandlerStub{},
 		&mock.HeaderSigVerifierStub{},
-<<<<<<< HEAD
-		&mock.P2PAntifloodHandlerStub{},
-=======
-		chainID,
->>>>>>> 04de5f47
+		chainID,
+		&mock.P2PAntifloodHandlerStub{},
 	)
 
 	assert.Nil(t, icf)
@@ -236,11 +224,8 @@
 		&mock.FeeHandlerStub{},
 		&mock.BlackListHandlerStub{},
 		&mock.HeaderSigVerifierStub{},
-<<<<<<< HEAD
-		&mock.P2PAntifloodHandlerStub{},
-=======
-		chainID,
->>>>>>> 04de5f47
+		chainID,
+		&mock.P2PAntifloodHandlerStub{},
 	)
 
 	assert.Nil(t, icf)
@@ -269,11 +254,8 @@
 		&mock.FeeHandlerStub{},
 		&mock.BlackListHandlerStub{},
 		&mock.HeaderSigVerifierStub{},
-<<<<<<< HEAD
-		&mock.P2PAntifloodHandlerStub{},
-=======
-		chainID,
->>>>>>> 04de5f47
+		chainID,
+		&mock.P2PAntifloodHandlerStub{},
 	)
 
 	assert.Nil(t, icf)
@@ -302,11 +284,8 @@
 		&mock.FeeHandlerStub{},
 		&mock.BlackListHandlerStub{},
 		&mock.HeaderSigVerifierStub{},
-<<<<<<< HEAD
-		&mock.P2PAntifloodHandlerStub{},
-=======
-		chainID,
->>>>>>> 04de5f47
+		chainID,
+		&mock.P2PAntifloodHandlerStub{},
 	)
 
 	assert.Nil(t, icf)
@@ -335,11 +314,8 @@
 		&mock.FeeHandlerStub{},
 		&mock.BlackListHandlerStub{},
 		&mock.HeaderSigVerifierStub{},
-<<<<<<< HEAD
-		&mock.P2PAntifloodHandlerStub{},
-=======
-		chainID,
->>>>>>> 04de5f47
+		chainID,
+		&mock.P2PAntifloodHandlerStub{},
 	)
 
 	assert.Nil(t, icf)
@@ -368,11 +344,8 @@
 		&mock.FeeHandlerStub{},
 		&mock.BlackListHandlerStub{},
 		&mock.HeaderSigVerifierStub{},
-<<<<<<< HEAD
-		&mock.P2PAntifloodHandlerStub{},
-=======
-		chainID,
->>>>>>> 04de5f47
+		chainID,
+		&mock.P2PAntifloodHandlerStub{},
 	)
 
 	assert.Nil(t, icf)
@@ -401,11 +374,8 @@
 		&mock.FeeHandlerStub{},
 		&mock.BlackListHandlerStub{},
 		&mock.HeaderSigVerifierStub{},
-<<<<<<< HEAD
-		&mock.P2PAntifloodHandlerStub{},
-=======
-		chainID,
->>>>>>> 04de5f47
+		chainID,
+		&mock.P2PAntifloodHandlerStub{},
 	)
 
 	assert.Nil(t, icf)
@@ -434,11 +404,8 @@
 		&mock.FeeHandlerStub{},
 		&mock.BlackListHandlerStub{},
 		&mock.HeaderSigVerifierStub{},
-<<<<<<< HEAD
-		&mock.P2PAntifloodHandlerStub{},
-=======
-		chainID,
->>>>>>> 04de5f47
+		chainID,
+		&mock.P2PAntifloodHandlerStub{},
 	)
 
 	assert.Nil(t, icf)
@@ -467,11 +434,8 @@
 		&mock.FeeHandlerStub{},
 		&mock.BlackListHandlerStub{},
 		&mock.HeaderSigVerifierStub{},
-<<<<<<< HEAD
-		&mock.P2PAntifloodHandlerStub{},
-=======
-		chainID,
->>>>>>> 04de5f47
+		chainID,
+		&mock.P2PAntifloodHandlerStub{},
 	)
 
 	assert.Nil(t, icf)
@@ -500,11 +464,8 @@
 		nil,
 		&mock.BlackListHandlerStub{},
 		&mock.HeaderSigVerifierStub{},
-<<<<<<< HEAD
-		&mock.P2PAntifloodHandlerStub{},
-=======
-		chainID,
->>>>>>> 04de5f47
+		chainID,
+		&mock.P2PAntifloodHandlerStub{},
 	)
 
 	assert.Nil(t, icf)
@@ -533,52 +494,70 @@
 		&mock.FeeHandlerStub{},
 		nil,
 		&mock.HeaderSigVerifierStub{},
-<<<<<<< HEAD
-		&mock.P2PAntifloodHandlerStub{},
-=======
-		chainID,
->>>>>>> 04de5f47
+		chainID,
+		&mock.P2PAntifloodHandlerStub{},
 	)
 
 	assert.Nil(t, icf)
 	assert.Equal(t, process.ErrNilBlackListHandler, err)
 }
 
-<<<<<<< HEAD
+func TestNewInterceptorsContainerFactory_EmptyCahinIDShouldErr(t *testing.T) {
+	t.Parallel()
+
+	icf, err := metachain.NewInterceptorsContainerFactory(
+		mock.NewOneShardCoordinatorMock(),
+		mock.NewNodesCoordinatorMock(),
+		&mock.TopicHandlerStub{},
+		createStore(),
+		&mock.MarshalizerMock{},
+		&mock.HasherMock{},
+		mock.NewMultiSigner(),
+		createDataPools(),
+		&mock.AccountsStub{},
+		&mock.AddressConverterMock{},
+		&mock.SignerMock{},
+		&mock.SignerMock{},
+		&mock.SingleSignKeyGenMock{},
+		&mock.SingleSignKeyGenMock{},
+		maxTxNonceDeltaAllowed,
+		&mock.FeeHandlerStub{},
+		&mock.BlackListHandlerStub{},
+		&mock.HeaderSigVerifierStub{},
+		nil,
+	)
+
+	assert.Nil(t, icf)
+	assert.Equal(t, process.ErrInvalidChainID, err)
+}
+
 func TestNewInterceptorsContainerFactory_NilAntifloodHandlerShouldErr(t *testing.T) {
-=======
-func TestNewInterceptorsContainerFactory_EmptyCahinIDShouldErr(t *testing.T) {
->>>>>>> 04de5f47
-	t.Parallel()
-
-	icf, err := metachain.NewInterceptorsContainerFactory(
-		mock.NewOneShardCoordinatorMock(),
-		mock.NewNodesCoordinatorMock(),
-		&mock.TopicHandlerStub{},
-		createStore(),
-		&mock.MarshalizerMock{},
-		&mock.HasherMock{},
-		mock.NewMultiSigner(),
-		createDataPools(),
-		&mock.AccountsStub{},
-		&mock.AddressConverterMock{},
-		&mock.SignerMock{},
-		&mock.SignerMock{},
-		&mock.SingleSignKeyGenMock{},
-		&mock.SingleSignKeyGenMock{},
-		maxTxNonceDeltaAllowed,
-		&mock.FeeHandlerStub{},
-		&mock.BlackListHandlerStub{},
-		&mock.HeaderSigVerifierStub{},
-		nil,
-	)
-
-	assert.Nil(t, icf)
-<<<<<<< HEAD
+	t.Parallel()
+
+	icf, err := metachain.NewInterceptorsContainerFactory(
+		mock.NewOneShardCoordinatorMock(),
+		mock.NewNodesCoordinatorMock(),
+		&mock.TopicHandlerStub{},
+		createStore(),
+		&mock.MarshalizerMock{},
+		&mock.HasherMock{},
+		mock.NewMultiSigner(),
+		createDataPools(),
+		&mock.AccountsStub{},
+		&mock.AddressConverterMock{},
+		&mock.SignerMock{},
+		&mock.SignerMock{},
+		&mock.SingleSignKeyGenMock{},
+		&mock.SingleSignKeyGenMock{},
+		maxTxNonceDeltaAllowed,
+		&mock.FeeHandlerStub{},
+		&mock.BlackListHandlerStub{},
+		&mock.HeaderSigVerifierStub{},
+		nil,
+	)
+
+	assert.Nil(t, icf)
 	assert.Equal(t, process.ErrNilAntifloodHandler, err)
-=======
-	assert.Equal(t, process.ErrInvalidChainID, err)
->>>>>>> 04de5f47
 }
 
 func TestNewInterceptorsContainerFactory_ShouldWork(t *testing.T) {
@@ -603,11 +582,8 @@
 		&mock.FeeHandlerStub{},
 		&mock.BlackListHandlerStub{},
 		&mock.HeaderSigVerifierStub{},
-<<<<<<< HEAD
-		&mock.P2PAntifloodHandlerStub{},
-=======
-		chainID,
->>>>>>> 04de5f47
+		chainID,
+		&mock.P2PAntifloodHandlerStub{},
 	)
 
 	assert.NotNil(t, icf)
@@ -638,11 +614,8 @@
 		&mock.FeeHandlerStub{},
 		&mock.BlackListHandlerStub{},
 		&mock.HeaderSigVerifierStub{},
-<<<<<<< HEAD
-		&mock.P2PAntifloodHandlerStub{},
-=======
-		chainID,
->>>>>>> 04de5f47
+		chainID,
+		&mock.P2PAntifloodHandlerStub{},
 	)
 
 	container, err := icf.Create()
@@ -673,11 +646,8 @@
 		&mock.FeeHandlerStub{},
 		&mock.BlackListHandlerStub{},
 		&mock.HeaderSigVerifierStub{},
-<<<<<<< HEAD
-		&mock.P2PAntifloodHandlerStub{},
-=======
-		chainID,
->>>>>>> 04de5f47
+		chainID,
+		&mock.P2PAntifloodHandlerStub{},
 	)
 
 	container, err := icf.Create()
@@ -708,11 +678,8 @@
 		&mock.FeeHandlerStub{},
 		&mock.BlackListHandlerStub{},
 		&mock.HeaderSigVerifierStub{},
-<<<<<<< HEAD
-		&mock.P2PAntifloodHandlerStub{},
-=======
-		chainID,
->>>>>>> 04de5f47
+		chainID,
+		&mock.P2PAntifloodHandlerStub{},
 	)
 
 	container, err := icf.Create()
@@ -743,11 +710,8 @@
 		&mock.FeeHandlerStub{},
 		&mock.BlackListHandlerStub{},
 		&mock.HeaderSigVerifierStub{},
-<<<<<<< HEAD
-		&mock.P2PAntifloodHandlerStub{},
-=======
-		chainID,
->>>>>>> 04de5f47
+		chainID,
+		&mock.P2PAntifloodHandlerStub{},
 	)
 
 	container, err := icf.Create()
@@ -785,11 +749,8 @@
 		&mock.FeeHandlerStub{},
 		&mock.BlackListHandlerStub{},
 		&mock.HeaderSigVerifierStub{},
-<<<<<<< HEAD
-		&mock.P2PAntifloodHandlerStub{},
-=======
-		chainID,
->>>>>>> 04de5f47
+		chainID,
+		&mock.P2PAntifloodHandlerStub{},
 	)
 
 	container, err := icf.Create()
@@ -840,11 +801,8 @@
 		&mock.FeeHandlerStub{},
 		&mock.BlackListHandlerStub{},
 		&mock.HeaderSigVerifierStub{},
-<<<<<<< HEAD
-		&mock.P2PAntifloodHandlerStub{},
-=======
-		chainID,
->>>>>>> 04de5f47
+		chainID,
+		&mock.P2PAntifloodHandlerStub{},
 	)
 
 	container, err := icf.Create()
