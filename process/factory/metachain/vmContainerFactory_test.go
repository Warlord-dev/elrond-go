package metachain

import (
	"testing"

	arwenConfig "github.com/ElrondNetwork/arwen-wasm-vm/config"
	"github.com/ElrondNetwork/elrond-go/config"
	"github.com/ElrondNetwork/elrond-go/core"
	"github.com/ElrondNetwork/elrond-go/data/state"
	"github.com/ElrondNetwork/elrond-go/process/economics"
	"github.com/ElrondNetwork/elrond-go/process/factory"
	"github.com/ElrondNetwork/elrond-go/process/mock"
	"github.com/ElrondNetwork/elrond-go/process/smartContract/builtInFunctions"
	"github.com/ElrondNetwork/elrond-go/process/smartContract/hooks"
	"github.com/ElrondNetwork/elrond-go/testscommon"
	"github.com/stretchr/testify/assert"
	"github.com/stretchr/testify/require"
)

func createMockVMAccountsArguments() hooks.ArgBlockChainHook {
	datapool := testscommon.NewPoolsHolderMock()
	arguments := hooks.ArgBlockChainHook{
		Accounts: &mock.AccountsStub{
			GetExistingAccountCalled: func(address []byte) (handler state.AccountHandler, e error) {
				return &mock.AccountWrapMock{}, nil
			},
		},
		PubkeyConv:         mock.NewPubkeyConverterMock(32),
		StorageService:     &mock.ChainStorerMock{},
		BlockChain:         &mock.BlockChainMock{},
		ShardCoordinator:   mock.NewOneShardCoordinatorMock(),
		Marshalizer:        &mock.MarshalizerMock{},
		Uint64Converter:    &mock.Uint64ByteSliceConverterMock{},
		BuiltInFunctions:   builtInFunctions.NewBuiltInFunctionContainer(),
		DataPool:           datapool,
		CompiledSCPool:     datapool.SmartContracts(),
		NilCompiledSCStore: true,
	}
	return arguments
}

func TestNewVMContainerFactory_OkValues(t *testing.T) {
	t.Parallel()

	gasSchedule := makeGasSchedule()
<<<<<<< HEAD
	argsNewVmContainerFactory := ArgsNewVMContainerFactory{
		ArgBlockChainHook:   createMockVMAccountsArguments(),
		Economics:           &economics.EconomicsData{},
		MessageSignVerifier: &mock.MessageSignVerifierMock{},
		GasSchedule:         gasSchedule,
		NodesConfigProvider: &mock.NodesConfigProviderStub{},
		Hasher:              &mock.HasherMock{},
		Marshalizer:         &mock.MarshalizerMock{},
		SystemSCConfig: &config.SystemSmartContractsConfig{
=======
	vmf, err := NewVMContainerFactory(
		createMockVMAccountsArguments(),
		&mock.EconomicsHandlerStub{},
		&mock.MessageSignVerifierMock{},
		gasSchedule,
		&mock.NodesConfigProviderStub{},
		&mock.HasherMock{},
		&mock.MarshalizerMock{},
		&config.SystemSmartContractsConfig{
>>>>>>> 3f79dd42
			ESDTSystemSCConfig: config.ESDTSystemSCConfig{
				BaseIssuingCost: "100000000",
				OwnerAddress:    "aaaaaa",
			},
			GovernanceSystemSCConfig: config.GovernanceSystemSCConfig{
				ProposalCost:     "500",
				NumNodes:         100,
				MinQuorum:        50,
				MinPassThreshold: 50,
				MinVetoThreshold: 50,
			},
			StakingSystemSCConfig: config.StakingSystemSCConfig{
				GenesisNodePrice:                     "1000",
				UnJailValue:                          "10",
				MinStepValue:                         "10",
				MinStakeValue:                        "1",
				UnBondPeriod:                         1,
				StakingV2Epoch:                       10,
				StakeEnableEpoch:                     0,
				NumRoundsWithoutBleed:                1,
				MaximumPercentageToBleed:             1,
				BleedPercentagePerRound:              1,
				MaxNumberOfNodesForStake:             1,
				ActivateBLSPubKeyMessageVerification: false,
			},
		},
		ValidatorAccountsDB: &mock.AccountsStub{},
		ChanceComputer:      &mock.RaterMock{},
		EpochNotifier:       &mock.EpochNotifierStub{},
	}
	vmf, err := NewVMContainerFactory(argsNewVmContainerFactory)

	assert.NotNil(t, vmf)
	assert.Nil(t, err)
	assert.False(t, vmf.IsInterfaceNil())
}

func TestVmContainerFactory_Create(t *testing.T) {
	t.Parallel()

	argsNewEconomicsData := economics.ArgsNewEconomicsData{
		Economics: &config.EconomicsConfig{
			GlobalSettings: config.GlobalSettings{
				GenesisTotalSupply: "2000000000000000000000",
				MinimumInflation:   0,
				YearSettings: []*config.YearSetting{
					{
						Year:             0,
						MaximumInflation: 0.01,
					},
				},
			},
			RewardsSettings: config.RewardsSettings{
				LeaderPercentage:                 0.1,
				ProtocolSustainabilityPercentage: 0.1,
				ProtocolSustainabilityAddress:    "erd1932eft30w753xyvme8d49qejgkjc09n5e49w4mwdjtm0neld797su0dlxp",
				TopUpFactor:                      0.25,
				TopUpGradientPoint:               "300000000000000000000",
			},
			FeeSettings: config.FeeSettings{
				MaxGasLimitPerBlock:     "10000000000",
				MaxGasLimitPerMetaBlock: "10000000000",
				MinGasPrice:             "10",
				MinGasLimit:             "10",
				GasPerDataByte:          "1",
				GasPriceModifier:        1.0,
			},
		},
		PenalizedTooMuchGasEnableEpoch: 0,
		EpochNotifier:                  &mock.EpochNotifierStub{},
	}
	economicsData, _ := economics.NewEconomicsData(argsNewEconomicsData)

	argsNewVMContainerFactory := ArgsNewVMContainerFactory{
		ArgBlockChainHook:   createMockVMAccountsArguments(),
		Economics:           economicsData,
		MessageSignVerifier: &mock.MessageSignVerifierMock{},
		GasSchedule:         makeGasSchedule(),
		NodesConfigProvider: &mock.NodesConfigProviderStub{},
		Hasher:              &mock.HasherMock{},
		Marshalizer:         &mock.MarshalizerMock{},
		SystemSCConfig: &config.SystemSmartContractsConfig{
			ESDTSystemSCConfig: config.ESDTSystemSCConfig{
				BaseIssuingCost: "100000000",
				OwnerAddress:    "aaaaaa",
			},
			GovernanceSystemSCConfig: config.GovernanceSystemSCConfig{
				ProposalCost:     "500",
				NumNodes:         100,
				MinQuorum:        50,
				MinPassThreshold: 50,
				MinVetoThreshold: 50,
			},
			StakingSystemSCConfig: config.StakingSystemSCConfig{
				GenesisNodePrice:                     "1000",
				UnJailValue:                          "100",
				MinStepValue:                         "100",
				MinStakeValue:                        "1",
				UnBondPeriod:                         1,
				StakingV2Epoch:                       10,
				StakeEnableEpoch:                     1,
				NumRoundsWithoutBleed:                1,
				MaximumPercentageToBleed:             1,
				BleedPercentagePerRound:              1,
				MaxNumberOfNodesForStake:             100,
				ActivateBLSPubKeyMessageVerification: false,
				MinUnstakeTokensValue:                "1",
			},
			DelegationManagerSystemSCConfig: config.DelegationManagerSystemSCConfig{
				BaseIssuingCost:    "100",
				MinCreationDeposit: "100",
				EnabledEpoch:       0,
			},
			DelegationSystemSCConfig: config.DelegationSystemSCConfig{
				MinStakeAmount: "100",
				EnabledEpoch:   0,
				MinServiceFee:  0,
				MaxServiceFee:  100,
			},
		},
		ValidatorAccountsDB: &mock.AccountsStub{},
		ChanceComputer:      &mock.RaterMock{},
		EpochNotifier:       &mock.EpochNotifierStub{},
	}
	vmf, err := NewVMContainerFactory(argsNewVMContainerFactory)
	assert.NotNil(t, vmf)
	assert.Nil(t, err)

	container, err := vmf.Create()
	require.Nil(t, err)
	require.NotNil(t, container)
	defer func() {
		_ = container.Close()
	}()

	assert.Nil(t, err)
	assert.NotNil(t, container)

	vm, err := container.Get(factory.SystemVirtualMachine)
	assert.Nil(t, err)
	assert.NotNil(t, vm)

	acc := vmf.BlockChainHookImpl()
	assert.NotNil(t, acc)
}

func makeGasSchedule() core.GasScheduleNotifier {
	gasSchedule := arwenConfig.MakeGasMapForTests()
	FillGasMapInternal(gasSchedule, 1)
	return mock.NewGasScheduleNotifierMock(gasSchedule)
}

func FillGasMapInternal(gasMap map[string]map[string]uint64, value uint64) map[string]map[string]uint64 {
	gasMap[core.BaseOperationCost] = FillGasMapBaseOperationCosts(value)
	gasMap[core.MetaChainSystemSCsCost] = FillGasMapMetaChainSystemSCsCosts(value)

	return gasMap
}

func FillGasMapBaseOperationCosts(value uint64) map[string]uint64 {
	gasMap := make(map[string]uint64)
	gasMap["StorePerByte"] = value
	gasMap["DataCopyPerByte"] = value
	gasMap["ReleasePerByte"] = value
	gasMap["PersistPerByte"] = value
	gasMap["CompilePerByte"] = value
	gasMap["AoTPreparePerByte"] = value

	return gasMap
}

func FillGasMapMetaChainSystemSCsCosts(value uint64) map[string]uint64 {
	gasMap := make(map[string]uint64)
	gasMap["Stake"] = value
	gasMap["UnStake"] = value
	gasMap["UnBond"] = value
	gasMap["Claim"] = value
	gasMap["Get"] = value
	gasMap["ChangeRewardAddress"] = value
	gasMap["ChangeValidatorKeys"] = value
	gasMap["UnJail"] = value
	gasMap["ESDTIssue"] = value
	gasMap["ESDTOperations"] = value
	gasMap["Proposal"] = value
	gasMap["Vote"] = value
	gasMap["DelegateVote"] = value
	gasMap["RevokeVote"] = value
	gasMap["CloseProposal"] = value
	gasMap["DelegationOps"] = value
	gasMap["UnStakeTokens"] = value
	gasMap["UnBondTokens"] = value
	gasMap["DelegationMgrOps"] = value

	return gasMap
}<|MERGE_RESOLUTION|>--- conflicted
+++ resolved
@@ -43,7 +43,6 @@
 	t.Parallel()
 
 	gasSchedule := makeGasSchedule()
-<<<<<<< HEAD
 	argsNewVmContainerFactory := ArgsNewVMContainerFactory{
 		ArgBlockChainHook:   createMockVMAccountsArguments(),
 		Economics:           &economics.EconomicsData{},
@@ -53,17 +52,6 @@
 		Hasher:              &mock.HasherMock{},
 		Marshalizer:         &mock.MarshalizerMock{},
 		SystemSCConfig: &config.SystemSmartContractsConfig{
-=======
-	vmf, err := NewVMContainerFactory(
-		createMockVMAccountsArguments(),
-		&mock.EconomicsHandlerStub{},
-		&mock.MessageSignVerifierMock{},
-		gasSchedule,
-		&mock.NodesConfigProviderStub{},
-		&mock.HasherMock{},
-		&mock.MarshalizerMock{},
-		&config.SystemSmartContractsConfig{
->>>>>>> 3f79dd42
 			ESDTSystemSCConfig: config.ESDTSystemSCConfig{
 				BaseIssuingCost: "100000000",
 				OwnerAddress:    "aaaaaa",
