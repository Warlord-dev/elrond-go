package shard

import (
	"testing"

<<<<<<< HEAD
	arwenConfig "github.com/ElrondNetwork/arwen-wasm-vm/config"
	"github.com/ElrondNetwork/elrond-go/process"
=======
	"github.com/ElrondNetwork/elrond-go/data/state"
>>>>>>> ec551da2
	"github.com/ElrondNetwork/elrond-go/process/factory"
	"github.com/ElrondNetwork/elrond-go/process/mock"
	"github.com/ElrondNetwork/elrond-go/process/smartContract/hooks"
	"github.com/stretchr/testify/assert"
)

<<<<<<< HEAD
func TestNewVMContainerFactory_NilAccountsShouldErr(t *testing.T) {
	t.Parallel()

	vmf, err := NewVMContainerFactory(
		nil,
		&mock.AddressConverterMock{},
		10000,
		arwenConfig.MakeGasMap(1),
	)

	assert.Nil(t, vmf)
	assert.Equal(t, process.ErrNilAccountsAdapter, err)
}

func TestNewVMContainerFactory_NilAddressConverterShouldErr(t *testing.T) {
	t.Parallel()

	vmf, err := NewVMContainerFactory(
		&mock.AccountsStub{},
		nil,
		10000,
		arwenConfig.MakeGasMap(1),
	)

	assert.Nil(t, vmf)
	assert.Equal(t, process.ErrNilAddressConverter, err)
=======
func createMockVMAccountsArguments() hooks.ArgBlockChainHook {
	arguments := hooks.ArgBlockChainHook{
		Accounts: &mock.AccountsStub{
			GetExistingAccountCalled: func(addressContainer state.AddressContainer) (handler state.AccountHandler, e error) {
				return &mock.AccountWrapMock{}, nil
			},
		},
		AddrConv:         mock.NewAddressConverterFake(32, ""),
		StorageService:   &mock.ChainStorerMock{},
		BlockChain:       &mock.BlockChainMock{},
		ShardCoordinator: mock.NewOneShardCoordinatorMock(),
		Marshalizer:      &mock.MarshalizerMock{},
		Uint64Converter:  &mock.Uint64ByteSliceConverterMock{},
	}
	return arguments
>>>>>>> ec551da2
}

func TestNewVMContainerFactory_NilGasScheduleShouldErr(t *testing.T) {
	t.Parallel()

	vmf, err := NewVMContainerFactory(
		&mock.AccountsStub{},
		&mock.AddressConverterMock{},
		10000,
		nil,
	)

	assert.Nil(t, vmf)
	assert.Equal(t, process.ErrNilGasSchedule, err)
}

func TestNewVMContainerFactory_OkValues(t *testing.T) {
	t.Parallel()

	vmf, err := NewVMContainerFactory(
<<<<<<< HEAD
		&mock.AccountsStub{},
		&mock.AddressConverterMock{},
		10000,
		arwenConfig.MakeGasMap(1),
=======
		createMockVMAccountsArguments(),
>>>>>>> ec551da2
	)

	assert.NotNil(t, vmf)
	assert.Nil(t, err)
}

func TestVmContainerFactory_Create(t *testing.T) {
	t.Parallel()

	vmf, err := NewVMContainerFactory(
<<<<<<< HEAD
		&mock.AccountsStub{},
		&mock.AddressConverterMock{},
		10000,
		arwenConfig.MakeGasMap(1),
=======
		createMockVMAccountsArguments(),
>>>>>>> ec551da2
	)
	assert.NotNil(t, vmf)
	assert.Nil(t, err)

	container, err := vmf.Create()
	assert.Nil(t, err)
	assert.NotNil(t, container)

	vm, err := container.Get(factory.IELEVirtualMachine)
	assert.Nil(t, err)
	assert.NotNil(t, vm)

	acc := vmf.BlockChainHookImpl()
	assert.NotNil(t, acc)
}<|MERGE_RESOLUTION|>--- conflicted
+++ resolved
@@ -3,46 +3,15 @@
 import (
 	"testing"
 
-<<<<<<< HEAD
 	arwenConfig "github.com/ElrondNetwork/arwen-wasm-vm/config"
 	"github.com/ElrondNetwork/elrond-go/process"
-=======
 	"github.com/ElrondNetwork/elrond-go/data/state"
->>>>>>> ec551da2
 	"github.com/ElrondNetwork/elrond-go/process/factory"
 	"github.com/ElrondNetwork/elrond-go/process/mock"
 	"github.com/ElrondNetwork/elrond-go/process/smartContract/hooks"
 	"github.com/stretchr/testify/assert"
 )
 
-<<<<<<< HEAD
-func TestNewVMContainerFactory_NilAccountsShouldErr(t *testing.T) {
-	t.Parallel()
-
-	vmf, err := NewVMContainerFactory(
-		nil,
-		&mock.AddressConverterMock{},
-		10000,
-		arwenConfig.MakeGasMap(1),
-	)
-
-	assert.Nil(t, vmf)
-	assert.Equal(t, process.ErrNilAccountsAdapter, err)
-}
-
-func TestNewVMContainerFactory_NilAddressConverterShouldErr(t *testing.T) {
-	t.Parallel()
-
-	vmf, err := NewVMContainerFactory(
-		&mock.AccountsStub{},
-		nil,
-		10000,
-		arwenConfig.MakeGasMap(1),
-	)
-
-	assert.Nil(t, vmf)
-	assert.Equal(t, process.ErrNilAddressConverter, err)
-=======
 func createMockVMAccountsArguments() hooks.ArgBlockChainHook {
 	arguments := hooks.ArgBlockChainHook{
 		Accounts: &mock.AccountsStub{
@@ -58,7 +27,6 @@
 		Uint64Converter:  &mock.Uint64ByteSliceConverterMock{},
 	}
 	return arguments
->>>>>>> ec551da2
 }
 
 func TestNewVMContainerFactory_NilGasScheduleShouldErr(t *testing.T) {
@@ -79,14 +47,11 @@
 	t.Parallel()
 
 	vmf, err := NewVMContainerFactory(
-<<<<<<< HEAD
+		createMockVMAccountsArguments(),
 		&mock.AccountsStub{},
 		&mock.AddressConverterMock{},
 		10000,
 		arwenConfig.MakeGasMap(1),
-=======
-		createMockVMAccountsArguments(),
->>>>>>> ec551da2
 	)
 
 	assert.NotNil(t, vmf)
@@ -97,14 +62,11 @@
 	t.Parallel()
 
 	vmf, err := NewVMContainerFactory(
-<<<<<<< HEAD
+		createMockVMAccountsArguments(),
 		&mock.AccountsStub{},
 		&mock.AddressConverterMock{},
 		10000,
 		arwenConfig.MakeGasMap(1),
-=======
-		createMockVMAccountsArguments(),
->>>>>>> ec551da2
 	)
 	assert.NotNil(t, vmf)
 	assert.Nil(t, err)
