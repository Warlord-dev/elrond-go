--- conflicted
+++ resolved
@@ -63,12 +63,9 @@
 	headerSigVerifier process.InterceptedHeaderSigVerifier,
 	chainID []byte,
 	sizeCheckDelta uint32,
-<<<<<<< HEAD
-	antifloodHandler process.P2PAntifloodHandler,
-=======
 	validityAttester process.ValidityAttester,
 	epochStartTrigger process.EpochStartTriggerHandler,
->>>>>>> 63a36412
+	antifloodHandler process.P2PAntifloodHandler,
 ) (*interceptorsContainerFactory, error) {
 	if check.IfNil(accounts) {
 		return nil, process.ErrNilAccountsAdapter
@@ -127,16 +124,14 @@
 	if len(chainID) == 0 {
 		return nil, process.ErrInvalidChainID
 	}
-<<<<<<< HEAD
+	if check.IfNil(validityAttester) {
+		return nil, process.ErrNilValidityAttester
+	}
+	if check.IfNil(epochStartTrigger) {
+		return nil, process.ErrNilEpochStartTrigger
+	}
 	if check.IfNil(antifloodHandler) {
 		return nil, process.ErrNilAntifloodHandler
-=======
-	if check.IfNil(validityAttester) {
-		return nil, process.ErrNilValidityAttester
-	}
-	if check.IfNil(epochStartTrigger) {
-		return nil, process.ErrNilEpochStartTrigger
->>>>>>> 63a36412
 	}
 
 	argInterceptorFactory := &interceptorFactory.ArgInterceptedDataFactory{
