--- conflicted
+++ resolved
@@ -73,15 +73,9 @@
 	if scResultProcessor == nil || scResultProcessor.IsInterfaceNil() {
 		return nil, process.ErrNilSmartContractResultProcessor
 	}
-<<<<<<< HEAD
-	if rewardsTxProcessor == nil {
-		return nil, process.ErrNilRewardsTxProcessor
-	}
-=======
     if rewardsTxProcessor == nil || rewardsTxProcessor.IsInterfaceNil() {
         return nil, process.ErrNilRewardsTxProcessor
     }
->>>>>>> de822135
 	if requestHandler == nil || requestHandler.IsInterfaceNil() {
 		return nil, process.ErrNilRequestHandler
 	}
@@ -131,11 +125,7 @@
 		return nil, err
 	}
 
-<<<<<<< HEAD
-	err = container.Add(block.RewardsBlockType, preproc)
-=======
 	err = container.Add(block.RewardsBlock, preproc)
->>>>>>> de822135
 	if err != nil {
 		return nil, err
 	}
@@ -190,16 +180,8 @@
 
 // IsInterfaceNil returns true if there is no value under the interface
 func (ppcm *preProcessorsContainerFactory) IsInterfaceNil() bool {
-<<<<<<< HEAD
-	if ppcm == nil {
-		return true
-	}
-	return false
-}
-=======
     if ppcm == nil {
         return true
     }
     return false
-}
->>>>>>> de822135
+}