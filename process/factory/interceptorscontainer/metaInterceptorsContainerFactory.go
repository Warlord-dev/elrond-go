package interceptorscontainer

import (
	"github.com/ElrondNetwork/elrond-go/core"
	"github.com/ElrondNetwork/elrond-go/core/check"
	"github.com/ElrondNetwork/elrond-go/core/throttler"
	"github.com/ElrondNetwork/elrond-go/marshal"
	"github.com/ElrondNetwork/elrond-go/process"
	"github.com/ElrondNetwork/elrond-go/process/dataValidators"
	"github.com/ElrondNetwork/elrond-go/process/factory"
	"github.com/ElrondNetwork/elrond-go/process/factory/containers"
	processInterceptors "github.com/ElrondNetwork/elrond-go/process/interceptors"
	interceptorFactory "github.com/ElrondNetwork/elrond-go/process/interceptors/factory"
	"github.com/ElrondNetwork/elrond-go/process/interceptors/processor"
)

var _ process.InterceptorsContainerFactory = (*metaInterceptorsContainerFactory)(nil)

// metaInterceptorsContainerFactory will handle the creation the interceptors container for metachain
type metaInterceptorsContainerFactory struct {
	*baseInterceptorsContainerFactory
}

// NewMetaInterceptorsContainerFactory is responsible for creating a new interceptors factory object
func NewMetaInterceptorsContainerFactory(
	args MetaInterceptorsContainerFactoryArgs,
) (*metaInterceptorsContainerFactory, error) {
	err := checkBaseParams(
		args.CoreComponents,
		args.CryptoComponents,
		args.ShardCoordinator,
		args.Accounts,
		args.Store,
		args.DataPool,
		args.Messenger,
		args.NodesCoordinator,
		args.BlackList,
		args.AntifloodHandler,
		args.WhiteListHandler,
		args.WhiteListerVerifiedTxs,
	)
	if err != nil {
		return nil, err
	}
	if args.SizeCheckDelta > 0 {
		sizeCheckMarshalizer := marshal.NewSizeCheckUnmarshalizer(
			args.CoreComponents.InternalMarshalizer(),
			args.SizeCheckDelta,
		)
		err = args.CoreComponents.SetInternalMarshalizer(sizeCheckMarshalizer)
		if err != nil {
			return nil, err
		}
	}

	if check.IfNil(args.TxFeeHandler) {
		return nil, process.ErrNilEconomicsFeeHandler
	}
	if check.IfNil(args.HeaderSigVerifier) {
		return nil, process.ErrNilHeaderSigVerifier
	}
	if check.IfNil(args.HeaderIntegrityVerifier) {
		return nil, process.ErrNilHeaderIntegrityVerifier
	}
	if check.IfNil(args.EpochStartTrigger) {
		return nil, process.ErrNilEpochStartTrigger
	}
	if check.IfNil(args.ValidityAttester) {
		return nil, process.ErrNilValidityAttester
	}
<<<<<<< HEAD

	argInterceptorFactory := &interceptorFactory.ArgInterceptedDataFactory{
		CoreComponents:          args.CoreComponents,
		CryptoComponents:        args.CryptoComponents,
		ShardCoordinator:        args.ShardCoordinator,
		NodesCoordinator:        args.NodesCoordinator,
		FeeHandler:              args.TxFeeHandler,
		HeaderSigVerifier:       args.HeaderSigVerifier,
		HeaderIntegrityVerifier: args.HeaderIntegrityVerifier,
		ValidityAttester:        args.ValidityAttester,
		EpochStartTrigger:       args.EpochStartTrigger,
		WhiteListerVerifiedTxs:  args.WhiteListerVerifiedTxs,
		ArgsParser:              args.ArgumentsParser,
=======
	if len(args.ChainID) == 0 {
		return nil, process.ErrInvalidChainID
	}
	if args.MinTransactionVersion == 0 {
		return nil, process.ErrInvalidTransactionVersion
	}
	if check.IfNil(args.TxSignHasher) {
		return nil, process.ErrNilHasher
	}
	if check.IfNil(args.EpochNotifier) {
		return nil, process.ErrNilEpochNotifier
	}

	argInterceptorFactory := &interceptorFactory.ArgInterceptedDataFactory{
		ProtoMarshalizer:          args.ProtoMarshalizer,
		TxSignMarshalizer:         args.TxSignMarshalizer,
		Hasher:                    args.Hasher,
		ShardCoordinator:          args.ShardCoordinator,
		NodesCoordinator:          args.NodesCoordinator,
		MultiSigVerifier:          args.MultiSigner,
		KeyGen:                    args.KeyGen,
		BlockKeyGen:               args.BlockKeyGen,
		Signer:                    args.SingleSigner,
		BlockSigner:               args.BlockSingleSigner,
		AddressPubkeyConv:         args.AddressPubkeyConverter,
		FeeHandler:                args.TxFeeHandler,
		HeaderSigVerifier:         args.HeaderSigVerifier,
		HeaderIntegrityVerifier:   args.HeaderIntegrityVerifier,
		ValidityAttester:          args.ValidityAttester,
		EpochStartTrigger:         args.EpochStartTrigger,
		WhiteListerVerifiedTxs:    args.WhiteListerVerifiedTxs,
		ArgsParser:                args.ArgumentsParser,
		ChainID:                   args.ChainID,
		MinTransactionVersion:     args.MinTransactionVersion,
		EnableSignTxWithHashEpoch: args.EnableSignTxWithHashEpoch,
		TxSignHasher:              args.TxSignHasher,
		EpochNotifier:             args.EpochNotifier,
>>>>>>> a5be9984
	}

	container := containers.NewInterceptorsContainer()
	base := &baseInterceptorsContainerFactory{
		container:              container,
		shardCoordinator:       args.ShardCoordinator,
		messenger:              args.Messenger,
		store:                  args.Store,
		dataPool:               args.DataPool,
		nodesCoordinator:       args.NodesCoordinator,
		blockBlackList:         args.BlackList,
		argInterceptorFactory:  argInterceptorFactory,
		maxTxNonceDeltaAllowed: args.MaxTxNonceDeltaAllowed,
		accounts:               args.Accounts,
		antifloodHandler:       args.AntifloodHandler,
		whiteListHandler:       args.WhiteListHandler,
		whiteListerVerifiedTxs: args.WhiteListerVerifiedTxs,
	}

	icf := &metaInterceptorsContainerFactory{
		baseInterceptorsContainerFactory: base,
	}

	icf.globalThrottler, err = throttler.NewNumGoRoutinesThrottler(numGoRoutines)
	if err != nil {
		return nil, err
	}

	return icf, nil
}

// Create returns an interceptor container that will hold all interceptors in the system
func (micf *metaInterceptorsContainerFactory) Create() (process.InterceptorsContainer, error) {
	err := micf.generateMetachainHeaderInterceptors()
	if err != nil {
		return nil, err
	}

	err = micf.generateShardHeaderInterceptors()
	if err != nil {
		return nil, err
	}

	err = micf.generateTxInterceptors()
	if err != nil {
		return nil, err
	}

	err = micf.generateUnsignedTxsInterceptors()
	if err != nil {
		return nil, err
	}

	err = micf.generateRewardTxInterceptors()
	if err != nil {
		return nil, err
	}

	err = micf.generateMiniBlocksInterceptors()
	if err != nil {
		return nil, err
	}

	err = micf.generateTrieNodesInterceptors()
	if err != nil {
		return nil, err
	}

	return micf.container, nil
}

// AddShardTrieNodeInterceptors will add the shard trie node interceptors into the existing container
func (micf *metaInterceptorsContainerFactory) AddShardTrieNodeInterceptors(container process.InterceptorsContainer) error {
	if check.IfNil(container) {
		return process.ErrNilInterceptorContainer
	}

	shardC := micf.shardCoordinator

	keys := make([]string, 0)
	trieInterceptors := make([]process.Interceptor, 0)

	for i := uint32(0); i < shardC.NumberOfShards(); i++ {
		identifierTrieNodes := factory.AccountTrieNodesTopic + shardC.CommunicationIdentifier(i)
		interceptor, err := micf.createOneTrieNodesInterceptor(identifierTrieNodes)
		if err != nil {
			return err
		}

		keys = append(keys, identifierTrieNodes)
		trieInterceptors = append(trieInterceptors, interceptor)
	}

	return container.AddMultiple(keys, trieInterceptors)
}

//------- Shard header interceptors

func (micf *metaInterceptorsContainerFactory) generateShardHeaderInterceptors() error {
	shardC := micf.shardCoordinator
	noOfShards := shardC.NumberOfShards()
	keys := make([]string, noOfShards)
	interceptorsSlice := make([]process.Interceptor, noOfShards)

	//wire up to topics: shardBlocks_0_META, shardBlocks_1_META ...
	for idx := uint32(0); idx < noOfShards; idx++ {
		identifierHeader := factory.ShardBlocksTopic + shardC.CommunicationIdentifier(idx)
		interceptor, err := micf.createOneShardHeaderInterceptor(identifierHeader)
		if err != nil {
			return err
		}

		keys[int(idx)] = identifierHeader
		interceptorsSlice[int(idx)] = interceptor
	}

	return micf.container.AddMultiple(keys, interceptorsSlice)
}

func (micf *metaInterceptorsContainerFactory) createOneShardHeaderInterceptor(topic string) (process.Interceptor, error) {
	//TODO implement other HeaderHandlerProcessValidator that will check the header's nonce
	// against blockchain's latest nonce - k finality
	hdrValidator, err := dataValidators.NewNilHeaderValidator()
	if err != nil {
		return nil, err
	}

	hdrFactory, err := interceptorFactory.NewInterceptedShardHeaderDataFactory(micf.argInterceptorFactory)
	if err != nil {
		return nil, err
	}

	argProcessor := &processor.ArgHdrInterceptorProcessor{
		Headers:        micf.dataPool.Headers(),
		HdrValidator:   hdrValidator,
		BlockBlackList: micf.blockBlackList,
	}
	hdrProcessor, err := processor.NewHdrInterceptorProcessor(argProcessor)
	if err != nil {
		return nil, err
	}

	interceptor, err := processInterceptors.NewSingleDataInterceptor(
		processInterceptors.ArgSingleDataInterceptor{
			Topic:            topic,
			DataFactory:      hdrFactory,
			Processor:        hdrProcessor,
			Throttler:        micf.globalThrottler,
			AntifloodHandler: micf.antifloodHandler,
			WhiteListRequest: micf.whiteListHandler,
			CurrentPeerId:    micf.messenger.ID(),
		},
	)
	if err != nil {
		return nil, err
	}

	return micf.createTopicAndAssignHandler(topic, interceptor, true)
}

func (micf *metaInterceptorsContainerFactory) generateTrieNodesInterceptors() error {
	keys := make([]string, 0)
	trieInterceptors := make([]process.Interceptor, 0)

	identifierTrieNodes := factory.ValidatorTrieNodesTopic + core.CommunicationIdentifierBetweenShards(core.MetachainShardId, core.MetachainShardId)
	interceptor, err := micf.createOneTrieNodesInterceptor(identifierTrieNodes)
	if err != nil {
		return err
	}

	keys = append(keys, identifierTrieNodes)
	trieInterceptors = append(trieInterceptors, interceptor)

	identifierTrieNodes = factory.AccountTrieNodesTopic + core.CommunicationIdentifierBetweenShards(core.MetachainShardId, core.MetachainShardId)
	interceptor, err = micf.createOneTrieNodesInterceptor(identifierTrieNodes)
	if err != nil {
		return err
	}

	keys = append(keys, identifierTrieNodes)
	trieInterceptors = append(trieInterceptors, interceptor)

	return micf.container.AddMultiple(keys, trieInterceptors)
}

//------- Reward transactions interceptors

func (micf *metaInterceptorsContainerFactory) generateRewardTxInterceptors() error {
	shardC := micf.shardCoordinator

	noOfShards := shardC.NumberOfShards()

	keys := make([]string, noOfShards)
	interceptorSlice := make([]process.Interceptor, noOfShards)

	for idx := uint32(0); idx < noOfShards; idx++ {
		identifierScr := factory.RewardsTransactionTopic + shardC.CommunicationIdentifier(idx)

		interceptor, err := micf.createOneRewardTxInterceptor(identifierScr)
		if err != nil {
			return err
		}

		keys[int(idx)] = identifierScr
		interceptorSlice[int(idx)] = interceptor
	}

	return micf.container.AddMultiple(keys, interceptorSlice)
}

// IsInterfaceNil returns true if there is no value under the interface
func (micf *metaInterceptorsContainerFactory) IsInterfaceNil() bool {
	return micf == nil
}<|MERGE_RESOLUTION|>--- conflicted
+++ resolved
@@ -68,7 +68,12 @@
 	if check.IfNil(args.ValidityAttester) {
 		return nil, process.ErrNilValidityAttester
 	}
-<<<<<<< HEAD
+	if check.IfNil(args.TxSignHasher) {
+		return nil, process.ErrNilHasher
+	}
+	if check.IfNil(args.EpochNotifier) {
+		return nil, process.ErrNilEpochNotifier
+	}
 
 	argInterceptorFactory := &interceptorFactory.ArgInterceptedDataFactory{
 		CoreComponents:          args.CoreComponents,
@@ -82,45 +87,9 @@
 		EpochStartTrigger:       args.EpochStartTrigger,
 		WhiteListerVerifiedTxs:  args.WhiteListerVerifiedTxs,
 		ArgsParser:              args.ArgumentsParser,
-=======
-	if len(args.ChainID) == 0 {
-		return nil, process.ErrInvalidChainID
-	}
-	if args.MinTransactionVersion == 0 {
-		return nil, process.ErrInvalidTransactionVersion
-	}
-	if check.IfNil(args.TxSignHasher) {
-		return nil, process.ErrNilHasher
-	}
-	if check.IfNil(args.EpochNotifier) {
-		return nil, process.ErrNilEpochNotifier
-	}
-
-	argInterceptorFactory := &interceptorFactory.ArgInterceptedDataFactory{
-		ProtoMarshalizer:          args.ProtoMarshalizer,
-		TxSignMarshalizer:         args.TxSignMarshalizer,
-		Hasher:                    args.Hasher,
-		ShardCoordinator:          args.ShardCoordinator,
-		NodesCoordinator:          args.NodesCoordinator,
-		MultiSigVerifier:          args.MultiSigner,
-		KeyGen:                    args.KeyGen,
-		BlockKeyGen:               args.BlockKeyGen,
-		Signer:                    args.SingleSigner,
-		BlockSigner:               args.BlockSingleSigner,
-		AddressPubkeyConv:         args.AddressPubkeyConverter,
-		FeeHandler:                args.TxFeeHandler,
-		HeaderSigVerifier:         args.HeaderSigVerifier,
-		HeaderIntegrityVerifier:   args.HeaderIntegrityVerifier,
-		ValidityAttester:          args.ValidityAttester,
-		EpochStartTrigger:         args.EpochStartTrigger,
-		WhiteListerVerifiedTxs:    args.WhiteListerVerifiedTxs,
-		ArgsParser:                args.ArgumentsParser,
-		ChainID:                   args.ChainID,
-		MinTransactionVersion:     args.MinTransactionVersion,
 		EnableSignTxWithHashEpoch: args.EnableSignTxWithHashEpoch,
 		TxSignHasher:              args.TxSignHasher,
 		EpochNotifier:             args.EpochNotifier,
->>>>>>> a5be9984
 	}
 
 	container := containers.NewInterceptorsContainer()
