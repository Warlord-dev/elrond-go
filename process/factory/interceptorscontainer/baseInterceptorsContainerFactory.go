package interceptorscontainer

import (
	"github.com/ElrondNetwork/elrond-go/core"
	"github.com/ElrondNetwork/elrond-go/core/check"
	"github.com/ElrondNetwork/elrond-go/data/state"
	"github.com/ElrondNetwork/elrond-go/dataRetriever"
	"github.com/ElrondNetwork/elrond-go/process"
	"github.com/ElrondNetwork/elrond-go/process/dataValidators"
	"github.com/ElrondNetwork/elrond-go/process/factory"
	"github.com/ElrondNetwork/elrond-go/process/interceptors"
	interceptorFactory "github.com/ElrondNetwork/elrond-go/process/interceptors/factory"
	"github.com/ElrondNetwork/elrond-go/process/interceptors/processor"
	"github.com/ElrondNetwork/elrond-go/process/mock"
	"github.com/ElrondNetwork/elrond-go/sharding"
)

const numGoRoutines = 2000

type baseInterceptorsContainerFactory struct {
	container              process.InterceptorsContainer
	shardCoordinator       sharding.Coordinator
	accounts               state.AccountsAdapter
	store                  dataRetriever.StorageService
	dataPool               dataRetriever.PoolsHolder
	messenger              process.TopicHandler
	nodesCoordinator       sharding.NodesCoordinator
	blackList              process.BlackListHandler
	argInterceptorFactory  *interceptorFactory.ArgInterceptedDataFactory
	globalThrottler        process.InterceptorThrottler
	maxTxNonceDeltaAllowed int
	antifloodHandler       process.P2PAntifloodHandler
	whiteListHandler       process.WhiteListHandler
	whiteListerVerifiedTxs process.WhiteListHandler
<<<<<<< HEAD
=======
	addressPubkeyConverter core.PubkeyConverter
>>>>>>> de8d0423
}

func checkBaseParams(
	coreComponents process.CoreComponentsHolder,
	cryptoComponents process.CryptoComponentsHolder,
	shardCoordinator sharding.Coordinator,
	accounts state.AccountsAdapter,
	store dataRetriever.StorageService,
	dataPool dataRetriever.PoolsHolder,
	messenger process.TopicHandler,
	nodesCoordinator sharding.NodesCoordinator,
	blackList process.BlackListHandler,
	antifloodHandler process.P2PAntifloodHandler,
	whiteListHandler process.WhiteListHandler,
	whiteListerVerifiedTxs process.WhiteListHandler,
<<<<<<< HEAD
=======
	addressPubkeyConverter core.PubkeyConverter,
>>>>>>> de8d0423
) error {
	if check.IfNil(coreComponents) {
		return process.ErrNilCoreComponentsHolder
	}
	if check.IfNil(cryptoComponents) {
		return process.ErrNilCryptoComponentsHolder
	}
	if check.IfNil(shardCoordinator) {
		return process.ErrNilShardCoordinator
	}
	if check.IfNil(messenger) {
		return process.ErrNilMessenger
	}
	if check.IfNil(store) {
		return process.ErrNilStore
	}
	if check.IfNil(coreComponents.InternalMarshalizer()) || check.IfNil(coreComponents.TxMarshalizer()) {
		return process.ErrNilMarshalizer
	}
	if check.IfNil(coreComponents.Hasher()) {
		return process.ErrNilHasher
	}
	if len(coreComponents.ChainID()) == 0 {
		return process.ErrInvalidChainID
	}
	if check.IfNil(cryptoComponents.MultiSigner()) {
		return process.ErrNilMultiSigVerifier
	}
	if check.IfNil(cryptoComponents.BlockSignKeyGen()) {
		return process.ErrNilKeyGen
	}
	if check.IfNil(cryptoComponents.BlockSigner()) {
		return process.ErrNilSingleSigner
	}
	if check.IfNil(cryptoComponents.TxSignKeyGen()) {
		return process.ErrNilKeyGen
	}
	if check.IfNil(cryptoComponents.TxSingleSigner()) {
		return process.ErrNilSingleSigner
	}
	if check.IfNil(dataPool) {
		return process.ErrNilDataPoolHolder
	}
	if check.IfNil(nodesCoordinator) {
		return process.ErrNilNodesCoordinator
	}
	if check.IfNil(accounts) {
		return process.ErrNilAccountsAdapter
	}
	if check.IfNil(blackList) {
		return process.ErrNilBlackListHandler
	}
	if check.IfNil(antifloodHandler) {
		return process.ErrNilAntifloodHandler
	}
	if check.IfNil(whiteListHandler) {
		return process.ErrNilWhiteListHandler
	}
	if check.IfNil(whiteListerVerifiedTxs) {
		return process.ErrNilWhiteListHandler
	}
	if check.IfNil(coreComponents.AddressPubKeyConverter()) {
		return process.ErrNilPubkeyConverter
	}

	return nil
}

func (bicf *baseInterceptorsContainerFactory) createTopicAndAssignHandler(
	topic string,
	interceptor process.Interceptor,
	createChannel bool,
) (process.Interceptor, error) {

	err := bicf.messenger.CreateTopic(topic, createChannel)
	if err != nil {
		return nil, err
	}

	return interceptor, bicf.messenger.RegisterMessageProcessor(topic, interceptor)
}

//------- Tx interceptors

func (bicf *baseInterceptorsContainerFactory) generateTxInterceptors() error {
	shardC := bicf.shardCoordinator

	noOfShards := shardC.NumberOfShards()

	keys := make([]string, noOfShards)
	interceptorSlice := make([]process.Interceptor, noOfShards)

	for idx := uint32(0); idx < noOfShards; idx++ {
		identifierTx := factory.TransactionTopic + shardC.CommunicationIdentifier(idx)

		interceptor, err := bicf.createOneTxInterceptor(identifierTx)
		if err != nil {
			return err
		}

		keys[int(idx)] = identifierTx
		interceptorSlice[int(idx)] = interceptor
	}

	//tx interceptor for metachain topic
	identifierTx := factory.TransactionTopic + shardC.CommunicationIdentifier(core.MetachainShardId)

	interceptor, err := bicf.createOneTxInterceptor(identifierTx)
	if err != nil {
		return err
	}

	keys = append(keys, identifierTx)
	interceptorSlice = append(interceptorSlice, interceptor)

	return bicf.container.AddMultiple(keys, interceptorSlice)
}

func (bicf *baseInterceptorsContainerFactory) createOneTxInterceptor(topic string) (process.Interceptor, error) {
	if bicf.argInterceptorFactory == nil {
		return nil, process.ErrNilArgumentStruct
	}
	if check.IfNil(bicf.argInterceptorFactory.CoreComponents) {
		return nil, process.ErrNilCoreComponentsHolder
	}

	addrPubKeyConverter := bicf.argInterceptorFactory.CoreComponents.AddressPubKeyConverter()

	txValidator, err := dataValidators.NewTxValidator(
		bicf.accounts,
		bicf.shardCoordinator,
		bicf.whiteListHandler,
		addrPubKeyConverter,
		bicf.maxTxNonceDeltaAllowed,
	)
	if err != nil {
		return nil, err
	}

	argProcessor := &processor.ArgTxInterceptorProcessor{
		ShardedDataCache: bicf.dataPool.Transactions(),
		TxValidator:      txValidator,
	}
	txProcessor, err := processor.NewTxInterceptorProcessor(argProcessor)
	if err != nil {
		return nil, err
	}

	txFactory, err := interceptorFactory.NewInterceptedTxDataFactory(bicf.argInterceptorFactory)
	if err != nil {
		return nil, err
	}

	internalMarshalizer := bicf.argInterceptorFactory.CoreComponents.InternalMarshalizer()
	interceptor, err := interceptors.NewMultiDataInterceptor(
		topic,
		internalMarshalizer,
		txFactory,
		txProcessor,
		bicf.globalThrottler,
		bicf.antifloodHandler,
		bicf.whiteListHandler,
	)
	if err != nil {
		return nil, err
	}

	return bicf.createTopicAndAssignHandler(topic, interceptor, true)
}

func (bicf *baseInterceptorsContainerFactory) createOneUnsignedTxInterceptor(topic string) (process.Interceptor, error) {
	if bicf.argInterceptorFactory == nil {
		return nil, process.ErrNilArgumentStruct
	}
	if check.IfNil(bicf.argInterceptorFactory.CoreComponents) {
		return nil, process.ErrNilCoreComponentsHolder
	}
	//TODO replace the nil tx validator with white list validator
	txValidator, err := mock.NewNilTxValidator()
	if err != nil {
		return nil, err
	}

	argProcessor := &processor.ArgTxInterceptorProcessor{
		ShardedDataCache: bicf.dataPool.UnsignedTransactions(),
		TxValidator:      txValidator,
	}
	txProcessor, err := processor.NewTxInterceptorProcessor(argProcessor)
	if err != nil {
		return nil, err
	}

	txFactory, err := interceptorFactory.NewInterceptedUnsignedTxDataFactory(bicf.argInterceptorFactory)
	if err != nil {
		return nil, err
	}

	internalMarshalizer := bicf.argInterceptorFactory.CoreComponents.InternalMarshalizer()
	interceptor, err := interceptors.NewMultiDataInterceptor(
		topic,
		internalMarshalizer,
		txFactory,
		txProcessor,
		bicf.globalThrottler,
		bicf.antifloodHandler,
		bicf.whiteListHandler,
	)
	if err != nil {
		return nil, err
	}

	return bicf.createTopicAndAssignHandler(topic, interceptor, true)
}

func (bicf *baseInterceptorsContainerFactory) createOneRewardTxInterceptor(topic string) (process.Interceptor, error) {
	if bicf.argInterceptorFactory == nil {
		return nil, process.ErrNilArgumentStruct
	}
	if check.IfNil(bicf.argInterceptorFactory.CoreComponents) {
		return nil, process.ErrNilCoreComponentsHolder
	}
	//TODO replace the nil tx validator with white list validator
	txValidator, err := mock.NewNilTxValidator()
	if err != nil {
		return nil, err
	}

	argProcessor := &processor.ArgTxInterceptorProcessor{
		ShardedDataCache: bicf.dataPool.RewardTransactions(),
		TxValidator:      txValidator,
	}
	txProcessor, err := processor.NewTxInterceptorProcessor(argProcessor)
	if err != nil {
		return nil, err
	}

	txFactory, err := interceptorFactory.NewInterceptedRewardTxDataFactory(bicf.argInterceptorFactory)
	if err != nil {
		return nil, err
	}

	internalMarshalizer := bicf.argInterceptorFactory.CoreComponents.InternalMarshalizer()
	interceptor, err := interceptors.NewMultiDataInterceptor(
		topic,
		internalMarshalizer,
		txFactory,
		txProcessor,
		bicf.globalThrottler,
		bicf.antifloodHandler,
		bicf.whiteListHandler,
	)
	if err != nil {
		return nil, err
	}

	return bicf.createTopicAndAssignHandler(topic, interceptor, true)
}

//------- Hdr interceptor

func (bicf *baseInterceptorsContainerFactory) generateHeaderInterceptors() error {
	shardC := bicf.shardCoordinator
	//TODO implement other HeaderHandlerProcessValidator that will check the header's nonce
	// against blockchain's latest nonce - k finality
	hdrValidator, err := dataValidators.NewNilHeaderValidator()
	if err != nil {
		return err
	}

	hdrFactory, err := interceptorFactory.NewInterceptedShardHeaderDataFactory(bicf.argInterceptorFactory)
	if err != nil {
		return err
	}

	argProcessor := &processor.ArgHdrInterceptorProcessor{
		Headers:      bicf.dataPool.Headers(),
		HdrValidator: hdrValidator,
		BlackList:    bicf.blackList,
	}
	hdrProcessor, err := processor.NewHdrInterceptorProcessor(argProcessor)
	if err != nil {
		return err
	}

	// compose header shard topic, for example: shardBlocks_0_META
	identifierHdr := factory.ShardBlocksTopic + shardC.CommunicationIdentifier(core.MetachainShardId)

	//only one intrashard header topic
	interceptor, err := interceptors.NewSingleDataInterceptor(
		identifierHdr,
		hdrFactory,
		hdrProcessor,
		bicf.globalThrottler,
		bicf.antifloodHandler,
		bicf.whiteListHandler,
	)
	if err != nil {
		return err
	}

	_, err = bicf.createTopicAndAssignHandler(identifierHdr, interceptor, true)
	if err != nil {
		return err
	}

	return bicf.container.Add(identifierHdr, interceptor)
}

//------- MiniBlocks interceptors

func (bicf *baseInterceptorsContainerFactory) generateMiniBlocksInterceptors() error {
	shardC := bicf.shardCoordinator
	noOfShards := shardC.NumberOfShards()
	keys := make([]string, noOfShards+2)
	interceptorsSlice := make([]process.Interceptor, noOfShards+2)

	for idx := uint32(0); idx < noOfShards; idx++ {
		identifierMiniBlocks := factory.MiniBlocksTopic + shardC.CommunicationIdentifier(idx)

		interceptor, err := bicf.createOneMiniBlocksInterceptor(identifierMiniBlocks)
		if err != nil {
			return err
		}

		keys[int(idx)] = identifierMiniBlocks
		interceptorsSlice[int(idx)] = interceptor
	}

	identifierMiniBlocks := factory.MiniBlocksTopic + shardC.CommunicationIdentifier(core.MetachainShardId)

	interceptor, err := bicf.createOneMiniBlocksInterceptor(identifierMiniBlocks)
	if err != nil {
		return err
	}

	keys[noOfShards] = identifierMiniBlocks
	interceptorsSlice[noOfShards] = interceptor

	identifierAllShardsMiniBlocks := factory.MiniBlocksTopic + shardC.CommunicationIdentifier(core.AllShardId)

	allShardsMiniBlocksInterceptorinterceptor, err := bicf.createOneMiniBlocksInterceptor(identifierAllShardsMiniBlocks)
	if err != nil {
		return err
	}

	keys[noOfShards+1] = identifierAllShardsMiniBlocks
	interceptorsSlice[noOfShards+1] = allShardsMiniBlocksInterceptorinterceptor

	return bicf.container.AddMultiple(keys, interceptorsSlice)
}

func (bicf *baseInterceptorsContainerFactory) createOneMiniBlocksInterceptor(topic string) (process.Interceptor, error) {
	internalMarshalizer := bicf.argInterceptorFactory.CoreComponents.InternalMarshalizer()
	hasher := bicf.argInterceptorFactory.CoreComponents.Hasher()
	argProcessor := &processor.ArgMiniblockInterceptorProcessor{
		MiniblockCache:   bicf.dataPool.MiniBlocks(),
		Marshalizer:      internalMarshalizer,
		Hasher:           hasher,
		ShardCoordinator: bicf.shardCoordinator,
		WhiteListHandler: bicf.whiteListHandler,
	}
	miniblockProcessor, err := processor.NewMiniblockInterceptorProcessor(argProcessor)
	if err != nil {
		return nil, err
	}

	miniblockFactory, err := interceptorFactory.NewInterceptedMiniblockDataFactory(bicf.argInterceptorFactory)
	if err != nil {
		return nil, err
	}

	interceptor, err := interceptors.NewMultiDataInterceptor(
		topic,
		internalMarshalizer,
		miniblockFactory,
		miniblockProcessor,
		bicf.globalThrottler,
		bicf.antifloodHandler,
		bicf.whiteListHandler,
	)
	if err != nil {
		return nil, err
	}

	return bicf.createTopicAndAssignHandler(topic, interceptor, true)
}

//------- MetachainHeader interceptors

func (bicf *baseInterceptorsContainerFactory) generateMetachainHeaderInterceptors() error {
	identifierHdr := factory.MetachainBlocksTopic
	//TODO implement other HeaderHandlerProcessValidator that will check the header's nonce
	// against blockchain's latest nonce - k finality
	hdrValidator, err := dataValidators.NewNilHeaderValidator()
	if err != nil {
		return err
	}

	hdrFactory, err := interceptorFactory.NewInterceptedMetaHeaderDataFactory(bicf.argInterceptorFactory)
	if err != nil {
		return err
	}

	argProcessor := &processor.ArgHdrInterceptorProcessor{
		Headers:      bicf.dataPool.Headers(),
		HdrValidator: hdrValidator,
		BlackList:    bicf.blackList,
	}
	hdrProcessor, err := processor.NewHdrInterceptorProcessor(argProcessor)
	if err != nil {
		return err
	}

	//only one metachain header topic
	interceptor, err := interceptors.NewSingleDataInterceptor(
		identifierHdr,
		hdrFactory,
		hdrProcessor,
		bicf.globalThrottler,
		bicf.antifloodHandler,
		bicf.whiteListHandler,
	)
	if err != nil {
		return err
	}

	_, err = bicf.createTopicAndAssignHandler(identifierHdr, interceptor, true)
	if err != nil {
		return err
	}

	return bicf.container.Add(identifierHdr, interceptor)
}

func (bicf *baseInterceptorsContainerFactory) createOneTrieNodesInterceptor(topic string) (process.Interceptor, error) {
	trieNodesProcessor, err := processor.NewTrieNodesInterceptorProcessor(bicf.dataPool.TrieNodes())
	if err != nil {
		return nil, err
	}

	trieNodesFactory, err := interceptorFactory.NewInterceptedTrieNodeDataFactory(bicf.argInterceptorFactory)
	if err != nil {
		return nil, err
	}

	internalMarshalizer := bicf.argInterceptorFactory.CoreComponents.InternalMarshalizer()
	interceptor, err := interceptors.NewMultiDataInterceptor(
		topic,
		internalMarshalizer,
		trieNodesFactory,
		trieNodesProcessor,
		bicf.globalThrottler,
		bicf.antifloodHandler,
		bicf.whiteListHandler,
	)
	if err != nil {
		return nil, err
	}

	return bicf.createTopicAndAssignHandler(topic, interceptor, true)
}

func (bicf *baseInterceptorsContainerFactory) generateUnsignedTxsInterceptors() error {
	shardC := bicf.shardCoordinator

	noOfShards := shardC.NumberOfShards()

	keys := make([]string, noOfShards)
	interceptorsSlice := make([]process.Interceptor, noOfShards)

	for idx := uint32(0); idx < noOfShards; idx++ {
		identifierScr := factory.UnsignedTransactionTopic + shardC.CommunicationIdentifier(idx)
		interceptor, err := bicf.createOneUnsignedTxInterceptor(identifierScr)
		if err != nil {
			return err
		}

		keys[int(idx)] = identifierScr
		interceptorsSlice[int(idx)] = interceptor
	}

	return bicf.container.AddMultiple(keys, interceptorsSlice)
}<|MERGE_RESOLUTION|>--- conflicted
+++ resolved
@@ -32,10 +32,7 @@
 	antifloodHandler       process.P2PAntifloodHandler
 	whiteListHandler       process.WhiteListHandler
 	whiteListerVerifiedTxs process.WhiteListHandler
-<<<<<<< HEAD
-=======
 	addressPubkeyConverter core.PubkeyConverter
->>>>>>> de8d0423
 }
 
 func checkBaseParams(
@@ -51,10 +48,6 @@
 	antifloodHandler process.P2PAntifloodHandler,
 	whiteListHandler process.WhiteListHandler,
 	whiteListerVerifiedTxs process.WhiteListHandler,
-<<<<<<< HEAD
-=======
-	addressPubkeyConverter core.PubkeyConverter,
->>>>>>> de8d0423
 ) error {
 	if check.IfNil(coreComponents) {
 		return process.ErrNilCoreComponentsHolder
