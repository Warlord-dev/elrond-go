package sync_test

import (
	"bytes"
	"encoding/json"
	"errors"
	"reflect"
	"strings"
	goSync "sync"
	"testing"
	"time"

	"github.com/ElrondNetwork/elrond-go/consensus/round"
	"github.com/ElrondNetwork/elrond-go/data"
	"github.com/ElrondNetwork/elrond-go/data/block"
	"github.com/ElrondNetwork/elrond-go/data/blockchain"
	"github.com/ElrondNetwork/elrond-go/dataRetriever"
	"github.com/ElrondNetwork/elrond-go/process"
	"github.com/ElrondNetwork/elrond-go/process/factory"
	"github.com/ElrondNetwork/elrond-go/process/mock"
	"github.com/ElrondNetwork/elrond-go/process/sync"
	"github.com/ElrondNetwork/elrond-go/storage"
	"github.com/ElrondNetwork/elrond-go/storage/memorydb"
	"github.com/ElrondNetwork/elrond-go/storage/storageUnit"
	"github.com/stretchr/testify/assert"
)

// waitTime defines the time in milliseconds until node waits the requested info from the network
const waitTime = 100 * time.Millisecond

type removedFlags struct {
	flagHdrRemovedFromNonces       bool
	flagHdrRemovedFromHeaders      bool
	flagHdrRemovedFromStorage      bool
	flagHdrRemovedFromForkDetector bool
}

func createMockResolversFinder() *mock.ResolversFinderStub {
	return &mock.ResolversFinderStub{
		IntraShardResolverCalled: func(baseTopic string) (resolver dataRetriever.Resolver, e error) {
			if strings.Contains(baseTopic, factory.MiniBlocksTopic) {
				return &mock.MiniBlocksResolverMock{
					GetMiniBlocksCalled: func(hashes [][]byte) (block.MiniBlockSlice, [][]byte) {
						return make(block.MiniBlockSlice, 0), make([][]byte, 0)
					},
					GetMiniBlocksFromPoolCalled: func(hashes [][]byte) (block.MiniBlockSlice, [][]byte) {
						return make(block.MiniBlockSlice, 0), make([][]byte, 0)
					},
				}, nil
			}

			return nil, nil
		},
		CrossShardResolverCalled: func(baseTopic string, crossShard uint32) (resolver dataRetriever.Resolver, err error) {
			if strings.Contains(baseTopic, factory.ShardBlocksTopic) {
				return &mock.HeaderResolverMock{
					RequestDataFromNonceCalled: func(nonce uint64) error {
						return nil
					},
					RequestDataFromHashCalled: func(hash []byte) error {
						return nil
					},
				}, nil
			}

			return nil, nil
		},
	}
}

func createMockResolversFinderNilMiniBlocks() *mock.ResolversFinderStub {
	return &mock.ResolversFinderStub{
		IntraShardResolverCalled: func(baseTopic string) (resolver dataRetriever.Resolver, e error) {
			if strings.Contains(baseTopic, factory.MiniBlocksTopic) {
				return &mock.MiniBlocksResolverMock{
					RequestDataFromHashCalled: func(hash []byte) error {
						return nil
					},
					RequestDataFromHashArrayCalled: func(hash [][]byte) error {
						return nil
					},
					GetMiniBlocksCalled: func(hashes [][]byte) (block.MiniBlockSlice, [][]byte) {
						return make(block.MiniBlockSlice, 0), [][]byte{[]byte("hash")}
					},
					GetMiniBlocksFromPoolCalled: func(hashes [][]byte) (block.MiniBlockSlice, [][]byte) {
						return make(block.MiniBlockSlice, 0), [][]byte{[]byte("hash")}
					},
				}, nil
			}

			return nil, nil
		},
		CrossShardResolverCalled: func(baseTopic string, crossShard uint32) (resolver dataRetriever.Resolver, err error) {
			if strings.Contains(baseTopic, factory.ShardBlocksTopic) {
				return &mock.HeaderResolverMock{
					RequestDataFromNonceCalled: func(nonce uint64) error {
						return nil
					},
					RequestDataFromHashCalled: func(hash []byte) error {
						return nil
					},
				}, nil
			}

			return nil, nil
		},
	}
}

func createMockPools() *mock.PoolsHolderStub {
	pools := &mock.PoolsHolderStub{}
	pools.HeadersCalled = func() dataRetriever.HeadersPool {
		return &mock.HeadersCacherStub{}
	}
	pools.MiniBlocksCalled = func() storage.Cacher {
		cs := &mock.CacherStub{
			GetCalled: func(key []byte) (value interface{}, ok bool) {
				return nil, false
			},
			RegisterHandlerCalled: func(i func(key []byte)) {},
		}
		return cs
	}

	return pools
}

func createStore() *mock.ChainStorerMock {
	return &mock.ChainStorerMock{
		GetStorerCalled: func(unitType dataRetriever.UnitType) storage.Storer {
			return &mock.StorerStub{
				GetCalled: func(key []byte) ([]byte, error) {
					return nil, process.ErrMissingHeader
				},
				RemoveCalled: func(key []byte) error {
					return nil
				},
			}
		},
	}
}

func generateTestCache() storage.Cacher {
	cache, _ := storageUnit.NewCache(storageUnit.LRUCache, 1000, 1)
	return cache
}

func generateTestUnit() storage.Storer {
	storer, _ := storageUnit.NewStorageUnit(
		generateTestCache(),
		memorydb.New(),
	)
	return storer
}

func createFullStore() dataRetriever.StorageService {
	store := dataRetriever.NewChainStorer()
	store.AddStorer(dataRetriever.TransactionUnit, generateTestUnit())
	store.AddStorer(dataRetriever.MiniBlockUnit, generateTestUnit())
	store.AddStorer(dataRetriever.MetaBlockUnit, generateTestUnit())
	store.AddStorer(dataRetriever.PeerChangesUnit, generateTestUnit())
	store.AddStorer(dataRetriever.BlockHeaderUnit, generateTestUnit())
	store.AddStorer(dataRetriever.ShardHdrNonceHashDataUnit, generateTestUnit())

	return store
}

func createBlockProcessor() *mock.BlockProcessorMock {
	blockProcessorMock := &mock.BlockProcessorMock{
		ProcessBlockCalled: func(blk data.ChainHandler, hdr data.HeaderHandler, bdy data.BodyHandler, haveTime func() time.Duration) error {
			_ = blk.SetCurrentBlockHeader(hdr.(*block.Header))
			return nil
		},
		RevertAccountStateCalled: func() {
			return
		},
		CommitBlockCalled: func(blockChain data.ChainHandler, header data.HeaderHandler, body data.BodyHandler) error {
			return nil
		},
	}

	return blockProcessorMock
}

func createForkDetector(removedNonce uint64, remFlags *removedFlags) process.ForkDetector {
	return &mock.ForkDetectorMock{
		RemoveHeaderCalled: func(nonce uint64, hash []byte) {
			if nonce == removedNonce {
				remFlags.flagHdrRemovedFromForkDetector = true
			}
		},
		GetHighestFinalBlockNonceCalled: func() uint64 {
			return removedNonce
		},
		ProbableHighestNonceCalled: func() uint64 {
			return uint64(0)
		},
		GetNotarizedHeaderHashCalled: func(nonce uint64) []byte {
			return nil
		},
	}
}

func initBlockchain() *mock.BlockChainMock {
	blkc := &mock.BlockChainMock{
		GetGenesisHeaderCalled: func() data.HeaderHandler {
			return &block.Header{
				Nonce:     uint64(0),
				Signature: []byte("genesis signature"),
				RandSeed:  []byte{0},
			}
		},
		GetGenesisHeaderHashCalled: func() []byte {
			return []byte("genesis header hash")
		},
	}
	return blkc
}

//------- NewShardBootstrap

func TestNewShardBootstrap_NilPoolsHolderShouldErr(t *testing.T) {
	t.Parallel()

	blkc := initBlockchain()
	rnd := &mock.RounderMock{}
	blkExec := &mock.BlockProcessorMock{}
	hasher := &mock.HasherMock{}
	marshalizer := &mock.MarshalizerMock{}
	forkDetector := &mock.ForkDetectorMock{}
	shardCoordinator := mock.NewOneShardCoordinatorMock()
	account := &mock.AccountsStub{}

	bs, err := sync.NewShardBootstrap(
		nil,
		createStore(),
		blkc,
		rnd,
		blkExec,
		waitTime,
		hasher,
		marshalizer,
		forkDetector,
		&mock.ResolversFinderStub{},
		shardCoordinator,
		account,
		&mock.BlackListHandlerStub{},
		&mock.NetworkConnectionWatcherStub{},
		&mock.BoostrapStorerMock{},
		&mock.StorageBootstrapperMock{},
		&mock.RequestedItemsHandlerStub{},
	)

	assert.Nil(t, bs)
	assert.Equal(t, process.ErrNilPoolsHolder, err)
}

func TestNewShardBootstrap_PoolsHolderRetNilOnHeadersShouldErr(t *testing.T) {
	t.Parallel()

	pools := createMockPools()
	pools.HeadersCalled = func() dataRetriever.HeadersPool {
		return nil
	}

	blkc := initBlockchain()
	rnd := &mock.RounderMock{}
	blkExec := &mock.BlockProcessorMock{}
	hasher := &mock.HasherMock{}
	marshalizer := &mock.MarshalizerMock{}
	forkDetector := &mock.ForkDetectorMock{}
	shardCoordinator := mock.NewOneShardCoordinatorMock()
	account := &mock.AccountsStub{}

	bs, err := sync.NewShardBootstrap(
		pools,
		createStore(),
		blkc,
		rnd,
		blkExec,
		waitTime,
		hasher,
		marshalizer,
		forkDetector,
		&mock.ResolversFinderStub{},
		shardCoordinator,
		account,
		&mock.BlackListHandlerStub{},
		&mock.NetworkConnectionWatcherStub{},
		&mock.BoostrapStorerMock{},
		&mock.StorageBootstrapperMock{},
		&mock.RequestedItemsHandlerStub{},
	)

	assert.Nil(t, bs)
	assert.Equal(t, process.ErrNilHeadersDataPool, err)
}

func TestNewShardBootstrap_PoolsHolderRetNilOnTxBlockBodyShouldErr(t *testing.T) {
	t.Parallel()

	pools := createMockPools()
	pools.MiniBlocksCalled = func() storage.Cacher {
		return nil
	}
	blkc := initBlockchain()
	rnd := &mock.RounderMock{}
	blkExec := &mock.BlockProcessorMock{}
	hasher := &mock.HasherMock{}
	marshalizer := &mock.MarshalizerMock{}
	forkDetector := &mock.ForkDetectorMock{}
	shardCoordinator := mock.NewOneShardCoordinatorMock()
	account := &mock.AccountsStub{}

	bs, err := sync.NewShardBootstrap(
		pools,
		createStore(),
		blkc,
		rnd,
		blkExec,
		waitTime,
		hasher,
		marshalizer,
		forkDetector,
		&mock.ResolversFinderStub{},
		shardCoordinator,
		account,
		&mock.BlackListHandlerStub{},
		&mock.NetworkConnectionWatcherStub{},
		&mock.BoostrapStorerMock{},
		&mock.StorageBootstrapperMock{},
		&mock.RequestedItemsHandlerStub{},
	)

	assert.Nil(t, bs)
	assert.Equal(t, process.ErrNilTxBlockBody, err)
}

func TestNewShardBootstrap_NilStoreShouldErr(t *testing.T) {
	t.Parallel()
	blkc := initBlockchain()
	pools := createMockPools()
	rnd := &mock.RounderMock{}
	blkExec := &mock.BlockProcessorMock{}
	hasher := &mock.HasherMock{}
	marshalizer := &mock.MarshalizerMock{}
	forkDetector := &mock.ForkDetectorMock{}
	shardCoordinator := mock.NewOneShardCoordinatorMock()
	account := &mock.AccountsStub{}

	bs, err := sync.NewShardBootstrap(
		pools,
		nil,
		blkc,
		rnd,
		blkExec,
		waitTime,
		hasher,
		marshalizer,
		forkDetector,
		&mock.ResolversFinderStub{},
		shardCoordinator,
		account,
		&mock.BlackListHandlerStub{},
		&mock.NetworkConnectionWatcherStub{},
		&mock.BoostrapStorerMock{},
		&mock.StorageBootstrapperMock{},
		&mock.RequestedItemsHandlerStub{},
	)

	assert.Nil(t, bs)
	assert.Equal(t, process.ErrNilStore, err)
}

func TestNewShardBootstrap_NilBlockchainShouldErr(t *testing.T) {
	t.Parallel()

	pools := createMockPools()
	rnd := &mock.RounderMock{}
	blkExec := &mock.BlockProcessorMock{}
	hasher := &mock.HasherMock{}
	marshalizer := &mock.MarshalizerMock{}
	forkDetector := &mock.ForkDetectorMock{}
	shardCoordinator := mock.NewOneShardCoordinatorMock()
	account := &mock.AccountsStub{}

	bs, err := sync.NewShardBootstrap(
		pools,
		createStore(),
		nil,
		rnd,
		blkExec,
		waitTime,
		hasher,
		marshalizer,
		forkDetector,
		&mock.ResolversFinderStub{},
		shardCoordinator,
		account,
		&mock.BlackListHandlerStub{},
		&mock.NetworkConnectionWatcherStub{},
		&mock.BoostrapStorerMock{},
		&mock.StorageBootstrapperMock{},
		&mock.RequestedItemsHandlerStub{},
	)

	assert.Nil(t, bs)
	assert.Equal(t, process.ErrNilBlockChain, err)
}

func TestNewShardBootstrap_NilRounderShouldErr(t *testing.T) {
	t.Parallel()

	pools := createMockPools()
	blkc := initBlockchain()
	blkExec := &mock.BlockProcessorMock{}
	hasher := &mock.HasherMock{}
	marshalizer := &mock.MarshalizerMock{}
	forkDetector := &mock.ForkDetectorMock{}
	shardCoordinator := mock.NewOneShardCoordinatorMock()
	account := &mock.AccountsStub{}

	bs, err := sync.NewShardBootstrap(
		pools,
		createStore(),
		blkc,
		nil,
		blkExec,
		waitTime,
		hasher,
		marshalizer,
		forkDetector,
		&mock.ResolversFinderStub{},
		shardCoordinator,
		account,
		&mock.BlackListHandlerStub{},
		&mock.NetworkConnectionWatcherStub{},
		&mock.BoostrapStorerMock{},
		&mock.StorageBootstrapperMock{},
		&mock.RequestedItemsHandlerStub{},
	)

	assert.Nil(t, bs)
	assert.Equal(t, process.ErrNilRounder, err)
}

func TestNewShardBootstrap_NilBlockProcessorShouldErr(t *testing.T) {
	t.Parallel()

	pools := createMockPools()
	blkc := initBlockchain()
	rnd := &mock.RounderMock{}
	hasher := &mock.HasherMock{}
	marshalizer := &mock.MarshalizerMock{}
	forkDetector := &mock.ForkDetectorMock{}
	shardCoordinator := mock.NewOneShardCoordinatorMock()
	account := &mock.AccountsStub{}

	bs, err := sync.NewShardBootstrap(
		pools,
		createStore(),
		blkc,
		rnd,
		nil,
		waitTime,
		hasher,
		marshalizer,
		forkDetector,
		&mock.ResolversFinderStub{},
		shardCoordinator,
		account,
		&mock.BlackListHandlerStub{},
		&mock.NetworkConnectionWatcherStub{},
		&mock.BoostrapStorerMock{},
		&mock.StorageBootstrapperMock{},
		&mock.RequestedItemsHandlerStub{},
	)

	assert.Nil(t, bs)
	assert.Equal(t, process.ErrNilBlockExecutor, err)
}

func TestNewShardBootstrap_NilHasherShouldErr(t *testing.T) {
	t.Parallel()

	pools := createMockPools()
	blkc := initBlockchain()
	rnd := &mock.RounderMock{}
	blkExec := &mock.BlockProcessorMock{}
	marshalizer := &mock.MarshalizerMock{}
	forkDetector := &mock.ForkDetectorMock{}
	shardCoordinator := mock.NewOneShardCoordinatorMock()
	account := &mock.AccountsStub{}

	bs, err := sync.NewShardBootstrap(
		pools,
		createStore(),
		blkc,
		rnd,
		blkExec,
		waitTime,
		nil,
		marshalizer,
		forkDetector,
		&mock.ResolversFinderStub{},
		shardCoordinator,
		account,
		&mock.BlackListHandlerStub{},
		&mock.NetworkConnectionWatcherStub{},
		&mock.BoostrapStorerMock{},
		&mock.StorageBootstrapperMock{},
		&mock.RequestedItemsHandlerStub{},
	)

	assert.Nil(t, bs)
	assert.Equal(t, process.ErrNilHasher, err)
}

func TestNewShardBootstrap_NilMarshalizerShouldErr(t *testing.T) {
	t.Parallel()

	pools := createMockPools()
	blkc := initBlockchain()
	rnd := &mock.RounderMock{}
	blkExec := &mock.BlockProcessorMock{}
	hasher := &mock.HasherMock{}
	forkDetector := &mock.ForkDetectorMock{}
	shardCoordinator := mock.NewOneShardCoordinatorMock()
	account := &mock.AccountsStub{}

	bs, err := sync.NewShardBootstrap(
		pools,
		createStore(),
		blkc,
		rnd,
		blkExec,
		waitTime,
		hasher,
		nil,
		forkDetector,
		&mock.ResolversFinderStub{},
		shardCoordinator,
		account,
		&mock.BlackListHandlerStub{},
		&mock.NetworkConnectionWatcherStub{},
		&mock.BoostrapStorerMock{},
		&mock.StorageBootstrapperMock{},
		&mock.RequestedItemsHandlerStub{},
	)

	assert.Nil(t, bs)
	assert.Equal(t, process.ErrNilMarshalizer, err)
}

func TestNewShardBootstrap_NilForkDetectorShouldErr(t *testing.T) {
	t.Parallel()

	pools := createMockPools()
	blkc := initBlockchain()
	rnd := &mock.RounderMock{}
	blkExec := &mock.BlockProcessorMock{}
	hasher := &mock.HasherMock{}
	marshalizer := &mock.MarshalizerMock{}
	shardCoordinator := mock.NewOneShardCoordinatorMock()
	account := &mock.AccountsStub{}

	bs, err := sync.NewShardBootstrap(
		pools,
		createStore(),
		blkc,
		rnd,
		blkExec,
		waitTime,
		hasher,
		marshalizer,
		nil,
		&mock.ResolversFinderStub{},
		shardCoordinator,
		account,
		&mock.BlackListHandlerStub{},
		&mock.NetworkConnectionWatcherStub{},
		&mock.BoostrapStorerMock{},
		&mock.StorageBootstrapperMock{},
		&mock.RequestedItemsHandlerStub{},
	)

	assert.Nil(t, bs)
	assert.Equal(t, process.ErrNilForkDetector, err)
}

func TestNewShardBootstrap_NilResolversContainerShouldErr(t *testing.T) {
	t.Parallel()

	pools := createMockPools()
	blkc := initBlockchain()
	rnd := &mock.RounderMock{}
	blkExec := &mock.BlockProcessorMock{}
	forkDetector := &mock.ForkDetectorMock{}
	hasher := &mock.HasherMock{}
	marshalizer := &mock.MarshalizerMock{}
	shardCoordinator := mock.NewOneShardCoordinatorMock()
	account := &mock.AccountsStub{}

	bs, err := sync.NewShardBootstrap(
		pools,
		createStore(),
		blkc,
		rnd,
		blkExec,
		waitTime,
		hasher,
		marshalizer,
		forkDetector,
		nil,
		shardCoordinator,
		account,
		&mock.BlackListHandlerStub{},
		&mock.NetworkConnectionWatcherStub{},
		&mock.BoostrapStorerMock{},
		&mock.StorageBootstrapperMock{},
		&mock.RequestedItemsHandlerStub{},
	)

	assert.Nil(t, bs)
	assert.Equal(t, process.ErrNilResolverContainer, err)
}

func TestNewShardBootstrap_NilShardCoordinatorShouldErr(t *testing.T) {
	t.Parallel()

	pools := createMockPools()
	blkc := initBlockchain()
	rnd := &mock.RounderMock{}
	blkExec := &mock.BlockProcessorMock{}
	forkDetector := &mock.ForkDetectorMock{}
	hasher := &mock.HasherMock{}
	marshalizer := &mock.MarshalizerMock{}
	account := &mock.AccountsStub{}

	bs, err := sync.NewShardBootstrap(
		pools,
		createStore(),
		blkc,
		rnd,
		blkExec,
		waitTime,
		hasher,
		marshalizer,
		forkDetector,
		&mock.ResolversFinderStub{},
		nil,
		account,
		&mock.BlackListHandlerStub{},
		&mock.NetworkConnectionWatcherStub{},
		&mock.BoostrapStorerMock{},
		&mock.StorageBootstrapperMock{},
		&mock.RequestedItemsHandlerStub{},
	)

	assert.Nil(t, bs)
	assert.Equal(t, process.ErrNilShardCoordinator, err)
}

func TestNewShardBootstrap_NilAccountsAdapterShouldErr(t *testing.T) {
	t.Parallel()

	pools := createMockPools()
	blkc := initBlockchain()
	rnd := &mock.RounderMock{}
	blkExec := &mock.BlockProcessorMock{}
	forkDetector := &mock.ForkDetectorMock{}
	hasher := &mock.HasherMock{}
	marshalizer := &mock.MarshalizerMock{}
	shardCoordinator := mock.NewOneShardCoordinatorMock()

	bs, err := sync.NewShardBootstrap(
		pools,
		createStore(),
		blkc,
		rnd,
		blkExec,
		waitTime,
		hasher,
		marshalizer,
		forkDetector,
		&mock.ResolversFinderStub{},
		shardCoordinator,
		nil,
		&mock.BlackListHandlerStub{},
		&mock.NetworkConnectionWatcherStub{},
		&mock.BoostrapStorerMock{},
		&mock.StorageBootstrapperMock{},
		&mock.RequestedItemsHandlerStub{},
	)

	assert.Nil(t, bs)
	assert.Equal(t, process.ErrNilAccountsAdapter, err)
}

func TestNewShardBootstrap_NilBlackListHandlerShouldErr(t *testing.T) {
	t.Parallel()

	pools := createMockPools()
	blkc := initBlockchain()
	rnd := &mock.RounderMock{}
	blkExec := &mock.BlockProcessorMock{}
	forkDetector := &mock.ForkDetectorMock{}
	hasher := &mock.HasherMock{}
	marshalizer := &mock.MarshalizerMock{}
	shardCoordinator := mock.NewOneShardCoordinatorMock()
	account := &mock.AccountsStub{}

	bs, err := sync.NewShardBootstrap(
		pools,
		createStore(),
		blkc,
		rnd,
		blkExec,
		waitTime,
		hasher,
		marshalizer,
		forkDetector,
		&mock.ResolversFinderStub{},
		shardCoordinator,
		account,
		nil,
		&mock.NetworkConnectionWatcherStub{},
		&mock.BoostrapStorerMock{},
		&mock.StorageBootstrapperMock{},
		&mock.RequestedItemsHandlerStub{},
	)

	assert.Nil(t, bs)
	assert.Equal(t, process.ErrNilBlackListHandler, err)
}

func TestNewShardBootstrap_NilHeaderResolverShouldErr(t *testing.T) {
	t.Parallel()

	errExpected := errors.New("expected error")
	pools := createMockPools()
	resFinder := &mock.ResolversFinderStub{
		IntraShardResolverCalled: func(baseTopic string) (resolver dataRetriever.Resolver, e error) {
			if strings.Contains(baseTopic, factory.MiniBlocksTopic) {
				return &mock.ResolverStub{}, nil
			}

			return nil, nil
		},
		CrossShardResolverCalled: func(baseTopic string, crossShard uint32) (resolver dataRetriever.Resolver, err error) {
			if strings.Contains(baseTopic, factory.ShardBlocksTopic) {
				return nil, errExpected
			}

			return nil, nil
		},
	}

	blkc := initBlockchain()
	rnd := &mock.RounderMock{}
	blkExec := &mock.BlockProcessorMock{}
	forkDetector := &mock.ForkDetectorMock{}
	hasher := &mock.HasherMock{}
	marshalizer := &mock.MarshalizerMock{}
	shardCoordinator := mock.NewOneShardCoordinatorMock()
	account := &mock.AccountsStub{}

	bs, err := sync.NewShardBootstrap(
		pools,
		createStore(),
		blkc,
		rnd,
		blkExec,
		waitTime,
		hasher,
		marshalizer,
		forkDetector,
		resFinder,
		shardCoordinator,
		account,
		&mock.BlackListHandlerStub{},
		&mock.NetworkConnectionWatcherStub{},
		&mock.BoostrapStorerMock{},
		&mock.StorageBootstrapperMock{},
		&mock.RequestedItemsHandlerStub{},
	)

	assert.Nil(t, bs)
	assert.Equal(t, errExpected, err)
}

func TestNewShardBootstrap_NilTxBlockBodyResolverShouldErr(t *testing.T) {
	t.Parallel()

	errExpected := errors.New("expected error")
	pools := createMockPools()
	resFinder := &mock.ResolversFinderStub{
		IntraShardResolverCalled: func(baseTopic string) (resolver dataRetriever.Resolver, e error) {
			if strings.Contains(baseTopic, factory.MiniBlocksTopic) {
				return nil, errExpected
			}

			return nil, nil
		},
		CrossShardResolverCalled: func(baseTopic string, crossShard uint32) (resolver dataRetriever.Resolver, err error) {
			if strings.Contains(baseTopic, factory.ShardBlocksTopic) {
				return &mock.HeaderResolverMock{}, errExpected
			}

			return nil, nil
		},
	}

	blkc := initBlockchain()
	rnd := &mock.RounderMock{}
	blkExec := &mock.BlockProcessorMock{}
	forkDetector := &mock.ForkDetectorMock{}
	hasher := &mock.HasherMock{}
	marshalizer := &mock.MarshalizerMock{}
	shardCoordinator := mock.NewOneShardCoordinatorMock()
	account := &mock.AccountsStub{}

	bs, err := sync.NewShardBootstrap(
		pools,
		createStore(),
		blkc,
		rnd,
		blkExec,
		waitTime,
		hasher,
		marshalizer,
		forkDetector,
		resFinder,
		shardCoordinator,
		account,
		&mock.BlackListHandlerStub{},
		&mock.NetworkConnectionWatcherStub{},
		&mock.BoostrapStorerMock{},
		&mock.StorageBootstrapperMock{},
		&mock.RequestedItemsHandlerStub{},
	)

	assert.Nil(t, bs)
	assert.Equal(t, errExpected, err)
}

func TestNewShardBootstrap_OkValsShouldWork(t *testing.T) {
	t.Parallel()

	wasCalled := 0

	pools := &mock.PoolsHolderStub{}
	pools.HeadersCalled = func() dataRetriever.HeadersPool {
		sds := &mock.HeadersCacherStub{}

		sds.AddCalled = func(headerHash []byte, header data.HeaderHandler) {
			assert.Fail(t, "should have not reached this point")
		}
		sds.RegisterHandlerCalled = func(func(header data.HeaderHandler, key []byte)) {
			wasCalled++
		}
		return sds
	}
	pools.MiniBlocksCalled = func() storage.Cacher {
		cs := &mock.CacherStub{}
		cs.RegisterHandlerCalled = func(i func(key []byte)) {
			wasCalled++
		}

		return cs
	}

	blkc := initBlockchain()
	rnd := &mock.RounderMock{}
	blkExec := &mock.BlockProcessorMock{}
	hasher := &mock.HasherMock{}
	marshalizer := &mock.MarshalizerMock{}
	forkDetector := &mock.ForkDetectorMock{}
	shardCoordinator := mock.NewOneShardCoordinatorMock()
	account := &mock.AccountsStub{}

	bs, err := sync.NewShardBootstrap(
		pools,
		createStore(),
		blkc,
		rnd,
		blkExec,
		waitTime,
		hasher,
		marshalizer,
		forkDetector,
		createMockResolversFinder(),
		shardCoordinator,
		account,
		&mock.BlackListHandlerStub{},
		&mock.NetworkConnectionWatcherStub{},
		&mock.BoostrapStorerMock{},
		&mock.StorageBootstrapperMock{},
		&mock.RequestedItemsHandlerStub{},
	)

	assert.NotNil(t, bs)
	assert.Nil(t, err)
	assert.Equal(t, 2, wasCalled)
	assert.False(t, bs.IsInterfaceNil())
}

//------- processing

func TestBootstrap_SyncBlockShouldCallForkChoice(t *testing.T) {
	t.Parallel()

	hdr := block.Header{Nonce: 1, PubKeysBitmap: []byte("X")}
	blockBodyUnit := &mock.StorerStub{
		GetCalled: func(key []byte) (i []byte, e error) {
			return nil, nil
		},
	}

	store := dataRetriever.NewChainStorer()
	store.AddStorer(dataRetriever.MiniBlockUnit, blockBodyUnit)

	blkc, _ := blockchain.NewBlockChain(
		&mock.CacherStub{},
	)

	_ = blkc.SetAppStatusHandler(&mock.AppStatusHandlerStub{
		SetUInt64ValueHandler: func(key string, value uint64) {},
	})

	blkc.CurrentBlockHeader = &hdr

	pools := createMockPools()

	hasher := &mock.HasherMock{}
	marshalizer := &mock.MarshalizerMock{}
	forkDetector := &mock.ForkDetectorMock{}
	forkDetector.CheckForkCalled = func() *process.ForkInfo {
		return &process.ForkInfo{
			IsDetected: true,
			Nonce:      90,
			Round:      90,
			Hash:       []byte("hash"),
		}
	}
	forkDetector.RemoveHeaderCalled = func(nonce uint64, hash []byte) {
	}
	forkDetector.GetHighestFinalBlockNonceCalled = func() uint64 {
		return hdr.Nonce
	}
	forkDetector.ProbableHighestNonceCalled = func() uint64 {
		return 100
	}

	shardCoordinator := mock.NewOneShardCoordinatorMock()
	account := &mock.AccountsStub{}

	rnd, _ := round.NewRound(time.Now(), time.Now(), 100*time.Millisecond, &mock.SyncTimerMock{})

	blockProcessorMock := createBlockProcessor()

	bs, _ := sync.NewShardBootstrap(
		pools,
		store,
		blkc,
		rnd,
		blockProcessorMock,
		waitTime,
		hasher,
		marshalizer,
		forkDetector,
		createMockResolversFinder(),
		shardCoordinator,
		account,
		&mock.BlackListHandlerStub{},
		&mock.NetworkConnectionWatcherStub{
			IsConnectedToTheNetworkCalled: func() bool {
				return true
			},
		},
		&mock.BoostrapStorerMock{},
		&mock.StorageBootstrapperMock{},
		&mock.RequestedItemsHandlerStub{},
	)

	r := bs.SyncBlock()

	assert.Equal(t, process.ErrNilHeadersStorage, r)
}

func TestBootstrap_ShouldReturnTimeIsOutWhenMissingHeader(t *testing.T) {
	t.Parallel()

	hdr := block.Header{Nonce: 1}
	blkc := mock.BlockChainMock{}
	blkc.GetCurrentBlockHeaderCalled = func() data.HeaderHandler {
		return &hdr
	}

	pools := createMockPools()

	hasher := &mock.HasherMock{}
	marshalizer := &mock.MarshalizerMock{}
	forkDetector := &mock.ForkDetectorMock{}
	forkDetector.CheckForkCalled = func() *process.ForkInfo {
		return process.NewForkInfo()
	}
	forkDetector.ProbableHighestNonceCalled = func() uint64 {
		return 100
	}
	forkDetector.GetNotarizedHeaderHashCalled = func(nonce uint64) []byte {
		return nil
	}

	shardCoordinator := mock.NewOneShardCoordinatorMock()
	account := &mock.AccountsStub{}

	rnd, _ := round.NewRound(time.Now(),
		time.Now().Add(2*100*time.Millisecond),
		100*time.Millisecond,
		&mock.SyncTimerMock{},
	)

	blockProcessorMock := createBlockProcessor()

	bs, _ := sync.NewShardBootstrap(
		pools,
		createStore(),
		&blkc,
		rnd,
		blockProcessorMock,
		waitTime,
		hasher,
		marshalizer,
		forkDetector,
		createMockResolversFinder(),
		shardCoordinator,
		account,
		&mock.BlackListHandlerStub{},
		&mock.NetworkConnectionWatcherStub{
			IsConnectedToTheNetworkCalled: func() bool {
				return true
			},
		},
		&mock.BoostrapStorerMock{},
		&mock.StorageBootstrapperMock{},
		&mock.RequestedItemsHandlerStub{},
	)

	r := bs.SyncBlock()

	assert.Equal(t, process.ErrTimeIsOut, r)
}

func TestBootstrap_ShouldReturnTimeIsOutWhenMissingBody(t *testing.T) {
	t.Parallel()

	hdr := block.Header{Nonce: 1, PubKeysBitmap: []byte("X")}
	blkc := mock.BlockChainMock{}
	blkc.GetCurrentBlockHeaderCalled = func() data.HeaderHandler {
		return &hdr
	}

	hash := []byte("aaa")

	pools := createMockPools()
	pools.HeadersCalled = func() dataRetriever.HeadersPool {
		sds := &mock.HeadersCacherStub{}
		sds.GetHeaderByHashCalled = func(key []byte) (handler data.HeaderHandler, e error) {
			if bytes.Equal(hash, key) {
				return &block.Header{Nonce: 2}, nil
			}

			return nil, errors.New("err")
		}
		return sds
	}
	hasher := &mock.HasherMock{}
	marshalizer := &mock.MarshalizerMock{}
	forkDetector := &mock.ForkDetectorMock{}
	forkDetector.CheckForkCalled = func() *process.ForkInfo {
		return process.NewForkInfo()
	}
	forkDetector.ProbableHighestNonceCalled = func() uint64 {
		return 2
	}
	forkDetector.GetHighestFinalBlockNonceCalled = func() uint64 {
		return 1
	}
	forkDetector.GetNotarizedHeaderHashCalled = func(nonce uint64) []byte {
		return nil
	}

	shardCoordinator := mock.NewOneShardCoordinatorMock()
	account := &mock.AccountsStub{}

	rnd, _ := round.NewRound(time.Now(),
		time.Now().Add(2*100*time.Millisecond),
		100*time.Millisecond,
		&mock.SyncTimerMock{})

	bs, _ := sync.NewShardBootstrap(
		pools,
		createStore(),
		&blkc,
		rnd,
		&mock.BlockProcessorMock{},
		waitTime,
		hasher,
		marshalizer,
		forkDetector,
		createMockResolversFinderNilMiniBlocks(),
		shardCoordinator,
		account,
		&mock.BlackListHandlerStub{},
		&mock.NetworkConnectionWatcherStub{
			IsConnectedToTheNetworkCalled: func() bool {
				return true
			},
		},
		&mock.BoostrapStorerMock{},
		&mock.StorageBootstrapperMock{},
		&mock.RequestedItemsHandlerStub{},
	)

	bs.RequestHeaderWithNonce(2)
	r := bs.SyncBlock()
	assert.Equal(t, process.ErrTimeIsOut, r)
}

func TestBootstrap_ShouldNotNeedToSync(t *testing.T) {
	t.Parallel()

	ebm := createBlockProcessor()

	hdr := block.Header{Nonce: 1, Round: 0}
	blkc := mock.BlockChainMock{}
	blkc.GetCurrentBlockHeaderCalled = func() data.HeaderHandler {
		return &hdr
	}

	pools := createMockPools()

	hasher := &mock.HasherMock{}
	marshalizer := &mock.MarshalizerMock{}
	forkDetector := &mock.ForkDetectorMock{}
	forkDetector.CheckForkCalled = func() *process.ForkInfo {
		return process.NewForkInfo()
	}
	forkDetector.GetHighestFinalBlockNonceCalled = func() uint64 {
		return hdr.Nonce
	}
	forkDetector.ProbableHighestNonceCalled = func() uint64 {
		return 1
	}
	forkDetector.GetNotarizedHeaderHashCalled = func(nonce uint64) []byte {
		return nil
	}

	shardCoordinator := mock.NewOneShardCoordinatorMock()
	account := &mock.AccountsStub{}

	rnd, _ := round.NewRound(time.Now(), time.Now(), 100*time.Millisecond, &mock.SyncTimerMock{})

	bs, _ := sync.NewShardBootstrap(
		pools,
		createStore(),
		&blkc,
		rnd,
		ebm,
		waitTime,
		hasher,
		marshalizer,
		forkDetector,
		createMockResolversFinder(),
		shardCoordinator,
		account,
		&mock.BlackListHandlerStub{},
		&mock.NetworkConnectionWatcherStub{
			IsConnectedToTheNetworkCalled: func() bool {
				return true
			},
		},
		&mock.BoostrapStorerMock{},
		&mock.StorageBootstrapperMock{},
		&mock.RequestedItemsHandlerStub{},
	)

	bs.StartSync()
	time.Sleep(200 * time.Millisecond)
	bs.StopSync()
}

func TestBootstrap_SyncShouldSyncOneBlock(t *testing.T) {
	t.Parallel()

	ebm := createBlockProcessor()

	hdr := block.Header{Nonce: 1, Round: 0}
	blkc := mock.BlockChainMock{}
	blkc.GetCurrentBlockHeaderCalled = func() data.HeaderHandler {
		return &hdr
	}

	hash := []byte("aaa")

	mutDataAvailable := goSync.RWMutex{}
	dataAvailable := false

	pools := &mock.PoolsHolderStub{}
	pools.HeadersCalled = func() dataRetriever.HeadersPool {
		sds := &mock.HeadersCacherStub{}
		sds.GetHeaderByHashCalled = func(key []byte) (handler data.HeaderHandler, e error) {
			mutDataAvailable.RLock()
			defer mutDataAvailable.RUnlock()

			if bytes.Equal(hash, key) && dataAvailable {
				return &block.Header{
					Nonce:         2,
					Round:         1,
					BlockBodyType: block.TxBlock,
					RootHash:      []byte("bbb")}, nil
			}

			return nil, errors.New("err")
		}

		sds.RegisterHandlerCalled = func(func(header data.HeaderHandler, key []byte)) {
		}

		return sds
	}
	pools.MiniBlocksCalled = func() storage.Cacher {
		cs := &mock.CacherStub{}
		cs.RegisterHandlerCalled = func(i func(key []byte)) {
		}
		cs.GetCalled = func(key []byte) (value interface{}, ok bool) {
			if bytes.Equal([]byte("bbb"), key) && dataAvailable {
				return make(block.MiniBlockSlice, 0), true
			}

			return nil, false
		}

		return cs
	}
	hasher := &mock.HasherMock{}
	marshalizer := &mock.MarshalizerMock{}
	forkDetector := &mock.ForkDetectorMock{}
	forkDetector.CheckForkCalled = func() *process.ForkInfo {
		return process.NewForkInfo()
	}
	forkDetector.GetHighestFinalBlockNonceCalled = func() uint64 {
		return hdr.Nonce
	}
	forkDetector.ProbableHighestNonceCalled = func() uint64 {
		return 2
	}
	forkDetector.GetNotarizedHeaderHashCalled = func(nonce uint64) []byte {
		return nil
	}

	shardCoordinator := mock.NewOneShardCoordinatorMock()
	account := &mock.AccountsStub{}

	account.RootHashCalled = func() ([]byte, error) {
		return nil, nil
	}

	rnd, _ := round.NewRound(time.Now(), time.Now().Add(200*time.Millisecond), 100*time.Millisecond, &mock.SyncTimerMock{})

	bs, _ := sync.NewShardBootstrap(
		pools,
		createStore(),
		&blkc,
		rnd,
		ebm,
		waitTime,
		hasher,
		marshalizer,
		forkDetector,
		createMockResolversFinder(),
		shardCoordinator,
		account,
		&mock.BlackListHandlerStub{},
		&mock.NetworkConnectionWatcherStub{
			IsConnectedToTheNetworkCalled: func() bool {
				return true
			},
		},
		&mock.BoostrapStorerMock{},
		&mock.StorageBootstrapperMock{},
		&mock.RequestedItemsHandlerStub{},
	)

	bs.StartSync()

	time.Sleep(200 * time.Millisecond)

	mutDataAvailable.Lock()
	dataAvailable = true
	mutDataAvailable.Unlock()

	time.Sleep(500 * time.Millisecond)

	bs.StopSync()
}

func TestBootstrap_ShouldReturnNilErr(t *testing.T) {
	t.Parallel()

	ebm := createBlockProcessor()

	hdr := block.Header{Nonce: 1}
	blkc := mock.BlockChainMock{}
	blkc.GetCurrentBlockHeaderCalled = func() data.HeaderHandler {
		return &hdr
	}

	hash := []byte("aaa")
	header := &block.Header{
		Nonce:         2,
		Round:         1,
		BlockBodyType: block.TxBlock,
		RootHash:      []byte("bbb")}

	pools := &mock.PoolsHolderStub{}
	pools.HeadersCalled = func() dataRetriever.HeadersPool {
		sds := &mock.HeadersCacherStub{}
		sds.GetHeaderByNonceAndShardIdCalled = func(hdrNonce uint64, shardId uint32) (handlers []data.HeaderHandler, i [][]byte, e error) {
			if hdrNonce == 2 {
				return []data.HeaderHandler{header}, [][]byte{hash}, nil
			}

			return nil, nil, errors.New("err")
		}

		return sds
	}
	pools.MiniBlocksCalled = func() storage.Cacher {
		cs := &mock.CacherStub{}
		cs.RegisterHandlerCalled = func(i func(key []byte)) {
		}
		cs.GetCalled = func(key []byte) (value interface{}, ok bool) {
			if bytes.Equal([]byte("bbb"), key) {
				return make(block.MiniBlockSlice, 0), true
			}

			return nil, false
		}

		return cs
	}

	hasher := &mock.HasherMock{}
	marshalizer := &mock.MarshalizerMock{}
	forkDetector := &mock.ForkDetectorMock{}
	forkDetector.CheckForkCalled = func() *process.ForkInfo {
		return process.NewForkInfo()
	}
	forkDetector.ProbableHighestNonceCalled = func() uint64 {
		return 2
	}
	forkDetector.GetNotarizedHeaderHashCalled = func(nonce uint64) []byte {
		return nil
	}

	shardCoordinator := mock.NewOneShardCoordinatorMock()
	account := &mock.AccountsStub{}

	rnd, _ := round.NewRound(time.Now(),
		time.Now().Add(2*100*time.Millisecond),
		100*time.Millisecond,
		&mock.SyncTimerMock{},
	)

	bs, _ := sync.NewShardBootstrap(
		pools,
		createStore(),
		&blkc,
		rnd,
		ebm,
		waitTime,
		hasher,
		marshalizer,
		forkDetector,
		createMockResolversFinder(),
		shardCoordinator,
		account,
		&mock.BlackListHandlerStub{},
		&mock.NetworkConnectionWatcherStub{
			IsConnectedToTheNetworkCalled: func() bool {
				return true
			},
		},
		&mock.BoostrapStorerMock{},
		&mock.StorageBootstrapperMock{},
		&mock.RequestedItemsHandlerStub{},
	)

	r := bs.SyncBlock()

	assert.Nil(t, r)
}

func TestBootstrap_SyncBlockShouldReturnErrorWhenProcessBlockFailed(t *testing.T) {
	t.Parallel()

	ebm := createBlockProcessor()

	hdr := block.Header{Nonce: 1, PubKeysBitmap: []byte("X")}
	blkc := mock.BlockChainMock{}
	blkc.GetCurrentBlockHeaderCalled = func() data.HeaderHandler {
		return &hdr
	}

	hash := []byte("aaa")
	header := &block.Header{
		Nonce:         2,
		Round:         1,
		BlockBodyType: block.TxBlock,
		RootHash:      []byte("bbb")}

	pools := &mock.PoolsHolderStub{}
	pools.HeadersCalled = func() dataRetriever.HeadersPool {
		sds := &mock.HeadersCacherStub{}
		sds.GetHeaderByNonceAndShardIdCalled = func(hdrNonce uint64, shardId uint32) (handlers []data.HeaderHandler, i [][]byte, e error) {
			if hdrNonce == 2 {
				return []data.HeaderHandler{header}, [][]byte{hash}, nil
			}
			return nil, nil, errors.New("err")
		}

		return sds
	}
	pools.MiniBlocksCalled = func() storage.Cacher {
		cs := &mock.CacherStub{}
		cs.RegisterHandlerCalled = func(i func(key []byte)) {
		}
		cs.GetCalled = func(key []byte) (value interface{}, ok bool) {
			if bytes.Equal([]byte("bbb"), key) {
				return make(block.MiniBlockSlice, 0), true
			}

			return nil, false
		}

		return cs
	}

	hasher := &mock.HasherMock{}
	marshalizer := &mock.MarshalizerMock{}
	forkDetector := &mock.ForkDetectorMock{}
	forkDetector.CheckForkCalled = func() *process.ForkInfo {
		return process.NewForkInfo()
	}
	forkDetector.GetHighestFinalBlockNonceCalled = func() uint64 {
		return hdr.Nonce
	}
	forkDetector.ProbableHighestNonceCalled = func() uint64 {
		return 2
	}
	forkDetector.RemoveHeaderCalled = func(nonce uint64, hash []byte) {}
	forkDetector.GetNotarizedHeaderHashCalled = func(nonce uint64) []byte {
		return nil
	}

	shardCoordinator := mock.NewOneShardCoordinatorMock()
	account := &mock.AccountsStub{}

	rnd, _ := round.NewRound(time.Now(),
		time.Now().Add(2*100*time.Millisecond),
		100*time.Millisecond,
		&mock.SyncTimerMock{})

	ebm.ProcessBlockCalled = func(blockChain data.ChainHandler, header data.HeaderHandler, body data.BodyHandler, haveTime func() time.Duration) error {
		return process.ErrBlockHashDoesNotMatch
	}

	bs, _ := sync.NewShardBootstrap(
		pools,
		createStore(),
		&blkc,
		rnd,
		ebm,
		waitTime,
		hasher,
		marshalizer,
		forkDetector,
		createMockResolversFinder(),
		shardCoordinator,
		account,
		&mock.BlackListHandlerStub{},
		&mock.NetworkConnectionWatcherStub{
			IsConnectedToTheNetworkCalled: func() bool {
				return true
			},
		},
		&mock.BoostrapStorerMock{},
		&mock.StorageBootstrapperMock{},
		&mock.RequestedItemsHandlerStub{},
	)

	err := bs.SyncBlock()
	assert.Equal(t, process.ErrBlockHashDoesNotMatch, err)
}

func TestBootstrap_ShouldSyncShouldReturnFalseWhenCurrentBlockIsNilAndRoundIndexIsZero(t *testing.T) {
	t.Parallel()

	pools := createMockPools()

	hasher := &mock.HasherMock{}
	marshalizer := &mock.MarshalizerMock{}
	forkDetector := &mock.ForkDetectorMock{
		CheckForkCalled: func() *process.ForkInfo {
			return process.NewForkInfo()
		},
		ProbableHighestNonceCalled: func() uint64 {
			return 0
		},
	}

	shardCoordinator := mock.NewOneShardCoordinatorMock()
	account := &mock.AccountsStub{}

	rnd, _ := round.NewRound(time.Now(), time.Now(), 100*time.Millisecond, &mock.SyncTimerMock{})

	bs, _ := sync.NewShardBootstrap(
		pools,
		createStore(),
		initBlockchain(),
		rnd,
		&mock.BlockProcessorMock{},
		waitTime,
		hasher,
		marshalizer,
		forkDetector,
		createMockResolversFinder(),
		shardCoordinator,
		account,
		&mock.BlackListHandlerStub{},
		&mock.NetworkConnectionWatcherStub{
			IsConnectedToTheNetworkCalled: func() bool {
				return true
			},
		},
		&mock.BoostrapStorerMock{},
		&mock.StorageBootstrapperMock{},
		&mock.RequestedItemsHandlerStub{},
	)

	assert.False(t, bs.ShouldSync())
}

func TestBootstrap_ShouldReturnTrueWhenCurrentBlockIsNilAndRoundIndexIsGreaterThanZero(t *testing.T) {
	t.Parallel()

	pools := createMockPools()

	hasher := &mock.HasherMock{}
	marshalizer := &mock.MarshalizerMock{}
	forkDetector := &mock.ForkDetectorMock{}
	forkDetector.CheckForkCalled = func() *process.ForkInfo {
		return process.NewForkInfo()
	}
	forkDetector.ProbableHighestNonceCalled = func() uint64 {
		return 1
	}

	shardCoordinator := mock.NewOneShardCoordinatorMock()
	account := &mock.AccountsStub{}

	rnd, _ := round.NewRound(time.Now(), time.Now().Add(100*time.Millisecond), 100*time.Millisecond, &mock.SyncTimerMock{})

	bs, _ := sync.NewShardBootstrap(
		pools,
		createStore(),
		initBlockchain(),
		rnd,
		&mock.BlockProcessorMock{},
		waitTime,
		hasher,
		marshalizer,
		forkDetector,
		createMockResolversFinder(),
		shardCoordinator,
		account,
		&mock.BlackListHandlerStub{},
		&mock.NetworkConnectionWatcherStub{
			IsConnectedToTheNetworkCalled: func() bool {
				return true
			},
		},
		&mock.BoostrapStorerMock{},
		&mock.StorageBootstrapperMock{},
		&mock.RequestedItemsHandlerStub{},
	)

	assert.True(t, bs.ShouldSync())
}

func TestBootstrap_ShouldReturnFalseWhenNodeIsSynced(t *testing.T) {
	t.Parallel()

	hdr := block.Header{Nonce: 0}
	blkc := mock.BlockChainMock{}
	blkc.GetCurrentBlockHeaderCalled = func() data.HeaderHandler {
		return &hdr
	}

	pools := createMockPools()
	hasher := &mock.HasherMock{}
	marshalizer := &mock.MarshalizerMock{}
	forkDetector := &mock.ForkDetectorMock{}
	forkDetector.CheckForkCalled = func() *process.ForkInfo {
		return process.NewForkInfo()
	}
	forkDetector.ProbableHighestNonceCalled = func() uint64 {
		return 0
	}

	shardCoordinator := mock.NewOneShardCoordinatorMock()
	account := &mock.AccountsStub{}

	rnd, _ := round.NewRound(time.Now(), time.Now(), 100*time.Millisecond, &mock.SyncTimerMock{})

	bs, _ := sync.NewShardBootstrap(
		pools,
		createStore(),
		&blkc,
		rnd,
		&mock.BlockProcessorMock{},
		waitTime,
		hasher,
		marshalizer,
		forkDetector,
		createMockResolversFinder(),
		shardCoordinator,
		account,
		&mock.BlackListHandlerStub{},
		&mock.NetworkConnectionWatcherStub{
			IsConnectedToTheNetworkCalled: func() bool {
				return true
			},
		},
		&mock.BoostrapStorerMock{},
		&mock.StorageBootstrapperMock{},
		&mock.RequestedItemsHandlerStub{},
	)

	assert.False(t, bs.ShouldSync())
}

func TestBootstrap_ShouldReturnTrueWhenNodeIsNotSynced(t *testing.T) {
	t.Parallel()

	hdr := block.Header{Nonce: 0}
	blkc := mock.BlockChainMock{}
	blkc.GetCurrentBlockHeaderCalled = func() data.HeaderHandler {
		return &hdr
	}

	pools := createMockPools()
	hasher := &mock.HasherMock{}
	marshalizer := &mock.MarshalizerMock{}
	forkDetector := &mock.ForkDetectorMock{}
	forkDetector.CheckForkCalled = func() *process.ForkInfo {
		return process.NewForkInfo()
	}
	forkDetector.ProbableHighestNonceCalled = func() uint64 {
		return 1
	}

	shardCoordinator := mock.NewOneShardCoordinatorMock()
	account := &mock.AccountsStub{}

	rnd, _ := round.NewRound(time.Now(), time.Now().Add(100*time.Millisecond), 100*time.Millisecond, &mock.SyncTimerMock{})

	bs, _ := sync.NewShardBootstrap(
		pools,
		createStore(),
		&blkc,
		rnd,
		&mock.BlockProcessorMock{},
		waitTime,
		hasher,
		marshalizer,
		forkDetector,
		createMockResolversFinder(),
		shardCoordinator,
		account,
		&mock.BlackListHandlerStub{},
		&mock.NetworkConnectionWatcherStub{
			IsConnectedToTheNetworkCalled: func() bool {
				return true
			},
		},
		&mock.BoostrapStorerMock{},
		&mock.StorageBootstrapperMock{},
		&mock.RequestedItemsHandlerStub{},
	)

	assert.True(t, bs.ShouldSync())
}

func TestBootstrap_ShouldSyncShouldReturnTrueWhenForkIsDetectedAndItReceivesTheSameWrongHeader(t *testing.T) {
	t.Parallel()

	hdr1 := block.Header{Nonce: 1, Round: 2, PubKeysBitmap: []byte("A")}
	hash1 := []byte("hash1")

	hdr2 := block.Header{Nonce: 1, Round: 1, PubKeysBitmap: []byte("B")}
	hash2 := []byte("hash2")

	blkc := mock.BlockChainMock{}
	blkc.GetCurrentBlockHeaderCalled = func() data.HeaderHandler {
		return &hdr1
	}

	selfNotarizedHeaders := []data.HeaderHandler{
		&hdr2,
	}
	selfNotarizedHeadersHashes := [][]byte{
		hash2,
	}

	pools := createMockPools()
	pools.HeadersCalled = func() dataRetriever.HeadersPool {
		sds := &mock.HeadersCacherStub{
			RegisterHandlerCalled: func(func(header data.HeaderHandler, key []byte)) {},
			GetHeaderByHashCalled: func(key []byte) (handler data.HeaderHandler, e error) {
				if bytes.Equal(key, hash1) {
					return &hdr1, nil
				}
				if bytes.Equal(key, hash2) {
					return &hdr2, nil
				}

				return nil, errors.New("err")
			},
		}
		return sds
	}

	hasher := &mock.HasherMock{}
	marshalizer := &mock.MarshalizerMock{}
	rounder := &mock.RounderMock{}
	rounder.RoundIndex = 2
	forkDetector, _ := sync.NewShardForkDetector(
		rounder,
		&mock.BlackListHandlerStub{},
		&mock.BlockTrackerMock{},
		0,
	)
	shardCoordinator := mock.NewOneShardCoordinatorMock()
	account := &mock.AccountsStub{}

	bs, _ := sync.NewShardBootstrap(
		pools,
		createStore(),
		&blkc,
		rounder,
		&mock.BlockProcessorMock{},
		waitTime,
		hasher,
		marshalizer,
		forkDetector,
		createMockResolversFinder(),
		shardCoordinator,
		account,
		&mock.BlackListHandlerStub{},
		&mock.NetworkConnectionWatcherStub{
			IsConnectedToTheNetworkCalled: func() bool {
				return true
			},
		},
		&mock.BoostrapStorerMock{},
		&mock.StorageBootstrapperMock{},
		&mock.RequestedItemsHandlerStub{},
	)

	_ = forkDetector.AddHeader(&hdr1, hash1, process.BHProcessed, nil, nil)
	_ = forkDetector.AddHeader(&hdr2, hash2, process.BHNotarized, selfNotarizedHeaders, selfNotarizedHeadersHashes)

	shouldSync := bs.ShouldSync()
	assert.True(t, shouldSync)
	assert.True(t, bs.IsForkDetected())

	if shouldSync && bs.IsForkDetected() {
<<<<<<< HEAD
		forkDetector.RemoveHeader(hdr1.GetNonce(), hash1)
		bs.ReceivedHeaders(hash1)
		_ = forkDetector.AddHeader(&hdr1, hash1, process.BHProcessed, nil, nil)
=======
		forkDetector.RemoveHeaders(hdr1.GetNonce(), hash1)
		bs.ReceivedHeaders(&hdr1, hash1)
		_ = forkDetector.AddHeader(&hdr1, hash1, process.BHProcessed, nil, nil, false)
>>>>>>> a08e1b36
	}

	shouldSync = bs.ShouldSync()
	assert.True(t, shouldSync)
	assert.True(t, bs.IsForkDetected())
}

func TestBootstrap_ShouldSyncShouldReturnFalseWhenForkIsDetectedAndItReceivesTheGoodHeader(t *testing.T) {
	t.Parallel()

	hdr1 := block.Header{Nonce: 1, Round: 2, PubKeysBitmap: []byte("A")}
	hash1 := []byte("hash1")

	hdr2 := block.Header{Nonce: 1, Round: 1, PubKeysBitmap: []byte("B")}
	hash2 := []byte("hash2")

	blkc := mock.BlockChainMock{}
	blkc.GetCurrentBlockHeaderCalled = func() data.HeaderHandler {
		return &hdr2
	}

	selfNotarizedHeaders := []data.HeaderHandler{
		&hdr2,
	}
	selfNotarizedHeadersHashes := [][]byte{
		hash2,
	}

	pools := createMockPools()
	pools.HeadersCalled = func() dataRetriever.HeadersPool {
		sds := &mock.HeadersCacherStub{
			RegisterHandlerCalled: func(func(header data.HeaderHandler, key []byte)) {},
			GetHeaderByHashCalled: func(key []byte) (handler data.HeaderHandler, e error) {
				if bytes.Equal(key, hash1) {
					return &hdr1, nil
				}
				if bytes.Equal(key, hash2) {
					return &hdr2, nil
				}

				return nil, errors.New("err")
			},
		}
		return sds
	}

	hasher := &mock.HasherMock{}
	marshalizer := &mock.MarshalizerMock{}
	rounder := &mock.RounderMock{}
	rounder.RoundIndex = 2
	forkDetector, _ := sync.NewShardForkDetector(
		rounder,
		&mock.BlackListHandlerStub{},
		&mock.BlockTrackerMock{},
		0,
	)
	shardCoordinator := mock.NewOneShardCoordinatorMock()
	account := &mock.AccountsStub{}

	bs, _ := sync.NewShardBootstrap(
		pools,
		createStore(),
		&blkc,
		rounder,
		&mock.BlockProcessorMock{},
		waitTime,
		hasher,
		marshalizer,
		forkDetector,
		createMockResolversFinder(),
		shardCoordinator,
		account,
		&mock.BlackListHandlerStub{},
		&mock.NetworkConnectionWatcherStub{
			IsConnectedToTheNetworkCalled: func() bool {
				return true
			},
		},
		&mock.BoostrapStorerMock{},
		&mock.StorageBootstrapperMock{},
		&mock.RequestedItemsHandlerStub{},
	)

	_ = forkDetector.AddHeader(&hdr1, hash1, process.BHProcessed, nil, nil)
	_ = forkDetector.AddHeader(&hdr2, hash2, process.BHNotarized, selfNotarizedHeaders, selfNotarizedHeadersHashes)

	shouldSync := bs.ShouldSync()
	assert.True(t, shouldSync)
	assert.True(t, bs.IsForkDetected())

	if shouldSync && bs.IsForkDetected() {
<<<<<<< HEAD
		forkDetector.RemoveHeader(hdr1.GetNonce(), hash1)
		bs.ReceivedHeaders(hash2)
		_ = forkDetector.AddHeader(&hdr2, hash2, process.BHProcessed, selfNotarizedHeaders, selfNotarizedHeadersHashes)
=======
		forkDetector.RemoveHeaders(hdr1.GetNonce(), hash1)
		bs.ReceivedHeaders(&hdr2, hash2)
		_ = forkDetector.AddHeader(&hdr2, hash2, process.BHProcessed, finalHeaders, finalHeadersHashes, false)
>>>>>>> a08e1b36
	}

	shouldSync = bs.ShouldSync()
	assert.False(t, shouldSync)
	assert.False(t, bs.IsForkDetected())
}

func TestBootstrap_GetHeaderFromPoolShouldReturnNil(t *testing.T) {
	t.Parallel()

	pools := createMockPools()
	hasher := &mock.HasherMock{}
	marshalizer := &mock.MarshalizerMock{}
	forkDetector := &mock.ForkDetectorMock{}
	forkDetector.CheckForkCalled = func() *process.ForkInfo {
		return process.NewForkInfo()
	}

	shardCoordinator := mock.NewOneShardCoordinatorMock()
	account := &mock.AccountsStub{}

	rnd, _ := round.NewRound(time.Now(), time.Now(), 100*time.Millisecond, &mock.SyncTimerMock{})

	bs, _ := sync.NewShardBootstrap(
		pools,
		createStore(),
		initBlockchain(),
		rnd,
		&mock.BlockProcessorMock{},
		waitTime,
		hasher,
		marshalizer,
		forkDetector,
		createMockResolversFinder(),
		shardCoordinator,
		account,
		&mock.BlackListHandlerStub{},
		&mock.NetworkConnectionWatcherStub{},
		&mock.BoostrapStorerMock{},
		&mock.StorageBootstrapperMock{},
		&mock.RequestedItemsHandlerStub{},
	)

	hdr, _, _ := process.GetShardHeaderFromPoolWithNonce(0, 0, pools.Headers())
	assert.NotNil(t, bs)
	assert.Nil(t, hdr)
}

func TestBootstrap_GetHeaderFromPoolShouldReturnHeader(t *testing.T) {
	t.Parallel()

	hdr := &block.Header{Nonce: 0}
	hash := []byte("aaa")

	pools := createMockPools()
	pools.HeadersCalled = func() dataRetriever.HeadersPool {
		sds := &mock.HeadersCacherStub{}

		sds.GetHeaderByNonceAndShardIdCalled = func(hdrNonce uint64, shardId uint32) (handlers []data.HeaderHandler, i [][]byte, e error) {
			if hdrNonce == 0 {
				return []data.HeaderHandler{hdr}, [][]byte{hash}, nil
			}
			return nil, nil, errors.New("err")
		}

		sds.RegisterHandlerCalled = func(func(header data.HeaderHandler, key []byte)) {
		}

		return sds
	}

	hasher := &mock.HasherMock{}
	marshalizer := &mock.MarshalizerMock{}
	forkDetector := &mock.ForkDetectorMock{}
	account := &mock.AccountsStub{}

	shardCoordinator := mock.NewOneShardCoordinatorMock()

	rnd, _ := round.NewRound(time.Now(), time.Now(), 100*time.Millisecond, &mock.SyncTimerMock{})

	bs, _ := sync.NewShardBootstrap(
		pools,
		createStore(),
		initBlockchain(),
		rnd,
		&mock.BlockProcessorMock{},
		waitTime,
		hasher,
		marshalizer,
		forkDetector,
		createMockResolversFinder(),
		shardCoordinator,
		account,
		&mock.BlackListHandlerStub{},
		&mock.NetworkConnectionWatcherStub{},
		&mock.BoostrapStorerMock{},
		&mock.StorageBootstrapperMock{},
		&mock.RequestedItemsHandlerStub{},
	)

	hdr2, _, _ := process.GetShardHeaderFromPoolWithNonce(0, 0, pools.Headers())
	assert.NotNil(t, bs)
	assert.True(t, hdr == hdr2)
}

func TestShardGetBlockFromPoolShouldReturnBlock(t *testing.T) {
	blk := make(block.MiniBlockSlice, 0)

	pools := createMockPools()

	pools.MiniBlocksCalled = func() storage.Cacher {
		cs := &mock.CacherStub{}
		cs.RegisterHandlerCalled = func(i func(key []byte)) {
		}
		cs.GetCalled = func(key []byte) (value interface{}, ok bool) {
			if bytes.Equal(key, []byte("aaa")) {
				return blk, true
			}

			return nil, false
		}
		return cs
	}
	hasher := &mock.HasherMock{}
	marshalizer := &mock.MarshalizerMock{}
	forkDetector := &mock.ForkDetectorMock{}

	shardCoordinator := mock.NewOneShardCoordinatorMock()
	account := &mock.AccountsStub{}

	rnd, _ := round.NewRound(time.Now(), time.Now(), 100*time.Millisecond, &mock.SyncTimerMock{})

	bs, _ := sync.NewShardBootstrap(
		pools,
		createStore(),
		initBlockchain(),
		rnd,
		&mock.BlockProcessorMock{},
		waitTime,
		hasher,
		marshalizer,
		forkDetector,
		createMockResolversFinder(),
		shardCoordinator,
		account,
		&mock.BlackListHandlerStub{},
		&mock.NetworkConnectionWatcherStub{},
		&mock.BoostrapStorerMock{},
		&mock.StorageBootstrapperMock{},
		&mock.RequestedItemsHandlerStub{},
	)

	mbHashes := make([][]byte, 0)
	mbHashes = append(mbHashes, []byte("aaaa"))

	mb, _ := bs.GetMiniBlocks(mbHashes)
	assert.True(t, reflect.DeepEqual(blk, mb))

}

//------- testing received headers

func TestBootstrap_ReceivedHeadersFoundInPoolShouldAddToForkDetector(t *testing.T) {
	t.Parallel()

	addedHash := []byte("hash")
	addedHdr := &block.Header{}

	pools := createMockPools()
	pools.HeadersCalled = func() dataRetriever.HeadersPool {
		sds := &mock.HeadersCacherStub{}
		sds.RegisterHandlerCalled = func(func(header data.HeaderHandler, key []byte)) {
		}
		sds.GetHeaderByHashCalled = func(key []byte) (handler data.HeaderHandler, e error) {
			if bytes.Equal(key, addedHash) {
				return addedHdr, nil
			}

			return nil, errors.New("err")
		}

		return sds
	}

	wasAdded := false
	hasher := &mock.HasherMock{}
	marshalizer := &mock.MarshalizerMock{}
	forkDetector := &mock.ForkDetectorMock{}
	forkDetector.AddHeaderCalled = func(header data.HeaderHandler, hash []byte, state process.BlockHeaderState, selfNotarizedHeaders []data.HeaderHandler, selfNotarizedHeadersHashes [][]byte) error {
		if state == process.BHProcessed {
			return errors.New("processed")
		}

		if !bytes.Equal(hash, addedHash) {
			return errors.New("hash mismatch")
		}

		if !reflect.DeepEqual(header, addedHdr) {
			return errors.New("header mismatch")
		}

		wasAdded = true
		return nil
	}
	forkDetector.ProbableHighestNonceCalled = func() uint64 {
		return 0
	}

	shardCoordinator := mock.NewOneShardCoordinatorMock()
	account := &mock.AccountsStub{}

	rnd, _ := round.NewRound(time.Now(), time.Now(), 100*time.Millisecond, &mock.SyncTimerMock{})

	bs, _ := sync.NewShardBootstrap(
		pools,
		createStore(),
		initBlockchain(),
		rnd,
		&mock.BlockProcessorMock{},
		waitTime,
		hasher,
		marshalizer,
		forkDetector,
		createMockResolversFinder(),
		shardCoordinator,
		account,
		&mock.BlackListHandlerStub{},
		&mock.NetworkConnectionWatcherStub{},
		&mock.BoostrapStorerMock{},
		&mock.StorageBootstrapperMock{},
		&mock.RequestedItemsHandlerStub{},
	)

	bs.ReceivedHeaders(addedHdr, addedHash)

	assert.True(t, wasAdded)
}

<<<<<<< HEAD
func TestBootstrap_ReceivedHeadersNotFoundInPoolShouldNotAddToForkDetector(t *testing.T) {
	t.Parallel()

	addedHash := []byte("hash")
	addedHdr := &block.Header{}

	pools := createMockPools()

	wasAdded := false
	hasher := &mock.HasherMock{}
	marshalizer := &mock.MarshalizerMock{}
	forkDetector := &mock.ForkDetectorMock{}
	forkDetector.AddHeaderCalled = func(header data.HeaderHandler, hash []byte, state process.BlockHeaderState, selfNotarizedHeaders []data.HeaderHandler, selfNotarizedHeadersHashes [][]byte) error {
		if state == process.BHProcessed {
			return errors.New("processed")
		}

		if !bytes.Equal(hash, addedHash) {
			return errors.New("hash mismatch")
		}

		if !reflect.DeepEqual(header, addedHdr) {
			return errors.New("header mismatch")
		}

		wasAdded = true
		return nil
	}

	shardCoordinator := mock.NewOneShardCoordinatorMock()
	account := &mock.AccountsStub{}

	headerStorage := &mock.StorerStub{}
	headerStorage.GetCalled = func(key []byte) (i []byte, e error) {
		if bytes.Equal(key, addedHash) {
			buff, _ := marshalizer.Marshal(addedHdr)

			return buff, nil
		}

		return nil, nil
	}

	store := createFullStore()
	store.AddStorer(dataRetriever.BlockHeaderUnit, headerStorage)

	blkc, _ := blockchain.NewBlockChain(
		&mock.CacherStub{},
	)

	_ = blkc.SetAppStatusHandler(&mock.AppStatusHandlerStub{
		SetUInt64ValueHandler: func(key string, value uint64) {},
	})

	rnd, _ := round.NewRound(time.Now(), time.Now(), 100*time.Millisecond, &mock.SyncTimerMock{})

	bs, _ := sync.NewShardBootstrap(
		pools,
		store,
		blkc,
		rnd,
		&mock.BlockProcessorMock{},
		waitTime,
		hasher,
		marshalizer,
		forkDetector,
		createMockResolversFinder(),
		shardCoordinator,
		account,
		&mock.BlackListHandlerStub{},
		&mock.NetworkConnectionWatcherStub{},
		&mock.BoostrapStorerMock{},
		&mock.StorageBootstrapperMock{},
		&mock.RequestedItemsHandlerStub{},
	)

	bs.ReceivedHeaders(addedHash)

	assert.False(t, wasAdded)
}

=======
>>>>>>> a08e1b36
//------- RollBack

func TestBootstrap_RollBackNilBlockchainHeaderShouldErr(t *testing.T) {
	t.Parallel()

	pools := createMockPools()
	blkc := initBlockchain()
	rnd := &mock.RounderMock{}
	blkExec := &mock.BlockProcessorMock{}
	hasher := &mock.HasherMock{}
	marshalizer := &mock.MarshalizerMock{}
	forkDetector := &mock.ForkDetectorMock{}
	shardCoordinator := mock.NewOneShardCoordinatorMock()
	account := &mock.AccountsStub{}

	bs, _ := sync.NewShardBootstrap(
		pools,
		createStore(),
		blkc,
		rnd,
		blkExec,
		waitTime,
		hasher,
		marshalizer,
		forkDetector,
		createMockResolversFinder(),
		shardCoordinator,
		account,
		&mock.BlackListHandlerStub{},
		&mock.NetworkConnectionWatcherStub{},
		&mock.BoostrapStorerMock{},
		&mock.StorageBootstrapperMock{},
		&mock.RequestedItemsHandlerStub{},
	)

	err := bs.RollBack(false)
	assert.Equal(t, process.ErrNilBlockHeader, err)
}

func TestBootstrap_RollBackNilParamHeaderShouldErr(t *testing.T) {
	t.Parallel()

	pools := createMockPools()
	blkc := initBlockchain()
	rnd := &mock.RounderMock{}
	blkExec := &mock.BlockProcessorMock{}
	hasher := &mock.HasherMock{}
	marshalizer := &mock.MarshalizerMock{}
	forkDetector := &mock.ForkDetectorMock{}
	shardCoordinator := mock.NewOneShardCoordinatorMock()
	account := &mock.AccountsStub{}

	bs, _ := sync.NewShardBootstrap(
		pools,
		createStore(),
		blkc,
		rnd,
		blkExec,
		waitTime,
		hasher,
		marshalizer,
		forkDetector,
		createMockResolversFinder(),
		shardCoordinator,
		account,
		&mock.BlackListHandlerStub{},
		&mock.NetworkConnectionWatcherStub{},
		&mock.BoostrapStorerMock{},
		&mock.StorageBootstrapperMock{},
		&mock.RequestedItemsHandlerStub{},
	)

	blkc.GetCurrentBlockHeaderCalled = func() data.HeaderHandler {
		return nil
	}

	err := bs.RollBack(false)
	assert.Equal(t, process.ErrNilBlockHeader, err)
}

func TestBootstrap_RollBackIsNotEmptyShouldErr(t *testing.T) {
	t.Parallel()

	newHdrHash := []byte("new hdr hash")
	newHdrNonce := uint64(6)

	remFlags := &removedFlags{}

	pools := createMockPools()
	pools.HeadersCalled = func() dataRetriever.HeadersPool {
		sds := &mock.HeadersCacherStub{
			RemoveHeaderByHashCalled: func(key []byte) {
				if bytes.Equal(key, newHdrHash) {
					remFlags.flagHdrRemovedFromHeaders = true
				}
			},
		}
		return sds
	}
	blkc := initBlockchain()
	rnd := &mock.RounderMock{}
	blkExec := &mock.BlockProcessorMock{}
	hasher := &mock.HasherMock{}
	marshalizer := &mock.MarshalizerMock{}
	forkDetector := createForkDetector(newHdrNonce, remFlags)
	shardCoordinator := mock.NewOneShardCoordinatorMock()
	account := &mock.AccountsStub{}

	bs, _ := sync.NewShardBootstrap(
		pools,
		createStore(),
		blkc,
		rnd,
		blkExec,
		waitTime,
		hasher,
		marshalizer,
		forkDetector,
		createMockResolversFinder(),
		shardCoordinator,
		account,
		&mock.BlackListHandlerStub{},
		&mock.NetworkConnectionWatcherStub{},
		&mock.BoostrapStorerMock{},
		&mock.StorageBootstrapperMock{},
		&mock.RequestedItemsHandlerStub{},
	)

	blkc.GetCurrentBlockHeaderCalled = func() data.HeaderHandler {
		return &block.Header{
			PubKeysBitmap: []byte("X"),
			Nonce:         newHdrNonce,
		}
	}

	err := bs.RollBack(false)
	assert.Equal(t, sync.ErrRollBackBehindFinalHeader, err)
}

func TestBootstrap_RollBackIsEmptyCallRollBackOneBlockOkValsShouldWork(t *testing.T) {
	t.Parallel()

	//retain if the remove process from different storage locations has been called
	remFlags := &removedFlags{}
	currentHdrNonce := uint64(8)
	currentHdrHash := []byte("current header hash")

	//define prev tx block body "strings" as in this test there are a lot of stubs that
	//constantly need to check some defined symbols
	//prevTxBlockBodyHash := []byte("prev block body hash")
	prevTxBlockBodyBytes := []byte("prev block body bytes")
	prevTxBlockBody := make(block.Body, 0)

	//define prev header "strings"
	prevHdrHash := []byte("prev header hash")
	prevHdrBytes := []byte("prev header bytes")
	prevHdrRootHash := []byte("prev header root hash")
	prevHdr := &block.Header{
		Signature: []byte("sig of the prev header as to be unique in this context"),
		RootHash:  prevHdrRootHash,
	}

	pools := createMockPools()

	//data pool headers
	pools.HeadersCalled = func() dataRetriever.HeadersPool {
		sds := &mock.HeadersCacherStub{
			RemoveHeaderByHashCalled: func(key []byte) {
				if bytes.Equal(key, currentHdrHash) {
					remFlags.flagHdrRemovedFromHeaders = true
				}
			},
		}
		return sds
	}

	//a mock blockchain with special header and tx block bodies stubs (defined above)
	blkc := &mock.BlockChainMock{}

	store := &mock.ChainStorerMock{
		GetStorerCalled: func(unitType dataRetriever.UnitType) storage.Storer {
			return &mock.StorerStub{
				GetCalled: func(key []byte) ([]byte, error) {
					return prevHdrBytes, nil
				},
				RemoveCalled: func(key []byte) error {
					remFlags.flagHdrRemovedFromStorage = true
					return nil
				},
			}
		},
	}

	rnd := &mock.RounderMock{}
	blkExec := &mock.BlockProcessorMock{
		RestoreBlockIntoPoolsCalled: func(header data.HeaderHandler, body data.BodyHandler) error {
			return nil
		},
	}

	hasher := &mock.HasherStub{
		ComputeCalled: func(s string) []byte {
			return currentHdrHash
		},
	}

	//a marshalizer stub
	marshalizer := &mock.MarshalizerStub{
		MarshalCalled: func(obj interface{}) ([]byte, error) {
			return []byte("X"), nil
		},
		UnmarshalCalled: func(obj interface{}, buff []byte) error {
			if bytes.Equal(buff, prevHdrBytes) {
				_, ok := obj.(*block.Header)
				if !ok {
					return nil
				}

				//bytes represent a header (strings are returns from hdrUnit.Get which is also a stub here)
				//copy only defined fields
				obj.(*block.Header).Signature = prevHdr.Signature
				obj.(*block.Header).RootHash = prevHdrRootHash
				return nil
			}
			if bytes.Equal(buff, prevTxBlockBodyBytes) {
				//bytes represent a tx block body (strings are returns from txBlockUnit.Get which is also a stub here)
				//copy only defined fields
				obj = prevTxBlockBody
				return nil
			}

			return nil
		},
	}

	forkDetector := createForkDetector(currentHdrNonce, remFlags)
	shardCoordinator := mock.NewOneShardCoordinatorMock()
	account := &mock.AccountsStub{
		RecreateTrieCalled: func(rootHash []byte) error {
			return nil
		},
	}

	bs, _ := sync.NewShardBootstrap(
		pools,
		store,
		blkc,
		rnd,
		blkExec,
		waitTime,
		hasher,
		marshalizer,
		forkDetector,
		createMockResolversFinder(),
		shardCoordinator,
		account,
		&mock.BlackListHandlerStub{},
		&mock.NetworkConnectionWatcherStub{},
		&mock.BoostrapStorerMock{},
		&mock.StorageBootstrapperMock{},
		&mock.RequestedItemsHandlerStub{},
	)

	bs.SetForkNonce(currentHdrNonce)

	hdr := &block.Header{
		Nonce: currentHdrNonce,
		//empty bitmap
		PrevHash: prevHdrHash,
	}
	blkc.GetCurrentBlockHeaderCalled = func() data.HeaderHandler {
		return hdr
	}
	blkc.SetCurrentBlockHeaderCalled = func(handler data.HeaderHandler) error {
		hdr = prevHdr
		return nil
	}

	body := make(block.Body, 0)
	blkc.GetCurrentBlockBodyCalled = func() data.BodyHandler {
		return body
	}
	blkc.SetCurrentBlockBodyCalled = func(handler data.BodyHandler) error {
		body = prevTxBlockBody
		return nil
	}

	hdrHash := make([]byte, 0)
	blkc.GetCurrentBlockHeaderHashCalled = func() []byte {
		return hdrHash
	}
	blkc.SetCurrentBlockHeaderHashCalled = func(i []byte) {
		hdrHash = i
	}

	err := bs.RollBack(true)
	assert.Nil(t, err)
	assert.True(t, remFlags.flagHdrRemovedFromHeaders)
	assert.True(t, remFlags.flagHdrRemovedFromStorage)
	assert.True(t, remFlags.flagHdrRemovedFromForkDetector)
	assert.Equal(t, blkc.GetCurrentBlockHeader(), prevHdr)
	assert.Equal(t, blkc.GetCurrentBlockBody(), prevTxBlockBody)
	assert.Equal(t, blkc.GetCurrentBlockHeaderHash(), prevHdrHash)
}

func TestBootstrap_RollbackIsEmptyCallRollBackOneBlockToGenesisShouldWork(t *testing.T) {
	t.Parallel()

	//retain if the remove process from different storage locations has been called
	remFlags := &removedFlags{}

	currentHdrNonce := uint64(1)
	currentHdrHash := []byte("current header hash")

	//define prev tx block body "strings" as in this test there are a lot of stubs that
	//constantly need to check some defined symbols
	//prevTxBlockBodyHash := []byte("prev block body hash")
	prevTxBlockBodyBytes := []byte("prev block body bytes")
	prevTxBlockBody := make(block.Body, 0)

	//define prev header "strings"
	prevHdrHash := []byte("prev header hash")
	prevHdrBytes := []byte("prev header bytes")
	prevHdrRootHash := []byte("prev header root hash")
	prevHdr := &block.Header{
		Signature: []byte("sig of the prev header as to be unique in this context"),
		RootHash:  prevHdrRootHash,
	}

	pools := createMockPools()

	//data pool headers
	pools.HeadersCalled = func() dataRetriever.HeadersPool {
		sds := &mock.HeadersCacherStub{
			RemoveHeaderByHashCalled: func(key []byte) {
				if bytes.Equal(key, currentHdrHash) {
					remFlags.flagHdrRemovedFromHeaders = true
				}
			},
		}
		return sds
	}

	//a mock blockchain with special header and tx block bodies stubs (defined above)
	blkc := &mock.BlockChainMock{
		GetGenesisHeaderCalled: func() data.HeaderHandler {
			return prevHdr
		},
	}
	store := &mock.ChainStorerMock{
		GetStorerCalled: func(unitType dataRetriever.UnitType) storage.Storer {
			return &mock.StorerStub{
				GetCalled: func(key []byte) ([]byte, error) {
					return prevHdrBytes, nil
				},
				RemoveCalled: func(key []byte) error {
					remFlags.flagHdrRemovedFromStorage = true
					return nil
				},
			}
		},
	}
	rnd := &mock.RounderMock{}
	blkExec := &mock.BlockProcessorMock{
		RestoreBlockIntoPoolsCalled: func(header data.HeaderHandler, body data.BodyHandler) error {
			return nil
		},
	}

	hasher := &mock.HasherStub{
		ComputeCalled: func(s string) []byte {
			return currentHdrHash
		},
	}

	//a marshalizer stub
	marshalizer := &mock.MarshalizerStub{
		MarshalCalled: func(obj interface{}) ([]byte, error) {
			return []byte("X"), nil
		},
		UnmarshalCalled: func(obj interface{}, buff []byte) error {
			if bytes.Equal(buff, prevHdrBytes) {
				_, ok := obj.(*block.Header)
				if !ok {
					return nil
				}

				//bytes represent a header (strings are returns from hdrUnit.Get which is also a stub here)
				//copy only defined fields
				obj.(*block.Header).Signature = prevHdr.Signature
				obj.(*block.Header).RootHash = prevHdrRootHash
				return nil
			}
			if bytes.Equal(buff, prevTxBlockBodyBytes) {
				//bytes represent a tx block body (strings are returns from txBlockUnit.Get which is also a stub here)
				//copy only defined fields
				obj = prevTxBlockBody
				return nil
			}

			return nil
		},
	}

	forkDetector := createForkDetector(currentHdrNonce, remFlags)
	shardCoordinator := mock.NewOneShardCoordinatorMock()
	account := &mock.AccountsStub{
		RecreateTrieCalled: func(rootHash []byte) error {
			return nil
		},
	}

	bs, _ := sync.NewShardBootstrap(
		pools,
		store,
		blkc,
		rnd,
		blkExec,
		waitTime,
		hasher,
		marshalizer,
		forkDetector,
		createMockResolversFinder(),
		shardCoordinator,
		account,
		&mock.BlackListHandlerStub{},
		&mock.NetworkConnectionWatcherStub{},
		&mock.BoostrapStorerMock{},
		&mock.StorageBootstrapperMock{},
		&mock.RequestedItemsHandlerStub{},
	)

	bs.SetForkNonce(currentHdrNonce)

	hdr := &block.Header{
		Nonce: currentHdrNonce,
		//empty bitmap
		PrevHash: prevHdrHash,
	}
	blkc.GetCurrentBlockHeaderCalled = func() data.HeaderHandler {
		return hdr
	}
	blkc.SetCurrentBlockHeaderCalled = func(handler data.HeaderHandler) error {
		hdr = nil
		return nil
	}

	body := make(block.Body, 0)
	blkc.GetCurrentBlockBodyCalled = func() data.BodyHandler {
		return body
	}
	blkc.SetCurrentBlockBodyCalled = func(handler data.BodyHandler) error {
		body = nil
		return nil
	}

	hdrHash := make([]byte, 0)
	blkc.GetCurrentBlockHeaderHashCalled = func() []byte {
		return hdrHash
	}
	blkc.SetCurrentBlockHeaderHashCalled = func(i []byte) {
		hdrHash = nil
	}

	err := bs.RollBack(true)
	assert.Nil(t, err)
	assert.True(t, remFlags.flagHdrRemovedFromHeaders)
	assert.True(t, remFlags.flagHdrRemovedFromStorage)
	assert.True(t, remFlags.flagHdrRemovedFromForkDetector)
	assert.Nil(t, blkc.GetCurrentBlockHeader())
	assert.Nil(t, blkc.GetCurrentBlockBody())
	assert.Nil(t, blkc.GetCurrentBlockHeaderHash())
}

//------- GetTxBodyHavingHash

func TestBootstrap_GetTxBodyHavingHashReturnsFromCacherShouldWork(t *testing.T) {
	t.Parallel()

	mbh := []byte("requested hash")
	requestedHash := make([][]byte, 0)
	requestedHash = append(requestedHash, mbh)
	mb := &block.MiniBlock{}
	txBlock := make(block.MiniBlockSlice, 0)

	pools := createMockPools()
	pools.MiniBlocksCalled = func() storage.Cacher {
		return &mock.CacherStub{
			RegisterHandlerCalled: func(i func(key []byte)) {},
			GetCalled: func(key []byte) (value interface{}, ok bool) {
				if bytes.Equal(key, mbh) {
					return mb, true
				}
				return nil, false
			},
		}
	}
	blkc, _ := blockchain.NewBlockChain(
		&mock.CacherStub{},
	)
	_ = blkc.SetAppStatusHandler(&mock.AppStatusHandlerStub{
		SetUInt64ValueHandler: func(key string, value uint64) {},
	})
	rnd := &mock.RounderMock{}
	blkExec := &mock.BlockProcessorMock{}
	hasher := &mock.HasherMock{}
	marshalizer := &mock.MarshalizerMock{}
	forkDetector := &mock.ForkDetectorMock{}
	shardCoordinator := mock.NewOneShardCoordinatorMock()
	account := &mock.AccountsStub{}

	bs, _ := sync.NewShardBootstrap(
		pools,
		createStore(),
		blkc,
		rnd,
		blkExec,
		waitTime,
		hasher,
		marshalizer,
		forkDetector,
		createMockResolversFinder(),
		shardCoordinator,
		account,
		&mock.BlackListHandlerStub{},
		&mock.NetworkConnectionWatcherStub{},
		&mock.BoostrapStorerMock{},
		&mock.StorageBootstrapperMock{},
		&mock.RequestedItemsHandlerStub{},
	)
	txBlockRecovered, _ := bs.GetMiniBlocks(requestedHash)

	assert.True(t, reflect.DeepEqual(txBlockRecovered, txBlock))
}

func TestBootstrap_GetTxBodyHavingHashNotFoundInCacherOrStorageShouldRetEmptySlice(t *testing.T) {
	t.Parallel()

	mbh := []byte("requested hash")
	requestedHash := make([][]byte, 0)
	requestedHash = append(requestedHash, mbh)

	pools := createMockPools()

	txBlockUnit := &mock.StorerStub{
		GetCalled: func(key []byte) (i []byte, e error) {
			return nil, errors.New("not found")
		},
	}

	blkc, _ := blockchain.NewBlockChain(
		&mock.CacherStub{},
	)

	_ = blkc.SetAppStatusHandler(&mock.AppStatusHandlerStub{
		SetUInt64ValueHandler: func(key string, value uint64) {},
	})

	store := createFullStore()
	store.AddStorer(dataRetriever.TransactionUnit, txBlockUnit)

	rnd := &mock.RounderMock{}
	blkExec := &mock.BlockProcessorMock{}
	hasher := &mock.HasherMock{}
	marshalizer := &mock.MarshalizerMock{}
	forkDetector := &mock.ForkDetectorMock{}
	shardCoordinator := mock.NewOneShardCoordinatorMock()
	account := &mock.AccountsStub{}

	bs, _ := sync.NewShardBootstrap(
		pools,
		store,
		blkc,
		rnd,
		blkExec,
		waitTime,
		hasher,
		marshalizer,
		forkDetector,
		createMockResolversFinderNilMiniBlocks(),
		shardCoordinator,
		account,
		&mock.BlackListHandlerStub{},
		&mock.NetworkConnectionWatcherStub{},
		&mock.BoostrapStorerMock{},
		&mock.StorageBootstrapperMock{},
		&mock.RequestedItemsHandlerStub{},
	)
	txBlockRecovered, _ := bs.GetMiniBlocks(requestedHash)

	assert.Equal(t, 0, len(txBlockRecovered))
}

func TestBootstrap_GetTxBodyHavingHashFoundInStorageShouldWork(t *testing.T) {
	t.Parallel()

	mbh := []byte("requested hash")
	requestedHash := make([][]byte, 0)
	requestedHash = append(requestedHash, mbh)
	txBlock := make(block.MiniBlockSlice, 0)

	hasher := &mock.HasherMock{}
	marshalizer := &mock.MarshalizerMock{}

	pools := createMockPools()

	txBlockUnit := &mock.StorerStub{
		GetCalled: func(key []byte) (i []byte, e error) {
			if bytes.Equal(key, mbh) {
				buff, _ := marshalizer.Marshal(txBlock)
				return buff, nil
			}

			return nil, errors.New("not found")
		},
	}

	blkc, _ := blockchain.NewBlockChain(
		&mock.CacherStub{},
	)

	_ = blkc.SetAppStatusHandler(&mock.AppStatusHandlerStub{
		SetUInt64ValueHandler: func(key string, value uint64) {},
	})
	store := createFullStore()
	store.AddStorer(dataRetriever.TransactionUnit, txBlockUnit)

	rnd := &mock.RounderMock{}
	blkExec := &mock.BlockProcessorMock{}
	forkDetector := &mock.ForkDetectorMock{}
	shardCoordinator := mock.NewOneShardCoordinatorMock()
	account := &mock.AccountsStub{}

	bs, _ := sync.NewShardBootstrap(
		pools,
		store,
		blkc,
		rnd,
		blkExec,
		waitTime,
		hasher,
		marshalizer,
		forkDetector,
		createMockResolversFinder(),
		shardCoordinator,
		account,
		&mock.BlackListHandlerStub{},
		&mock.NetworkConnectionWatcherStub{},
		&mock.BoostrapStorerMock{},
		&mock.StorageBootstrapperMock{},
		&mock.RequestedItemsHandlerStub{},
	)
	txBlockRecovered, _ := bs.GetMiniBlocks(requestedHash)

	assert.Equal(t, txBlock, txBlockRecovered)
}

func TestBootstrap_AddSyncStateListenerShouldAppendAnotherListener(t *testing.T) {
	t.Parallel()

	pools := createMockPools()
	blkc := initBlockchain()
	rnd := &mock.RounderMock{}
	blkExec := createBlockProcessor()
	hasher := &mock.HasherMock{}
	marshalizer := &mock.MarshalizerMock{}
	forkDetector := &mock.ForkDetectorMock{}
	shardCoordinator := mock.NewOneShardCoordinatorMock()
	account := &mock.AccountsStub{}

	bs, _ := sync.NewShardBootstrap(
		pools,
		createStore(),
		blkc,
		rnd,
		blkExec,
		waitTime,
		hasher,
		marshalizer,
		forkDetector,
		createMockResolversFinder(),
		shardCoordinator,
		account,
		&mock.BlackListHandlerStub{},
		&mock.NetworkConnectionWatcherStub{},
		&mock.BoostrapStorerMock{},
		&mock.StorageBootstrapperMock{},
		&mock.RequestedItemsHandlerStub{},
	)

	f1 := func(bool) {}
	f2 := func(bool) {}
	f3 := func(bool) {}

	bs.AddSyncStateListener(f1)
	bs.AddSyncStateListener(f2)
	bs.AddSyncStateListener(f3)

	assert.Equal(t, 3, len(bs.SyncStateListeners()))
}

func TestBootstrap_NotifySyncStateListenersShouldNotify(t *testing.T) {
	t.Parallel()

	mutex := goSync.RWMutex{}
	pools := createMockPools()
	blkc := initBlockchain()
	rnd := &mock.RounderMock{}
	blkExec := createBlockProcessor()
	hasher := &mock.HasherMock{}
	marshalizer := &mock.MarshalizerMock{}
	forkDetector := &mock.ForkDetectorMock{}
	shardCoordinator := mock.NewOneShardCoordinatorMock()
	account := &mock.AccountsStub{}

	bs, _ := sync.NewShardBootstrap(
		pools,
		createStore(),
		blkc,
		rnd,
		blkExec,
		waitTime,
		hasher,
		marshalizer,
		forkDetector,
		createMockResolversFinder(),
		shardCoordinator,
		account,
		&mock.BlackListHandlerStub{},
		&mock.NetworkConnectionWatcherStub{},
		&mock.BoostrapStorerMock{},
		&mock.StorageBootstrapperMock{},
		&mock.RequestedItemsHandlerStub{},
	)

	mutex.RLock()
	calls := 0
	mutex.RUnlock()
	var wg goSync.WaitGroup

	f1 := func(bool) {
		mutex.Lock()
		calls++
		mutex.Unlock()
		wg.Done()
	}

	f2 := func(bool) {
		mutex.Lock()
		calls++
		mutex.Unlock()
		wg.Done()
	}

	f3 := func(bool) {
		mutex.Lock()
		calls++
		mutex.Unlock()
		wg.Done()
	}

	wg.Add(3)

	bs.AddSyncStateListener(f1)
	bs.AddSyncStateListener(f2)
	bs.AddSyncStateListener(f3)

	bs.NotifySyncStateListeners()

	wg.Wait()

	assert.Equal(t, 3, calls)
}

func TestShardBootstrap_SetStatusHandlerNilHandlerShouldErr(t *testing.T) {
	t.Parallel()

	pools := &mock.PoolsHolderStub{}
	pools.HeadersCalled = func() dataRetriever.HeadersPool {
		sds := &mock.HeadersCacherStub{}

		sds.AddCalled = func(headerHash []byte, header data.HeaderHandler) {
			assert.Fail(t, "should have not reached this point")
		}

		sds.RegisterHandlerCalled = func(func(header data.HeaderHandler, key []byte)) {
		}

		return sds
	}
	pools.MiniBlocksCalled = func() storage.Cacher {
		cs := &mock.CacherStub{}
		cs.RegisterHandlerCalled = func(i func(key []byte)) {}

		return cs
	}

	blkc := initBlockchain()
	rnd := &mock.RounderMock{}
	blkExec := &mock.BlockProcessorMock{}
	hasher := &mock.HasherMock{}
	marshalizer := &mock.MarshalizerMock{}
	forkDetector := &mock.ForkDetectorMock{}
	shardCoordinator := mock.NewOneShardCoordinatorMock()
	account := &mock.AccountsStub{}

	bs, _ := sync.NewShardBootstrap(
		pools,
		createStore(),
		blkc,
		rnd,
		blkExec,
		waitTime,
		hasher,
		marshalizer,
		forkDetector,
		createMockResolversFinder(),
		shardCoordinator,
		account,
		&mock.BlackListHandlerStub{},
		&mock.NetworkConnectionWatcherStub{},
		&mock.BoostrapStorerMock{},
		&mock.StorageBootstrapperMock{},
		&mock.RequestedItemsHandlerStub{},
	)

	err := bs.SetStatusHandler(nil)
	assert.Equal(t, process.ErrNilAppStatusHandler, err)

}

func TestShardBootstrap_RequestMiniBlocksFromHeaderWithNonceIfMissing(t *testing.T) {
	t.Parallel()

	requestDataWasCalled := false
	hdrHash := []byte("hash")
	hdr := &block.Header{Round: 5, Nonce: 1}
	pools := &mock.PoolsHolderStub{}
	pools.HeadersCalled = func() dataRetriever.HeadersPool {
		sds := &mock.HeadersCacherStub{}
		sds.RegisterHandlerCalled = func(func(header data.HeaderHandler, key []byte)) {
		}
		sds.GetHeaderByNonceAndShardIdCalled = func(hdrNonce uint64, shardId uint32) (handlers []data.HeaderHandler, i [][]byte, e error) {
			return []data.HeaderHandler{hdr}, [][]byte{[]byte("hash")}, nil
		}
		sds.GetHeaderByHashCalled = func(hash []byte) (handler data.HeaderHandler, err error) {
			if bytes.Equal(hash, hdrHash) {
				return hdr, nil
			}
			return nil, nil
		}

		return sds
	}

	pools.MiniBlocksCalled = func() storage.Cacher {
		cs := &mock.CacherStub{}
		cs.RegisterHandlerCalled = func(i func(key []byte)) {
		}

		return cs
	}

	blkc := initBlockchain()
	blkc.GetCurrentBlockHeaderCalled = func() data.HeaderHandler {
		return &block.Header{Round: 10}
	}
	rnd := &mock.RounderMock{}
	blkExec := &mock.BlockProcessorMock{}
	hasher := &mock.HasherMock{}
	marshalizer := &mock.MarshalizerMock{}
	forkDetector := &mock.ForkDetectorMock{}
	forkDetector.ProbableHighestNonceCalled = func() uint64 {
		return uint64(5)
	}
	resFinder := createMockResolversFinderNilMiniBlocks()
	resFinder.IntraShardResolverCalled = func(baseTopic string) (resolver dataRetriever.Resolver, e error) {
		if strings.Contains(baseTopic, factory.ShardBlocksTopic) {
			return &mock.HeaderResolverMock{
				RequestDataFromHashCalled: func(hash []byte) error {
					return nil
				},
			}, nil
		}

		if strings.Contains(baseTopic, factory.MiniBlocksTopic) {
			return &mock.MiniBlocksResolverMock{
				RequestDataFromHashArrayCalled: func(hash [][]byte) error {
					requestDataWasCalled = true
					return nil
				},
				GetMiniBlocksFromPoolCalled: func(hashes [][]byte) (block.MiniBlockSlice, [][]byte) {
					return make(block.MiniBlockSlice, 0), [][]byte{[]byte("hash")}
				},
			}, nil
		}

		return nil, nil
	}

	shardCoordinator := mock.NewOneShardCoordinatorMock()
	account := &mock.AccountsStub{}

	store := createStore()
	store.GetCalled = func(unitType dataRetriever.UnitType, key []byte) ([]byte, error) {
		nonceToBytes := mock.NewNonceHashConverterMock().ToByteSlice(uint64(1))
		if bytes.Equal(key, nonceToBytes) {
			return []byte("hdr"), nil
		}
		if bytes.Equal(key, []byte("hdr")) {
			hdr := block.Header{}
			mshlzdHdr, _ := json.Marshal(hdr)
			return mshlzdHdr, nil
		}

		return nil, nil
	}

	store.GetAllCalled = func(unitType dataRetriever.UnitType, keys [][]byte) (map[string][]byte, error) {
		mapToRet := make(map[string][]byte, 0)
		mb := block.MiniBlock{ReceiverShardID: 1, SenderShardID: 0}
		mshlzdMb, _ := json.Marshal(mb)
		mapToRet["mb1"] = mshlzdMb
		return mapToRet, nil
	}

	bs, _ := sync.NewShardBootstrap(
		pools,
		store,
		blkc,
		rnd,
		blkExec,
		waitTime,
		hasher,
		marshalizer,
		forkDetector,
		resFinder,
		shardCoordinator,
		account,
		&mock.BlackListHandlerStub{},
		&mock.NetworkConnectionWatcherStub{},
		&mock.BoostrapStorerMock{},
		&mock.StorageBootstrapperMock{},
		&mock.RequestedItemsHandlerStub{},
	)

	bs.RequestMiniBlocksFromHeaderWithNonceIfMissing(hdr)
	assert.True(t, requestDataWasCalled)
}<|MERGE_RESOLUTION|>--- conflicted
+++ resolved
@@ -1788,15 +1788,9 @@
 	assert.True(t, bs.IsForkDetected())
 
 	if shouldSync && bs.IsForkDetected() {
-<<<<<<< HEAD
-		forkDetector.RemoveHeader(hdr1.GetNonce(), hash1)
-		bs.ReceivedHeaders(hash1)
-		_ = forkDetector.AddHeader(&hdr1, hash1, process.BHProcessed, nil, nil)
-=======
 		forkDetector.RemoveHeaders(hdr1.GetNonce(), hash1)
 		bs.ReceivedHeaders(&hdr1, hash1)
-		_ = forkDetector.AddHeader(&hdr1, hash1, process.BHProcessed, nil, nil, false)
->>>>>>> a08e1b36
+		_ = forkDetector.AddHeader(&hdr1, hash1, process.BHProcessed, nil, nil)
 	}
 
 	shouldSync = bs.ShouldSync()
@@ -1888,15 +1882,9 @@
 	assert.True(t, bs.IsForkDetected())
 
 	if shouldSync && bs.IsForkDetected() {
-<<<<<<< HEAD
-		forkDetector.RemoveHeader(hdr1.GetNonce(), hash1)
-		bs.ReceivedHeaders(hash2)
-		_ = forkDetector.AddHeader(&hdr2, hash2, process.BHProcessed, selfNotarizedHeaders, selfNotarizedHeadersHashes)
-=======
 		forkDetector.RemoveHeaders(hdr1.GetNonce(), hash1)
 		bs.ReceivedHeaders(&hdr2, hash2)
-		_ = forkDetector.AddHeader(&hdr2, hash2, process.BHProcessed, finalHeaders, finalHeadersHashes, false)
->>>>>>> a08e1b36
+		_ = forkDetector.AddHeader(&hdr2, hash2, process.BHProcessed, selfNotarizedHeaders, selfNotarizedHeadersHashes)
 	}
 
 	shouldSync = bs.ShouldSync()
@@ -2135,7 +2123,6 @@
 	assert.True(t, wasAdded)
 }
 
-<<<<<<< HEAD
 func TestBootstrap_ReceivedHeadersNotFoundInPoolShouldNotAddToForkDetector(t *testing.T) {
 	t.Parallel()
 
@@ -2217,8 +2204,6 @@
 	assert.False(t, wasAdded)
 }
 
-=======
->>>>>>> a08e1b36
 //------- RollBack
 
 func TestBootstrap_RollBackNilBlockchainHeaderShouldErr(t *testing.T) {
