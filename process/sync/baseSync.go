--- conflicted
+++ resolved
@@ -225,14 +225,9 @@
 // getNonceForNextBlock will get the nonce for the next block we should request
 func (boot *baseBootstrap) getNonceForNextBlock() uint64 {
 	nonce := uint64(1) // first block nonce after genesis block
-<<<<<<< HEAD
-	if !check.IfNil(boot.chainHandler.GetCurrentBlockHeader()) {
-		nonce = boot.chainHandler.GetCurrentBlockHeader().GetNonce() + 1
-=======
 	currentBlockHeader := boot.chainHandler.GetCurrentBlockHeader()
 	if !check.IfNil(currentBlockHeader) {
 		nonce = currentBlockHeader.GetNonce() + 1
->>>>>>> f928cf80
 	}
 	return nonce
 }
