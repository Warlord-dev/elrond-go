package sync

import (
	"bytes"
	"fmt"
	"sync"
	"time"

	"github.com/ElrondNetwork/elrond-go/consensus"
	"github.com/ElrondNetwork/elrond-go/core"
	"github.com/ElrondNetwork/elrond-go/core/logger"
	"github.com/ElrondNetwork/elrond-go/data"
	"github.com/ElrondNetwork/elrond-go/data/state"
	"github.com/ElrondNetwork/elrond-go/data/typeConverters"
	"github.com/ElrondNetwork/elrond-go/dataRetriever"
	"github.com/ElrondNetwork/elrond-go/hashing"
	"github.com/ElrondNetwork/elrond-go/marshal"
	"github.com/ElrondNetwork/elrond-go/process"
	"github.com/ElrondNetwork/elrond-go/sharding"
	"github.com/ElrondNetwork/elrond-go/storage"
)

var log = logger.DefaultLogger()

// sleepTime defines the time in milliseconds between each iteration made in syncBlocks method
const sleepTime = time.Duration(5 * time.Millisecond)

// maxRoundsToWait defines the maximum rounds to wait, when bootstrapping, after which the node will add an empty
// block through recovery mechanism, if its block request is not resolved and no new block header is received meantime
const maxRoundsToWait = 5

type notarizedInfo struct {
	lastNotarized           map[uint32]uint64
	finalNotarized          map[uint32]uint64
	blockWithLastNotarized  map[uint32]uint64
	blockWithFinalNotarized map[uint32]uint64
	startNonce              uint64
}

func (ni *notarizedInfo) reset() {
	ni.lastNotarized = make(map[uint32]uint64, 0)
	ni.finalNotarized = make(map[uint32]uint64, 0)
	ni.blockWithLastNotarized = make(map[uint32]uint64, 0)
	ni.blockWithFinalNotarized = make(map[uint32]uint64, 0)
	ni.startNonce = uint64(0)
}

type baseBootstrap struct {
	headers       storage.Cacher
	headersNonces dataRetriever.Uint64SyncMapCacher

	blkc        data.ChainHandler
	blkExecutor process.BlockProcessor
	store       dataRetriever.StorageService

	rounder             consensus.Rounder
	hasher              hashing.Hasher
	marshalizer         marshal.Marshalizer
	forkDetector        process.ForkDetector
	shardCoordinator    sharding.Coordinator
	accounts            state.AccountsAdapter
	storageBootstrapper storageBootstrapper

	mutHeader   sync.RWMutex
	headerNonce *uint64
	chRcvHdr    chan bool

	requestedHashes process.RequiredDataPool

	chStopSync chan bool
	waitTime   time.Duration

	isNodeSynchronized bool
	hasLastBlock       bool
	roundIndex         int32

	isForkDetected bool
	forkNonce      uint64

	mutRcvHdrInfo         sync.RWMutex
	syncStateListeners    []func(bool)
	mutSyncStateListeners sync.RWMutex
	uint64Converter       typeConverters.Uint64ByteSliceConverter
	bootstrapRoundIndex   uint32
	requestsWithTimeout   uint32
}

func (boot *baseBootstrap) loadBlocks(
	blockFinality uint64,
	blockUnit dataRetriever.UnitType,
	hdrNonceHashDataUnit dataRetriever.UnitType,
) error {
	var err error
	var validNonce uint64

	highestNonceInStorer := boot.computeHighestNonce(hdrNonceHashDataUnit)

	log.Info(fmt.Sprintf("the highest header nonce committed in storer is %d\n", highestNonceInStorer))

	var finalNotarized map[uint32]uint64
	var lastNotarized map[uint32]uint64

	shardId := boot.shardCoordinator.SelfId()

	currentNonce := highestNonceInStorer
	for currentNonce > blockFinality {
		validNonce, finalNotarized, lastNotarized = boot.storageBootstrapper.getNonceWithLastNotarized(currentNonce)
		if validNonce <= blockFinality {
			break
		}

		if validNonce < currentNonce {
			currentNonce = validNonce
		}

		for i := validNonce - blockFinality; i <= validNonce; i++ {
			err = boot.applyBlock(shardId, i)
			if err != nil {
				log.Info(fmt.Sprintf("apply block with nonce %d: %s\n", i, err.Error()))
				break
			}
		}

		if err == nil {
			err = boot.accounts.RecreateTrie(boot.blkc.GetCurrentBlockHeader().GetRootHash())
			if err != nil {
				log.Info(fmt.Sprintf("recreate trie for block with nonce %d in shard %d: %s\n",
					boot.blkc.GetCurrentBlockHeader().GetNonce(),
					boot.blkc.GetCurrentBlockHeader().GetShardID(),
					err.Error()))
				currentNonce--
				continue
			}

			break
		}

		currentNonce--
	}

	defer func() {
		if err != nil {
			lastNotarized = make(map[uint32]uint64, 0)
			finalNotarized = make(map[uint32]uint64, 0)
			validNonce = 0
		}

		for i := validNonce + 1; i <= highestNonceInStorer; i++ {
			boot.cleanupStorage(i, blockUnit, hdrNonceHashDataUnit)
		}

		boot.storageBootstrapper.cleanupNotarizedStorage(lastNotarized)
	}()

	if currentNonce <= blockFinality || validNonce <= blockFinality {
		err = process.ErrNotEnoughValidBlocksInStorage
		return err
	}

	err = boot.storageBootstrapper.applyNotarizedBlocks(finalNotarized, lastNotarized)
	if err != nil {
		return err
	}

	for i := validNonce - blockFinality; i <= validNonce; i++ {
		boot.addHeaderToForkDetector(shardId, i)
	}

	return nil
}

func (boot *baseBootstrap) computeHighestNonce(hdrNonceHashDataUnit dataRetriever.UnitType) uint64 {
	highestNonceInStorer := uint64(0)

	for {
		highestNonceInStorer++
		nonceToByteSlice := boot.uint64Converter.ToByteSlice(highestNonceInStorer)
		err := boot.store.Has(hdrNonceHashDataUnit, nonceToByteSlice)
		if err != nil {
			highestNonceInStorer--
			break
		}
	}

	return highestNonceInStorer
}

func (boot *baseBootstrap) applyBlock(shardId uint32, nonce uint64) error {
	header, headerHash, err := boot.storageBootstrapper.getHeader(shardId, nonce)
	if err != nil {
		return err
	}

	log.Info(fmt.Sprintf("apply block with nonce %d and round %d\n", header.GetNonce(), header.GetRound()))

	blockBody, err := boot.storageBootstrapper.getBlockBody(header)
	if err != nil {
		return err
	}

	err = boot.blkc.SetCurrentBlockBody(blockBody)
	if err != nil {
		return err
	}

	err = boot.blkc.SetCurrentBlockHeader(header)
	if err != nil {
		return err
	}

	boot.blkc.SetCurrentBlockHeaderHash(headerHash)

	return nil
}

func (boot *baseBootstrap) addHeaderToForkDetector(shardId uint32, nonce uint64) {
	header, headerHash, errNotCritical := boot.storageBootstrapper.getHeader(shardId, nonce)
	if errNotCritical != nil {
		log.Info(errNotCritical.Error())
		return
	}

	errNotCritical = boot.forkDetector.AddHeader(header, headerHash, process.BHProcessed)
	if errNotCritical != nil {
		log.Info(errNotCritical.Error())
		return
	}
}

func (boot *baseBootstrap) cleanupStorage(
	nonce uint64,
	blockUnit dataRetriever.UnitType,
	hdrNonceHashDataUnit dataRetriever.UnitType,
) {
	errNotCritical := boot.storageBootstrapper.removeBlockBody(nonce, blockUnit, hdrNonceHashDataUnit)
	if errNotCritical != nil {
		log.Info(fmt.Sprintf("remove block body with nonce %d: %s\n", nonce, errNotCritical.Error()))
	}

	errNotCritical = boot.removeBlockHeader(nonce, blockUnit, hdrNonceHashDataUnit)
	if errNotCritical != nil {
		log.Info(fmt.Sprintf("remove block header with nonce %d: %s\n", nonce, errNotCritical.Error()))
	}
}

func (boot *baseBootstrap) removeBlockHeader(
	nonce uint64,
	blockUnit dataRetriever.UnitType,
	hdrNonceHashDataUnit dataRetriever.UnitType,
) error {
	headerStore := boot.store.GetStorer(blockUnit)
	if headerStore == nil {
		return process.ErrNilHeadersStorage
	}

	headerNonceHashStore := boot.store.GetStorer(hdrNonceHashDataUnit)
	if headerNonceHashStore == nil {
		return process.ErrNilHeadersNonceHashStorage
	}

	nonceToByteSlice := boot.uint64Converter.ToByteSlice(nonce)
	headerHash, err := boot.store.Get(hdrNonceHashDataUnit, nonceToByteSlice)
	if err != nil {
		return err
	}

	err = headerStore.Remove(headerHash)
	if err != nil {
		return err
	}

	err = headerNonceHashStore.Remove(nonceToByteSlice)
	if err != nil {
		return err
	}

	return nil
}

func (boot *baseBootstrap) getShardHeaderFromStorage(
	shardId uint32,
	nonce uint64,
) (data.HeaderHandler, []byte, error) {

	nonceToByteSlice := boot.uint64Converter.ToByteSlice(nonce)
	hdrNonceHashDataUnit := dataRetriever.ShardHdrNonceHashDataUnit + dataRetriever.UnitType(shardId)
	headerHash, err := boot.store.Get(hdrNonceHashDataUnit, nonceToByteSlice)
	if err != nil {
		return nil, nil, err
	}

	header, err := process.GetShardHeaderFromStorage(headerHash, boot.marshalizer, boot.store)

	return header, headerHash, err
}

func (boot *baseBootstrap) getMetaHeaderFromStorage(
	shardId uint32,
	nonce uint64,
) (data.HeaderHandler, []byte, error) {

	nonceToByteSlice := boot.uint64Converter.ToByteSlice(nonce)
	headerHash, err := boot.store.Get(dataRetriever.MetaHdrNonceHashDataUnit, nonceToByteSlice)
	if err != nil {
		return nil, nil, err
	}

	header, err := process.GetMetaHeaderFromStorage(headerHash, boot.marshalizer, boot.store)

	return header, headerHash, err
}

// setRequestedHeaderNonce method sets the header nonce requested by the sync mechanism
func (boot *baseBootstrap) setRequestedHeaderNonce(nonce *uint64) {
	boot.mutHeader.Lock()
	boot.headerNonce = nonce
	boot.mutHeader.Unlock()
}

// requestedHeaderNonce method gets the header nonce requested by the sync mechanism
func (boot *baseBootstrap) requestedHeaderNonce() *uint64 {
	boot.mutHeader.RLock()
	defer boot.mutHeader.RUnlock()
	return boot.headerNonce
}

func (boot *baseBootstrap) processReceivedHeader(headerHandler data.HeaderHandler, headerHash []byte) {
	log.Debug(fmt.Sprintf("receivedHeaders: received header with nonce %d and hash %s from network\n",
		headerHandler.GetNonce(),
		core.ToB64(headerHash)))

	err := boot.forkDetector.AddHeader(headerHandler, headerHash, process.BHReceived)
	if err != nil {
		log.Info(err.Error())
	}
}

// receivedHeaderNonce method is a call back function which is called when a new header is added
// in the block headers pool
func (boot *baseBootstrap) receivedHeaderNonce(nonce uint64, shardId uint32, hash []byte) {
	log.Debug(fmt.Sprintf("receivedHeaderNonce: received header with nonce %d and hash %s from network\n",
		nonce,
		core.ToB64(hash)))

	n := boot.requestedHeaderNonce()
	if n == nil {
		return
	}

	if *n == nonce {
		log.Info(fmt.Sprintf("received requested header with nonce %d from network and probable highest nonce is %d\n",
			nonce,
			boot.forkDetector.ProbableHighestNonce()))
		boot.setRequestedHeaderNonce(nil)
		boot.chRcvHdr <- true
	}
}

// AddSyncStateListener adds a syncStateListener that get notified each time the sync status of the node changes
func (boot *baseBootstrap) AddSyncStateListener(syncStateListener func(bool)) {
	boot.mutSyncStateListeners.Lock()
	boot.syncStateListeners = append(boot.syncStateListeners, syncStateListener)
	boot.mutSyncStateListeners.Unlock()
}

func (boot *baseBootstrap) notifySyncStateListeners() {
	boot.mutSyncStateListeners.RLock()
	for i := 0; i < len(boot.syncStateListeners); i++ {
		go boot.syncStateListeners[i](boot.isNodeSynchronized)
	}
	boot.mutSyncStateListeners.RUnlock()
}

// getNonceForNextBlock will get the nonce for the next block we should request
func (boot *baseBootstrap) getNonceForNextBlock() uint64 {
	nonce := uint64(1) // first block nonce after genesis block
	if boot.blkc != nil && boot.blkc.GetCurrentBlockHeader() != nil {
		nonce = boot.blkc.GetCurrentBlockHeader().GetNonce() + 1
	}
	return nonce
}

// waitForHeaderNonce method wait for header with the requested nonce to be received
func (boot *baseBootstrap) waitForHeaderNonce() error {
	select {
	case <-boot.chRcvHdr:
		return nil
	case <-time.After(boot.waitTime):
		return process.ErrTimeIsOut
	}
}

// ShouldSync method returns the synch state of the node. If it returns 'true', this means that the node
// is not synchronized yet and it has to continue the bootstrapping mechanism, otherwise the node is already
// synched and it can participate to the consensus, if it is in the jobDone group of this rounder
func (boot *baseBootstrap) ShouldSync() bool {
	isNodeSynchronizedInCurrentRound := boot.roundIndex == boot.rounder.Index() && boot.isNodeSynchronized
	if isNodeSynchronizedInCurrentRound {
		return false
	}

	boot.isForkDetected, boot.forkNonce = boot.forkDetector.CheckFork()

	if boot.blkc.GetCurrentBlockHeader() == nil {
		boot.hasLastBlock = boot.forkDetector.ProbableHighestNonce() <= 0
	} else {
		boot.hasLastBlock = boot.forkDetector.ProbableHighestNonce() <= boot.blkc.GetCurrentBlockHeader().GetNonce()
	}

	isNodeSynchronized := !boot.isForkDetected && boot.hasLastBlock
	if isNodeSynchronized != boot.isNodeSynchronized {
		log.Info(fmt.Sprintf("node has changed its synchronized state to %v\n", isNodeSynchronized))
		boot.isNodeSynchronized = isNodeSynchronized
		boot.notifySyncStateListeners()
	}

	boot.roundIndex = boot.rounder.Index()

	return !isNodeSynchronized
}

func (boot *baseBootstrap) removeHeaderFromPools(header data.HeaderHandler) []byte {
<<<<<<< HEAD
	syncMap, _ := boot.headersNonces.Get(header.GetNonce())
	boot.headersNonces.RemoveShardId(header.GetNonce(), header.GetShardID())

	hash, ok := syncMap.Load(header.GetShardID())
	if ok {
		boot.headers.Remove(hash)
=======
	boot.headersNonces.Remove(header.GetNonce())

	hash, err := core.CalculateHash(boot.marshalizer, boot.hasher, header)
	if err != nil {
		log.Info(err.Error())
		return nil
>>>>>>> ce811aea
	}

	boot.headers.Remove(hash)
	return hash
}

func (boot *baseBootstrap) cleanCachesOnRollback(
	header data.HeaderHandler,
	headerStore storage.Storer,
	headerNonceHashStore storage.Storer) {

	hash := boot.removeHeaderFromPools(header)
	boot.forkDetector.RemoveHeaders(header.GetNonce(), hash)
	_ = headerStore.Remove(hash)
	nonceToByteSlice := boot.uint64Converter.ToByteSlice(header.GetNonce())
	_ = headerNonceHashStore.Remove(nonceToByteSlice)
}

// checkBootstrapNilParameters will check the imput parameters for nil values
func checkBootstrapNilParameters(
	blkc data.ChainHandler,
	rounder consensus.Rounder,
	blkExecutor process.BlockProcessor,
	hasher hashing.Hasher,
	marshalizer marshal.Marshalizer,
	forkDetector process.ForkDetector,
	resolversFinder dataRetriever.ResolversContainer,
	shardCoordinator sharding.Coordinator,
	accounts state.AccountsAdapter,
	store dataRetriever.StorageService,
) error {
	if blkc == nil {
		return process.ErrNilBlockChain
	}
	if rounder == nil {
		return process.ErrNilRounder
	}
	if blkExecutor == nil {
		return process.ErrNilBlockExecutor
	}
	if hasher == nil {
		return process.ErrNilHasher
	}
	if marshalizer == nil {
		return process.ErrNilMarshalizer
	}
	if forkDetector == nil {
		return process.ErrNilForkDetector
	}
	if resolversFinder == nil {
		return process.ErrNilResolverContainer
	}
	if shardCoordinator == nil {
		return process.ErrNilShardCoordinator
	}
	if accounts == nil {
		return process.ErrNilAccountsAdapter
	}
	if store == nil {
		return process.ErrNilStore
	}

	return nil
}

// isSigned verifies if a block is signed
func isSigned(header data.HeaderHandler) bool {
	// TODO: Later, here it should be done a more complex verification (signature for this round matches with the bitmap,
	// and validators which signed here, were in this round consensus group)
	bitmap := header.GetPubKeysBitmap()
	isBitmapEmpty := bytes.Equal(bitmap, make([]byte, len(bitmap)))

	return !isBitmapEmpty
}

// isRandomSeedValid verifies if the random seed is valid (equal with a signed previous rand seed)
func isRandomSeedValid(header data.HeaderHandler) bool {
	// TODO: Later, here should be done a more complex verification (random seed should be equal with the previous rand
	// seed signed by the proposer of this round)
	prevRandSeed := header.GetPrevRandSeed()
	randSeed := header.GetRandSeed()
	isPrevRandSeedNilOrEmpty := len(prevRandSeed) == 0
	isRandSeedNilOrEmpty := len(randSeed) == 0

	return !isPrevRandSeedNilOrEmpty && !isRandSeedNilOrEmpty
}<|MERGE_RESOLUTION|>--- conflicted
+++ resolved
@@ -420,21 +420,12 @@
 }
 
 func (boot *baseBootstrap) removeHeaderFromPools(header data.HeaderHandler) []byte {
-<<<<<<< HEAD
-	syncMap, _ := boot.headersNonces.Get(header.GetNonce())
 	boot.headersNonces.RemoveShardId(header.GetNonce(), header.GetShardID())
-
-	hash, ok := syncMap.Load(header.GetShardID())
-	if ok {
-		boot.headers.Remove(hash)
-=======
-	boot.headersNonces.Remove(header.GetNonce())
 
 	hash, err := core.CalculateHash(boot.marshalizer, boot.hasher, header)
 	if err != nil {
 		log.Info(err.Error())
 		return nil
->>>>>>> ce811aea
 	}
 
 	boot.headers.Remove(hash)
