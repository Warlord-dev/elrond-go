--- conflicted
+++ resolved
@@ -29,15 +29,12 @@
 // block through recovery mechanism, if its block request is not resolved and no new block header is received meantime
 const maxRoundsToWait = 3
 
-<<<<<<< HEAD
 // maxHeadersToRequestInAdvance defines the maximum number of headers which will be requested in advance if they are missing
 const maxHeadersToRequestInAdvance = 10
 
 // roundModulusTrigger defines a round modulus on which a trigger for an action will be released
 const roundModulusTrigger = 5
 
-=======
->>>>>>> 6a38fb39
 type notarizedInfo struct {
 	lastNotarized           map[uint32]uint64
 	finalNotarized          map[uint32]uint64
