package sync

import (
	"fmt"
	"time"

	"github.com/ElrondNetwork/elrond-go/consensus"
	"github.com/ElrondNetwork/elrond-go/core"
	"github.com/ElrondNetwork/elrond-go/data"
	"github.com/ElrondNetwork/elrond-go/data/block"
	"github.com/ElrondNetwork/elrond-go/data/state"
	"github.com/ElrondNetwork/elrond-go/data/typeConverters/uint64ByteSlice"
	"github.com/ElrondNetwork/elrond-go/dataRetriever"
	"github.com/ElrondNetwork/elrond-go/hashing"
	"github.com/ElrondNetwork/elrond-go/marshal"
	"github.com/ElrondNetwork/elrond-go/process"
	"github.com/ElrondNetwork/elrond-go/process/factory"
	"github.com/ElrondNetwork/elrond-go/sharding"
	"github.com/ElrondNetwork/elrond-go/statusHandler"
	"github.com/ElrondNetwork/elrond-go/storage"
)

// MetaBootstrap implements the bootstrap mechanism
type MetaBootstrap struct {
	*baseBootstrap

	resolversFinder dataRetriever.ResolversFinder
}

// NewMetaBootstrap creates a new Bootstrap object
func NewMetaBootstrap(
	poolsHolder dataRetriever.MetaPoolsHolder,
	store dataRetriever.StorageService,
	blkc data.ChainHandler,
	rounder consensus.Rounder,
	blkExecutor process.BlockProcessor,
	waitTime time.Duration,
	hasher hashing.Hasher,
	marshalizer marshal.Marshalizer,
	forkDetector process.ForkDetector,
	resolversFinder dataRetriever.ResolversFinder,
	shardCoordinator sharding.Coordinator,
	accounts state.AccountsAdapter,
	bootstrapRoundIndex uint64,
) (*MetaBootstrap, error) {

	if poolsHolder == nil || poolsHolder.IsInterfaceNil() {
		return nil, process.ErrNilPoolsHolder
	}
	if poolsHolder.HeadersNonces() == nil || poolsHolder.HeadersNonces().IsInterfaceNil() {
		return nil, process.ErrNilHeadersNoncesDataPool
	}
	if poolsHolder.MetaBlocks() == nil || poolsHolder.MetaBlocks().IsInterfaceNil() {
		return nil, process.ErrNilMetaBlockPool
	}

	err := checkBootstrapNilParameters(
		blkc,
		rounder,
		blkExecutor,
		hasher,
		marshalizer,
		forkDetector,
		resolversFinder,
		shardCoordinator,
		accounts,
		store,
	)
	if err != nil {
		return nil, err
	}

	base := &baseBootstrap{
		blkc:                blkc,
		blkExecutor:         blkExecutor,
		store:               store,
		headers:             poolsHolder.MetaBlocks(),
		headersNonces:       poolsHolder.HeadersNonces(),
		rounder:             rounder,
		waitTime:            waitTime,
		hasher:              hasher,
		marshalizer:         marshalizer,
		forkDetector:        forkDetector,
		shardCoordinator:    shardCoordinator,
		accounts:            accounts,
		bootstrapRoundIndex: bootstrapRoundIndex,
	}

	boot := MetaBootstrap{
		baseBootstrap: base,
	}

	base.storageBootstrapper = &boot
	base.blockBootstrapper = &boot
	base.getHeaderFromPool = boot.getMetaHeaderFromPool

	//there is one header topic so it is ok to save it
	hdrResolver, err := resolversFinder.MetaChainResolver(factory.MetachainBlocksTopic)
	if err != nil {
		return nil, err
	}

	//placed in struct fields for performance reasons
	base.headerStore = boot.store.GetStorer(dataRetriever.MetaBlockUnit)
	base.headerNonceHashStore = boot.store.GetStorer(dataRetriever.MetaHdrNonceHashDataUnit)

	hdrRes, ok := hdrResolver.(dataRetriever.HeaderResolver)
	if !ok {
		return nil, process.ErrWrongTypeAssertion
	}

	base.hdrRes = hdrRes

	boot.chRcvHdrNonce = make(chan bool)
	boot.chRcvHdrHash = make(chan bool)

	boot.setRequestedHeaderNonce(nil)
	boot.setRequestedHeaderHash(nil)
	boot.headersNonces.RegisterHandler(boot.receivedHeaderNonce)
	boot.headers.RegisterHandler(boot.receivedHeader)

	boot.chStopSync = make(chan bool)

	boot.statusHandler = statusHandler.NewNilStatusHandler()

	boot.syncStateListeners = make([]func(bool), 0)
	boot.requestedHashes = process.RequiredDataPool{}

	//TODO: This should be injected when BlockProcessor will be refactored
	boot.uint64Converter = uint64ByteSlice.NewBigEndianConverter()

	return &boot, nil
}

func (boot *MetaBootstrap) syncFromStorer(
	blockFinality uint64,
	blockUnit dataRetriever.UnitType,
	hdrNonceHashDataUnit dataRetriever.UnitType,
	notarizedBlockFinality uint64,
) error {
	err := boot.loadBlocks(
		blockFinality,
		blockUnit,
		hdrNonceHashDataUnit)
	if err != nil {
		return err
	}

	return nil
}

func (boot *MetaBootstrap) addHeaderToForkDetector(shardId uint32, nonce uint64, lastNotarizedMeta uint64) {
	header, headerHash, errNotCritical := boot.storageBootstrapper.getHeader(shardId, nonce)
	if errNotCritical != nil {
		log.Info(errNotCritical.Error())
		return
	}

	if shardId == sharding.MetachainShardId {
		errNotCritical = boot.forkDetector.AddHeader(header, headerHash, process.BHProcessed, nil, nil)
		if errNotCritical != nil {
			log.Debug(errNotCritical.Error())
		}

		return
	}
}

func (boot *MetaBootstrap) getHeader(shardId uint32, nonce uint64) (data.HeaderHandler, []byte, error) {
	return boot.getMetaHeaderFromStorage(shardId, nonce)
}

func (boot *MetaBootstrap) getBlockBody(headerHandler data.HeaderHandler) (data.BodyHandler, error) {
	return &block.MetaBlockBody{}, nil
}

func (boot *MetaBootstrap) removeBlockBody(
	nonce uint64,
	blockUnit dataRetriever.UnitType,
	hdrNonceHashDataUnit dataRetriever.UnitType,
) error {
	return nil
}

func (boot *MetaBootstrap) getNonceWithLastNotarized(nonce uint64) (uint64, map[uint32]uint64, map[uint32]uint64) {
	ni := notarizedInfo{}
	ni.reset()
	for currentNonce := nonce; currentNonce > 0; currentNonce-- {
		metaBlock, ok := boot.isMetaBlockValid(currentNonce)
		if !ok {
			ni.reset()
			continue
		}

		if ni.startNonce == 0 {
			ni.startNonce = currentNonce
		}

		if len(metaBlock.ShardInfo) == 0 {
			continue
		}

		maxNonce, err := boot.getMaxNotarizedHeadersNoncesInMetaBlock(metaBlock, &ni)
		if err != nil {
			log.Info(err.Error())
			ni.reset()
			continue
		}

		if boot.areNotarizedShardHeadersFound(&ni, maxNonce, currentNonce) {
			break
		}
	}

	log.Info(fmt.Sprintf("bootstrap from meta block with nonce %d\n", ni.startNonce))

	for i := uint32(0); i < boot.shardCoordinator.NumberOfShards(); i++ {
		if nonce > ni.blockWithLastNotarized[i] {
			ni.finalNotarized[i] = ni.lastNotarized[i]
		}

		log.Info(fmt.Sprintf("last notarized block from shard %d is %d and final notarized block is %d\n",
			i, ni.lastNotarized[i], ni.finalNotarized[i]))
	}

	return ni.startNonce, ni.finalNotarized, ni.lastNotarized
}

func (boot *MetaBootstrap) isMetaBlockValid(nonce uint64) (*block.MetaBlock, bool) {
	headerHandler, _, err := boot.getHeader(sharding.MetachainShardId, nonce)
	if err != nil {
		log.Info(err.Error())
		return nil, false
	}

	metaBlock, ok := headerHandler.(*block.MetaBlock)
	if !ok {
		log.Info(process.ErrWrongTypeAssertion.Error())
		return nil, false
	}

	if metaBlock.Round > boot.bootstrapRoundIndex {
		log.Info(ErrHigherRoundInBlock.Error())
		return nil, false
	}

	return metaBlock, true
}

func (boot *MetaBootstrap) getMaxNotarizedHeadersNoncesInMetaBlock(
	metaBlock *block.MetaBlock,
	ni *notarizedInfo,
) (map[uint32]uint64, error) {

	maxNonce := make(map[uint32]uint64, 0)
	for _, shardData := range metaBlock.ShardInfo {
		header, err := process.GetShardHeaderFromStorage(shardData.HeaderHash, boot.marshalizer, boot.store)
		if err != nil {
			return maxNonce, err
		}

		if header.Nonce > maxNonce[shardData.ShardId] {
			maxNonce[shardData.ShardId] = header.Nonce
		}
	}

	return maxNonce, nil
}

func (boot *MetaBootstrap) areNotarizedShardHeadersFound(
	ni *notarizedInfo,
	notarizedNonce map[uint32]uint64,
	nonce uint64,
) bool {

	for i := uint32(0); i < boot.shardCoordinator.NumberOfShards(); i++ {
		if ni.lastNotarized[i] == 0 {
			ni.lastNotarized[i] = notarizedNonce[i]
			ni.blockWithLastNotarized[i] = nonce
			continue
		}

		if ni.finalNotarized[i] == 0 {
			ni.finalNotarized[i] = notarizedNonce[i]
			ni.blockWithFinalNotarized[i] = nonce
			continue
		}
	}

	foundAllNotarizedShardHeaders := true
	for i := uint32(0); i < boot.shardCoordinator.NumberOfShards(); i++ {
		if ni.lastNotarized[i] == 0 || ni.finalNotarized[i] == 0 {
			foundAllNotarizedShardHeaders = false
			break
		}
	}

	return foundAllNotarizedShardHeaders
}

func (boot *MetaBootstrap) applyNotarizedBlocks(
	finalNotarized map[uint32]uint64,
	lastNotarized map[uint32]uint64,
) error {
	for i := uint32(0); i < boot.shardCoordinator.NumberOfShards(); i++ {
		nonce := finalNotarized[i]
		if nonce > 0 {
			headerHandler, _, err := boot.getShardHeaderFromStorage(i, nonce)
			if err != nil {
				return err
			}

			boot.blkExecutor.AddLastNotarizedHdr(i, headerHandler)
		}

		nonce = lastNotarized[i]
		if nonce > 0 {
			headerHandler, _, err := boot.getShardHeaderFromStorage(i, nonce)
			if err != nil {
				return err
			}

			boot.blkExecutor.AddLastNotarizedHdr(i, headerHandler)
		}
	}

	return nil
}

func (boot *MetaBootstrap) cleanupNotarizedStorage(lastNotarized map[uint32]uint64) {
	for i := uint32(0); i < boot.shardCoordinator.NumberOfShards(); i++ {
		hdrNonceHashDataUnit := dataRetriever.ShardHdrNonceHashDataUnit + dataRetriever.UnitType(i)
		highestNonceInStorer := boot.computeHighestNonce(hdrNonceHashDataUnit)

		for i := lastNotarized[i] + 1; i <= highestNonceInStorer; i++ {
			errNotCritical := boot.removeBlockHeader(i, dataRetriever.BlockHeaderUnit, hdrNonceHashDataUnit)
			if errNotCritical != nil {
				log.Info(fmt.Sprintf("remove notarized block header with nonce %d: %s\n", i, errNotCritical.Error()))
			}
		}
	}
}

func (boot *MetaBootstrap) receivedHeader(headerHash []byte) {
	header, err := process.GetMetaHeaderFromPool(headerHash, boot.headers)
	if err != nil {
		log.Debug(err.Error())
		return
	}

	boot.processReceivedHeader(header, headerHash)
}

// StartSync method will start SyncBlocks as a go routine
func (boot *MetaBootstrap) StartSync() {
	// when a node starts it first tries to bootstrap from storage, if there already exist a database saved
	errNotCritical := boot.syncFromStorer(process.MetaBlockFinality,
		dataRetriever.MetaBlockUnit,
		dataRetriever.MetaHdrNonceHashDataUnit,
		process.ShardBlockFinality)
	if errNotCritical != nil {
		log.Info(errNotCritical.Error())
	}

	go boot.syncBlocks()
}

// StopSync method will stop SyncBlocks
func (boot *MetaBootstrap) StopSync() {
	boot.chStopSync <- true
}

// syncBlocks method calls repeatedly synchronization method SyncBlock
func (boot *MetaBootstrap) syncBlocks() {
	for {
		time.Sleep(sleepTime)
		select {
		case <-boot.chStopSync:
			return
		default:
			err := boot.SyncBlock()
			if err != nil {
				log.Info(err.Error())
			}
		}
	}
}

// SyncBlock method actually does the synchronization. It requests the next block header from the pool
// and if it is not found there it will be requested from the network. After the header is received,
// it requests the block body in the same way(pool and than, if it is not found in the pool, from network).
// If either header and body are received the ProcessBlock and CommitBlock method will be called successively.
// These methods will execute the block and its transactions. Finally if everything works, the block will be committed
// in the blockchain, and all this mechanism will be reiterated for the next block.
func (boot *MetaBootstrap) SyncBlock() error {
	return boot.syncBlock()
}

// requestHeaderWithNonce method requests a block header from network when it is not found in the pool
func (boot *MetaBootstrap) requestHeaderWithNonce(nonce uint64) {
	boot.setRequestedHeaderNonce(&nonce)
	err := boot.hdrRes.RequestDataFromNonce(nonce)

	log.Info(fmt.Sprintf("requested header with nonce %d from network and probable highest nonce is %d\n",
		nonce,
		boot.forkDetector.ProbableHighestNonce()))

	if err != nil {
		log.Error(err.Error())
	}
}

// requestHeaderWithHash method requests a block header from network when it is not found in the pool
func (boot *MetaBootstrap) requestHeaderWithHash(hash []byte) {
	boot.setRequestedHeaderHash(hash)
	err := boot.hdrRes.RequestDataFromHash(hash)

	log.Info(fmt.Sprintf("requested header with hash %s from network\n", core.ToB64(hash)))

	if err != nil {
		log.Error(err.Error())
	}
}

// getHeaderWithNonceRequestingIfMissing method gets the header with a given nonce from pool. If it is not found there, it will
// be requested from network
func (boot *MetaBootstrap) getHeaderWithNonceRequestingIfMissing(nonce uint64) (data.HeaderHandler, error) {
	hdr, _, err := process.GetMetaHeaderFromPoolWithNonce(
		nonce,
		boot.headers,
		boot.headersNonces)
	if err != nil {
		_ = process.EmptyChannel(boot.chRcvHdrNonce)
		boot.requestHeaderWithNonce(nonce)
		err := boot.waitForHeaderNonce()
		if err != nil {
			return nil, err
		}

		hdr, _, err = process.GetMetaHeaderFromPoolWithNonce(
			nonce,
			boot.headers,
			boot.headersNonces)
		if err != nil {
			return nil, err
		}
	}

	return hdr, nil
}

// getHeaderWithHashRequestingIfMissing method gets the header with a given hash from pool. If it is not found there,
// it will be requested from network
func (boot *MetaBootstrap) getHeaderWithHashRequestingIfMissing(hash []byte) (data.HeaderHandler, error) {
	hdr, err := process.GetMetaHeader(hash, boot.headers, boot.marshalizer, boot.store)
	if err != nil {
		_ = process.EmptyChannel(boot.chRcvHdrHash)
		boot.requestHeaderWithHash(hash)
		err := boot.waitForHeaderHash()
		if err != nil {
			return nil, err
		}

		hdr, err = process.GetMetaHeaderFromPool(hash, boot.headers)
		if err != nil {
			return nil, err
		}
	}

	return hdr, nil
}

func (boot *MetaBootstrap) getPrevHeader(
	header data.HeaderHandler,
	headerStore storage.Storer,
) (data.HeaderHandler, error) {

<<<<<<< HEAD
		if !revertUsingForkNonce && header.Nonce <= boot.forkDetector.GetHighestFinalBlockNonce() {
			return ErrRollBackBehindFinalHeader
		}

		boot.statusHandler.Decrement(core.MetricCountConsensusAcceptedBlocks)

		log.Info(fmt.Sprintf("roll back to header with nonce %d and hash %s as the highest final block nonce is %d\n",
			header.Nonce-1,
			core.ToB64(header.GetPrevHash()),
			boot.forkDetector.GetHighestFinalBlockNonce()))

		err = boot.rollback(header)
		if err != nil {
			return err
		}

		if revertUsingForkNonce && header.Nonce > boot.forkNonce {
			continue
		}

		break
	}

	log.Info("ending fork choice\n")
	return nil
}

func (boot *MetaBootstrap) rollback(header *block.MetaBlock) error {
	if header.GetNonce() == 0 {
		return process.ErrRollbackFromGenesis
	}

	headerStore := boot.store.GetStorer(dataRetriever.MetaBlockUnit)
	if headerStore == nil {
		return process.ErrNilHeadersStorage
	}

	headerNonceHashStore := boot.store.GetStorer(dataRetriever.MetaHdrNonceHashDataUnit)
	if headerNonceHashStore == nil {
		return process.ErrNilHeadersNonceHashStorage
	}

	var err error
	var newHeader *block.MetaBlock
	var newHeaderHash []byte
	var newRootHash []byte

	if header.GetNonce() > 1 {
		newHeader, err = boot.getPrevHeader(headerStore, header)
		if err != nil {
			return err
		}

		newHeaderHash = header.GetPrevHash()
		newRootHash = newHeader.GetRootHash()
	} else { // rollback to genesis block
		newRootHash = boot.blkc.GetGenesisHeader().GetRootHash()
	}

	err = boot.blkc.SetCurrentBlockHeader(newHeader)
	if err != nil {
		return err
	}

	boot.blkc.SetCurrentBlockHeaderHash(newHeaderHash)

	err = boot.accounts.RecreateTrie(newRootHash)
	if err != nil {
		return err
	}

	boot.cleanCachesAndStorageOnRollback(header, headerStore, headerNonceHashStore)
	errNotCritical := boot.blkExecutor.RestoreBlockIntoPools(header, nil)
	if errNotCritical != nil {
		log.Info(errNotCritical.Error())
	}

	return nil
}

func (boot *MetaBootstrap) getPrevHeader(headerStore storage.Storer, header *block.MetaBlock) (*block.MetaBlock, error) {
=======
>>>>>>> f98d2ad5
	prevHash := header.GetPrevHash()
	buffHeader, err := headerStore.Get(prevHash)
	if err != nil {
		return nil, err
	}

	prevHeader := &block.MetaBlock{}
	err = boot.marshalizer.Unmarshal(prevHeader, buffHeader)
	if err != nil {
		return nil, err
	}

	return prevHeader, nil
}

func (boot *MetaBootstrap) getCurrHeader() (data.HeaderHandler, error) {
	blockHeader := boot.blkc.GetCurrentBlockHeader()
	if blockHeader == nil {
		return nil, process.ErrNilBlockHeader
	}

	header, ok := blockHeader.(*block.MetaBlock)
	if !ok {
		return nil, process.ErrWrongTypeAssertion
	}

	return header, nil
}

// IsInterfaceNil returns true if there is no value under the interface
func (boot *MetaBootstrap) IsInterfaceNil() bool {
	if boot == nil {
		return true
	}
	return false
}

func (boot *MetaBootstrap) haveHeaderInPoolWithNonce(nonce uint64) bool {
	_, _, err := process.GetMetaHeaderFromPoolWithNonce(
		nonce,
		boot.headers,
		boot.headersNonces)

	return err == nil
}

func (boot *MetaBootstrap) getMetaHeaderFromPool(headerHash []byte) (data.HeaderHandler, error) {
	return process.GetMetaHeaderFromPool(headerHash, boot.headers)
}

func (boot *MetaBootstrap) getBlockBodyRequestingIfMissing(headerHandler data.HeaderHandler) (data.BodyHandler, error) {
	return boot.getBlockBody(headerHandler)
}<|MERGE_RESOLUTION|>--- conflicted
+++ resolved
@@ -475,90 +475,6 @@
 	headerStore storage.Storer,
 ) (data.HeaderHandler, error) {
 
-<<<<<<< HEAD
-		if !revertUsingForkNonce && header.Nonce <= boot.forkDetector.GetHighestFinalBlockNonce() {
-			return ErrRollBackBehindFinalHeader
-		}
-
-		boot.statusHandler.Decrement(core.MetricCountConsensusAcceptedBlocks)
-
-		log.Info(fmt.Sprintf("roll back to header with nonce %d and hash %s as the highest final block nonce is %d\n",
-			header.Nonce-1,
-			core.ToB64(header.GetPrevHash()),
-			boot.forkDetector.GetHighestFinalBlockNonce()))
-
-		err = boot.rollback(header)
-		if err != nil {
-			return err
-		}
-
-		if revertUsingForkNonce && header.Nonce > boot.forkNonce {
-			continue
-		}
-
-		break
-	}
-
-	log.Info("ending fork choice\n")
-	return nil
-}
-
-func (boot *MetaBootstrap) rollback(header *block.MetaBlock) error {
-	if header.GetNonce() == 0 {
-		return process.ErrRollbackFromGenesis
-	}
-
-	headerStore := boot.store.GetStorer(dataRetriever.MetaBlockUnit)
-	if headerStore == nil {
-		return process.ErrNilHeadersStorage
-	}
-
-	headerNonceHashStore := boot.store.GetStorer(dataRetriever.MetaHdrNonceHashDataUnit)
-	if headerNonceHashStore == nil {
-		return process.ErrNilHeadersNonceHashStorage
-	}
-
-	var err error
-	var newHeader *block.MetaBlock
-	var newHeaderHash []byte
-	var newRootHash []byte
-
-	if header.GetNonce() > 1 {
-		newHeader, err = boot.getPrevHeader(headerStore, header)
-		if err != nil {
-			return err
-		}
-
-		newHeaderHash = header.GetPrevHash()
-		newRootHash = newHeader.GetRootHash()
-	} else { // rollback to genesis block
-		newRootHash = boot.blkc.GetGenesisHeader().GetRootHash()
-	}
-
-	err = boot.blkc.SetCurrentBlockHeader(newHeader)
-	if err != nil {
-		return err
-	}
-
-	boot.blkc.SetCurrentBlockHeaderHash(newHeaderHash)
-
-	err = boot.accounts.RecreateTrie(newRootHash)
-	if err != nil {
-		return err
-	}
-
-	boot.cleanCachesAndStorageOnRollback(header, headerStore, headerNonceHashStore)
-	errNotCritical := boot.blkExecutor.RestoreBlockIntoPools(header, nil)
-	if errNotCritical != nil {
-		log.Info(errNotCritical.Error())
-	}
-
-	return nil
-}
-
-func (boot *MetaBootstrap) getPrevHeader(headerStore storage.Storer, header *block.MetaBlock) (*block.MetaBlock, error) {
-=======
->>>>>>> f98d2ad5
 	prevHash := header.GetPrevHash()
 	buffHeader, err := headerStore.Get(prevHash)
 	if err != nil {
