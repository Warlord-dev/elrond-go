--- conflicted
+++ resolved
@@ -393,79 +393,7 @@
 // These methods will execute the block and its transactions. Finally if everything works, the block will be committed
 // in the blockchain, and all this mechanism will be reiterated for the next block.
 func (boot *MetaBootstrap) SyncBlock() error {
-<<<<<<< HEAD
-	if !boot.ShouldSync() {
-		return nil
-	}
-
-	if boot.isForkDetected {
-		log.Info(fmt.Sprintf("fork detected at nonce %d with hash %s\n",
-			boot.forkNonce,
-			core.ToB64(boot.forkHash)))
-
-		boot.statusHandler.Increment(core.MetricNumTimesInForkChoice)
-
-		err := boot.forkChoice(true)
-		if err != nil {
-			log.Info(err.Error())
-		}
-	}
-
-	boot.setRequestedHeaderNonce(nil)
-	boot.setRequestedHeaderHash(nil)
-
-	nonce := boot.getNonceForNextBlock()
-
-	var hdr *block.MetaBlock
-	var err error
-
-	defer func() {
-		if err != nil {
-			boot.doJobOnSyncBlockFail(hdr, err)
-		}
-	}()
-
-	if boot.isForkDetected {
-		hdr, err = boot.getHeaderWithHashRequestingIfMissing(boot.forkHash)
-	} else {
-		hdr, err = boot.getHeaderWithNonceRequestingIfMissing(nonce)
-	}
-
-	if err != nil {
-		boot.forkDetector.ResetProbableHighestNonceIfNeeded()
-		return err
-	}
-
-	go boot.requestHeadersFromNonceIfMissing(hdr.GetNonce()+1, boot.haveMetaHeaderInPoolWithNonce, boot.hdrRes)
-
-	haveTime := func() time.Duration {
-		return boot.rounder.TimeDuration()
-	}
-
-	blockBody := block.Body{}
-	timeBefore := time.Now()
-	err = boot.blkExecutor.ProcessBlock(boot.blkc, hdr, blockBody, haveTime)
-	if err != nil {
-		return err
-	}
-	timeAfter := time.Now()
-	log.Info(fmt.Sprintf("time elapsed to process block: %v sec\n", timeAfter.Sub(timeBefore).Seconds()))
-
-	timeBefore = time.Now()
-	err = boot.blkExecutor.CommitBlock(boot.blkc, hdr, blockBody)
-	if err != nil {
-		return err
-	}
-	timeAfter = time.Now()
-	log.Info(fmt.Sprintf("time elapsed to commit block: %v sec\n", timeAfter.Sub(timeBefore).Seconds()))
-
-	log.Info(fmt.Sprintf("block with nonce %d has been synced successfully\n", hdr.Nonce))
-	boot.requestsWithTimeout = 0
-
-	return nil
-=======
 	return boot.syncBlock()
->>>>>>> 80a5a2b8
 }
 
 // requestHeaderWithNonce method requests a block header from network when it is not found in the pool
