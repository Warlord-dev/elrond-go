package sync_test

import (
	"math"
	"testing"

	"github.com/ElrondNetwork/elrond-go/data"
	"github.com/ElrondNetwork/elrond-go/data/block"
	"github.com/ElrondNetwork/elrond-go/process"
	"github.com/ElrondNetwork/elrond-go/process/mock"
	"github.com/ElrondNetwork/elrond-go/process/sync"
	"github.com/ElrondNetwork/elrond-go/sharding"
	"github.com/stretchr/testify/assert"
)

func TestNewBasicForkDetector_ShouldErrNilRounder(t *testing.T) {
	t.Parallel()
<<<<<<< HEAD
	bfd, err := sync.NewShardForkDetector(nil, &mock.BlackListHandlerStub{}, &mock.BlockTrackerStub{})
=======

	bfd, err := sync.NewShardForkDetector(nil, &mock.BlackListHandlerStub{})
>>>>>>> 09e43249
	assert.Equal(t, process.ErrNilRounder, err)
	assert.Nil(t, bfd)
}

func TestNewBasicForkDetector_ShouldErrNilBlackListHandler(t *testing.T) {
	t.Parallel()

	rounderMock := &mock.RounderMock{RoundIndex: 100}
	bfd, err := sync.NewShardForkDetector(rounderMock, nil, &mock.BlockTrackerStub{})
	assert.Equal(t, process.ErrNilBlackListHandler, err)
	assert.Nil(t, bfd)
}

func TestNewBasicForkDetector_ShouldErrNilBlockTracker(t *testing.T) {
	t.Parallel()

	rounderMock := &mock.RounderMock{RoundIndex: 100}
	bfd, err := sync.NewShardForkDetector(rounderMock, &mock.BlackListHandlerStub{}, nil)
	assert.Equal(t, process.ErrNilBlockTracker, err)
	assert.Nil(t, bfd)
}

func TestNewBasicForkDetector_ShouldWork(t *testing.T) {
	t.Parallel()

	rounderMock := &mock.RounderMock{RoundIndex: 100}
	bfd, err := sync.NewShardForkDetector(rounderMock, &mock.BlackListHandlerStub{}, &mock.BlockTrackerStub{})
	assert.Nil(t, err)
	assert.NotNil(t, bfd)
}

func TestBasicForkDetector_CheckBlockValidityShouldErrLowerRoundInBlock(t *testing.T) {
	t.Parallel()
<<<<<<< HEAD
	rounderMock := &mock.RounderMock{RoundIndex: 100}
	bfd, _ := sync.NewShardForkDetector(rounderMock, &mock.BlackListHandlerStub{}, &mock.BlockTrackerStub{})
	err := bfd.AddHeader(nil, make([]byte, 0), process.BHProcessed, nil, nil)
	assert.Equal(t, sync.ErrNilHeader, err)
}
=======
>>>>>>> 09e43249

	rounderMock := &mock.RounderMock{RoundIndex: 100}
<<<<<<< HEAD
	bfd, _ := sync.NewShardForkDetector(rounderMock, &mock.BlackListHandlerStub{}, &mock.BlockTrackerStub{})
	err := bfd.AddHeader(&block.Header{}, nil, process.BHProcessed, nil, nil)
	assert.Equal(t, sync.ErrNilHash, err)
}

func TestBasicForkDetector_AddHeaderNotPresentShouldWork(t *testing.T) {
	t.Parallel()
	hdr := &block.Header{Nonce: 1, Round: 1, PubKeysBitmap: []byte("X")}
	hash := make([]byte, 0)
	rounderMock := &mock.RounderMock{RoundIndex: 1}
	bfd, _ := sync.NewShardForkDetector(
		rounderMock,
		&mock.BlackListHandlerStub{
			HasCalled: func(key string) bool {
				return false
			},
		},
		&mock.BlockTrackerStub{},
	)

	err := bfd.AddHeader(hdr, hash, process.BHProcessed, nil, nil)
	assert.Nil(t, err)

	hInfos := bfd.GetHeaders(1)
	assert.Equal(t, 1, len(hInfos))
	assert.Equal(t, hash, hInfos[0].Hash())
}

func TestBasicForkDetector_AddHeaderPresentShouldAppend(t *testing.T) {
	t.Parallel()
	hdr1 := &block.Header{Nonce: 1, Round: 1, PubKeysBitmap: []byte("X")}
	hash1 := []byte("hash1")
	hdr2 := &block.Header{Nonce: 1, Round: 1, PubKeysBitmap: []byte("X")}
	hash2 := []byte("hash2")
	rounderMock := &mock.RounderMock{RoundIndex: 1}
	bfd, _ := sync.NewShardForkDetector(
		rounderMock,
		&mock.BlackListHandlerStub{
			HasCalled: func(key string) bool {
				return false
			},
		},
		&mock.BlockTrackerStub{},
	)

	_ = bfd.AddHeader(hdr1, hash1, process.BHProcessed, nil, nil)
	err := bfd.AddHeader(hdr2, hash2, process.BHProcessed, nil, nil)
	assert.Nil(t, err)

	hInfos := bfd.GetHeaders(1)
	assert.Equal(t, 2, len(hInfos))
	assert.Equal(t, hash1, hInfos[0].Hash())
	assert.Equal(t, hash2, hInfos[1].Hash())
}

func TestBasicForkDetector_AddHeaderWithProcessedBlockShouldSetCheckpoint(t *testing.T) {
	t.Parallel()
	hdr1 := &block.Header{Nonce: 69, Round: 72, PubKeysBitmap: []byte("X")}
	hash1 := []byte("hash1")
	rounderMock := &mock.RounderMock{RoundIndex: 73}
	bfd, _ := sync.NewShardForkDetector(
		rounderMock,
		&mock.BlackListHandlerStub{
			HasCalled: func(key string) bool {
				return false
			},
		},
		&mock.BlockTrackerStub{},
	)
	_ = bfd.AddHeader(hdr1, hash1, process.BHProcessed, nil, nil)
	assert.Equal(t, hdr1.Nonce, bfd.LastCheckpointNonce())
}

func TestBasicForkDetector_AddHeaderPresentShouldNotRewriteState(t *testing.T) {
	t.Parallel()
	hdr1 := &block.Header{Nonce: 1, Round: 1, PubKeysBitmap: []byte("X")}
	hash := []byte("hash1")
	hdr2 := &block.Header{Nonce: 1, Round: 1, PubKeysBitmap: []byte("X")}
	rounderMock := &mock.RounderMock{RoundIndex: 1}
	bfd, _ := sync.NewShardForkDetector(
		rounderMock,
		&mock.BlackListHandlerStub{
			HasCalled: func(key string) bool {
				return false
			},
		},
		&mock.BlockTrackerStub{},
	)

	_ = bfd.AddHeader(hdr1, hash, process.BHReceived, nil, nil)
	err := bfd.AddHeader(hdr2, hash, process.BHProcessed, nil, nil)
	assert.Nil(t, err)

	hInfos := bfd.GetHeaders(1)
	assert.Equal(t, 2, len(hInfos))
	assert.Equal(t, hash, hInfos[0].Hash())
	assert.Equal(t, process.BHReceived, hInfos[0].GetBlockHeaderState())
	assert.Equal(t, process.BHProcessed, hInfos[1].GetBlockHeaderState())
}

func TestBasicForkDetector_CheckBlockValidityShouldErrLowerRoundInBlock(t *testing.T) {
	t.Parallel()
	rounderMock := &mock.RounderMock{RoundIndex: 100}
	bfd, _ := sync.NewShardForkDetector(
		rounderMock,
		&mock.BlackListHandlerStub{
			HasCalled: func(key string) bool {
				return false
			},
		},
		&mock.BlockTrackerStub{},
	)
=======
	bfd, _ := sync.NewShardForkDetector(rounderMock, &mock.BlackListHandlerStub{})
>>>>>>> 09e43249
	bfd.SetFinalCheckpoint(1, 1)
	err := bfd.CheckBlockValidity(&block.Header{PubKeysBitmap: []byte("X")}, []byte("hash"), process.BHProcessed)
	assert.Equal(t, sync.ErrLowerRoundInBlock, err)
}

func TestBasicForkDetector_CheckBlockValidityShouldErrLowerNonceInBlock(t *testing.T) {
	t.Parallel()

	rounderMock := &mock.RounderMock{RoundIndex: 100}
<<<<<<< HEAD
	bfd, _ := sync.NewShardForkDetector(
		rounderMock,
		&mock.BlackListHandlerStub{
			HasCalled: func(key string) bool {
				return false
			},
		},
		&mock.BlockTrackerStub{},
	)
=======
	bfd, _ := sync.NewShardForkDetector(rounderMock, &mock.BlackListHandlerStub{})
>>>>>>> 09e43249
	bfd.SetFinalCheckpoint(2, 2)
	err := bfd.CheckBlockValidity(&block.Header{Nonce: 1, Round: 3, PubKeysBitmap: []byte("X")}, []byte("hash"), process.BHProcessed)
	assert.Equal(t, sync.ErrLowerNonceInBlock, err)
}

func TestBasicForkDetector_CheckBlockValidityShouldErrHigherRoundInBlock(t *testing.T) {
	t.Parallel()

	rounderMock := &mock.RounderMock{RoundIndex: 0}
<<<<<<< HEAD
	bfd, _ := sync.NewShardForkDetector(
		rounderMock,
		&mock.BlackListHandlerStub{
			HasCalled: func(key string) bool {
				return false
			},
		},
		&mock.BlockTrackerStub{},
	)
=======
	bfd, _ := sync.NewShardForkDetector(rounderMock, &mock.BlackListHandlerStub{})
>>>>>>> 09e43249
	err := bfd.CheckBlockValidity(&block.Header{Nonce: 1, Round: 2, PubKeysBitmap: []byte("X")}, []byte("hash"), process.BHProcessed)
	assert.Equal(t, sync.ErrHigherRoundInBlock, err)
}

func TestBasicForkDetector_CheckBlockValidityShouldErrHigherNonceInBlock(t *testing.T) {
	t.Parallel()

	rounderMock := &mock.RounderMock{RoundIndex: 1}
<<<<<<< HEAD
	bfd, _ := sync.NewShardForkDetector(
		rounderMock,
		&mock.BlackListHandlerStub{
			HasCalled: func(key string) bool {
				return false
			},
		},
		&mock.BlockTrackerStub{},
	)
=======
	bfd, _ := sync.NewShardForkDetector(rounderMock, &mock.BlackListHandlerStub{})
>>>>>>> 09e43249
	err := bfd.CheckBlockValidity(&block.Header{Nonce: 2, Round: 1, PubKeysBitmap: []byte("X")}, []byte("hash"), process.BHProcessed)
	assert.Equal(t, sync.ErrHigherNonceInBlock, err)
}

<<<<<<< HEAD
=======
func TestBasicForkDetector_CheckBlockValidityShouldErrRandomSeedIsNotValid(t *testing.T) {
	t.Parallel()

	rounderMock := &mock.RounderMock{RoundIndex: 1}
	bfd, _ := sync.NewShardForkDetector(rounderMock, &mock.BlackListHandlerStub{})
	err := bfd.CheckBlockValidity(&block.Header{Nonce: 1, Round: 1}, []byte("hash"), process.BHProposed)
	assert.Equal(t, sync.ErrRandomSeedNotValid, err)
}

func TestBasicForkDetector_CheckBlockValidityShouldErrBlockIsNotSigned(t *testing.T) {
	t.Parallel()

	rounderMock := &mock.RounderMock{RoundIndex: 1}
	bfd, _ := sync.NewShardForkDetector(rounderMock, &mock.BlackListHandlerStub{})
	err := bfd.CheckBlockValidity(&block.Header{Nonce: 1, Round: 1}, []byte("hash"), process.BHProcessed)
	assert.Equal(t, sync.ErrBlockIsNotSigned, err)
}

>>>>>>> 09e43249
func TestBasicForkDetector_CheckBlockValidityShouldWork(t *testing.T) {
	t.Parallel()

	rounderMock := &mock.RounderMock{RoundIndex: 1}
<<<<<<< HEAD
	bfd, _ := sync.NewShardForkDetector(
		rounderMock,
		&mock.BlackListHandlerStub{
			HasCalled: func(key string) bool {
				return false
			},
		},
		&mock.BlockTrackerStub{},
	)
=======
	bfd, _ := sync.NewShardForkDetector(rounderMock, &mock.BlackListHandlerStub{})
>>>>>>> 09e43249
	err := bfd.CheckBlockValidity(&block.Header{Nonce: 1, Round: 1, PubKeysBitmap: []byte("X")}, []byte("hash"), process.BHProcessed)
	assert.Nil(t, err)
}

func TestBasicForkDetector_RemoveHeadersShouldWork(t *testing.T) {
	t.Parallel()

	hdr1 := &block.Header{Nonce: 1, Round: 1, PubKeysBitmap: []byte("X")}
	hash1 := []byte("hash1")
	hdr2 := &block.Header{Nonce: 2, Round: 2, PubKeysBitmap: []byte("X")}
	hash2 := []byte("hash2")
	rounderMock := &mock.RounderMock{}
<<<<<<< HEAD
	bfd, _ := sync.NewShardForkDetector(
		rounderMock,
		&mock.BlackListHandlerStub{
			AddCalled: func(key string) error {
				return nil
			},
			HasCalled: func(key string) bool {
				return false
			},
		},
		&mock.BlockTrackerStub{},
	)
=======
	bfd, _ := sync.NewShardForkDetector(rounderMock, &mock.BlackListHandlerStub{})
>>>>>>> 09e43249

	rounderMock.RoundIndex = 1
	_ = bfd.AddHeader(hdr1, hash1, process.BHProcessed, nil, nil)
	rounderMock.RoundIndex = 2
	_ = bfd.AddHeader(hdr2, hash2, process.BHProcessed, nil, nil)

	hInfos := bfd.GetHeaders(1)
	assert.Equal(t, 1, len(hInfos))

	hInfos = bfd.GetHeaders(2)
	assert.Equal(t, 1, len(hInfos))

	bfd.RemoveHeaders(1, hash1)

	hInfos = bfd.GetHeaders(1)
	assert.Nil(t, hInfos)

	hInfos = bfd.GetHeaders(2)
	assert.Equal(t, 1, len(hInfos))
}

func TestBasicForkDetector_CheckForkOnlyOneShardHeaderOnANonceShouldReturnFalse(t *testing.T) {
	t.Parallel()

	rounderMock := &mock.RounderMock{RoundIndex: 100}
<<<<<<< HEAD
	bfd, _ := sync.NewShardForkDetector(
		rounderMock,
		&mock.BlackListHandlerStub{
			AddCalled: func(key string) error {
				return nil
			},
			HasCalled: func(key string) bool {
				return false
			},
		},
		&mock.BlockTrackerStub{},
	)
=======
	bfd, _ := sync.NewShardForkDetector(rounderMock, &mock.BlackListHandlerStub{})
>>>>>>> 09e43249
	_ = bfd.AddHeader(
		&block.Header{Nonce: 0, PubKeysBitmap: []byte("X")},
		[]byte("hash1"),
		process.BHProcessed,
		nil,
<<<<<<< HEAD
		nil)
=======
		nil,
		false,
	)
>>>>>>> 09e43249
	_ = bfd.AddHeader(
		&block.Header{Nonce: 1, Round: 1, PubKeysBitmap: []byte("X")},
		[]byte("hash2"),
		process.BHProcessed,
		nil,
<<<<<<< HEAD
		nil)
=======
		nil,
		false,
	)
	forkInfo := bfd.CheckFork()
	assert.False(t, forkInfo.IsDetected)
	assert.Equal(t, uint64(math.MaxUint64), forkInfo.Nonce)
	assert.Nil(t, forkInfo.Hash)
}

func TestBasicForkDetector_CheckForkOnlyReceivedHeadersShouldReturnFalse(t *testing.T) {
	t.Parallel()

	rounderMock := &mock.RounderMock{RoundIndex: 100}
	bfd, _ := sync.NewShardForkDetector(rounderMock, &mock.BlackListHandlerStub{})
	_ = bfd.AddHeader(
		&block.Header{Nonce: 0, PubKeysBitmap: []byte("X")},
		[]byte("hash1"),
		process.BHReceived,
		nil,
		nil,
		false,
	)
	_ = bfd.AddHeader(
		&block.Header{Nonce: 1, Round: 1, PubKeysBitmap: []byte("X")},
		[]byte("hash1"),
		process.BHReceived,
		nil,
		nil,
		false,
	)
	forkInfo := bfd.CheckFork()
	assert.False(t, forkInfo.IsDetected)
	assert.Equal(t, uint64(math.MaxUint64), forkInfo.Nonce)
	assert.Nil(t, forkInfo.Hash)
}

func TestBasicForkDetector_CheckForkOnlyOneShardHeaderOnANonceReceivedAndProcessedShouldReturnFalse(t *testing.T) {
	t.Parallel()

	rounderMock := &mock.RounderMock{RoundIndex: 100}
	bfd, _ := sync.NewShardForkDetector(rounderMock, &mock.BlackListHandlerStub{})
	_ = bfd.AddHeader(
		&block.Header{Nonce: 0, PubKeysBitmap: []byte("X")},
		[]byte("hash1"),
		process.BHProcessed,
		nil,
		nil,
		false,
	)
	_ = bfd.AddHeader(
		&block.Header{Nonce: 1, Round: 1, PubKeysBitmap: []byte("X")},
		[]byte("hash2"),
		process.BHReceived,
		nil,
		nil,
		false,
	)
>>>>>>> 09e43249
	forkInfo := bfd.CheckFork()
	assert.False(t, forkInfo.IsDetected)
	assert.Equal(t, uint64(math.MaxUint64), forkInfo.Nonce)
	assert.Nil(t, forkInfo.Hash)
}

func TestBasicForkDetector_CheckForkMetaHeaderProcessedShouldReturnFalse(t *testing.T) {
	t.Parallel()

	rounderMock := &mock.RounderMock{RoundIndex: 99}
<<<<<<< HEAD
	bfd, _ := sync.NewMetaForkDetector(
		rounderMock,
		&mock.BlackListHandlerStub{
			AddCalled: func(key string) error {
				return nil
			},
			HasCalled: func(key string) bool {
				return false
			},
		},
		&mock.BlockTrackerStub{},
	)
=======
	bfd, _ := sync.NewMetaForkDetector(rounderMock, &mock.BlackListHandlerStub{})
>>>>>>> 09e43249
	_ = bfd.AddHeader(
		&block.MetaBlock{Nonce: 1, Round: 3, PubKeysBitmap: []byte("X")},
		[]byte("hash1"),
		process.BHProcessed,
		nil,
		nil)
	_ = bfd.AddHeader(
		&block.MetaBlock{Nonce: 1, Round: 2, PubKeysBitmap: []byte("X")},
		[]byte("hash2"),
		process.BHProcessed,
		nil,
		nil)
	forkInfo := bfd.CheckFork()
	assert.False(t, forkInfo.IsDetected)
	assert.Equal(t, uint64(math.MaxUint64), forkInfo.Nonce)
	assert.Nil(t, forkInfo.Hash)
}

func TestBasicForkDetector_CheckForkMetaHeaderProcessedShouldReturnFalseWhenLowerRound(t *testing.T) {
	t.Parallel()

	rounderMock := &mock.RounderMock{}
<<<<<<< HEAD
	bfd, _ := sync.NewMetaForkDetector(
		rounderMock,
		&mock.BlackListHandlerStub{
			HasCalled: func(key string) bool {
				return false
			},
		},
		&mock.BlockTrackerStub{},
	)
=======
	bfd, _ := sync.NewMetaForkDetector(rounderMock, &mock.BlackListHandlerStub{})
>>>>>>> 09e43249
	rounderMock.RoundIndex = 5
	_ = bfd.AddHeader(
		&block.MetaBlock{Nonce: 1, Round: 4, PubKeysBitmap: []byte("X")},
		[]byte("hash1"),
		process.BHReceived,
		nil,
		nil)
	rounderMock.RoundIndex = 4
	_ = bfd.AddHeader(
		&block.MetaBlock{Nonce: 1, Round: 3, PubKeysBitmap: []byte("X")},
		[]byte("hash2"),
		process.BHReceived,
		nil,
<<<<<<< HEAD
		nil)
	rounderMock.RoundIndex = 3
=======
		nil,
		false)
>>>>>>> 09e43249
	_ = bfd.AddHeader(
		&block.MetaBlock{Nonce: 1, Round: 2, PubKeysBitmap: []byte("X")},
		[]byte("hash3"),
		process.BHProcessed,
		nil,
		nil)

	hInfos := bfd.GetHeaders(1)
	assert.Equal(t, 3, len(hInfos))

	forkInfo := bfd.CheckFork()
	assert.False(t, forkInfo.IsDetected)
	assert.Equal(t, uint64(math.MaxUint64), forkInfo.Nonce)
	assert.Nil(t, forkInfo.Hash)

	hInfos = bfd.GetHeaders(1)
	assert.Equal(t, 3, len(hInfos))
}

func TestBasicForkDetector_CheckForkMetaHeaderProcessedShouldReturnFalseWhenEqualRoundWithLowerHash(t *testing.T) {
	t.Parallel()

	rounderMock := &mock.RounderMock{}
<<<<<<< HEAD
	bfd, _ := sync.NewMetaForkDetector(
		rounderMock,
		&mock.BlackListHandlerStub{
			HasCalled: func(key string) bool {
				return false
			},
		},
		&mock.BlockTrackerStub{},
	)
=======
	bfd, _ := sync.NewMetaForkDetector(rounderMock, &mock.BlackListHandlerStub{})
>>>>>>> 09e43249
	rounderMock.RoundIndex = 5
	_ = bfd.AddHeader(
		&block.MetaBlock{Nonce: 1, Round: 4, PubKeysBitmap: []byte("X")},
		[]byte("hash1"),
		process.BHProcessed,
		nil,
		nil)
	_ = bfd.AddHeader(
		&block.MetaBlock{Nonce: 1, Round: 4, PubKeysBitmap: []byte("X")},
		[]byte("hash2"),
		process.BHReceived,
		nil,
		nil)
	_ = bfd.AddHeader(
		&block.MetaBlock{Nonce: 1, Round: 4, PubKeysBitmap: []byte("X")},
		[]byte("hash3"),
		process.BHReceived,
		nil,
		nil)

	hInfos := bfd.GetHeaders(1)
	assert.Equal(t, 3, len(hInfos))

	forkInfo := bfd.CheckFork()
	assert.False(t, forkInfo.IsDetected)
	assert.Equal(t, uint64(math.MaxUint64), forkInfo.Nonce)
	assert.Nil(t, forkInfo.Hash)

	hInfos = bfd.GetHeaders(1)
	assert.Equal(t, 3, len(hInfos))
	assert.Equal(t, []byte("hash1"), hInfos[0].Hash())
}

func TestBasicForkDetector_CheckForkShardHeaderProcessedShouldReturnTrueWhenEqualRoundWithLowerHash(t *testing.T) {
	t.Parallel()

	rounderMock := &mock.RounderMock{}
<<<<<<< HEAD
	bfd, _ := sync.NewShardForkDetector(
		rounderMock,
		&mock.BlackListHandlerStub{
			HasCalled: func(key string) bool {
				return false
			},
		},
		&mock.BlockTrackerStub{},
	)
=======
	bfd, _ := sync.NewShardForkDetector(rounderMock, &mock.BlackListHandlerStub{})
>>>>>>> 09e43249

	hdr1 := &block.Header{Nonce: 1, Round: 4, PubKeysBitmap: []byte("X")}
	hash1 := []byte("hash1")
	hdr2 := &block.Header{Nonce: 1, Round: 4, PubKeysBitmap: []byte("X")}
	hash2 := []byte("hash2")
	hdr3 := &block.Header{Nonce: 1, Round: 4, PubKeysBitmap: []byte("X")}
	hash3 := []byte("hash3")

	finalHeaders2 := []data.HeaderHandler{
		hdr2,
	}
	finalHeadersHashes2 := [][]byte{
		hash2,
	}
	finalHeaders3 := []data.HeaderHandler{
		hdr3,
	}
	finalHeadersHashes3 := [][]byte{
		hash3,
	}

	rounderMock.RoundIndex = 5
	_ = bfd.AddHeader(
		hdr1,
		hash1,
		process.BHProcessed,
		nil,
		nil)
	_ = bfd.AddHeader(
		hdr2,
		hash2,
		process.BHNotarized,
		finalHeaders2,
		finalHeadersHashes2)
	_ = bfd.AddHeader(
		hdr3,
		hash3,
		process.BHNotarized,
		finalHeaders3,
		finalHeadersHashes3)

	hInfos := bfd.GetHeaders(1)
	assert.Equal(t, 3, len(hInfos))

	forkInfo := bfd.CheckFork()
	assert.True(t, forkInfo.IsDetected)
	assert.Equal(t, uint64(1), forkInfo.Nonce)
	assert.Equal(t, hash2, forkInfo.Hash)

	hInfos = bfd.GetHeaders(1)
	assert.Equal(t, 3, len(hInfos))
	assert.Equal(t, hash1, hInfos[0].Hash())
}

func TestBasicForkDetector_CheckForkMetaHeaderProcessedShouldReturnTrueWhenEqualRoundWithHigherHash(t *testing.T) {
	t.Parallel()

	rounderMock := &mock.RounderMock{}
<<<<<<< HEAD
	bfd, _ := sync.NewMetaForkDetector(
		rounderMock,
		&mock.BlackListHandlerStub{
			HasCalled: func(key string) bool {
				return false
			},
		},
		&mock.BlockTrackerStub{},
	)
=======
	bfd, _ := sync.NewMetaForkDetector(rounderMock, &mock.BlackListHandlerStub{})
>>>>>>> 09e43249
	rounderMock.RoundIndex = 5
	_ = bfd.AddHeader(
		&block.MetaBlock{Nonce: 1, Round: 4, PubKeysBitmap: []byte("X")},
		[]byte("hash2"),
		process.BHProcessed,
		nil,
		nil)
	_ = bfd.AddHeader(
		&block.MetaBlock{Nonce: 1, Round: 4, PubKeysBitmap: []byte("X")},
		[]byte("hash3"),
		process.BHReceived,
		nil,
		nil)
	_ = bfd.AddHeader(
		&block.MetaBlock{Nonce: 1, Round: 4, PubKeysBitmap: []byte("X")},
		[]byte("hash1"),
		process.BHReceived,
		nil,
		nil)

	hInfos := bfd.GetHeaders(1)
	assert.Equal(t, 3, len(hInfos))

	forkInfo := bfd.CheckFork()
	assert.True(t, forkInfo.IsDetected)
	assert.Equal(t, uint64(1), forkInfo.Nonce)
	assert.Equal(t, []byte("hash1"), forkInfo.Hash)

	hInfos = bfd.GetHeaders(1)
	assert.Equal(t, 3, len(hInfos))
}

func TestBasicForkDetector_CheckForkShardHeaderProcessedShouldReturnTrueWhenEqualRoundWithHigherHash(t *testing.T) {
	t.Parallel()

	rounderMock := &mock.RounderMock{}
<<<<<<< HEAD
	bfd, _ := sync.NewShardForkDetector(
		rounderMock,
		&mock.BlackListHandlerStub{
			HasCalled: func(key string) bool {
				return false
			},
		},
		&mock.BlockTrackerStub{},
	)
=======
	bfd, _ := sync.NewShardForkDetector(rounderMock, &mock.BlackListHandlerStub{})
>>>>>>> 09e43249

	hdr1 := &block.Header{Nonce: 1, Round: 4, PubKeysBitmap: []byte("X")}
	hash1 := []byte("hash1")
	hdr2 := &block.Header{Nonce: 1, Round: 4, PubKeysBitmap: []byte("X")}
	hash2 := []byte("hash2")
	hdr3 := &block.Header{Nonce: 1, Round: 4, PubKeysBitmap: []byte("X")}
	hash3 := []byte("hash3")

	finalHeaders1 := []data.HeaderHandler{
		hdr1,
	}
	finalHeadersHashes1 := [][]byte{
		hash1,
	}
	finalHeaders3 := []data.HeaderHandler{
		hdr3,
	}
	finalHeadersHashes3 := [][]byte{
		hash3,
	}

	rounderMock.RoundIndex = 5
	_ = bfd.AddHeader(
		hdr2,
		hash2,
		process.BHProcessed,
		nil,
		nil)
	_ = bfd.AddHeader(
		hdr3,
		hash3,
		process.BHNotarized,
		finalHeaders3,
		finalHeadersHashes3)
	_ = bfd.AddHeader(
		hdr1,
		hash1,
		process.BHNotarized,
		finalHeaders1,
		finalHeadersHashes1)

	hInfos := bfd.GetHeaders(1)
	assert.Equal(t, 3, len(hInfos))

	forkInfo := bfd.CheckFork()
	assert.True(t, forkInfo.IsDetected)
	assert.Equal(t, uint64(1), forkInfo.Nonce)
	assert.Equal(t, hash1, forkInfo.Hash)

	hInfos = bfd.GetHeaders(1)
	assert.Equal(t, 3, len(hInfos))
}

func TestBasicForkDetector_CheckForkShouldReturnTrue(t *testing.T) {
	t.Parallel()

	rounderMock := &mock.RounderMock{}
<<<<<<< HEAD
	bfd, _ := sync.NewMetaForkDetector(
		rounderMock,
		&mock.BlackListHandlerStub{
			HasCalled: func(key string) bool {
				return false
			},
		},
		&mock.BlockTrackerStub{},
	)
=======
	bfd, _ := sync.NewMetaForkDetector(rounderMock, &mock.BlackListHandlerStub{})
>>>>>>> 09e43249
	rounderMock.RoundIndex = 4
	_ = bfd.AddHeader(
		&block.MetaBlock{Nonce: 1, Round: 3, PubKeysBitmap: []byte("X")},
		[]byte("hash1"),
		process.BHReceived,
		nil,
		nil)
	rounderMock.RoundIndex = 3
	_ = bfd.AddHeader(
		&block.MetaBlock{Nonce: 1, Round: 2, PubKeysBitmap: []byte("X")},
		[]byte("hash2"),
		process.BHReceived,
		nil,
		nil)
	rounderMock.RoundIndex = 4
	_ = bfd.AddHeader(
		&block.MetaBlock{Nonce: 1, Round: 3, PubKeysBitmap: []byte("X")},
		[]byte("hash3"),
		process.BHProcessed,
		nil,
		nil)

	hInfos := bfd.GetHeaders(1)
	assert.Equal(t, 3, len(hInfos))

	forkInfo := bfd.CheckFork()
	assert.True(t, forkInfo.IsDetected)
	assert.Equal(t, uint64(1), forkInfo.Nonce)
	assert.Equal(t, []byte("hash2"), forkInfo.Hash)

	hInfos = bfd.GetHeaders(1)
	assert.Equal(t, 3, len(hInfos))
}

func TestBasicForkDetector_RemovePastHeadersShouldWork(t *testing.T) {
	t.Parallel()

	hdr1 := &block.Header{Nonce: 1, PubKeysBitmap: []byte("X")}
	hash1 := []byte("hash1")
	hdr2 := &block.Header{Nonce: 2, PubKeysBitmap: []byte("X")}
	hash2 := []byte("hash2")
	hdr3 := &block.Header{Nonce: 3, PubKeysBitmap: []byte("X")}
	hash3 := []byte("hash3")
	rounderMock := &mock.RounderMock{RoundIndex: 100}
<<<<<<< HEAD
	bfd, _ := sync.NewShardForkDetector(
		rounderMock,
		&mock.BlackListHandlerStub{
			HasCalled: func(key string) bool {
				return false
			},
			AddCalled: func(key string) error {
				return nil
			},
		},
		&mock.BlockTrackerStub{},
	)
	_ = bfd.AddHeader(hdr1, hash1, process.BHReceived, nil, nil)
	_ = bfd.AddHeader(hdr2, hash2, process.BHReceived, nil, nil)
	_ = bfd.AddHeader(hdr3, hash3, process.BHReceived, nil, nil)
=======
	bfd, _ := sync.NewShardForkDetector(rounderMock, &mock.BlackListHandlerStub{})
	_ = bfd.AddHeader(hdr1, hash1, process.BHReceived, nil, nil, false)
	_ = bfd.AddHeader(hdr2, hash2, process.BHReceived, nil, nil, false)
	_ = bfd.AddHeader(hdr3, hash3, process.BHReceived, nil, nil, false)
>>>>>>> 09e43249
	bfd.SetFinalCheckpoint(4, 4)
	bfd.RemovePastHeaders()

	hInfos := bfd.GetHeaders(3)
	assert.Nil(t, hInfos)

	hInfos = bfd.GetHeaders(2)
	assert.Nil(t, hInfos)

	hInfos = bfd.GetHeaders(1)
	assert.Nil(t, hInfos)
}

func TestBasicForkDetector_RemoveInvalidReceivedHeadersShouldWork(t *testing.T) {
	t.Parallel()

	hdr0 := &block.Header{PubKeysBitmap: []byte("X"), Nonce: 8, Round: 10}
	hash0 := []byte("hash0")
	hdr1 := &block.Header{PubKeysBitmap: []byte("X"), Nonce: 9, Round: 12}
	hash1 := []byte("hash1")
	hdr2 := &block.Header{PubKeysBitmap: []byte("X"), Nonce: 13, Round: 15}
	hash2 := []byte("hash2")
	hdr3 := &block.Header{PubKeysBitmap: []byte("X"), Nonce: 10, Round: 14}
	hash3 := []byte("hash3")
	rounderMock := &mock.RounderMock{}
<<<<<<< HEAD
	bfd, _ := sync.NewShardForkDetector(
		rounderMock,
		&mock.BlackListHandlerStub{
			HasCalled: func(key string) bool {
				return false
			},
		},
		&mock.BlockTrackerStub{},
	)
=======
	bfd, _ := sync.NewShardForkDetector(rounderMock, &mock.BlackListHandlerStub{})
>>>>>>> 09e43249
	rounderMock.RoundIndex = 11
	_ = bfd.AddHeader(hdr0, hash0, process.BHReceived, nil, nil)
	rounderMock.RoundIndex = 13
	_ = bfd.AddHeader(hdr1, hash1, process.BHReceived, nil, nil)
	rounderMock.RoundIndex = 16
	_ = bfd.AddHeader(hdr2, hash2, process.BHReceived, nil, nil)
	rounderMock.RoundIndex = 15
	_ = bfd.AddHeader(hdr3, hash3, process.BHReceived, nil, nil)
	bfd.SetFinalCheckpoint(9, 12)
	bfd.RemoveInvalidReceivedHeaders()

	hInfos := bfd.GetHeaders(8)
	assert.Nil(t, hInfos)

	hInfos = bfd.GetHeaders(9)
	assert.NotNil(t, hInfos)

	hInfos = bfd.GetHeaders(13)
	assert.Nil(t, hInfos)

	hInfos = bfd.GetHeaders(10)
	assert.NotNil(t, hInfos)
	assert.Equal(t, uint64(13), bfd.ProbableHighestNonce())
	assert.Equal(t, uint64(10), bfd.ComputeProbableHighestNonce())
}

func TestBasicForkDetector_RemoveCheckpointHeaderNonceShouldResetCheckpoint(t *testing.T) {
	t.Parallel()

	hdr1 := &block.Header{Nonce: 2, Round: 2, PubKeysBitmap: []byte("X")}
	hash1 := []byte("hash1")
	rounderMock := &mock.RounderMock{RoundIndex: 2}
<<<<<<< HEAD
	bfd, _ := sync.NewShardForkDetector(
		rounderMock,
		&mock.BlackListHandlerStub{
			AddCalled: func(key string) error {
				return nil
			},
			HasCalled: func(key string) bool {
				return false
			},
		},
		&mock.BlockTrackerStub{},
	)
=======
	bfd, _ := sync.NewShardForkDetector(rounderMock, &mock.BlackListHandlerStub{})
>>>>>>> 09e43249

	_ = bfd.AddHeader(hdr1, hash1, process.BHProcessed, nil, nil)
	assert.Equal(t, uint64(2), bfd.LastCheckpointNonce())

	bfd.RemoveHeaders(2, hash1)
	assert.Equal(t, uint64(0), bfd.LastCheckpointNonce())
	assert.Equal(t, uint64(0), bfd.LastCheckpointRound())
}

func TestBasicForkDetector_GetHighestFinalBlockNonce(t *testing.T) {
	t.Parallel()

	rounderMock := &mock.RounderMock{}
<<<<<<< HEAD
	bfd, _ := sync.NewMetaForkDetector(
		rounderMock,
		&mock.BlackListHandlerStub{
			AddCalled: func(key string) error {
				return nil
			},
			HasCalled: func(key string) bool {
				return false
			},
		},
		&mock.BlockTrackerStub{},
	)
=======
	bfd, _ := sync.NewMetaForkDetector(rounderMock, &mock.BlackListHandlerStub{})
>>>>>>> 09e43249

	hdr1 := &block.MetaBlock{Nonce: 2, Round: 1, PubKeysBitmap: []byte("X")}
	hash1 := []byte("hash1")
	rounderMock.RoundIndex = 1
	_ = bfd.AddHeader(hdr1, hash1, process.BHProcessed, nil, nil)
	assert.Equal(t, uint64(0), bfd.GetHighestFinalBlockNonce())

	hdr2 := &block.MetaBlock{Nonce: 3, Round: 3, PubKeysBitmap: []byte("X")}
	hash2 := []byte("hash2")
	rounderMock.RoundIndex = 3
	_ = bfd.AddHeader(hdr2, hash2, process.BHProcessed, nil, nil)
	assert.Equal(t, uint64(0), bfd.GetHighestFinalBlockNonce())

	hdr3 := &block.MetaBlock{Nonce: 4, Round: 4, PubKeysBitmap: []byte("X")}
	hash3 := []byte("hash3")
	rounderMock.RoundIndex = 4
	_ = bfd.AddHeader(hdr3, hash3, process.BHProcessed, nil, nil)
	assert.Equal(t, uint64(3), bfd.GetHighestFinalBlockNonce())

	hdr4 := &block.MetaBlock{Nonce: 6, Round: 5, PubKeysBitmap: []byte("X")}
	hash4 := []byte("hash4")
	rounderMock.RoundIndex = 5
	_ = bfd.AddHeader(hdr4, hash4, process.BHProcessed, nil, nil)
	assert.Equal(t, uint64(3), bfd.GetHighestFinalBlockNonce())
}

func TestBasicForkDetector_ProbableHighestNonce(t *testing.T) {
	t.Parallel()

	rounderMock := &mock.RounderMock{}
<<<<<<< HEAD
	bfd, _ := sync.NewMetaForkDetector(
		rounderMock,
		&mock.BlackListHandlerStub{
			HasCalled: func(key string) bool {
				return false
			},
		},
		&mock.BlockTrackerStub{},
	)
=======
	bfd, _ := sync.NewMetaForkDetector(rounderMock, &mock.BlackListHandlerStub{})
>>>>>>> 09e43249

	rounderMock.RoundIndex = 11
	_ = bfd.AddHeader(
		&block.MetaBlock{PubKeysBitmap: []byte("X"), Nonce: 8, Round: 10},
		[]byte("hash0"),
		process.BHReceived,
		nil,
		nil)
	assert.Equal(t, uint64(8), bfd.ProbableHighestNonce())

	rounderMock.RoundIndex = 13
	_ = bfd.AddHeader(
		&block.MetaBlock{PubKeysBitmap: []byte("X"), Nonce: 9, Round: 12},
		[]byte("hash1"),
		process.BHProcessed,
		nil,
		nil)
	assert.Equal(t, uint64(9), bfd.ProbableHighestNonce())

	rounderMock.RoundIndex = 16
	_ = bfd.AddHeader(
		&block.MetaBlock{PubKeysBitmap: []byte("X"), Nonce: 13, Round: 15},
		[]byte("hash2"),
		process.BHReceived,
		nil,
		nil)
	assert.Equal(t, uint64(13), bfd.ProbableHighestNonce())

	rounderMock.RoundIndex = 15
	_ = bfd.AddHeader(
		&block.MetaBlock{PubKeysBitmap: []byte("X"), Nonce: 10, Round: 14},
		[]byte("hash3"),
		process.BHProcessed,
		nil,
		nil)
	assert.Equal(t, uint64(10), bfd.ProbableHighestNonce())

	rounderMock.RoundIndex = 16
	_ = bfd.AddHeader(
		&block.MetaBlock{PubKeysBitmap: []byte("X"), Nonce: 11, Round: 15},
		[]byte("hash3"),
		process.BHReceived,
		nil,
		nil)
	assert.Equal(t, uint64(11), bfd.ProbableHighestNonce())
}

func TestShardForkDetector_ShouldAddBlockInForkDetectorShouldWork(t *testing.T) {
	t.Parallel()

	rounderMock := &mock.RounderMock{RoundIndex: 10}
	sfd, _ := sync.NewShardForkDetector(rounderMock, &mock.BlackListHandlerStub{}, &mock.BlockTrackerStub{})

	hdr := &block.Header{Nonce: 1, Round: 1}
	receivedTooLate := sfd.IsHeaderReceivedTooLate(hdr, process.BHProcessed, process.ShardBlockFinality)
	assert.False(t, receivedTooLate)

	receivedTooLate = sfd.IsHeaderReceivedTooLate(hdr, process.BHReceived, process.ShardBlockFinality)
	assert.True(t, receivedTooLate)

	receivedTooLate = sfd.IsHeaderReceivedTooLate(hdr, process.BHProposed, process.ShardBlockFinality)
	assert.True(t, receivedTooLate)

	hdr.Round = uint64(rounderMock.RoundIndex - process.ShardBlockFinality)
	receivedTooLate = sfd.IsHeaderReceivedTooLate(hdr, process.BHReceived, process.ShardBlockFinality)
	assert.False(t, receivedTooLate)

	receivedTooLate = sfd.IsHeaderReceivedTooLate(hdr, process.BHProposed, process.ShardBlockFinality)
	assert.False(t, receivedTooLate)
}

func TestShardForkDetector_ShouldAddBlockInForkDetectorShouldErrLowerRoundInBlock(t *testing.T) {
	t.Parallel()

	rounderMock := &mock.RounderMock{RoundIndex: 10}
	sfd, _ := sync.NewShardForkDetector(rounderMock, &mock.BlackListHandlerStub{}, &mock.BlockTrackerStub{})
	hdr := &block.Header{Nonce: 1, Round: 1}

	hdr.Round = uint64(rounderMock.RoundIndex - process.ShardBlockFinality - 1)
	receivedTooLate := sfd.IsHeaderReceivedTooLate(hdr, process.BHReceived, process.ShardBlockFinality)
	assert.True(t, receivedTooLate)

	sfd.AddCheckPoint(2, hdr.GetNonce()+process.NonceDifferenceWhenSynced)
	sfd.SetProbableHighestNonce(hdr.GetNonce() + process.NonceDifferenceWhenSynced)
	receivedTooLate = sfd.IsHeaderReceivedTooLate(hdr, process.BHProposed, process.ShardBlockFinality)
	assert.True(t, receivedTooLate)
}

func TestMetaForkDetector_ShouldAddBlockInForkDetectorShouldWork(t *testing.T) {
	t.Parallel()

	rounderMock := &mock.RounderMock{RoundIndex: 10}
	mfd, _ := sync.NewMetaForkDetector(rounderMock, &mock.BlackListHandlerStub{}, &mock.BlockTrackerStub{})

	hdr := &block.MetaBlock{Nonce: 1, Round: 1}
	receivedTooLate := mfd.IsHeaderReceivedTooLate(hdr, process.BHProcessed, process.MetaBlockFinality)
	assert.False(t, receivedTooLate)

	receivedTooLate = mfd.IsHeaderReceivedTooLate(hdr, process.BHReceived, process.MetaBlockFinality)
	assert.True(t, receivedTooLate)

	receivedTooLate = mfd.IsHeaderReceivedTooLate(hdr, process.BHProposed, process.MetaBlockFinality)
	assert.True(t, true)

	hdr.Round = uint64(rounderMock.RoundIndex - process.MetaBlockFinality)
	receivedTooLate = mfd.IsHeaderReceivedTooLate(hdr, process.BHReceived, process.MetaBlockFinality)
	assert.False(t, receivedTooLate)

	receivedTooLate = mfd.IsHeaderReceivedTooLate(hdr, process.BHProposed, process.MetaBlockFinality)
	assert.False(t, receivedTooLate)
}

func TestMetaForkDetector_ShouldAddBlockInForkDetectorShouldErrLowerRoundInBlock(t *testing.T) {
	t.Parallel()

	rounderMock := &mock.RounderMock{RoundIndex: 10}
	mfd, _ := sync.NewMetaForkDetector(rounderMock, &mock.BlackListHandlerStub{}, &mock.BlockTrackerStub{})
	hdr := &block.MetaBlock{Nonce: 1, Round: 1}

	hdr.Round = uint64(rounderMock.RoundIndex - process.MetaBlockFinality - 1)
	receivedTooLate := mfd.IsHeaderReceivedTooLate(hdr, process.BHReceived, process.MetaBlockFinality)
	assert.True(t, receivedTooLate)

	mfd.AddCheckPoint(2, hdr.GetNonce()+process.NonceDifferenceWhenSynced)
	mfd.SetProbableHighestNonce(hdr.GetNonce() + process.NonceDifferenceWhenSynced)
	receivedTooLate = mfd.IsHeaderReceivedTooLate(hdr, process.BHProposed, process.MetaBlockFinality)
	assert.True(t, receivedTooLate)
}

func TestShardForkDetector_AddFinalHeadersShouldNotChangeTheFinalCheckpoint(t *testing.T) {
	t.Parallel()

	rounderMock := &mock.RounderMock{RoundIndex: 10}
	sfd, _ := sync.NewShardForkDetector(rounderMock, &mock.BlackListHandlerStub{
		HasCalled: func(key string) bool {
			return false
		},
	}, &mock.BlockTrackerStub{})
	hdr1 := &block.Header{Nonce: 1, Round: 1}
	hash1 := []byte("hash1")
	hdr2 := &block.Header{Nonce: 3, Round: 3}
	hash2 := []byte("hash2")
	hdr3 := &block.Header{Nonce: 4, Round: 5}
	hash3 := []byte("hash3")

	hdrs := make([]data.HeaderHandler, 0)
	hashes := make([][]byte, 0)
	hdrs = append(hdrs, hdr1)
	hashes = append(hashes, hash1)

	sfd.AddFinalHeaders(hdrs, hashes)
	assert.Equal(t, uint64(0), sfd.FinalCheckpointNonce())

	sfd.AddHeader(hdr1, hash1, process.BHProcessed, hdrs, hashes)
	assert.Equal(t, hdr1.Nonce, sfd.FinalCheckpointNonce())

	hdrs = make([]data.HeaderHandler, 0)
	hashes = make([][]byte, 0)
	hdrs = append(hdrs, hdr2)
	hashes = append(hashes, hash2)

	sfd.AddFinalHeaders(hdrs, hashes)
	assert.Equal(t, hdr1.Nonce, sfd.FinalCheckpointNonce())

	sfd.AddHeader(hdr2, hash2, process.BHProcessed, hdrs, hashes)
	assert.Equal(t, hdr2.Nonce, sfd.FinalCheckpointNonce())

	hdrs = make([]data.HeaderHandler, 0)
	hashes = make([][]byte, 0)
	hdrs = append(hdrs, hdr3)
	hashes = append(hashes, hash3)

	sfd.AddFinalHeaders(hdrs, hashes)
	assert.Equal(t, hdr2.Nonce, sfd.FinalCheckpointNonce())

	sfd.AddHeader(hdr3, hash3, process.BHProcessed, hdrs, hashes)
	assert.Equal(t, hdr3.Nonce, sfd.FinalCheckpointNonce())
}

func TestBaseForkDetector_ActivateForcedForkIfNeededStateNotProposedShouldNotActivate(t *testing.T) {
	t.Parallel()

	rounderMock := &mock.RounderMock{}
	bfd, _ := sync.NewShardForkDetector(rounderMock, &mock.BlackListHandlerStub{}, &mock.BlockTrackerStub{})

	state := process.BHReceived
	hdr1 := &block.Header{Nonce: 1, Round: 4, PubKeysBitmap: []byte("X")}

	bfd.ActivateForcedForkIfNeeded(hdr1, state, sharding.MetachainShardId)
	assert.False(t, bfd.ShouldForceFork())
}

func TestBaseForkDetector_ActivateForcedForkIfNeededNotSyncingShouldNotActivate(t *testing.T) {
	t.Parallel()

	rounderMock := &mock.RounderMock{}
	bfd, _ := sync.NewShardForkDetector(rounderMock, &mock.BlackListHandlerStub{}, &mock.BlockTrackerStub{})

	state := process.BHProposed
	hdr1 := &block.Header{Nonce: 1, Round: 4, PubKeysBitmap: []byte("X")}

	bfd.ActivateForcedForkIfNeeded(hdr1, state, sharding.MetachainShardId)
	assert.False(t, bfd.ShouldForceFork())
}

func TestBaseForkDetector_ActivateForcedForkIfNeededDifferencesNotEnoughShouldNotActivate(t *testing.T) {
	t.Parallel()

	rounderMock := &mock.RounderMock{}
<<<<<<< HEAD
	bfd, _ := sync.NewShardForkDetector(
		rounderMock,
		&mock.BlackListHandlerStub{
			HasCalled: func(key string) bool {
				return false
			},
		},
		&mock.BlockTrackerStub{})
=======
	bfd, _ := sync.NewMetaForkDetector(rounderMock, &mock.BlackListHandlerStub{})
>>>>>>> 09e43249

	_ = bfd.AddHeader(
		&block.Header{PubKeysBitmap: []byte("X"), Nonce: 9, Round: 3},
		[]byte("hash1"),
		process.BHProcessed,
		nil,
		nil)

	state := process.BHProposed
	hdr1 := &block.Header{Nonce: 1, Round: 4, PubKeysBitmap: []byte("X")}
	rounderMock.RoundIndex = 5
	bfd.ActivateForcedForkIfNeeded(hdr1, state, sharding.MetachainShardId)
	assert.False(t, bfd.ShouldForceFork())
}

func TestBaseForkDetector_ActivateForcedForkIfNeededShouldActivate(t *testing.T) {
	t.Parallel()

	rounderMock := &mock.RounderMock{}
<<<<<<< HEAD
	bfd, _ := sync.NewShardForkDetector(
		rounderMock,
		&mock.BlackListHandlerStub{
			HasCalled: func(key string) bool {
				return false
			},
		},
		&mock.BlockTrackerStub{})
=======
	bfd, _ := sync.NewMetaForkDetector(rounderMock, &mock.BlackListHandlerStub{})
>>>>>>> 09e43249

	bfd.SetFinalCheckpoint(0, 0)
	_ = bfd.AddHeader(
		&block.Header{PubKeysBitmap: []byte("X"), Nonce: 0, Round: 28},
		[]byte("hash1"),
		process.BHProcessed,
		nil,
		nil)

	// last checkpoint will be (round = 0 , nonce = 0)
	// round difference is higher than 20
	// nonce difference is 1
	// round index is divisible by 5
	// => should activate force fork
	state := process.BHProposed
	hdr1 := &block.Header{Nonce: 1, Round: 29, PubKeysBitmap: []byte("X")}
	rounderMock.RoundIndex = 30
	bfd.ActivateForcedForkIfNeeded(hdr1, state, sharding.MetachainShardId)
	assert.True(t, bfd.ShouldForceFork())
}

func TestBaseForkDetector_ResetFork(t *testing.T) {
	t.Parallel()

	rounderMock := &mock.RounderMock{}
	bfd, _ := sync.NewShardForkDetector(rounderMock, &mock.BlackListHandlerStub{}, &mock.BlockTrackerStub{})

	bfd.SetShouldForceFork(true)
	assert.True(t, bfd.ShouldForceFork())
	bfd.ResetFork()
	assert.False(t, bfd.ShouldForceFork())
}<|MERGE_RESOLUTION|>--- conflicted
+++ resolved
@@ -15,12 +15,12 @@
 
 func TestNewBasicForkDetector_ShouldErrNilRounder(t *testing.T) {
 	t.Parallel()
-<<<<<<< HEAD
-	bfd, err := sync.NewShardForkDetector(nil, &mock.BlackListHandlerStub{}, &mock.BlockTrackerStub{})
-=======
-
-	bfd, err := sync.NewShardForkDetector(nil, &mock.BlackListHandlerStub{})
->>>>>>> 09e43249
+
+	bfd, err := sync.NewShardForkDetector(
+		nil,
+		&mock.BlackListHandlerStub{},
+		&mock.BlockTrackerStub{},
+		)
 	assert.Equal(t, process.ErrNilRounder, err)
 	assert.Nil(t, bfd)
 }
@@ -29,7 +29,11 @@
 	t.Parallel()
 
 	rounderMock := &mock.RounderMock{RoundIndex: 100}
-	bfd, err := sync.NewShardForkDetector(rounderMock, nil, &mock.BlockTrackerStub{})
+	bfd, err := sync.NewShardForkDetector(
+		rounderMock,
+		nil,
+		&mock.BlockTrackerStub{},
+		)
 	assert.Equal(t, process.ErrNilBlackListHandler, err)
 	assert.Nil(t, bfd)
 }
@@ -38,7 +42,11 @@
 	t.Parallel()
 
 	rounderMock := &mock.RounderMock{RoundIndex: 100}
-	bfd, err := sync.NewShardForkDetector(rounderMock, &mock.BlackListHandlerStub{}, nil)
+	bfd, err := sync.NewShardForkDetector(
+		rounderMock,
+		&mock.BlackListHandlerStub{},
+		nil,
+		)
 	assert.Equal(t, process.ErrNilBlockTracker, err)
 	assert.Nil(t, bfd)
 }
@@ -47,139 +55,24 @@
 	t.Parallel()
 
 	rounderMock := &mock.RounderMock{RoundIndex: 100}
-	bfd, err := sync.NewShardForkDetector(rounderMock, &mock.BlackListHandlerStub{}, &mock.BlockTrackerStub{})
+	bfd, err := sync.NewShardForkDetector(
+		rounderMock,
+		&mock.BlackListHandlerStub{},
+		&mock.BlockTrackerStub{},
+		)
 	assert.Nil(t, err)
 	assert.NotNil(t, bfd)
 }
 
 func TestBasicForkDetector_CheckBlockValidityShouldErrLowerRoundInBlock(t *testing.T) {
 	t.Parallel()
-<<<<<<< HEAD
+
 	rounderMock := &mock.RounderMock{RoundIndex: 100}
-	bfd, _ := sync.NewShardForkDetector(rounderMock, &mock.BlackListHandlerStub{}, &mock.BlockTrackerStub{})
-	err := bfd.AddHeader(nil, make([]byte, 0), process.BHProcessed, nil, nil)
-	assert.Equal(t, sync.ErrNilHeader, err)
-}
-=======
->>>>>>> 09e43249
-
-	rounderMock := &mock.RounderMock{RoundIndex: 100}
-<<<<<<< HEAD
-	bfd, _ := sync.NewShardForkDetector(rounderMock, &mock.BlackListHandlerStub{}, &mock.BlockTrackerStub{})
-	err := bfd.AddHeader(&block.Header{}, nil, process.BHProcessed, nil, nil)
-	assert.Equal(t, sync.ErrNilHash, err)
-}
-
-func TestBasicForkDetector_AddHeaderNotPresentShouldWork(t *testing.T) {
-	t.Parallel()
-	hdr := &block.Header{Nonce: 1, Round: 1, PubKeysBitmap: []byte("X")}
-	hash := make([]byte, 0)
-	rounderMock := &mock.RounderMock{RoundIndex: 1}
-	bfd, _ := sync.NewShardForkDetector(
-		rounderMock,
-		&mock.BlackListHandlerStub{
-			HasCalled: func(key string) bool {
-				return false
-			},
-		},
-		&mock.BlockTrackerStub{},
-	)
-
-	err := bfd.AddHeader(hdr, hash, process.BHProcessed, nil, nil)
-	assert.Nil(t, err)
-
-	hInfos := bfd.GetHeaders(1)
-	assert.Equal(t, 1, len(hInfos))
-	assert.Equal(t, hash, hInfos[0].Hash())
-}
-
-func TestBasicForkDetector_AddHeaderPresentShouldAppend(t *testing.T) {
-	t.Parallel()
-	hdr1 := &block.Header{Nonce: 1, Round: 1, PubKeysBitmap: []byte("X")}
-	hash1 := []byte("hash1")
-	hdr2 := &block.Header{Nonce: 1, Round: 1, PubKeysBitmap: []byte("X")}
-	hash2 := []byte("hash2")
-	rounderMock := &mock.RounderMock{RoundIndex: 1}
-	bfd, _ := sync.NewShardForkDetector(
-		rounderMock,
-		&mock.BlackListHandlerStub{
-			HasCalled: func(key string) bool {
-				return false
-			},
-		},
-		&mock.BlockTrackerStub{},
-	)
-
-	_ = bfd.AddHeader(hdr1, hash1, process.BHProcessed, nil, nil)
-	err := bfd.AddHeader(hdr2, hash2, process.BHProcessed, nil, nil)
-	assert.Nil(t, err)
-
-	hInfos := bfd.GetHeaders(1)
-	assert.Equal(t, 2, len(hInfos))
-	assert.Equal(t, hash1, hInfos[0].Hash())
-	assert.Equal(t, hash2, hInfos[1].Hash())
-}
-
-func TestBasicForkDetector_AddHeaderWithProcessedBlockShouldSetCheckpoint(t *testing.T) {
-	t.Parallel()
-	hdr1 := &block.Header{Nonce: 69, Round: 72, PubKeysBitmap: []byte("X")}
-	hash1 := []byte("hash1")
-	rounderMock := &mock.RounderMock{RoundIndex: 73}
-	bfd, _ := sync.NewShardForkDetector(
-		rounderMock,
-		&mock.BlackListHandlerStub{
-			HasCalled: func(key string) bool {
-				return false
-			},
-		},
-		&mock.BlockTrackerStub{},
-	)
-	_ = bfd.AddHeader(hdr1, hash1, process.BHProcessed, nil, nil)
-	assert.Equal(t, hdr1.Nonce, bfd.LastCheckpointNonce())
-}
-
-func TestBasicForkDetector_AddHeaderPresentShouldNotRewriteState(t *testing.T) {
-	t.Parallel()
-	hdr1 := &block.Header{Nonce: 1, Round: 1, PubKeysBitmap: []byte("X")}
-	hash := []byte("hash1")
-	hdr2 := &block.Header{Nonce: 1, Round: 1, PubKeysBitmap: []byte("X")}
-	rounderMock := &mock.RounderMock{RoundIndex: 1}
-	bfd, _ := sync.NewShardForkDetector(
-		rounderMock,
-		&mock.BlackListHandlerStub{
-			HasCalled: func(key string) bool {
-				return false
-			},
-		},
-		&mock.BlockTrackerStub{},
-	)
-
-	_ = bfd.AddHeader(hdr1, hash, process.BHReceived, nil, nil)
-	err := bfd.AddHeader(hdr2, hash, process.BHProcessed, nil, nil)
-	assert.Nil(t, err)
-
-	hInfos := bfd.GetHeaders(1)
-	assert.Equal(t, 2, len(hInfos))
-	assert.Equal(t, hash, hInfos[0].Hash())
-	assert.Equal(t, process.BHReceived, hInfos[0].GetBlockHeaderState())
-	assert.Equal(t, process.BHProcessed, hInfos[1].GetBlockHeaderState())
-}
-
-func TestBasicForkDetector_CheckBlockValidityShouldErrLowerRoundInBlock(t *testing.T) {
-	t.Parallel()
-	rounderMock := &mock.RounderMock{RoundIndex: 100}
-	bfd, _ := sync.NewShardForkDetector(
-		rounderMock,
-		&mock.BlackListHandlerStub{
-			HasCalled: func(key string) bool {
-				return false
-			},
-		},
-		&mock.BlockTrackerStub{},
-	)
-=======
-	bfd, _ := sync.NewShardForkDetector(rounderMock, &mock.BlackListHandlerStub{})
->>>>>>> 09e43249
+	bfd, _ := sync.NewShardForkDetector(
+		rounderMock,
+		&mock.BlackListHandlerStub{},
+		&mock.BlockTrackerStub{},
+		)
 	bfd.SetFinalCheckpoint(1, 1)
 	err := bfd.CheckBlockValidity(&block.Header{PubKeysBitmap: []byte("X")}, []byte("hash"), process.BHProcessed)
 	assert.Equal(t, sync.ErrLowerRoundInBlock, err)
@@ -189,19 +82,11 @@
 	t.Parallel()
 
 	rounderMock := &mock.RounderMock{RoundIndex: 100}
-<<<<<<< HEAD
-	bfd, _ := sync.NewShardForkDetector(
-		rounderMock,
-		&mock.BlackListHandlerStub{
-			HasCalled: func(key string) bool {
-				return false
-			},
-		},
-		&mock.BlockTrackerStub{},
-	)
-=======
-	bfd, _ := sync.NewShardForkDetector(rounderMock, &mock.BlackListHandlerStub{})
->>>>>>> 09e43249
+	bfd, _ := sync.NewShardForkDetector(
+		rounderMock,
+		&mock.BlackListHandlerStub{},
+		&mock.BlockTrackerStub{},
+		)
 	bfd.SetFinalCheckpoint(2, 2)
 	err := bfd.CheckBlockValidity(&block.Header{Nonce: 1, Round: 3, PubKeysBitmap: []byte("X")}, []byte("hash"), process.BHProcessed)
 	assert.Equal(t, sync.ErrLowerNonceInBlock, err)
@@ -211,19 +96,11 @@
 	t.Parallel()
 
 	rounderMock := &mock.RounderMock{RoundIndex: 0}
-<<<<<<< HEAD
-	bfd, _ := sync.NewShardForkDetector(
-		rounderMock,
-		&mock.BlackListHandlerStub{
-			HasCalled: func(key string) bool {
-				return false
-			},
-		},
-		&mock.BlockTrackerStub{},
-	)
-=======
-	bfd, _ := sync.NewShardForkDetector(rounderMock, &mock.BlackListHandlerStub{})
->>>>>>> 09e43249
+	bfd, _ := sync.NewShardForkDetector(
+		rounderMock,
+		&mock.BlackListHandlerStub{},
+		&mock.BlockTrackerStub{},
+		)
 	err := bfd.CheckBlockValidity(&block.Header{Nonce: 1, Round: 2, PubKeysBitmap: []byte("X")}, []byte("hash"), process.BHProcessed)
 	assert.Equal(t, sync.ErrHigherRoundInBlock, err)
 }
@@ -232,30 +109,24 @@
 	t.Parallel()
 
 	rounderMock := &mock.RounderMock{RoundIndex: 1}
-<<<<<<< HEAD
-	bfd, _ := sync.NewShardForkDetector(
-		rounderMock,
-		&mock.BlackListHandlerStub{
-			HasCalled: func(key string) bool {
-				return false
-			},
-		},
-		&mock.BlockTrackerStub{},
-	)
-=======
-	bfd, _ := sync.NewShardForkDetector(rounderMock, &mock.BlackListHandlerStub{})
->>>>>>> 09e43249
+	bfd, _ := sync.NewShardForkDetector(
+		rounderMock,
+		&mock.BlackListHandlerStub{},
+		&mock.BlockTrackerStub{},
+		)
 	err := bfd.CheckBlockValidity(&block.Header{Nonce: 2, Round: 1, PubKeysBitmap: []byte("X")}, []byte("hash"), process.BHProcessed)
 	assert.Equal(t, sync.ErrHigherNonceInBlock, err)
 }
 
-<<<<<<< HEAD
-=======
 func TestBasicForkDetector_CheckBlockValidityShouldErrRandomSeedIsNotValid(t *testing.T) {
 	t.Parallel()
 
 	rounderMock := &mock.RounderMock{RoundIndex: 1}
-	bfd, _ := sync.NewShardForkDetector(rounderMock, &mock.BlackListHandlerStub{})
+	bfd, _ := sync.NewShardForkDetector(
+		rounderMock,
+		&mock.BlackListHandlerStub{},
+		&mock.BlockTrackerStub{},
+		)
 	err := bfd.CheckBlockValidity(&block.Header{Nonce: 1, Round: 1}, []byte("hash"), process.BHProposed)
 	assert.Equal(t, sync.ErrRandomSeedNotValid, err)
 }
@@ -264,29 +135,24 @@
 	t.Parallel()
 
 	rounderMock := &mock.RounderMock{RoundIndex: 1}
-	bfd, _ := sync.NewShardForkDetector(rounderMock, &mock.BlackListHandlerStub{})
+	bfd, _ := sync.NewShardForkDetector(
+		rounderMock,
+		&mock.BlackListHandlerStub{},
+		&mock.BlockTrackerStub{},
+		)
 	err := bfd.CheckBlockValidity(&block.Header{Nonce: 1, Round: 1}, []byte("hash"), process.BHProcessed)
 	assert.Equal(t, sync.ErrBlockIsNotSigned, err)
 }
 
->>>>>>> 09e43249
 func TestBasicForkDetector_CheckBlockValidityShouldWork(t *testing.T) {
 	t.Parallel()
 
 	rounderMock := &mock.RounderMock{RoundIndex: 1}
-<<<<<<< HEAD
-	bfd, _ := sync.NewShardForkDetector(
-		rounderMock,
-		&mock.BlackListHandlerStub{
-			HasCalled: func(key string) bool {
-				return false
-			},
-		},
-		&mock.BlockTrackerStub{},
-	)
-=======
-	bfd, _ := sync.NewShardForkDetector(rounderMock, &mock.BlackListHandlerStub{})
->>>>>>> 09e43249
+	bfd, _ := sync.NewShardForkDetector(
+		rounderMock,
+		&mock.BlackListHandlerStub{},
+		&mock.BlockTrackerStub{},
+		)
 	err := bfd.CheckBlockValidity(&block.Header{Nonce: 1, Round: 1, PubKeysBitmap: []byte("X")}, []byte("hash"), process.BHProcessed)
 	assert.Nil(t, err)
 }
@@ -299,22 +165,11 @@
 	hdr2 := &block.Header{Nonce: 2, Round: 2, PubKeysBitmap: []byte("X")}
 	hash2 := []byte("hash2")
 	rounderMock := &mock.RounderMock{}
-<<<<<<< HEAD
-	bfd, _ := sync.NewShardForkDetector(
-		rounderMock,
-		&mock.BlackListHandlerStub{
-			AddCalled: func(key string) error {
-				return nil
-			},
-			HasCalled: func(key string) bool {
-				return false
-			},
-		},
-		&mock.BlockTrackerStub{},
-	)
-=======
-	bfd, _ := sync.NewShardForkDetector(rounderMock, &mock.BlackListHandlerStub{})
->>>>>>> 09e43249
+	bfd, _ := sync.NewShardForkDetector(
+		rounderMock,
+		&mock.BlackListHandlerStub{},
+		&mock.BlockTrackerStub{},
+		)
 
 	rounderMock.RoundIndex = 1
 	_ = bfd.AddHeader(hdr1, hash1, process.BHProcessed, nil, nil)
@@ -340,42 +195,47 @@
 	t.Parallel()
 
 	rounderMock := &mock.RounderMock{RoundIndex: 100}
-<<<<<<< HEAD
-	bfd, _ := sync.NewShardForkDetector(
-		rounderMock,
-		&mock.BlackListHandlerStub{
-			AddCalled: func(key string) error {
-				return nil
-			},
-			HasCalled: func(key string) bool {
-				return false
-			},
-		},
-		&mock.BlockTrackerStub{},
-	)
-=======
+	bfd, _ := sync.NewShardForkDetector(
+		rounderMock,
+		&mock.BlackListHandlerStub{},
+		&mock.BlockTrackerStub{},
+		)
+	_ = bfd.AddHeader(
+		&block.Header{Nonce: 0, PubKeysBitmap: []byte("X")},
+		[]byte("hash1"),
+		process.BHProcessed,
+		nil,
+		nil)
+	_ = bfd.AddHeader(
+		&block.Header{Nonce: 1, Round: 1, PubKeysBitmap: []byte("X")},
+		[]byte("hash2"),
+		process.BHProcessed,
+		nil,
+		nil)
+	forkInfo := bfd.CheckFork()
+	assert.False(t, forkInfo.IsDetected)
+	assert.Equal(t, uint64(math.MaxUint64), forkInfo.Nonce)
+	assert.Nil(t, forkInfo.Hash)
+}
+
+func TestBasicForkDetector_CheckForkOnlyReceivedHeadersShouldReturnFalse(t *testing.T) {
+	t.Parallel()
+
+	rounderMock := &mock.RounderMock{RoundIndex: 100}
 	bfd, _ := sync.NewShardForkDetector(rounderMock, &mock.BlackListHandlerStub{})
->>>>>>> 09e43249
 	_ = bfd.AddHeader(
 		&block.Header{Nonce: 0, PubKeysBitmap: []byte("X")},
 		[]byte("hash1"),
-		process.BHProcessed,
-		nil,
-<<<<<<< HEAD
-		nil)
-=======
+		process.BHReceived,
+		nil,
 		nil,
 		false,
 	)
->>>>>>> 09e43249
 	_ = bfd.AddHeader(
 		&block.Header{Nonce: 1, Round: 1, PubKeysBitmap: []byte("X")},
-		[]byte("hash2"),
-		process.BHProcessed,
-		nil,
-<<<<<<< HEAD
-		nil)
-=======
+		[]byte("hash1"),
+		process.BHReceived,
+		nil,
 		nil,
 		false,
 	)
@@ -385,7 +245,7 @@
 	assert.Nil(t, forkInfo.Hash)
 }
 
-func TestBasicForkDetector_CheckForkOnlyReceivedHeadersShouldReturnFalse(t *testing.T) {
+func TestBasicForkDetector_CheckForkOnlyOneShardHeaderOnANonceReceivedAndProcessedShouldReturnFalse(t *testing.T) {
 	t.Parallel()
 
 	rounderMock := &mock.RounderMock{RoundIndex: 100}
@@ -393,14 +253,14 @@
 	_ = bfd.AddHeader(
 		&block.Header{Nonce: 0, PubKeysBitmap: []byte("X")},
 		[]byte("hash1"),
-		process.BHReceived,
+		process.BHProcessed,
 		nil,
 		nil,
 		false,
 	)
 	_ = bfd.AddHeader(
 		&block.Header{Nonce: 1, Round: 1, PubKeysBitmap: []byte("X")},
-		[]byte("hash1"),
+		[]byte("hash2"),
 		process.BHReceived,
 		nil,
 		nil,
@@ -412,113 +272,102 @@
 	assert.Nil(t, forkInfo.Hash)
 }
 
-func TestBasicForkDetector_CheckForkOnlyOneShardHeaderOnANonceReceivedAndProcessedShouldReturnFalse(t *testing.T) {
-	t.Parallel()
-
-	rounderMock := &mock.RounderMock{RoundIndex: 100}
-	bfd, _ := sync.NewShardForkDetector(rounderMock, &mock.BlackListHandlerStub{})
-	_ = bfd.AddHeader(
-		&block.Header{Nonce: 0, PubKeysBitmap: []byte("X")},
-		[]byte("hash1"),
-		process.BHProcessed,
-		nil,
-		nil,
-		false,
-	)
-	_ = bfd.AddHeader(
-		&block.Header{Nonce: 1, Round: 1, PubKeysBitmap: []byte("X")},
+func TestBasicForkDetector_CheckForkMetaHeaderProcessedShouldReturnFalse(t *testing.T) {
+	t.Parallel()
+
+	rounderMock := &mock.RounderMock{RoundIndex: 99}
+	bfd, _ := sync.NewMetaForkDetector(
+		rounderMock,
+		&mock.BlackListHandlerStub{},
+		&mock.BlockTrackerStub{},
+		)
+	_ = bfd.AddHeader(
+		&block.MetaBlock{Nonce: 1, Round: 3, PubKeysBitmap: []byte("X")},
+		[]byte("hash1"),
+		process.BHProcessed,
+		nil,
+		nil)
+	_ = bfd.AddHeader(
+		&block.MetaBlock{Nonce: 1, Round: 2, PubKeysBitmap: []byte("X")},
 		[]byte("hash2"),
-		process.BHReceived,
-		nil,
-		nil,
-		false,
-	)
->>>>>>> 09e43249
+		process.BHProcessed,
+		nil,
+		nil)
 	forkInfo := bfd.CheckFork()
 	assert.False(t, forkInfo.IsDetected)
 	assert.Equal(t, uint64(math.MaxUint64), forkInfo.Nonce)
 	assert.Nil(t, forkInfo.Hash)
 }
 
-func TestBasicForkDetector_CheckForkMetaHeaderProcessedShouldReturnFalse(t *testing.T) {
-	t.Parallel()
-
-	rounderMock := &mock.RounderMock{RoundIndex: 99}
-<<<<<<< HEAD
+func TestBasicForkDetector_CheckForkMetaHeaderProcessedShouldReturnFalseWhenLowerRound(t *testing.T) {
+	t.Parallel()
+
+	rounderMock := &mock.RounderMock{}
 	bfd, _ := sync.NewMetaForkDetector(
 		rounderMock,
-		&mock.BlackListHandlerStub{
-			AddCalled: func(key string) error {
-				return nil
-			},
-			HasCalled: func(key string) bool {
-				return false
-			},
-		},
-		&mock.BlockTrackerStub{},
-	)
-=======
-	bfd, _ := sync.NewMetaForkDetector(rounderMock, &mock.BlackListHandlerStub{})
->>>>>>> 09e43249
+		&mock.BlackListHandlerStub{},
+		&mock.BlockTrackerStub{},
+		)
+	rounderMock.RoundIndex = 5
+	_ = bfd.AddHeader(
+		&block.MetaBlock{Nonce: 1, Round: 4, PubKeysBitmap: []byte("X")},
+		[]byte("hash1"),
+		process.BHReceived,
+		nil,
+		nil)
+	rounderMock.RoundIndex = 4
 	_ = bfd.AddHeader(
 		&block.MetaBlock{Nonce: 1, Round: 3, PubKeysBitmap: []byte("X")},
-		[]byte("hash1"),
-		process.BHProcessed,
-		nil,
-		nil)
+		[]byte("hash2"),
+		process.BHReceived,
+		nil,
+		nil)
+	rounderMock.RoundIndex = 3
 	_ = bfd.AddHeader(
 		&block.MetaBlock{Nonce: 1, Round: 2, PubKeysBitmap: []byte("X")},
-		[]byte("hash2"),
-		process.BHProcessed,
-		nil,
-		nil)
+		[]byte("hash3"),
+		process.BHProcessed,
+		nil,
+		nil)
+
+	hInfos := bfd.GetHeaders(1)
+	assert.Equal(t, 3, len(hInfos))
+
 	forkInfo := bfd.CheckFork()
 	assert.False(t, forkInfo.IsDetected)
 	assert.Equal(t, uint64(math.MaxUint64), forkInfo.Nonce)
 	assert.Nil(t, forkInfo.Hash)
-}
-
-func TestBasicForkDetector_CheckForkMetaHeaderProcessedShouldReturnFalseWhenLowerRound(t *testing.T) {
-	t.Parallel()
-
-	rounderMock := &mock.RounderMock{}
-<<<<<<< HEAD
+
+	hInfos = bfd.GetHeaders(1)
+	assert.Equal(t, 3, len(hInfos))
+}
+
+func TestBasicForkDetector_CheckForkMetaHeaderProcessedShouldReturnFalseWhenEqualRoundWithLowerHash(t *testing.T) {
+	t.Parallel()
+
+	rounderMock := &mock.RounderMock{}
 	bfd, _ := sync.NewMetaForkDetector(
 		rounderMock,
-		&mock.BlackListHandlerStub{
-			HasCalled: func(key string) bool {
-				return false
-			},
-		},
-		&mock.BlockTrackerStub{},
-	)
-=======
-	bfd, _ := sync.NewMetaForkDetector(rounderMock, &mock.BlackListHandlerStub{})
->>>>>>> 09e43249
+		&mock.BlackListHandlerStub{},
+		&mock.BlockTrackerStub{},
+		)
 	rounderMock.RoundIndex = 5
 	_ = bfd.AddHeader(
 		&block.MetaBlock{Nonce: 1, Round: 4, PubKeysBitmap: []byte("X")},
 		[]byte("hash1"),
-		process.BHReceived,
-		nil,
-		nil)
-	rounderMock.RoundIndex = 4
-	_ = bfd.AddHeader(
-		&block.MetaBlock{Nonce: 1, Round: 3, PubKeysBitmap: []byte("X")},
+		process.BHProcessed,
+		nil,
+		nil)
+	_ = bfd.AddHeader(
+		&block.MetaBlock{Nonce: 1, Round: 4, PubKeysBitmap: []byte("X")},
 		[]byte("hash2"),
 		process.BHReceived,
 		nil,
-<<<<<<< HEAD
-		nil)
-	rounderMock.RoundIndex = 3
-=======
-		nil,
-		false)
->>>>>>> 09e43249
-	_ = bfd.AddHeader(
-		&block.MetaBlock{Nonce: 1, Round: 2, PubKeysBitmap: []byte("X")},
+		nil)
+	_ = bfd.AddHeader(
+		&block.MetaBlock{Nonce: 1, Round: 4, PubKeysBitmap: []byte("X")},
 		[]byte("hash3"),
-		process.BHProcessed,
+		process.BHReceived,
 		nil,
 		nil)
 
@@ -532,55 +381,6 @@
 
 	hInfos = bfd.GetHeaders(1)
 	assert.Equal(t, 3, len(hInfos))
-}
-
-func TestBasicForkDetector_CheckForkMetaHeaderProcessedShouldReturnFalseWhenEqualRoundWithLowerHash(t *testing.T) {
-	t.Parallel()
-
-	rounderMock := &mock.RounderMock{}
-<<<<<<< HEAD
-	bfd, _ := sync.NewMetaForkDetector(
-		rounderMock,
-		&mock.BlackListHandlerStub{
-			HasCalled: func(key string) bool {
-				return false
-			},
-		},
-		&mock.BlockTrackerStub{},
-	)
-=======
-	bfd, _ := sync.NewMetaForkDetector(rounderMock, &mock.BlackListHandlerStub{})
->>>>>>> 09e43249
-	rounderMock.RoundIndex = 5
-	_ = bfd.AddHeader(
-		&block.MetaBlock{Nonce: 1, Round: 4, PubKeysBitmap: []byte("X")},
-		[]byte("hash1"),
-		process.BHProcessed,
-		nil,
-		nil)
-	_ = bfd.AddHeader(
-		&block.MetaBlock{Nonce: 1, Round: 4, PubKeysBitmap: []byte("X")},
-		[]byte("hash2"),
-		process.BHReceived,
-		nil,
-		nil)
-	_ = bfd.AddHeader(
-		&block.MetaBlock{Nonce: 1, Round: 4, PubKeysBitmap: []byte("X")},
-		[]byte("hash3"),
-		process.BHReceived,
-		nil,
-		nil)
-
-	hInfos := bfd.GetHeaders(1)
-	assert.Equal(t, 3, len(hInfos))
-
-	forkInfo := bfd.CheckFork()
-	assert.False(t, forkInfo.IsDetected)
-	assert.Equal(t, uint64(math.MaxUint64), forkInfo.Nonce)
-	assert.Nil(t, forkInfo.Hash)
-
-	hInfos = bfd.GetHeaders(1)
-	assert.Equal(t, 3, len(hInfos))
 	assert.Equal(t, []byte("hash1"), hInfos[0].Hash())
 }
 
@@ -588,19 +388,11 @@
 	t.Parallel()
 
 	rounderMock := &mock.RounderMock{}
-<<<<<<< HEAD
-	bfd, _ := sync.NewShardForkDetector(
-		rounderMock,
-		&mock.BlackListHandlerStub{
-			HasCalled: func(key string) bool {
-				return false
-			},
-		},
-		&mock.BlockTrackerStub{},
-	)
-=======
-	bfd, _ := sync.NewShardForkDetector(rounderMock, &mock.BlackListHandlerStub{})
->>>>>>> 09e43249
+	bfd, _ := sync.NewShardForkDetector(
+		rounderMock,
+		&mock.BlackListHandlerStub{},
+		&mock.BlockTrackerStub{},
+		)
 
 	hdr1 := &block.Header{Nonce: 1, Round: 4, PubKeysBitmap: []byte("X")}
 	hash1 := []byte("hash1")
@@ -659,19 +451,11 @@
 	t.Parallel()
 
 	rounderMock := &mock.RounderMock{}
-<<<<<<< HEAD
 	bfd, _ := sync.NewMetaForkDetector(
 		rounderMock,
-		&mock.BlackListHandlerStub{
-			HasCalled: func(key string) bool {
-				return false
-			},
-		},
-		&mock.BlockTrackerStub{},
-	)
-=======
-	bfd, _ := sync.NewMetaForkDetector(rounderMock, &mock.BlackListHandlerStub{})
->>>>>>> 09e43249
+		&mock.BlackListHandlerStub{},
+		&mock.BlockTrackerStub{},
+		)
 	rounderMock.RoundIndex = 5
 	_ = bfd.AddHeader(
 		&block.MetaBlock{Nonce: 1, Round: 4, PubKeysBitmap: []byte("X")},
@@ -708,19 +492,11 @@
 	t.Parallel()
 
 	rounderMock := &mock.RounderMock{}
-<<<<<<< HEAD
-	bfd, _ := sync.NewShardForkDetector(
-		rounderMock,
-		&mock.BlackListHandlerStub{
-			HasCalled: func(key string) bool {
-				return false
-			},
-		},
-		&mock.BlockTrackerStub{},
-	)
-=======
-	bfd, _ := sync.NewShardForkDetector(rounderMock, &mock.BlackListHandlerStub{})
->>>>>>> 09e43249
+	bfd, _ := sync.NewShardForkDetector(
+		rounderMock,
+		&mock.BlackListHandlerStub{},
+		&mock.BlockTrackerStub{},
+		)
 
 	hdr1 := &block.Header{Nonce: 1, Round: 4, PubKeysBitmap: []byte("X")}
 	hash1 := []byte("hash1")
@@ -778,19 +554,11 @@
 	t.Parallel()
 
 	rounderMock := &mock.RounderMock{}
-<<<<<<< HEAD
 	bfd, _ := sync.NewMetaForkDetector(
 		rounderMock,
-		&mock.BlackListHandlerStub{
-			HasCalled: func(key string) bool {
-				return false
-			},
-		},
-		&mock.BlockTrackerStub{},
-	)
-=======
-	bfd, _ := sync.NewMetaForkDetector(rounderMock, &mock.BlackListHandlerStub{})
->>>>>>> 09e43249
+		&mock.BlackListHandlerStub{},
+		&mock.BlockTrackerStub{},
+		)
 	rounderMock.RoundIndex = 4
 	_ = bfd.AddHeader(
 		&block.MetaBlock{Nonce: 1, Round: 3, PubKeysBitmap: []byte("X")},
@@ -835,28 +603,14 @@
 	hdr3 := &block.Header{Nonce: 3, PubKeysBitmap: []byte("X")}
 	hash3 := []byte("hash3")
 	rounderMock := &mock.RounderMock{RoundIndex: 100}
-<<<<<<< HEAD
-	bfd, _ := sync.NewShardForkDetector(
-		rounderMock,
-		&mock.BlackListHandlerStub{
-			HasCalled: func(key string) bool {
-				return false
-			},
-			AddCalled: func(key string) error {
-				return nil
-			},
-		},
-		&mock.BlockTrackerStub{},
-	)
-	_ = bfd.AddHeader(hdr1, hash1, process.BHReceived, nil, nil)
-	_ = bfd.AddHeader(hdr2, hash2, process.BHReceived, nil, nil)
-	_ = bfd.AddHeader(hdr3, hash3, process.BHReceived, nil, nil)
-=======
-	bfd, _ := sync.NewShardForkDetector(rounderMock, &mock.BlackListHandlerStub{})
+	bfd, _ := sync.NewShardForkDetector(
+		rounderMock,
+		&mock.BlackListHandlerStub{},
+		&mock.BlockTrackerStub{},
+		)
 	_ = bfd.AddHeader(hdr1, hash1, process.BHReceived, nil, nil, false)
 	_ = bfd.AddHeader(hdr2, hash2, process.BHReceived, nil, nil, false)
 	_ = bfd.AddHeader(hdr3, hash3, process.BHReceived, nil, nil, false)
->>>>>>> 09e43249
 	bfd.SetFinalCheckpoint(4, 4)
 	bfd.RemovePastHeaders()
 
@@ -882,19 +636,11 @@
 	hdr3 := &block.Header{PubKeysBitmap: []byte("X"), Nonce: 10, Round: 14}
 	hash3 := []byte("hash3")
 	rounderMock := &mock.RounderMock{}
-<<<<<<< HEAD
-	bfd, _ := sync.NewShardForkDetector(
-		rounderMock,
-		&mock.BlackListHandlerStub{
-			HasCalled: func(key string) bool {
-				return false
-			},
-		},
-		&mock.BlockTrackerStub{},
-	)
-=======
-	bfd, _ := sync.NewShardForkDetector(rounderMock, &mock.BlackListHandlerStub{})
->>>>>>> 09e43249
+	bfd, _ := sync.NewShardForkDetector(
+		rounderMock,
+		&mock.BlackListHandlerStub{},
+		&mock.BlockTrackerStub{},
+		)
 	rounderMock.RoundIndex = 11
 	_ = bfd.AddHeader(hdr0, hash0, process.BHReceived, nil, nil)
 	rounderMock.RoundIndex = 13
@@ -927,22 +673,11 @@
 	hdr1 := &block.Header{Nonce: 2, Round: 2, PubKeysBitmap: []byte("X")}
 	hash1 := []byte("hash1")
 	rounderMock := &mock.RounderMock{RoundIndex: 2}
-<<<<<<< HEAD
-	bfd, _ := sync.NewShardForkDetector(
-		rounderMock,
-		&mock.BlackListHandlerStub{
-			AddCalled: func(key string) error {
-				return nil
-			},
-			HasCalled: func(key string) bool {
-				return false
-			},
-		},
-		&mock.BlockTrackerStub{},
-	)
-=======
-	bfd, _ := sync.NewShardForkDetector(rounderMock, &mock.BlackListHandlerStub{})
->>>>>>> 09e43249
+	bfd, _ := sync.NewShardForkDetector(
+		rounderMock,
+		&mock.BlackListHandlerStub{},
+		&mock.BlockTrackerStub{},
+		)
 
 	_ = bfd.AddHeader(hdr1, hash1, process.BHProcessed, nil, nil)
 	assert.Equal(t, uint64(2), bfd.LastCheckpointNonce())
@@ -956,22 +691,11 @@
 	t.Parallel()
 
 	rounderMock := &mock.RounderMock{}
-<<<<<<< HEAD
 	bfd, _ := sync.NewMetaForkDetector(
 		rounderMock,
-		&mock.BlackListHandlerStub{
-			AddCalled: func(key string) error {
-				return nil
-			},
-			HasCalled: func(key string) bool {
-				return false
-			},
-		},
-		&mock.BlockTrackerStub{},
-	)
-=======
-	bfd, _ := sync.NewMetaForkDetector(rounderMock, &mock.BlackListHandlerStub{})
->>>>>>> 09e43249
+		&mock.BlackListHandlerStub{},
+		&mock.BlockTrackerStub{},
+		)
 
 	hdr1 := &block.MetaBlock{Nonce: 2, Round: 1, PubKeysBitmap: []byte("X")}
 	hash1 := []byte("hash1")
@@ -1002,19 +726,11 @@
 	t.Parallel()
 
 	rounderMock := &mock.RounderMock{}
-<<<<<<< HEAD
 	bfd, _ := sync.NewMetaForkDetector(
 		rounderMock,
-		&mock.BlackListHandlerStub{
-			HasCalled: func(key string) bool {
-				return false
-			},
-		},
-		&mock.BlockTrackerStub{},
-	)
-=======
-	bfd, _ := sync.NewMetaForkDetector(rounderMock, &mock.BlackListHandlerStub{})
->>>>>>> 09e43249
+		&mock.BlackListHandlerStub{},
+		&mock.BlockTrackerStub{},
+		)
 
 	rounderMock.RoundIndex = 11
 	_ = bfd.AddHeader(
@@ -1224,18 +940,11 @@
 	t.Parallel()
 
 	rounderMock := &mock.RounderMock{}
-<<<<<<< HEAD
-	bfd, _ := sync.NewShardForkDetector(
-		rounderMock,
-		&mock.BlackListHandlerStub{
-			HasCalled: func(key string) bool {
-				return false
-			},
-		},
-		&mock.BlockTrackerStub{})
-=======
-	bfd, _ := sync.NewMetaForkDetector(rounderMock, &mock.BlackListHandlerStub{})
->>>>>>> 09e43249
+	bfd, _ := sync.NewMetaForkDetector(
+		rounderMock,
+		&mock.BlackListHandlerStub{},
+		&mock.BlockTrackerStub{},
+		)
 
 	_ = bfd.AddHeader(
 		&block.Header{PubKeysBitmap: []byte("X"), Nonce: 9, Round: 3},
@@ -1255,18 +964,11 @@
 	t.Parallel()
 
 	rounderMock := &mock.RounderMock{}
-<<<<<<< HEAD
-	bfd, _ := sync.NewShardForkDetector(
-		rounderMock,
-		&mock.BlackListHandlerStub{
-			HasCalled: func(key string) bool {
-				return false
-			},
-		},
-		&mock.BlockTrackerStub{})
-=======
-	bfd, _ := sync.NewMetaForkDetector(rounderMock, &mock.BlackListHandlerStub{})
->>>>>>> 09e43249
+	bfd, _ := sync.NewMetaForkDetector(
+		rounderMock,
+		&mock.BlackListHandlerStub{},
+		&mock.BlockTrackerStub{},
+		)
 
 	bfd.SetFinalCheckpoint(0, 0)
 	_ = bfd.AddHeader(
