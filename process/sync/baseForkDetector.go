--- conflicted
+++ resolved
@@ -262,12 +262,8 @@
 	// committed block + 1, which could not be verified by hash -> prev hash and only by rand seed -> prev random seed
 	roundsWithoutReceivedBlock := bfd.rounder.Index() - int64(bfd.lastBlockRound())
 	isInProperRound := process.IsInProperRound(bfd.rounder.Index())
-<<<<<<< HEAD
-	if roundsWithoutReceivedBlock > maxRoundsToWait && isInProperRound {
+	if roundsWithoutReceivedBlock > process.MaxRoundsWithoutReceivedBlock && isInProperRound {
 		bfd.addHeaderToBlackList()
-=======
-	if roundsWithoutReceivedBlock > process.MaxRoundsWithoutReceivedBlock && isInProperRound {
->>>>>>> 2c84b5ce
 		bfd.ResetProbableHighestNonce()
 	}
 }
