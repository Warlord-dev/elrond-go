--- conflicted
+++ resolved
@@ -519,13 +519,7 @@
 func (bfd *baseForkDetector) activateForcedForkOnCrossNotarizedStuckIfNeeded(
 	header data.HeaderHandler,
 	state process.BlockHeaderState,
-<<<<<<< HEAD
-	notarizedShard uint32,
 ) {
-
-=======
-) {
->>>>>>> e6dc7af2
 	if state != process.BHProposed || bfd.isSyncing() {
 		return
 	}
