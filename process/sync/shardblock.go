--- conflicted
+++ resolved
@@ -52,12 +52,9 @@
 	accounts state.AccountsAdapter,
 	blackListHandler process.BlackListHandler,
 	networkWatcher process.NetworkConnectionWatcher,
-<<<<<<< HEAD
-	requestedItemsHandler process.RequestedItemsHandler,
-=======
 	bootStorer process.BootStorer,
 	storageBootstrapper process.BootstrapperFromStorage,
->>>>>>> 64e9b516
+	requestedItemsHandler process.RequestedItemsHandler,
 ) (*ShardBootstrap, error) {
 
 	if check.IfNil(poolsHolder) {
@@ -93,24 +90,6 @@
 	}
 
 	base := &baseBootstrap{
-<<<<<<< HEAD
-		blkc:                  blkc,
-		blkExecutor:           blkExecutor,
-		store:                 store,
-		headers:               poolsHolder.Headers(),
-		headersNonces:         poolsHolder.HeadersNonces(),
-		rounder:               rounder,
-		waitTime:              waitTime,
-		hasher:                hasher,
-		marshalizer:           marshalizer,
-		forkDetector:          forkDetector,
-		shardCoordinator:      shardCoordinator,
-		accounts:              accounts,
-		bootstrapRoundIndex:   bootstrapRoundIndex,
-		blackListHandler:      blackListHandler,
-		networkWatcher:        networkWatcher,
-		requestedItemsHandler: requestedItemsHandler,
-=======
 		blkc:                blkc,
 		blkExecutor:         blkExecutor,
 		store:               store,
@@ -127,7 +106,7 @@
 		networkWatcher:      networkWatcher,
 		bootStorer:          bootStorer,
 		storageBootstrapper: storageBootstrapper,
->>>>>>> 64e9b516
+		requestedItemsHandler: requestedItemsHandler,
 	}
 
 	boot := ShardBootstrap{
