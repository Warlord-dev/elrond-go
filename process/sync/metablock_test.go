--- conflicted
+++ resolved
@@ -1466,22 +1466,11 @@
 	marshalizer := &mock.MarshalizerMock{}
 	rounder := &mock.RounderMock{}
 	rounder.RoundIndex = 2
-<<<<<<< HEAD
 	forkDetector, _ := sync.NewMetaForkDetector(
 		rounder,
-		&mock.BlackListHandlerStub{
-			AddCalled: func(key string) error {
-				return nil
-			},
-			HasCalled: func(key string) bool {
-				return false
-			},
-		},
+		&mock.BlackListHandlerStub{},
 		&mock.BlockTrackerStub{},
-	)
-=======
-	forkDetector, _ := sync.NewMetaForkDetector(rounder, &mock.BlackListHandlerStub{})
->>>>>>> 09e43249
+		)
 	shardCoordinator := mock.NewOneShardCoordinatorMock()
 	account := &mock.AccountsStub{}
 
@@ -1550,22 +1539,11 @@
 	marshalizer := &mock.MarshalizerMock{}
 	rounder := &mock.RounderMock{}
 	rounder.RoundIndex = 2
-<<<<<<< HEAD
 	forkDetector, _ := sync.NewMetaForkDetector(
 		rounder,
-		&mock.BlackListHandlerStub{
-			AddCalled: func(key string) error {
-				return nil
-			},
-			HasCalled: func(key string) bool {
-				return false
-			},
-		},
+		&mock.BlackListHandlerStub{},
 		&mock.BlockTrackerStub{},
-	)
-=======
-	forkDetector, _ := sync.NewMetaForkDetector(rounder, &mock.BlackListHandlerStub{})
->>>>>>> 09e43249
+		)
 	shardCoordinator := mock.NewOneShardCoordinatorMock()
 	account := &mock.AccountsStub{}
 
@@ -2464,11 +2442,29 @@
 	assert.Equal(t, 3, calls)
 }
 
-<<<<<<< HEAD
-func TestMetaBootstrap_SyncFromStorerShouldErrWhenLoadBlocksFails(t *testing.T) {
-	t.Parallel()
-
-	pools := createMockMetaPools()
+func TestMetaBootstrap_SetStatusHandlerNilHandlerShouldErr(t *testing.T) {
+	t.Parallel()
+
+	pools := &mock.MetaPoolsHolderStub{}
+	pools.MetaBlocksCalled = func() storage.Cacher {
+		sds := &mock.CacherStub{}
+
+		sds.HasOrAddCalled = func(key []byte, value interface{}) (ok, evicted bool) {
+			return false, false
+		}
+
+		sds.RegisterHandlerCalled = func(func(key []byte)) {
+		}
+
+		return sds
+	}
+	pools.HeadersNoncesCalled = func() dataRetriever.Uint64SyncMapCacher {
+		hnc := &mock.Uint64SyncMapCacherStub{}
+		hnc.RegisterHandlerCalled = func(handler func(nonce uint64, shardId uint32, hash []byte)) {}
+
+		return hnc
+	}
+
 	blkc := initBlockchain()
 	rnd := &mock.RounderMock{}
 	blkExec := &mock.BlockProcessorMock{}
@@ -2478,683 +2474,6 @@
 	shardCoordinator := mock.NewOneShardCoordinatorMock()
 	account := &mock.AccountsStub{}
 
-	store := createStore()
-	store.HasCalled = func(unitType dataRetriever.UnitType, key []byte) error {
-		return errors.New("key not found")
-	}
-
-	bs, _ := sync.NewMetaBootstrap(
-		pools,
-		store,
-		blkc,
-		rnd,
-		blkExec,
-		waitTime,
-		hasher,
-		marshalizer,
-		forkDetector,
-		createMockResolversFinderMeta(),
-		shardCoordinator,
-		account,
-		math.MaxUint32,
-		&mock.BlackListHandlerStub{},
-		&mock.NetworkConnectionWatcherStub{},
-	)
-
-	err := bs.SyncFromStorer(process.MetaBlockFinality,
-		dataRetriever.MetaBlockUnit,
-		dataRetriever.MetaHdrNonceHashDataUnit,
-		process.ShardBlockFinality,
-		dataRetriever.ShardHdrNonceHashDataUnit)
-
-	assert.Equal(t, process.ErrNotEnoughValidBlocksInStorage, err)
-}
-
-func TestMetaBootstrap_SyncFromStorerShouldErrNilNotarized(t *testing.T) {
-	t.Parallel()
-
-	uint64Converter := uint64ByteSlice.NewBigEndianConverter()
-
-	pools := createMockMetaPools()
-	blkc := initBlockchain()
-	blkc.GetCurrentBlockHeaderCalled = func() data.HeaderHandler {
-		return &block.Header{}
-	}
-
-	rnd := &mock.RounderMock{}
-	blkExec := &mock.BlockProcessorMock{
-		AddLastNotarizedHdrCalled: func(shardId uint32, processedHdr data.HeaderHandler) {},
-	}
-	hasher := &mock.HasherMock{}
-	marshalizer := &mock.MarshalizerMock{}
-	forkDetector := &mock.ForkDetectorMock{
-		AddHeaderCalled: func(header data.HeaderHandler, hash []byte, state process.BlockHeaderState, finalHeaders []data.HeaderHandler, finalHeadersHashes [][]byte) error {
-			return nil
-		},
-		GetNotarizedHeaderHashCalled: func(nonce uint64) []byte {
-			return nil
-		},
-	}
-	shardCoordinator := mock.NewOneShardCoordinatorMock()
-	account := &mock.AccountsStub{
-		RecreateTrieCalled: func(rootHash []byte) error {
-			return nil
-		},
-	}
-
-	store := createStore()
-	store.HasCalled = func(unitType dataRetriever.UnitType, key []byte) error {
-		if bytes.Equal(key, uint64Converter.ToByteSlice(1)) ||
-			bytes.Equal(key, uint64Converter.ToByteSlice(2)) ||
-			bytes.Equal(key, uint64Converter.ToByteSlice(3)) {
-			return nil
-		}
-
-		return errors.New("key not found")
-	}
-
-	store.GetStorerCalled = func(unitType dataRetriever.UnitType) storage.Storer {
-		if unitType == dataRetriever.BlockHeaderUnit {
-			return &mock.StorerStub{
-				GetCalled: func(key []byte) ([]byte, error) {
-					buff, _ := marshalizer.Marshal(&block.Header{})
-					return buff, nil
-				},
-			}
-		}
-
-		if unitType == dataRetriever.MetaBlockUnit {
-			return &mock.StorerStub{
-				GetCalled: func(key []byte) ([]byte, error) {
-					buff, _ := marshalizer.Marshal(&block.MetaBlock{})
-					return buff, nil
-				},
-			}
-		}
-
-		return nil
-	}
-
-	bs, _ := sync.NewMetaBootstrap(
-		pools,
-		store,
-		blkc,
-		rnd,
-		blkExec,
-		waitTime,
-		hasher,
-		marshalizer,
-		forkDetector,
-		createMockResolversFinderMeta(),
-		shardCoordinator,
-		account,
-		math.MaxUint32,
-		&mock.BlackListHandlerStub{},
-		&mock.NetworkConnectionWatcherStub{},
-	)
-
-	err := bs.SyncFromStorer(process.MetaBlockFinality,
-		dataRetriever.MetaBlockUnit,
-		dataRetriever.MetaHdrNonceHashDataUnit,
-		process.ShardBlockFinality,
-		dataRetriever.ShardHdrNonceHashDataUnit)
-
-	assert.Equal(t, sync.ErrNilNotarizedHeader, err)
-}
-
-func TestMetaBootstrap_ApplyNotarizedBlockShouldErrWhenGetFinalNotarizedShardHeaderFromStorageFails(t *testing.T) {
-	t.Parallel()
-
-	pools := createMockMetaPools()
-	blkc := initBlockchain()
-	rnd := &mock.RounderMock{}
-	blkExec := &mock.BlockProcessorMock{}
-	hasher := &mock.HasherMock{}
-	marshalizer := &mock.MarshalizerMock{}
-	forkDetector := &mock.ForkDetectorMock{}
-	shardCoordinator := mock.NewOneShardCoordinatorMock()
-	account := &mock.AccountsStub{}
-
-	uint64Converter := uint64ByteSlice.NewBigEndianConverter()
-	nonceToByteSlice := uint64Converter.ToByteSlice(uint64(1))
-
-	store := createStore()
-	errKeyNotFound := errors.New("key not found")
-	hash := []byte("hash")
-	buff := []byte("buff")
-	store.GetStorerCalled = func(unitType dataRetriever.UnitType) storage.Storer {
-		if unitType == dataRetriever.BlockHeaderUnit {
-			return &mock.StorerStub{
-				GetCalled: func(key []byte) ([]byte, error) {
-					if !bytes.Equal(key, hash) {
-						return nil, errKeyNotFound
-					}
-
-					return buff, nil
-				},
-			}
-		}
-
-		return nil
-	}
-
-	store.GetCalled = func(unitType dataRetriever.UnitType, key []byte) ([]byte, error) {
-		if unitType == dataRetriever.ShardHdrNonceHashDataUnit {
-			if bytes.Equal(key, nonceToByteSlice) {
-				return nil, errKeyNotFound
-			}
-			return []byte("hash"), nil
-		}
-
-		return nil, errKeyNotFound
-	}
-
-	bs, _ := sync.NewMetaBootstrap(
-		pools,
-		store,
-		blkc,
-		rnd,
-		blkExec,
-		waitTime,
-		hasher,
-		marshalizer,
-		forkDetector,
-		createMockResolversFinderMeta(),
-		shardCoordinator,
-		account,
-		math.MaxUint32,
-		&mock.BlackListHandlerStub{},
-		&mock.NetworkConnectionWatcherStub{},
-	)
-
-	lastNotarized := bs.InitNotarizedMap()
-	finalNotarized := bs.InitNotarizedMap()
-
-	bs.SetNotarizedMap(lastNotarized, 0, 1, []byte("A"))
-	bs.SetNotarizedMap(finalNotarized, 0, 1, []byte("A"))
-
-	err := bs.ApplyNotarizedBlocks(finalNotarized, lastNotarized)
-
-	assert.Equal(t, process.ErrMissingHeader, err)
-}
-
-func TestMetaBootstrap_ApplyNotarizedBlockShouldErrWhenGetLastNotarizedShardHeaderFromStorageFails(t *testing.T) {
-	t.Parallel()
-
-	pools := createMockMetaPools()
-	blkc := initBlockchain()
-	rnd := &mock.RounderMock{}
-	blkExec := &mock.BlockProcessorMock{
-		AddLastNotarizedHdrCalled: func(shardId uint32, processedHdr data.HeaderHandler) {},
-	}
-	hasher := &mock.HasherMock{}
-	marshalizer := &mock.MarshalizerStub{
-		UnmarshalCalled: func(obj interface{}, buff []byte) error {
-			return nil
-		},
-	}
-	forkDetector := &mock.ForkDetectorMock{}
-	shardCoordinator := mock.NewOneShardCoordinatorMock()
-	account := &mock.AccountsStub{}
-
-	uint64Converter := uint64ByteSlice.NewBigEndianConverter()
-	nonceToByteSlice := uint64Converter.ToByteSlice(uint64(1))
-
-	store := createStore()
-	errKeyNotFound := errors.New("key not found")
-	hash := []byte("hash")
-	buff := []byte("buff")
-	store.GetStorerCalled = func(unitType dataRetriever.UnitType) storage.Storer {
-		if unitType == dataRetriever.BlockHeaderUnit {
-			return &mock.StorerStub{
-				GetCalled: func(key []byte) ([]byte, error) {
-					if !bytes.Equal(key, hash) {
-						return nil, errKeyNotFound
-					}
-
-					return buff, nil
-				},
-			}
-		}
-
-		return nil
-	}
-
-	store.GetCalled = func(unitType dataRetriever.UnitType, key []byte) ([]byte, error) {
-		if unitType == dataRetriever.ShardHdrNonceHashDataUnit {
-			if bytes.Equal(key, nonceToByteSlice) {
-				return nil, errKeyNotFound
-			}
-			return []byte("hash"), nil
-		}
-
-		return nil, errKeyNotFound
-	}
-
-	bs, _ := sync.NewMetaBootstrap(
-		pools,
-		store,
-		blkc,
-		rnd,
-		blkExec,
-		waitTime,
-		hasher,
-		marshalizer,
-		forkDetector,
-		createMockResolversFinderMeta(),
-		shardCoordinator,
-		account,
-		math.MaxUint32,
-		&mock.BlackListHandlerStub{},
-		&mock.NetworkConnectionWatcherStub{},
-	)
-
-	lastNotarized := bs.InitNotarizedMap()
-	finalNotarized := bs.InitNotarizedMap()
-
-	bs.SetNotarizedMap(lastNotarized, 0, 1, []byte("A"))
-	bs.SetNotarizedMap(finalNotarized, 0, 2, []byte("B"))
-
-	err := bs.ApplyNotarizedBlocks(finalNotarized, lastNotarized)
-
-	assert.Equal(t, process.ErrMissingHeader, err)
-}
-
-func TestMetaBootstrap_ApplyNotarizedBlockShouldWork(t *testing.T) {
-	t.Parallel()
-
-	pools := createMockMetaPools()
-	blkc := initBlockchain()
-	rnd := &mock.RounderMock{}
-	blkExec := &mock.BlockProcessorMock{
-		AddLastNotarizedHdrCalled: func(shardId uint32, processedHdr data.HeaderHandler) {},
-	}
-	hasher := &mock.HasherMock{}
-	marshalizer := &mock.MarshalizerStub{
-		UnmarshalCalled: func(obj interface{}, buff []byte) error {
-			return nil
-		},
-	}
-	forkDetector := &mock.ForkDetectorMock{}
-	shardCoordinator := mock.NewOneShardCoordinatorMock()
-	account := &mock.AccountsStub{}
-
-	uint64Converter := uint64ByteSlice.NewBigEndianConverter()
-	nonceToByteSlice := uint64Converter.ToByteSlice(uint64(0))
-
-	store := createStore()
-	errKeyNotFound := errors.New("key not found")
-	hash := []byte("hash")
-	buff := []byte("buff")
-	store.GetStorerCalled = func(unitType dataRetriever.UnitType) storage.Storer {
-		if unitType == dataRetriever.BlockHeaderUnit {
-			return &mock.StorerStub{
-				GetCalled: func(key []byte) ([]byte, error) {
-					if !bytes.Equal(key, hash) {
-						return nil, errKeyNotFound
-					}
-
-					return buff, nil
-				},
-			}
-		}
-
-		return nil
-	}
-
-	store.GetCalled = func(unitType dataRetriever.UnitType, key []byte) ([]byte, error) {
-		if unitType == dataRetriever.ShardHdrNonceHashDataUnit {
-			if bytes.Equal(key, nonceToByteSlice) {
-				return nil, errKeyNotFound
-			}
-			return []byte("hash"), nil
-		}
-
-		return nil, errKeyNotFound
-	}
-
-	bs, _ := sync.NewMetaBootstrap(
-		pools,
-		store,
-		blkc,
-		rnd,
-		blkExec,
-		waitTime,
-		hasher,
-		marshalizer,
-		forkDetector,
-		createMockResolversFinderMeta(),
-		shardCoordinator,
-		account,
-		math.MaxUint32,
-		&mock.BlackListHandlerStub{},
-		&mock.NetworkConnectionWatcherStub{},
-	)
-
-	lastNotarized := bs.InitNotarizedMap()
-	finalNotarized := bs.InitNotarizedMap()
-
-	bs.SetNotarizedMap(lastNotarized, 0, 1, hash)
-	bs.SetNotarizedMap(finalNotarized, 0, 1, hash)
-
-	err := bs.ApplyNotarizedBlocks(finalNotarized, lastNotarized)
-
-	assert.Nil(t, err)
-}
-
-func TestMetaBootstrap_GetMaxNotarizedHeadersNoncesInMetaBlock(t *testing.T) {
-	t.Parallel()
-
-	hash := []byte("hash")
-	pools := createMockMetaPools()
-	blkc := initBlockchain()
-	rnd := &mock.RounderMock{}
-	blkExec := &mock.BlockProcessorMock{
-		AddLastNotarizedHdrCalled: func(shardId uint32, processedHdr data.HeaderHandler) {},
-	}
-	hasher := &mock.HasherMock{}
-	marshalizer := &mock.MarshalizerMock{}
-	forkDetector := &mock.ForkDetectorMock{}
-	shardCoordinator := mock.NewOneShardCoordinatorMock()
-	account := &mock.AccountsStub{}
-
-	uint64Converter := uint64ByteSlice.NewBigEndianConverter()
-	nonceToByteSlice := uint64Converter.ToByteSlice(uint64(0))
-
-	store := createStore()
-	errKeyNotFound := errors.New("key not found")
-	store.GetStorerCalled = func(unitType dataRetriever.UnitType) storage.Storer {
-		if unitType == dataRetriever.BlockHeaderUnit {
-			return &mock.StorerStub{
-				GetCalled: func(key []byte) ([]byte, error) {
-					if !bytes.Equal(key, hash) {
-						return nil, errKeyNotFound
-					}
-
-					hdr := block.Header{Nonce: 3}
-					mshldzHdr, _ := json.Marshal(hdr)
-					return mshldzHdr, nil
-				},
-			}
-		}
-
-		return nil
-	}
-
-	store.GetCalled = func(unitType dataRetriever.UnitType, key []byte) ([]byte, error) {
-		if unitType == dataRetriever.ShardHdrNonceHashDataUnit {
-			if bytes.Equal(key, nonceToByteSlice) {
-				return nil, errKeyNotFound
-			}
-			return hash, nil
-		}
-
-		return nil, errKeyNotFound
-	}
-
-	bs, _ := sync.NewMetaBootstrap(
-		pools,
-		store,
-		blkc,
-		rnd,
-		blkExec,
-		waitTime,
-		hasher,
-		marshalizer,
-		forkDetector,
-		createMockResolversFinderMeta(),
-		shardCoordinator,
-		account,
-		math.MaxUint32,
-		&mock.BlackListHandlerStub{},
-		&mock.NetworkConnectionWatcherStub{},
-	)
-
-	lastNotarized := make(map[uint32]*sync.HdrInfo, 0)
-	finalNotarized := make(map[uint32]*sync.HdrInfo, 0)
-	blockWithLastNotarized := make(map[uint32]uint64, 0)
-	blockWithFinalNotarized := make(map[uint32]uint64, 0)
-
-	lastNotarized[0] = &sync.HdrInfo{Nonce: 1}
-	finalNotarized[0] = &sync.HdrInfo{Nonce: 1}
-	blockWithLastNotarized[0] = 1
-	blockWithFinalNotarized[0] = 1
-	startNonce := uint64(0)
-
-	shardData := block.ShardData{TxCount: 10, HeaderHash: hash}
-	metaBlock := &block.MetaBlock{
-		ShardInfo: []block.ShardData{shardData},
-	}
-	notarizedInfo := bs.GetNotarizedInfo(lastNotarized, finalNotarized, blockWithLastNotarized, blockWithFinalNotarized, startNonce)
-	resMap, err := bs.GetMaxNotarizedHeadersNoncesInMetaBlock(metaBlock, notarizedInfo)
-
-	assert.Nil(t, err)
-	assert.NotNil(t, resMap)
-}
-
-func TestMetaBootstrap_AreNotarizedShardHeadersFoundShouldReturnFalse(t *testing.T) {
-	t.Parallel()
-
-	hash := []byte("hash")
-	pools := createMockMetaPools()
-	blkc := initBlockchain()
-	rnd := &mock.RounderMock{}
-	blkExec := &mock.BlockProcessorMock{
-		AddLastNotarizedHdrCalled: func(shardId uint32, processedHdr data.HeaderHandler) {},
-	}
-	hasher := &mock.HasherMock{}
-	marshalizer := &mock.MarshalizerStub{
-		UnmarshalCalled: func(obj interface{}, buff []byte) error {
-			return json.Unmarshal(buff, obj)
-		},
-	}
-	forkDetector := &mock.ForkDetectorMock{}
-	shardCoordinator := mock.NewOneShardCoordinatorMock()
-	account := &mock.AccountsStub{}
-
-	uint64Converter := uint64ByteSlice.NewBigEndianConverter()
-	nonceToByteSlice := uint64Converter.ToByteSlice(uint64(0))
-
-	store := createStore()
-	errKeyNotFound := errors.New("key not found")
-	store.GetStorerCalled = func(unitType dataRetriever.UnitType) storage.Storer {
-		if unitType == dataRetriever.BlockHeaderUnit {
-			return &mock.StorerStub{
-				GetCalled: func(key []byte) ([]byte, error) {
-					if !bytes.Equal(key, hash) {
-						return nil, errKeyNotFound
-					}
-
-					hdr := block.Header{Nonce: 3}
-					mshldzHdr, _ := json.Marshal(hdr)
-					return mshldzHdr, nil
-				},
-			}
-		}
-
-		return nil
-	}
-
-	store.GetCalled = func(unitType dataRetriever.UnitType, key []byte) ([]byte, error) {
-		if unitType == dataRetriever.ShardHdrNonceHashDataUnit {
-			if bytes.Equal(key, nonceToByteSlice) {
-				return nil, errKeyNotFound
-			}
-			return hash, nil
-		}
-
-		return nil, errKeyNotFound
-	}
-
-	bs, _ := sync.NewMetaBootstrap(
-		pools,
-		store,
-		blkc,
-		rnd,
-		blkExec,
-		waitTime,
-		hasher,
-		marshalizer,
-		forkDetector,
-		createMockResolversFinderMeta(),
-		shardCoordinator,
-		account,
-		math.MaxUint32,
-		&mock.BlackListHandlerStub{},
-		&mock.NetworkConnectionWatcherStub{},
-	)
-
-	lastNotarized := make(map[uint32]*sync.HdrInfo, 0)
-	finalNotarized := make(map[uint32]*sync.HdrInfo, 0)
-	blockWithLastNotarized := make(map[uint32]uint64, 0)
-	blockWithFinalNotarized := make(map[uint32]uint64, 0)
-
-	lastNotarized[0] = &sync.HdrInfo{Nonce: 1}
-	lastNotarized[1] = nil
-
-	finalNotarized[0] = nil
-	finalNotarized[1] = nil
-	blockWithLastNotarized[0] = 0
-	blockWithFinalNotarized[0] = 0
-	startNonce := uint64(0)
-
-	notarizedInfo := bs.GetNotarizedInfo(lastNotarized, finalNotarized, blockWithLastNotarized, blockWithFinalNotarized, startNonce)
-
-	notarizedNonces := make(map[uint32]*sync.HdrInfo, 0)
-	notarizedNonces[0] = nil
-	res := bs.AreNotarizedShardHeadersFound(notarizedInfo, notarizedNonces, 0)
-
-	assert.False(t, res)
-}
-
-func TestMetaBootstrap_AreNotarizedShardHeadersFoundShouldReturnTrue(t *testing.T) {
-	t.Parallel()
-
-	hash := []byte("hash")
-	pools := createMockMetaPools()
-	blkc := initBlockchain()
-	rnd := &mock.RounderMock{}
-	blkExec := &mock.BlockProcessorMock{
-		AddLastNotarizedHdrCalled: func(shardId uint32, processedHdr data.HeaderHandler) {},
-	}
-	hasher := &mock.HasherMock{}
-	marshalizer := &mock.MarshalizerStub{
-		UnmarshalCalled: func(obj interface{}, buff []byte) error {
-			return json.Unmarshal(buff, obj)
-		},
-	}
-	forkDetector := &mock.ForkDetectorMock{}
-	shardCoordinator := mock.NewOneShardCoordinatorMock()
-	account := &mock.AccountsStub{}
-
-	uint64Converter := uint64ByteSlice.NewBigEndianConverter()
-	nonceToByteSlice := uint64Converter.ToByteSlice(uint64(0))
-
-	store := createStore()
-	errKeyNotFound := errors.New("key not found")
-	store.GetStorerCalled = func(unitType dataRetriever.UnitType) storage.Storer {
-		if unitType == dataRetriever.BlockHeaderUnit {
-			return &mock.StorerStub{
-				GetCalled: func(key []byte) ([]byte, error) {
-					if !bytes.Equal(key, hash) {
-						return nil, errKeyNotFound
-					}
-
-					hdr := block.Header{Nonce: 3}
-					mshldzHdr, _ := json.Marshal(hdr)
-					return mshldzHdr, nil
-				},
-			}
-		}
-
-		return nil
-	}
-
-	store.GetCalled = func(unitType dataRetriever.UnitType, key []byte) ([]byte, error) {
-		if unitType == dataRetriever.ShardHdrNonceHashDataUnit {
-			if bytes.Equal(key, nonceToByteSlice) {
-				return nil, errKeyNotFound
-			}
-			return hash, nil
-		}
-
-		return nil, errKeyNotFound
-	}
-
-	bs, _ := sync.NewMetaBootstrap(
-		pools,
-		store,
-		blkc,
-		rnd,
-		blkExec,
-		waitTime,
-		hasher,
-		marshalizer,
-		forkDetector,
-		createMockResolversFinderMeta(),
-		shardCoordinator,
-		account,
-		math.MaxUint32,
-		&mock.BlackListHandlerStub{},
-		&mock.NetworkConnectionWatcherStub{},
-	)
-
-	lastNotarized := make(map[uint32]*sync.HdrInfo, 0)
-	finalNotarized := make(map[uint32]*sync.HdrInfo, 0)
-	blockWithLastNotarized := make(map[uint32]uint64, 0)
-	blockWithFinalNotarized := make(map[uint32]uint64, 0)
-
-	lastNotarized[0] = nil
-	finalNotarized[0] = &sync.HdrInfo{Nonce: 1}
-
-	blockWithLastNotarized[0] = 0
-	blockWithFinalNotarized[0] = 0
-	startNonce := uint64(0)
-
-	notarizedInfo := bs.GetNotarizedInfo(lastNotarized, finalNotarized, blockWithLastNotarized, blockWithFinalNotarized, startNonce)
-
-	notarizedNonces := make(map[uint32]*sync.HdrInfo, 0)
-	notarizedNonces[0] = &sync.HdrInfo{Nonce: 5}
-
-	res := bs.AreNotarizedShardHeadersFound(notarizedInfo, notarizedNonces, 0)
-
-	assert.True(t, res)
-}
-
-=======
->>>>>>> 09e43249
-func TestMetaBootstrap_SetStatusHandlerNilHandlerShouldErr(t *testing.T) {
-	t.Parallel()
-
-	pools := &mock.MetaPoolsHolderStub{}
-	pools.MetaBlocksCalled = func() storage.Cacher {
-		sds := &mock.CacherStub{}
-
-		sds.HasOrAddCalled = func(key []byte, value interface{}) (ok, evicted bool) {
-			return false, false
-		}
-
-		sds.RegisterHandlerCalled = func(func(key []byte)) {
-		}
-
-		return sds
-	}
-	pools.HeadersNoncesCalled = func() dataRetriever.Uint64SyncMapCacher {
-		hnc := &mock.Uint64SyncMapCacherStub{}
-		hnc.RegisterHandlerCalled = func(handler func(nonce uint64, shardId uint32, hash []byte)) {}
-
-		return hnc
-	}
-
-	blkc := initBlockchain()
-	rnd := &mock.RounderMock{}
-	blkExec := &mock.BlockProcessorMock{}
-	hasher := &mock.HasherMock{}
-	marshalizer := &mock.MarshalizerMock{}
-	forkDetector := &mock.ForkDetectorMock{}
-	shardCoordinator := mock.NewOneShardCoordinatorMock()
-	account := &mock.AccountsStub{}
-
 	bs, _ := sync.NewMetaBootstrap(
 		pools,
 		createStore(),
