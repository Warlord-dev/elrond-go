--- conflicted
+++ resolved
@@ -172,14 +172,11 @@
 	GetMetaConsensusGroupSize() uint32
 	NumberOfShards() uint32
 	MinNumberOfNodes() uint32
-<<<<<<< HEAD
 	MinNumberOfShardNodes() uint32
 	MinNumberOfMetaNodes() uint32
 	GetHysteresis() float32
 	GetAdaptivity() bool
-=======
 	MinNumberOfNodesWithHysteresis() uint32
->>>>>>> d32a12da
 	IsInterfaceNil() bool
 }
 
