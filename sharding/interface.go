--- conflicted
+++ resolved
@@ -25,10 +25,6 @@
 type NodesCoordinator interface {
 	NodesPerShardSetter
 	PublicKeysSelector
-<<<<<<< HEAD
-	SetNodesPerShards(eligible map[uint32][]Validator, waiting map[uint32][]Validator, epoch uint32, updatePeers bool) error
-=======
->>>>>>> 59441c8f
 	ComputeConsensusGroup(randomness []byte, round uint64, shardId uint32, epoch uint32) (validatorsGroup []Validator, err error)
 	GetValidatorWithPublicKey(publicKey []byte, epoch uint32) (validator Validator, shardId uint32, err error)
 	UpdatePeersListAndIndex() error
@@ -74,13 +70,6 @@
 	IsInterfaceNil() bool
 }
 
-<<<<<<< HEAD
-//PeerAccountListAndRatingHandler provides Rating Computation Capabilites for the Nodes Coordinator and ValidatorStatistics
-type PeerAccountListAndRatingHandler interface {
-	RatingReader
-	// UpdateListAndIndex updated the list and the index for a peer
-	UpdateListAndIndex(pubKey string, shardID uint32, list string, index int32) error
-=======
 // NodesPerShardSetter provides polymorphism functionality for nodesCoordinator
 type NodesPerShardSetter interface {
 	SetNodesPerShards(
@@ -91,12 +80,13 @@
 	ComputeLeaving(allValidators []Validator) []Validator
 }
 
-//RaterHandler provides Rating Computation Capabilites for the Nodes Coordinator and ValidatorStatistics
-type RaterHandler interface {
+//PeerAccountListAndRatingHandler provides Rating Computation Capabilites for the Nodes Coordinator and ValidatorStatistics
+type PeerAccountListAndRatingHandler interface {
 	RatingReader
 	//GetChance returns the chances for the the rating
 	GetChance(uint32) uint32
->>>>>>> 59441c8f
+	// UpdateListAndIndex updated the list and the index for a peer
+	UpdateListAndIndex(pubKey string, shardID uint32, list string, index int32) error
 	//GetStartRating gets the start rating values
 	GetStartRating() uint32
 	//ComputeIncreaseProposer computes the new rating for the increaseLeader
