package sharding

import (
	"bytes"
	"math"

	"github.com/ElrondNetwork/elrond-go/core"
	"github.com/ElrondNetwork/elrond-go/data/state"
)

// multiShardCoordinator struct defines the functionality for handling transaction dispatching to
// the corresponding shards. The number of shards is currently passed as a constructor
// parameter and later it should be calculated by this structure
type multiShardCoordinator struct {
	maskHigh       uint32
	maskLow        uint32
	selfId         uint32
	numberOfShards uint32
}

// NewMultiShardCoordinator returns a new multiShardCoordinator and initializes the masks
func NewMultiShardCoordinator(numberOfShards, selfId uint32) (*multiShardCoordinator, error) {
	if numberOfShards < 1 {
		return nil, ErrInvalidNumberOfShards
	}
	if selfId >= numberOfShards && selfId != core.MetachainShardId {
		return nil, ErrInvalidShardId
	}

	sr := &multiShardCoordinator{}
	sr.selfId = selfId
	sr.numberOfShards = numberOfShards
	sr.maskHigh, sr.maskLow = sr.calculateMasks()

	return sr, nil
}

// calculateMasks will create two numbers who's binary form is composed from as many
// ones needed to be taken into consideration for the shard assignment. The result
// of a bitwise AND operation of an address with this mask will result in the
// shard id where a transaction from that address will be dispatched
func (msc *multiShardCoordinator) calculateMasks() (uint32, uint32) {
	n := math.Ceil(math.Log2(float64(msc.numberOfShards)))
	return (1 << uint(n)) - 1, (1 << uint(n-1)) - 1
}

// ComputeId calculates the shard for a given address container
func (msc *multiShardCoordinator) ComputeId(address state.AddressContainer) uint32 {
	return msc.ComputeIdFromBytes(address.Bytes())
}

// ComputeIdFromBytes calculates the shard for a given address
func (msc *multiShardCoordinator) ComputeIdFromBytes(address []byte) uint32 {
	bytesNeed := int(msc.numberOfShards/256) + 1
	startingIndex := 0
	if len(address) > bytesNeed {
		startingIndex = len(address) - bytesNeed
	}

	buffNeeded := address[startingIndex:]
	if core.IsSmartContractOnMetachain(buffNeeded, address) {
		return core.MetachainShardId
	}

	addr := uint32(0)
	for i := 0; i < len(buffNeeded); i++ {
		addr = addr<<8 + uint32(buffNeeded[i])
	}

	shard := addr & msc.maskHigh
	if shard > msc.numberOfShards-1 {
		shard = addr & msc.maskLow
	}

	return shard
}

// NumberOfShards returns the number of shards
func (msc *multiShardCoordinator) NumberOfShards() uint32 {
	return msc.numberOfShards
}

// SelfId gets the shard id of the current node
func (msc *multiShardCoordinator) SelfId() uint32 {
	return msc.selfId
}

// SameShard returns weather two addresses belong to the same shard
func (msc *multiShardCoordinator) SameShard(firstAddress, secondAddress state.AddressContainer) bool {
	if bytes.Equal(firstAddress.Bytes(), secondAddress.Bytes()) {
		return true
	}

	return msc.ComputeId(firstAddress) == msc.ComputeId(secondAddress)
}

// CommunicationIdentifier returns the identifier between current shard ID and destination shard ID
// identifier is generated such as the first shard from identifier is always smaller or equal than the last
func (msc *multiShardCoordinator) CommunicationIdentifier(destShardID uint32) string {
	return core.CommunicationIdentifierBetweenShards(msc.selfId, destShardID)
}

// IsInterfaceNil returns true if there is no value under the interface
func (msc *multiShardCoordinator) IsInterfaceNil() bool {
	return msc == nil
<<<<<<< HEAD
=======
}

// communicationIdentifierBetweenShards is used to generate the identifier between shardID1 and shardID2
// identifier is generated such as the first shard from identifier is always smaller or equal than the last
func communicationIdentifierBetweenShards(shardId1 uint32, shardId2 uint32) string {
	if shardId1 == shardId2 {
		return shardIdToString(shardId1)
	}

	if shardId1 < shardId2 {
		return shardIdToString(shardId1) + shardIdToString(shardId2)
	}

	return shardIdToString(shardId2) + shardIdToString(shardId1)
}

func shardIdToString(shardId uint32) string {
	if shardId == core.MetachainShardId {
		return "_META"
	}

	return fmt.Sprintf("_%d", shardId)
>>>>>>> 43befa1e
}<|MERGE_RESOLUTION|>--- conflicted
+++ resolved
@@ -103,29 +103,4 @@
 // IsInterfaceNil returns true if there is no value under the interface
 func (msc *multiShardCoordinator) IsInterfaceNil() bool {
 	return msc == nil
-<<<<<<< HEAD
-=======
-}
-
-// communicationIdentifierBetweenShards is used to generate the identifier between shardID1 and shardID2
-// identifier is generated such as the first shard from identifier is always smaller or equal than the last
-func communicationIdentifierBetweenShards(shardId1 uint32, shardId2 uint32) string {
-	if shardId1 == shardId2 {
-		return shardIdToString(shardId1)
-	}
-
-	if shardId1 < shardId2 {
-		return shardIdToString(shardId1) + shardIdToString(shardId2)
-	}
-
-	return shardIdToString(shardId2) + shardIdToString(shardId1)
-}
-
-func shardIdToString(shardId uint32) string {
-	if shardId == core.MetachainShardId {
-		return "_META"
-	}
-
-	return fmt.Sprintf("_%d", shardId)
->>>>>>> 43befa1e
 }