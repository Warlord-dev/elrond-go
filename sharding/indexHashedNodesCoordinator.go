package sharding

import (
	"bytes"
	"fmt"
	"sync"

	"github.com/ElrondNetwork/elrond-go/core"
	"github.com/ElrondNetwork/elrond-go/core/check"
	"github.com/ElrondNetwork/elrond-go/data"
	"github.com/ElrondNetwork/elrond-go/epochStart"
	"github.com/ElrondNetwork/elrond-go/hashing"
	"github.com/ElrondNetwork/elrond-go/storage"
)

const (
	keyFormat = "%s_%v_%v_%v"
)

// TODO: move this to config parameters
const nodeCoordinatorStoredEpochs = 2

// TODO: add a parameter for shardId  when acting as observer
type epochNodesConfig struct {
	nbShards     uint32
	shardId      uint32
	eligibleMap  map[uint32][]Validator
	waitingMap   map[uint32][]Validator
	mutNodesMaps sync.RWMutex
}

// EpochStartSubscriber provides Register and Unregister functionality for the end of epoch events
type EpochStartSubscriber interface {
	RegisterHandler(handler epochStart.EpochStartHandler)
	UnregisterHandler(handler epochStart.EpochStartHandler)
}

type indexHashedNodesCoordinator struct {
	doExpandEligibleList    func(validators []Validator, mut *sync.RWMutex) []Validator
	hasher                  hashing.Hasher
<<<<<<< HEAD
	nodesMap                map[uint32][]Validator
	numTotalEligible        uint64
=======
	shuffler                NodesShuffler
	epochStartSubscriber    EpochStartSubscriber
	bootStorer              storage.Storer
	selfPubKey              []byte
	nodesConfig             map[uint32]*epochNodesConfig
	mutNodesConfig          sync.RWMutex
	currentEpoch            uint32
	savedStateKey           []byte
	mutSavedStateKey        sync.RWMutex
>>>>>>> 77bfb2b2
	shardConsensusGroupSize int
	metaConsensusGroupSize  int
	consensusGroupCacher    Cacher
}

// NewIndexHashedNodesCoordinator creates a new index hashed group selector
func NewIndexHashedNodesCoordinator(arguments ArgNodesCoordinator) (*indexHashedNodesCoordinator, error) {
	err := checkArguments(arguments)
	if err != nil {
		return nil, err
	}

	nodesConfig := make(map[uint32]*epochNodesConfig, nodeCoordinatorStoredEpochs)

	nodesConfig[arguments.Epoch] = &epochNodesConfig{
		nbShards:     arguments.NbShards,
		shardId:      arguments.ShardId,
		eligibleMap:  make(map[uint32][]Validator),
		waitingMap:   make(map[uint32][]Validator),
		mutNodesMaps: sync.RWMutex{},
	}

	savedKey := arguments.Hasher.Compute(string(arguments.SelfPublicKey))

	ihgs := &indexHashedNodesCoordinator{
		hasher:                  arguments.Hasher,
		shuffler:                arguments.Shuffler,
		epochStartSubscriber:    arguments.EpochStartSubscriber,
		bootStorer:              arguments.BootStorer,
		selfPubKey:              arguments.SelfPublicKey,
		nodesConfig:             nodesConfig,
		currentEpoch:            arguments.Epoch,
		savedStateKey:           savedKey,
		shardConsensusGroupSize: arguments.ShardConsensusGroupSize,
		metaConsensusGroupSize:  arguments.MetaConsensusGroupSize,
		consensusGroupCacher:    arguments.ConsensusGroupCache,
	}

	ihgs.doExpandEligibleList = ihgs.expandEligibleList

	err = ihgs.SetNodesPerShards(arguments.EligibleNodes, arguments.WaitingNodes, arguments.Epoch)
	if err != nil {
		return nil, err
	}

	err = ihgs.saveState(ihgs.savedStateKey)
	if err != nil {
		log.Error("saving initial nodes coordinator config failed",
			"error", err.Error())
	}

	ihgs.epochStartSubscriber.RegisterHandler(ihgs)

	return ihgs, nil
}

func checkArguments(arguments ArgNodesCoordinator) error {
	if arguments.ShardConsensusGroupSize < 1 || arguments.MetaConsensusGroupSize < 1 {
		return ErrInvalidConsensusGroupSize
	}
	if arguments.NbShards < 1 {
		return ErrInvalidNumberOfShards
	}
	if arguments.ShardId >= arguments.NbShards && arguments.ShardId != core.MetachainShardId {
		return ErrInvalidShardId
	}
	if arguments.Hasher == nil {
		return ErrNilHasher
	}
	if arguments.SelfPublicKey == nil {
		return ErrNilPubKey
	}
	if arguments.Shuffler == nil {
		return ErrNilShuffler
	}
	if check.IfNil(arguments.BootStorer) {
		return ErrNilBootStorer
	}
	if arguments.ConsensusGroupCache == nil {
		return ErrNilCacher
	}

	return nil
}

// SetNodesPerShards loads the distribution of nodes per shard into the nodes management component
func (ihgs *indexHashedNodesCoordinator) SetNodesPerShards(
	eligible map[uint32][]Validator,
	waiting map[uint32][]Validator,
	epoch uint32,
) error {

	ihgs.mutNodesConfig.Lock()
	defer ihgs.mutNodesConfig.Unlock()

	nodesConfig, ok := ihgs.nodesConfig[epoch]

	if !ok {
		nodesConfig = &epochNodesConfig{}
	}

	nodesConfig.mutNodesMaps.Lock()
	defer nodesConfig.mutNodesMaps.Unlock()

	if eligible == nil || waiting == nil {
		return ErrNilInputNodesMap
	}

	nodesList, ok := eligible[core.MetachainShardId]
	if ok && len(nodesList) < ihgs.metaConsensusGroupSize {
		return ErrSmallMetachainEligibleListSize
	}

<<<<<<< HEAD
	numTotalEligible := uint64(len(nodes[MetachainShardId]))
	for shardId := uint32(0); shardId < ihgs.nbShards; shardId++ {
		nbNodesShard := len(nodes[shardId])
=======
	if _, ok := eligible[core.MetachainShardId]; !ok || len(eligible[core.MetachainShardId]) == 0 {
		return ErrMissingMetachainNodes
	}

	for shardId := uint32(0); shardId < uint32(len(eligible)-1); shardId++ {
		nbNodesShard := len(eligible[shardId])
>>>>>>> 77bfb2b2
		if nbNodesShard < ihgs.shardConsensusGroupSize {
			return ErrSmallShardEligibleListSize
		}
		numTotalEligible += uint64(nbNodesShard)
	}

<<<<<<< HEAD
	ihgs.nodesMap = nodes
	ihgs.numTotalEligible = numTotalEligible
=======
	// nbShards holds number of shards without meta
	nodesConfig.nbShards = uint32(len(eligible) - 1)
	nodesConfig.eligibleMap = eligible
	nodesConfig.waitingMap = waiting
	nodesConfig.shardId = ihgs.computeShardForPublicKey(nodesConfig)
	ihgs.nodesConfig[epoch] = nodesConfig

>>>>>>> 77bfb2b2
	return nil
}

// GetNodesPerShard returns the eligible nodes per shard map
func (ihgs *indexHashedNodesCoordinator) GetNodesPerShard(epoch uint32) (map[uint32][]Validator, error) {
	ihgs.mutNodesConfig.RLock()
	nodesConfig, ok := ihgs.nodesConfig[epoch]
	ihgs.mutNodesConfig.RUnlock()

	if !ok {
		return nil, ErrEpochNodesConfigDesNotExist
	}

	nodesConfig.mutNodesMaps.RLock()
	defer nodesConfig.mutNodesMaps.RUnlock()

	return nodesConfig.eligibleMap, nil
}

// ComputeConsensusGroup will generate a list of validators based on the the eligible list,
// consensus group size and a randomness source
// Steps:
// 1. generate expanded eligible list by multiplying entries from shards' eligible list according to stake and rating -> TODO
// 2. for each value in [0, consensusGroupSize), compute proposedindex = Hash( [index as string] CONCAT randomness) % len(eligible list)
// 3. if proposed index is already in the temp validator list, then proposedIndex++ (and then % len(eligible list) as to not
//    exceed the maximum index value permitted by the validator list), and then recheck against temp validator list until
//    the item at the new proposed index is not found in the list. This new proposed index will be called checked index
// 4. the item at the checked index is appended in the temp validator list
func (ihgs *indexHashedNodesCoordinator) ComputeConsensusGroup(
	randomness []byte,
	round uint64,
	shardId uint32,
	epoch uint32,
) (validatorsGroup []Validator, err error) {
	var eligibleShardList []Validator
	var mut *sync.RWMutex

	log.Trace("computing consensus group for",
		"epoch", epoch,
		"shardId", shardId,
		"randomness", randomness,
		"round", round)

	if randomness == nil {
		return nil, ErrNilRandomness
	}
	ihgs.mutNodesConfig.RLock()
	nodesConfig, ok := ihgs.nodesConfig[epoch]
	if ok {
		eligibleShardList = nodesConfig.eligibleMap[shardId]
		mut = &nodesConfig.mutNodesMaps
	}
	ihgs.mutNodesConfig.RUnlock()

	if !ok {
		return nil, ErrEpochNodesConfigDesNotExist
	}
	if shardId >= nodesConfig.nbShards && shardId != core.MetachainShardId {
		return nil, ErrInvalidShardId
	}

	if ihgs == nil {
		return nil, ErrNilRandomness
	}

	key := []byte(fmt.Sprintf(keyFormat, string(randomness), round, shardId, epoch))
	validators := ihgs.searchConsensusForKey(key)
	if validators != nil {
		return validators, nil
	}

	consensusSize := ihgs.ConsensusGroupSize(shardId)
	randomness = []byte(fmt.Sprintf("%d-%s", round, randomness))

	// TODO: pre-compute eligible list and update only on rating change.
	expandedList := ihgs.doExpandEligibleList(eligibleShardList, mut)

	log.Debug("ComputeValidatorsGroup",
		"randomness", randomness,
		"consensus size", consensusSize,
		"eligible list length", len(expandedList))

	consensusGroupProvider := NewSelectionBasedProvider(ihgs.hasher, uint32(consensusSize))
	tempList, err := consensusGroupProvider.Get(randomness, int64(consensusSize), expandedList)
	if err != nil {
		return nil, err
	}

	ihgs.consensusGroupCacher.Put(key, tempList)

	return tempList, nil
}

func (ihgs *indexHashedNodesCoordinator) searchConsensusForKey(key []byte) []Validator {
	value, ok := ihgs.consensusGroupCacher.Get(key)
	if ok {
		consensusGroup, typeOk := value.([]Validator)
		if typeOk {
			return consensusGroup
		}

	}
	return nil
}

// GetValidatorWithPublicKey gets the validator with the given public key
func (ihgs *indexHashedNodesCoordinator) GetValidatorWithPublicKey(
	publicKey []byte,
	epoch uint32,
) (Validator, uint32, error) {
	if publicKey == nil {
		return nil, 0, ErrNilPubKey
	}
	ihgs.mutNodesConfig.RLock()
	nodesConfig, ok := ihgs.nodesConfig[epoch]
	ihgs.mutNodesConfig.RUnlock()

	if !ok {
		return nil, 0, ErrEpochNodesConfigDesNotExist
	}

	nodesConfig.mutNodesMaps.RLock()
	defer nodesConfig.mutNodesMaps.RUnlock()

	for shardId, shardEligible := range nodesConfig.eligibleMap {
		for i := 0; i < len(shardEligible); i++ {
			if bytes.Equal(publicKey, shardEligible[i].PubKey()) {
				return shardEligible[i], shardId, nil
			}
		}
	}

	return nil, 0, ErrValidatorNotFound
}

// GetConsensusValidatorsPublicKeys calculates the validators consensus group for a specific shard, randomness and round number,
// returning their public keys
func (ihgs *indexHashedNodesCoordinator) GetConsensusValidatorsPublicKeys(
	randomness []byte,
	round uint64,
	shardId uint32,
	epoch uint32,
) ([]string, error) {
	consensusNodes, err := ihgs.ComputeConsensusGroup(randomness, round, shardId, epoch)
	if err != nil {
		return nil, err
	}

	pubKeys := make([]string, 0)

	for _, v := range consensusNodes {
		pubKeys = append(pubKeys, string(v.PubKey()))
	}

	return pubKeys, nil
}

// GetConsensusValidatorsRewardsAddresses calculates the validator consensus group for a specific shard, randomness and round
// number, returning their staking/rewards addresses
func (ihgs *indexHashedNodesCoordinator) GetConsensusValidatorsRewardsAddresses(
	randomness []byte,
	round uint64,
	shardId uint32,
	epoch uint32,
) ([]string, error) {
	consensusNodes, err := ihgs.ComputeConsensusGroup(randomness, round, shardId, epoch)
	if err != nil {
		return nil, err
	}

	addresses := make([]string, len(consensusNodes))
	for i, v := range consensusNodes {
		addresses[i] = string(v.Address())
	}

	return addresses, nil
}

// GetSelectedPublicKeys returns the stringified public keys of the marked validators in the selection bitmap
// TODO: This function needs to be revised when the requirements are clarified
func (ihgs *indexHashedNodesCoordinator) GetSelectedPublicKeys(
	selection []byte,
	shardId uint32,
	epoch uint32,
) (publicKeys []string, err error) {

	ihgs.mutNodesConfig.RLock()
	nodesConfig, ok := ihgs.nodesConfig[epoch]
	ihgs.mutNodesConfig.RUnlock()

	if !ok {
		return nil, ErrEpochNodesConfigDesNotExist
	}

	if shardId >= nodesConfig.nbShards && shardId != core.MetachainShardId {
		return nil, ErrInvalidShardId
	}

	nodesConfig.mutNodesMaps.RLock()
	defer nodesConfig.mutNodesMaps.RUnlock()

	selectionLen := uint16(len(selection) * 8) // 8 selection bits in each byte
	shardEligibleLen := uint16(len(nodesConfig.eligibleMap[shardId]))
	invalidSelection := selectionLen < shardEligibleLen

	if invalidSelection {
		return nil, ErrEligibleSelectionMismatch
	}

	consensusSize := ihgs.ConsensusGroupSize(shardId)
	publicKeys = make([]string, consensusSize)
	cnt := 0

	for i := uint16(0); i < shardEligibleLen; i++ {
		isSelected := (selection[i/8] & (1 << (i % 8))) != 0

		if !isSelected {
			continue
		}

		publicKeys[cnt] = string(nodesConfig.eligibleMap[shardId][i].PubKey())
		cnt++

		if cnt > consensusSize {
			return nil, ErrEligibleTooManySelections
		}
	}

	if cnt < consensusSize {
		return nil, ErrEligibleTooFewSelections
	}

	return publicKeys, nil
}

// GetAllValidatorsPublicKeys will return all validators public keys for all shards
func (ihgs *indexHashedNodesCoordinator) GetAllValidatorsPublicKeys(epoch uint32) (map[uint32][][]byte, error) {
	validatorsPubKeys := make(map[uint32][][]byte)

	ihgs.mutNodesConfig.RLock()
	nodesConfig, ok := ihgs.nodesConfig[epoch]
	ihgs.mutNodesConfig.RUnlock()

	if !ok {
		return nil, ErrEpochNodesConfigDesNotExist
	}

	nodesConfig.mutNodesMaps.RLock()
	defer nodesConfig.mutNodesMaps.RUnlock()

	for shardId, shardEligible := range nodesConfig.eligibleMap {
		for i := 0; i < len(shardEligible); i++ {
			validatorsPubKeys[shardId] = append(validatorsPubKeys[shardId], nodesConfig.eligibleMap[shardId][i].PubKey())
		}
	}

	return validatorsPubKeys, nil
}

// GetValidatorsIndexes will return validators indexes for a block
func (ihgs *indexHashedNodesCoordinator) GetValidatorsIndexes(
	publicKeys []string,
	epoch uint32,
) ([]uint64, error) {
	signersIndexes := make([]uint64, 0)

	validatorsPubKeys, err := ihgs.GetAllValidatorsPublicKeys(epoch)
	if err != nil {
		return nil, err
	}

	ihgs.mutNodesConfig.RLock()
	nodesConfig := ihgs.nodesConfig[epoch]
	ihgs.mutNodesConfig.RUnlock()

	for _, pubKey := range publicKeys {
		for index, value := range validatorsPubKeys[nodesConfig.shardId] {
			if bytes.Equal([]byte(pubKey), value) {
				signersIndexes = append(signersIndexes, uint64(index))
			}
		}
	}

	if len(publicKeys) != len(signersIndexes) {
		log.Error("public keys not found", "len pubKeys", len(publicKeys), "len signers", len(signersIndexes))
		return nil, ErrNotInvalidNumberPubKeys
	}

	return signersIndexes, nil
}

// EpochStartPrepare wis called when an epoch start event is observed, but not yet confirmed/committed.
// Some components may need to do some initialisation on this event
func (ihgs *indexHashedNodesCoordinator) EpochStartPrepare(metaHeader data.HeaderHandler) {
	randomness := metaHeader.GetPrevRandSeed()
	newEpoch := metaHeader.GetEpoch()

	ihgs.mutNodesConfig.RLock()
	nodesConfig, ok := ihgs.nodesConfig[newEpoch-1]
	ihgs.mutNodesConfig.RUnlock()

	if !ok {
		log.Error("no configured epoch found")
		return
	}

	// TODO: update the new nodes and leaving nodes as well
	shufflerArgs := ArgsUpdateNodes{
		Eligible: nodesConfig.eligibleMap,
		Waiting:  nodesConfig.waitingMap,
		NewNodes: make([]Validator, 0),
		Leaving:  make([]Validator, 0),
		Rand:     randomness,
		NbShards: nodesConfig.nbShards,
	}

	eligibleMap, waitingMap, _ := ihgs.shuffler.UpdateNodeLists(shufflerArgs)

	_ = ihgs.SetNodesPerShards(eligibleMap, waitingMap, newEpoch)
	err := ihgs.saveState(randomness)
	if err != nil {
		log.Error("saving nodes coordinator config failed", "error", err.Error())
	}
	ihgs.mutSavedStateKey.Lock()
	ihgs.savedStateKey = randomness
	ihgs.mutSavedStateKey.Unlock()
}

// EpochStartAction is called upon a start of epoch event.
// NodeCoordinator has to get the nodes assignment to shards using the shuffler.
func (ihgs *indexHashedNodesCoordinator) EpochStartAction(hdr data.HeaderHandler) {
	newEpoch := hdr.GetEpoch()
	epochToRemove := int32(newEpoch) - nodeCoordinatorStoredEpochs
	needToRemove := epochToRemove >= 0
	ihgs.currentEpoch = newEpoch

	ihgs.mutNodesConfig.Lock()
	if needToRemove {
		for epoch := range ihgs.nodesConfig {
			if epoch <= uint32(epochToRemove) {
				delete(ihgs.nodesConfig, epoch)
			}
		}
	}
	ihgs.mutNodesConfig.Unlock()
}

// GetSavedStateKey returns the key for the last nodes coordinator saved state
func (ihgs *indexHashedNodesCoordinator) GetSavedStateKey() []byte {
	ihgs.mutSavedStateKey.RLock()
	key := ihgs.savedStateKey
	ihgs.mutSavedStateKey.RUnlock()

	return key
}

// ShardIdForEpoch returns the nodesCoordinator configured ShardId for specified epoch if epoch configuration exists,
// otherwise error
func (ihgs *indexHashedNodesCoordinator) ShardIdForEpoch(epoch uint32) (uint32, error) {
	ihgs.mutNodesConfig.RLock()
	nodesConfig, ok := ihgs.nodesConfig[epoch]
	ihgs.mutNodesConfig.RUnlock()

	if !ok {
		return 0, ErrEpochNodesConfigDesNotExist
	}

	return nodesConfig.shardId, nil
}

// GetConsensusWhitelistedNodes return the whitelisted nodes allowed to send consensus messages, for each of the shards
func (ihgs *indexHashedNodesCoordinator) GetConsensusWhitelistedNodes(
	epoch uint32,
) (map[string]struct{}, error) {
	publicKeysPrevEpoch := make(map[uint32][][]byte)
	var err error

	if epoch > 0 {
		publicKeysPrevEpoch, err = ihgs.GetAllValidatorsPublicKeys(epoch - 1)
		if err != nil {
			return nil, err
		}
	}

	publicKeysNewEpoch, err := ihgs.GetAllValidatorsPublicKeys(epoch)
	if err != nil {
		return nil, err
	}

	estimatedMapSize := len(publicKeysNewEpoch) * len(publicKeysNewEpoch[0])
	shardEligible := make(map[string]struct{}, estimatedMapSize)

	prevEpochShardId, err := ihgs.ShardIdForEpoch(epoch - 1)
	if err == nil {
		for _, pubKey := range publicKeysPrevEpoch[prevEpochShardId] {
			shardEligible[string(pubKey)] = struct{}{}
		}
	} else {
		log.Debug("error getting shardId for epoch", "epoch", epoch-1, "error", err)
	}

	epochShardId, err := ihgs.ShardIdForEpoch(epoch)
	if err != nil {
		return nil, err
	}

	for _, pubKey := range publicKeysNewEpoch[epochShardId] {
		shardEligible[string(pubKey)] = struct{}{}
	}

	return shardEligible, nil
}

func (ihgs *indexHashedNodesCoordinator) expandEligibleList(validators []Validator, mut *sync.RWMutex) []Validator {
	//TODO implement an expand eligible list variant
	return validators
}

func (ihgs *indexHashedNodesCoordinator) computeShardForPublicKey(nodesConfig *epochNodesConfig) uint32 {
	pubKey := ihgs.selfPubKey
	selfShard := uint32(0)
	epochNodesConfig, ok := ihgs.nodesConfig[ihgs.currentEpoch]
	if ok {
		selfShard = epochNodesConfig.shardId
	}

	for shard, validators := range nodesConfig.eligibleMap {
		for _, v := range validators {
			if bytes.Equal(v.PubKey(), pubKey) {
				return shard
			}
		}
	}

	for shard, validators := range nodesConfig.waitingMap {
		for _, v := range validators {
			if bytes.Equal(v.PubKey(), pubKey) {
				return shard
			}
		}
	}

	return selfShard
}

// validatorIsInList returns true if a validator has been found in provided list
func (ihgs *indexHashedNodesCoordinator) validatorIsInList(v Validator, list []Validator) bool {
	for i := 0; i < len(list); i++ {
		if bytes.Equal(v.PubKey(), list[i].PubKey()) {
			return true
		}
	}

	return false
}

<<<<<<< HEAD
// ConsensusGroupSize returns the consensus group size for a specific shard
func (ihgs *indexHashedNodesCoordinator) ConsensusGroupSize(shardId uint32) int {
	if shardId == MetachainShardId {
=======
func (ihgs *indexHashedNodesCoordinator) ConsensusGroupSize(
	shardId uint32,
) int {
	if shardId == core.MetachainShardId {
>>>>>>> 77bfb2b2
		return ihgs.metaConsensusGroupSize
	}

	return ihgs.shardConsensusGroupSize
}

// GetNumTotalEligible returns the number of total eligible accross all shards from current setup
func (ihgs *indexHashedNodesCoordinator) GetNumTotalEligible() uint64 {
	return ihgs.numTotalEligible
}

// GetOwnPublicKey will return current node public key  for block sign
func (ihgs *indexHashedNodesCoordinator) GetOwnPublicKey() []byte {
	return ihgs.selfPubKey
}

// IsInterfaceNil returns true if there is no value under the interface
func (ihgs *indexHashedNodesCoordinator) IsInterfaceNil() bool {
	return ihgs == nil
}<|MERGE_RESOLUTION|>--- conflicted
+++ resolved
@@ -38,10 +38,6 @@
 type indexHashedNodesCoordinator struct {
 	doExpandEligibleList    func(validators []Validator, mut *sync.RWMutex) []Validator
 	hasher                  hashing.Hasher
-<<<<<<< HEAD
-	nodesMap                map[uint32][]Validator
-	numTotalEligible        uint64
-=======
 	shuffler                NodesShuffler
 	epochStartSubscriber    EpochStartSubscriber
 	bootStorer              storage.Storer
@@ -51,7 +47,7 @@
 	currentEpoch            uint32
 	savedStateKey           []byte
 	mutSavedStateKey        sync.RWMutex
->>>>>>> 77bfb2b2
+	numTotalEligible        uint64
 	shardConsensusGroupSize int
 	metaConsensusGroupSize  int
 	consensusGroupCacher    Cacher
@@ -161,32 +157,19 @@
 	}
 
 	nodesList, ok := eligible[core.MetachainShardId]
-	if ok && len(nodesList) < ihgs.metaConsensusGroupSize {
+	if !ok || len(nodesList) < ihgs.metaConsensusGroupSize {
 		return ErrSmallMetachainEligibleListSize
 	}
 
-<<<<<<< HEAD
-	numTotalEligible := uint64(len(nodes[MetachainShardId]))
-	for shardId := uint32(0); shardId < ihgs.nbShards; shardId++ {
-		nbNodesShard := len(nodes[shardId])
-=======
-	if _, ok := eligible[core.MetachainShardId]; !ok || len(eligible[core.MetachainShardId]) == 0 {
-		return ErrMissingMetachainNodes
-	}
-
+	numTotalEligible := uint64(len(nodesList[MetachainShardId]))
 	for shardId := uint32(0); shardId < uint32(len(eligible)-1); shardId++ {
 		nbNodesShard := len(eligible[shardId])
->>>>>>> 77bfb2b2
 		if nbNodesShard < ihgs.shardConsensusGroupSize {
 			return ErrSmallShardEligibleListSize
 		}
 		numTotalEligible += uint64(nbNodesShard)
 	}
 
-<<<<<<< HEAD
-	ihgs.nodesMap = nodes
-	ihgs.numTotalEligible = numTotalEligible
-=======
 	// nbShards holds number of shards without meta
 	nodesConfig.nbShards = uint32(len(eligible) - 1)
 	nodesConfig.eligibleMap = eligible
@@ -194,7 +177,6 @@
 	nodesConfig.shardId = ihgs.computeShardForPublicKey(nodesConfig)
 	ihgs.nodesConfig[epoch] = nodesConfig
 
->>>>>>> 77bfb2b2
 	return nil
 }
 
@@ -651,16 +633,11 @@
 	return false
 }
 
-<<<<<<< HEAD
 // ConsensusGroupSize returns the consensus group size for a specific shard
-func (ihgs *indexHashedNodesCoordinator) ConsensusGroupSize(shardId uint32) int {
-	if shardId == MetachainShardId {
-=======
 func (ihgs *indexHashedNodesCoordinator) ConsensusGroupSize(
 	shardId uint32,
 ) int {
 	if shardId == core.MetachainShardId {
->>>>>>> 77bfb2b2
 		return ihgs.metaConsensusGroupSize
 	}
 
