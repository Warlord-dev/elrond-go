--- conflicted
+++ resolved
@@ -216,25 +216,6 @@
 	return nil
 }
 
-<<<<<<< HEAD
-// GetNodesPerShard returns the eligible nodes per shard map
-func (ihgs *indexHashedNodesCoordinator) GetNodesPerShard(epoch uint32) (map[uint32][]Validator, error) {
-	ihgs.mutNodesConfig.RLock()
-	nodesConfig, ok := ihgs.nodesConfig[epoch]
-	ihgs.mutNodesConfig.RUnlock()
-
-	if !ok {
-		return nil, ErrEpochNodesConfigDoesNotExist
-	}
-
-	nodesConfig.mutNodesMaps.RLock()
-	defer nodesConfig.mutNodesMaps.RUnlock()
-
-	return nodesConfig.eligibleMap, nil
-}
-
-=======
->>>>>>> f954489f
 // ComputeConsensusGroup will generate a list of validators based on the the eligible list,
 // consensus group size and a randomness source
 // Steps:
@@ -412,13 +393,8 @@
 	return validatorsPubKeys, nil
 }
 
-<<<<<<< HEAD
-// GetEligiblePublicKeysPerShard will return all validators public keys for all shards
-func (ihgs *indexHashedNodesCoordinator) GetEligiblePublicKeysPerShard(epoch uint32) (map[uint32][][]byte, error) {
-=======
 // GetAllWaitingValidatorsPublicKeys will return all validators public keys for all shards
 func (ihgs *indexHashedNodesCoordinator) GetAllWaitingValidatorsPublicKeys(epoch uint32) (map[uint32][][]byte, error) {
->>>>>>> f954489f
 	validatorsPubKeys := make(map[uint32][][]byte)
 
 	ihgs.mutNodesConfig.RLock()
@@ -472,11 +448,7 @@
 ) ([]uint64, error) {
 	signersIndexes := make([]uint64, 0)
 
-<<<<<<< HEAD
-	validatorsPubKeys, err := ihgs.GetEligiblePublicKeysPerShard(epoch)
-=======
 	validatorsPubKeys, err := ihgs.GetAllEligibleValidatorsPublicKeys(epoch)
->>>>>>> f954489f
 	if err != nil {
 		return nil, err
 	}
@@ -590,17 +562,6 @@
 	prevEpochConfigExists := false
 
 	if epoch > 0 {
-<<<<<<< HEAD
-		publicKeysPrevEpoch, err = ihgs.GetEligiblePublicKeysPerShard(epoch - 1)
-		if err != nil {
-			return nil, err
-		}
-	}
-
-	publicKeysNewEpoch, err := ihgs.GetEligiblePublicKeysPerShard(epoch)
-	if err != nil {
-		return nil, err
-=======
 		publicKeysPrevEpoch, err = ihgs.GetAllEligibleValidatorsPublicKeys(epoch - 1)
 		if err == nil {
 			prevEpochConfigExists = true
@@ -619,7 +580,6 @@
 		} else {
 			log.Trace("not critical error getting shardId for epoch", "epoch", epoch-1, "error", err)
 		}
->>>>>>> f954489f
 	}
 
 	publicKeysNewEpoch, errGetEligible := ihgs.GetAllEligibleValidatorsPublicKeys(epoch)
@@ -639,7 +599,6 @@
 	return shardEligible, nil
 }
 
-<<<<<<< HEAD
 // UpdatePeersListAndIndex will update the list and the index for all peers
 func (ihgs *indexHashedNodesCoordinator) UpdatePeersListAndIndex() error {
 	ihgs.mutNodesConfig.RLock()
@@ -694,10 +653,7 @@
 	return nil
 }
 
-func (ihgs *indexHashedNodesCoordinator) expandEligibleList(validators []Validator, mut *sync.RWMutex) []Validator {
-=======
 func (ihgs *indexHashedNodesCoordinator) expandEligibleList(validators []Validator, _ *sync.RWMutex) []Validator {
->>>>>>> f954489f
 	//TODO implement an expand eligible list variant
 	return validators
 }
@@ -705,15 +661,9 @@
 func (ihgs *indexHashedNodesCoordinator) computeShardForPublicKey(nodesConfig *epochNodesConfig) uint32 {
 	pubKey := ihgs.selfPubKey
 	selfShard := uint32(0)
-<<<<<<< HEAD
-	nodesConfigForEpoch, ok := ihgs.nodesConfig[ihgs.currentEpoch]
-	if ok {
-		selfShard = nodesConfigForEpoch.shardId
-=======
 	epNodesConfig, ok := ihgs.nodesConfig[ihgs.currentEpoch]
 	if ok {
 		selfShard = epNodesConfig.shardId
->>>>>>> f954489f
 	}
 
 	for shard, validators := range nodesConfig.eligibleMap {
