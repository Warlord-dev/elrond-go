package sharding

import (
	"bytes"
	"fmt"

	"github.com/ElrondNetwork/elrond-go/hashing"
)

const (
	keyFormat = "%s_%v_%v"
)

type indexHashedNodesCoordinator struct {
	doExpandEligibleList    func(uint32) []Validator
	nbShards                uint32
	shardId                 uint32
	hasher                  hashing.Hasher
	nodesMap                map[uint32][]Validator
	shardConsensusGroupSize int
	metaConsensusGroupSize  int
	selfPubKey              []byte
	consensusGroupCacher    Cacher
}

// NewIndexHashedNodesCoordinator creates a new index hashed group selector
func NewIndexHashedNodesCoordinator(arguments ArgNodesCoordinator) (*indexHashedNodesCoordinator, error) {
	err := checkArguments(arguments)
	if err != nil {
		return nil, err
	}

	ihgs := &indexHashedNodesCoordinator{
		nbShards:                arguments.NbShards,
		shardId:                 arguments.ShardId,
		hasher:                  arguments.Hasher,
		nodesMap:                make(map[uint32][]Validator),
		shardConsensusGroupSize: arguments.ShardConsensusGroupSize,
		metaConsensusGroupSize:  arguments.MetaConsensusGroupSize,
		selfPubKey:              arguments.SelfPublicKey,
		consensusGroupCacher:    arguments.ConsensusGroupCache,
	}

	ihgs.doExpandEligibleList = ihgs.expandEligibleList

	err = ihgs.SetNodesPerShards(arguments.Nodes)
	if err != nil {
		return nil, err
	}

	return ihgs, nil
}

func checkArguments(arguments ArgNodesCoordinator) error {
	if arguments.ShardConsensusGroupSize < 1 || arguments.MetaConsensusGroupSize < 1 {
		return ErrInvalidConsensusGroupSize
	}
	if arguments.NbShards < 1 {
		return ErrInvalidNumberOfShards
	}
	if arguments.ShardId >= arguments.NbShards && arguments.ShardId != MetachainShardId {
		return ErrInvalidShardId
	}
	if arguments.Hasher == nil {
		return ErrNilHasher
	}
	if arguments.SelfPublicKey == nil {
		return ErrNilPubKey
	}
	if arguments.ConsensusGroupCache == nil {
		return ErrNilCacher
	}

	return nil
}

// SetNodesPerShards loads the distribution of nodes per shard into the nodes management component
func (ihgs *indexHashedNodesCoordinator) SetNodesPerShards(nodes map[uint32][]Validator) error {
	if nodes == nil {
		return ErrNilInputNodesMap
	}

	nodesList, ok := nodes[MetachainShardId]
	if ok && len(nodesList) < ihgs.metaConsensusGroupSize {
		return ErrSmallMetachainEligibleListSize
	}

	for shardId := uint32(0); shardId < ihgs.nbShards; shardId++ {
		nbNodesShard := len(nodes[shardId])
		if nbNodesShard < ihgs.shardConsensusGroupSize {
			return ErrSmallShardEligibleListSize
		}
	}

	ihgs.nodesMap = nodes

	return nil
}

// GetNodesPerShard returns the nodes per shard map
func (ihgs *indexHashedNodesCoordinator) GetNodesPerShard() map[uint32][]Validator {
	return ihgs.nodesMap
}

// ComputeValidatorsGroup will generate a list of validators based on the the eligible list,
// consensus group size and a randomness source
// Steps:
// 1. generate expanded eligible list by multiplying entries from shards' eligible list according to stake and rating -> TODO
// 2. call the selection based consensus group provider which will build inside a sorted slice containing entries
// which contain the start index in the expanded eligible list and the number of appearances for each validator which
// is added to the validators group. Based on that slice, it will simulate a reslicing after each time a validator
// is chosen. It has the same effect like removing all the appearances from the expanded eligible list (in order to avoid
// choosing a validators twice), but has proven to be more efficient on smaller sets of data
// 4. the returned slice will be saved into the temp validator list
func (ihgs *indexHashedNodesCoordinator) ComputeValidatorsGroup(
	randomness []byte,
	round uint64,
	shardId uint32,
) (validatorsGroup []Validator, err error) {
	if randomness == nil {
		return nil, ErrNilRandomness
	}

	if shardId >= ihgs.nbShards && shardId != MetachainShardId {
		return nil, ErrInvalidShardId
	}

	if ihgs == nil {
		return nil, ErrNilRandomness
	}

	key := []byte(fmt.Sprintf(keyFormat, string(randomness), round, shardId))
	validators := ihgs.searchConsensusForKey(key)
	if validators != nil {
		return validators, nil
	}

<<<<<<< HEAD
	consensusSize := ihgs.consensusGroupSize(shardId)
	randomness = []byte(fmt.Sprintf("%d-%s", round, randomness))
=======
	tempList := make([]Validator, 0)
	consensusSize := ihgs.ConsensusGroupSize(shardId)
	randomness = []byte(fmt.Sprintf("%d-%s", round, core.ToB64(randomness)))
>>>>>>> be7252b3

	// TODO: pre-compute eligible list and update only on rating change.
	expandedList := ihgs.doExpandEligibleList(shardId)

	log.Debug("ComputeValidatorsGroup",
		"randomness", randomness,
		"consensus size", consensusSize,
		"eligible list length", len(expandedList))
	consensusGroupProvider := NewSelectionBasedProvider(ihgs.hasher, uint32(consensusSize))
	tempList, err := consensusGroupProvider.Get(randomness, int64(consensusSize), expandedList)
	if err != nil {
		return nil, err
	}

	ihgs.consensusGroupCacher.Put(key, tempList)

	return tempList, nil
}

func (ihgs *indexHashedNodesCoordinator) searchConsensusForKey(key []byte) []Validator {
	value, ok := ihgs.consensusGroupCacher.Get(key)
	if ok {
		consensusGroup, typeOk := value.([]Validator)
		if typeOk {
			return consensusGroup
		}

	}
	return nil
}

// GetValidatorWithPublicKey gets the validator with the given public key
func (ihgs *indexHashedNodesCoordinator) GetValidatorWithPublicKey(publicKey []byte) (Validator, uint32, error) {
	if publicKey == nil {
		return nil, 0, ErrNilPubKey
	}

	for shardId, shardEligible := range ihgs.nodesMap {
		for i := 0; i < len(shardEligible); i++ {
			if bytes.Equal(publicKey, shardEligible[i].PubKey()) {
				return shardEligible[i], shardId, nil
			}
		}
	}

	return nil, 0, ErrValidatorNotFound
}

// GetValidatorsPublicKeys calculates the validators consensus group for a specific shard, randomness and round number,
// returning their public keys
func (ihgs *indexHashedNodesCoordinator) GetValidatorsPublicKeys(
	randomness []byte,
	round uint64,
	shardId uint32,
) ([]string, error) {
	consensusNodes, err := ihgs.ComputeValidatorsGroup(randomness, round, shardId)
	if err != nil {
		return nil, err
	}

	pubKeys := make([]string, 0)

	for _, v := range consensusNodes {
		pubKeys = append(pubKeys, string(v.PubKey()))
	}

	return pubKeys, nil
}

// GetValidatorsRewardsAddresses calculates the validator consensus group for a specific shard, randomness and round
// number, returning their staking/rewards addresses
func (ihgs *indexHashedNodesCoordinator) GetValidatorsRewardsAddresses(
	randomness []byte,
	round uint64,
	shardId uint32,
) ([]string, error) {
	consensusNodes, err := ihgs.ComputeValidatorsGroup(randomness, round, shardId)
	if err != nil {
		return nil, err
	}

	addresses := make([]string, len(consensusNodes))
	for i, v := range consensusNodes {
		addresses[i] = string(v.Address())
	}

	return addresses, nil
}

// GetSelectedPublicKeys returns the stringified public keys of the marked validators in the selection bitmap
// TODO: This function needs to be revised when the requirements are clarified
func (ihgs *indexHashedNodesCoordinator) GetSelectedPublicKeys(selection []byte, shardId uint32) (publicKeys []string, err error) {
	if shardId >= ihgs.nbShards && shardId != MetachainShardId {
		return nil, ErrInvalidShardId
	}

	selectionLen := uint16(len(selection) * 8) // 8 selection bits in each byte
	shardEligibleLen := uint16(len(ihgs.nodesMap[shardId]))
	invalidSelection := selectionLen < shardEligibleLen

	if invalidSelection {
		return nil, ErrEligibleSelectionMismatch
	}

	consensusSize := ihgs.ConsensusGroupSize(shardId)
	publicKeys = make([]string, consensusSize)
	cnt := 0

	for i := uint16(0); i < shardEligibleLen; i++ {
		isSelected := (selection[i/8] & (1 << (i % 8))) != 0

		if !isSelected {
			continue
		}

		publicKeys[cnt] = string(ihgs.nodesMap[shardId][i].PubKey())
		cnt++

		if cnt > consensusSize {
			return nil, ErrEligibleTooManySelections
		}
	}

	if cnt < consensusSize {
		return nil, ErrEligibleTooFewSelections
	}

	return publicKeys, nil
}

// GetAllValidatorsPublicKeys will return all validators public keys for all shards
func (ihgs *indexHashedNodesCoordinator) GetAllValidatorsPublicKeys() map[uint32][][]byte {
	validatorsPubKeys := make(map[uint32][][]byte)

	for shardId, shardEligible := range ihgs.nodesMap {
		for i := 0; i < len(shardEligible); i++ {
			validatorsPubKeys[shardId] = append(validatorsPubKeys[shardId], ihgs.nodesMap[shardId][i].PubKey())
		}
	}

	return validatorsPubKeys
}

// GetValidatorsIndexes will return validators indexes for a block
func (ihgs *indexHashedNodesCoordinator) GetValidatorsIndexes(publicKeys []string) []uint64 {
	validatorsPubKeys := ihgs.GetAllValidatorsPublicKeys()
	signersIndexes := make([]uint64, 0)

	for _, pubKey := range publicKeys {
		for index, value := range validatorsPubKeys[ihgs.shardId] {
			if bytes.Equal([]byte(pubKey), value) {
				signersIndexes = append(signersIndexes, uint64(index))
			}
		}
	}

	return signersIndexes
}

func (ihgs *indexHashedNodesCoordinator) expandEligibleList(shardId uint32) []Validator {
	//TODO implement an expand eligible list variant
	return ihgs.nodesMap[shardId]
}

// validatorIsInList returns true if a validator has been found in provided list
func (ihgs *indexHashedNodesCoordinator) validatorIsInList(v Validator, list []Validator) bool {
	for i := 0; i < len(list); i++ {
		if bytes.Equal(v.PubKey(), list[i].PubKey()) {
			return true
		}
	}

	return false
}

func (ihgs *indexHashedNodesCoordinator) ConsensusGroupSize(shardId uint32) int {
	if shardId == MetachainShardId {
		return ihgs.metaConsensusGroupSize
	}

	return ihgs.shardConsensusGroupSize
}

// GetOwnPublicKey will return current node public key  for block sign
func (ihgs *indexHashedNodesCoordinator) GetOwnPublicKey() []byte {
	return ihgs.selfPubKey
}

// IsInterfaceNil returns true if there is no value under the interface
func (ihgs *indexHashedNodesCoordinator) IsInterfaceNil() bool {
	if ihgs == nil {
		return true
	}
	return false
}<|MERGE_RESOLUTION|>--- conflicted
+++ resolved
@@ -135,14 +135,8 @@
 		return validators, nil
 	}
 
-<<<<<<< HEAD
-	consensusSize := ihgs.consensusGroupSize(shardId)
+	consensusSize := ihgs.ConsensusGroupSize(shardId)
 	randomness = []byte(fmt.Sprintf("%d-%s", round, randomness))
-=======
-	tempList := make([]Validator, 0)
-	consensusSize := ihgs.ConsensusGroupSize(shardId)
-	randomness = []byte(fmt.Sprintf("%d-%s", round, core.ToB64(randomness)))
->>>>>>> be7252b3
 
 	// TODO: pre-compute eligible list and update only on rating change.
 	expandedList := ihgs.doExpandEligibleList(shardId)
@@ -151,6 +145,7 @@
 		"randomness", randomness,
 		"consensus size", consensusSize,
 		"eligible list length", len(expandedList))
+
 	consensusGroupProvider := NewSelectionBasedProvider(ihgs.hasher, uint32(consensusSize))
 	tempList, err := consensusGroupProvider.Get(randomness, int64(consensusSize), expandedList)
 	if err != nil {
