package sharding

import (
	"bytes"
	"fmt"
	"sort"
	"sync"

	logger "github.com/ElrondNetwork/elrond-go-logger"
	"github.com/ElrondNetwork/elrond-go/core"
	"github.com/ElrondNetwork/elrond-go/core/check"
	"github.com/ElrondNetwork/elrond-go/data"
	"github.com/ElrondNetwork/elrond-go/epochStart"
	"github.com/ElrondNetwork/elrond-go/hashing"
	"github.com/ElrondNetwork/elrond-go/storage"
)

const (
	keyFormat = "%s_%v_%v_%v"
)

// TODO: move this to config parameters
const nodeCoordinatorStoredEpochs = 2

type validatorWithShardID struct {
	validator Validator
	shardID   uint32
}

// TODO: add a parameter for shardID  when acting as observer
type epochNodesConfig struct {
	nbShards                uint32
	shardID                 uint32
	eligibleMap             map[uint32][]Validator
	waitingMap              map[uint32][]Validator
	expandedEligibleMap     map[uint32][]Validator
	publicKeyToValidatorMap map[string]*validatorWithShardID
	mutNodesMaps            sync.RWMutex
}

// EpochStartSubscriber provides Register and Unregister functionality for the end of epoch events
type EpochStartSubscriber interface {
	RegisterHandler(handler epochStart.EpochStartHandler)
	UnregisterHandler(handler epochStart.EpochStartHandler)
}

type indexHashedNodesCoordinator struct {
	hasher                  hashing.Hasher
	shuffler                NodesShuffler
	epochStartSubscriber    EpochStartSubscriber
	bootStorer              storage.Storer
	selfPubKey              []byte
	nodesConfig             map[uint32]*epochNodesConfig
	mutNodesConfig          sync.RWMutex
	currentEpoch            uint32
	savedStateKey           []byte
	mutSavedStateKey        sync.RWMutex
	numTotalEligible        uint64
	shardConsensusGroupSize int
	metaConsensusGroupSize  int
	nodesPerShardSetter     NodesPerShardSetter
	consensusGroupCacher    Cacher
<<<<<<< HEAD
	shuffledOutHandler      ShuffledOutHandler
=======
	shardIDAsObserver       uint32
>>>>>>> 97b2328f
}

// NewIndexHashedNodesCoordinator creates a new index hashed group selector
func NewIndexHashedNodesCoordinator(arguments ArgNodesCoordinator) (*indexHashedNodesCoordinator, error) {
	err := checkArguments(arguments)
	if err != nil {
		return nil, err
	}

	nodesConfig := make(map[uint32]*epochNodesConfig, nodeCoordinatorStoredEpochs)

	nodesConfig[arguments.Epoch] = &epochNodesConfig{
		nbShards:     arguments.NbShards,
		shardID:      arguments.ShardIDAsObserver,
		eligibleMap:  make(map[uint32][]Validator),
		waitingMap:   make(map[uint32][]Validator),
		mutNodesMaps: sync.RWMutex{},
	}

	savedKey := arguments.Hasher.Compute(string(arguments.SelfPublicKey))

	ihgs := &indexHashedNodesCoordinator{
		hasher:                  arguments.Hasher,
		shuffler:                arguments.Shuffler,
		epochStartSubscriber:    arguments.EpochStartSubscriber,
		bootStorer:              arguments.BootStorer,
		selfPubKey:              arguments.SelfPublicKey,
		nodesConfig:             nodesConfig,
		currentEpoch:            arguments.Epoch,
		savedStateKey:           savedKey,
		shardConsensusGroupSize: arguments.ShardConsensusGroupSize,
		metaConsensusGroupSize:  arguments.MetaConsensusGroupSize,
		consensusGroupCacher:    arguments.ConsensusGroupCache,
<<<<<<< HEAD
		shuffledOutHandler:      arguments.ShuffledOutHandler,
=======
		shardIDAsObserver:       arguments.ShardIDAsObserver,
>>>>>>> 97b2328f
	}

	ihgs.nodesPerShardSetter = ihgs
	err = ihgs.nodesPerShardSetter.SetNodesPerShards(arguments.EligibleNodes, arguments.WaitingNodes, arguments.Epoch)
	if err != nil {
		return nil, err
	}

	err = ihgs.saveState(ihgs.savedStateKey)
	if err != nil {
		log.Error("saving initial nodes coordinator config failed",
			"error", err.Error())
	}

	ihgs.epochStartSubscriber.RegisterHandler(ihgs)

	return ihgs, nil
}

func checkArguments(arguments ArgNodesCoordinator) error {
	if arguments.ShardConsensusGroupSize < 1 || arguments.MetaConsensusGroupSize < 1 {
		return ErrInvalidConsensusGroupSize
	}
	if arguments.NbShards < 1 {
		return ErrInvalidNumberOfShards
	}
	if arguments.ShardIDAsObserver >= arguments.NbShards && arguments.ShardIDAsObserver != core.MetachainShardId {
		return ErrInvalidShardId
	}
	if arguments.Hasher == nil {
		return ErrNilHasher
	}
	if len(arguments.SelfPublicKey) == 0 {
		return ErrNilPubKey
	}
	if arguments.Shuffler == nil {
		return ErrNilShuffler
	}
	if check.IfNil(arguments.BootStorer) {
		return ErrNilBootStorer
	}
	if arguments.ConsensusGroupCache == nil {
		return ErrNilCacher
	}
	if check.IfNil(arguments.ShuffledOutHandler) {
		return ErrNilShuffledOutHandler
	}

	return nil
}

// SetNodesPerShards loads the distribution of nodes per shard into the nodes management component
func (ihgs *indexHashedNodesCoordinator) SetNodesPerShards(
	eligible map[uint32][]Validator,
	waiting map[uint32][]Validator,
	epoch uint32,
) error {

	ihgs.mutNodesConfig.Lock()
	defer ihgs.mutNodesConfig.Unlock()

	nodesConfig, ok := ihgs.nodesConfig[epoch]
	if !ok {
		nodesConfig = &epochNodesConfig{}
	}

	nodesConfig.mutNodesMaps.Lock()
	defer nodesConfig.mutNodesMaps.Unlock()

	if eligible == nil || waiting == nil {
		return ErrNilInputNodesMap
	}

	nodesList, ok := eligible[core.MetachainShardId]
	if !ok || len(nodesList) < ihgs.metaConsensusGroupSize {
		return ErrSmallMetachainEligibleListSize
	}

	numTotalEligible := uint64(len(nodesList))
	for shardId := uint32(0); shardId < uint32(len(eligible)-1); shardId++ {
		nbNodesShard := len(eligible[shardId])
		if nbNodesShard < ihgs.shardConsensusGroupSize {
			return ErrSmallShardEligibleListSize
		}
		numTotalEligible += uint64(nbNodesShard)
	}

	// nbShards holds number of shards without meta
	nodesConfig.nbShards = uint32(len(eligible) - 1)
	nodesConfig.eligibleMap = eligible
	nodesConfig.expandedEligibleMap = eligible
	nodesConfig.waitingMap = waiting
	nodesConfig.publicKeyToValidatorMap = make(map[string]*validatorWithShardID)
	for shardId, shardEligible := range nodesConfig.eligibleMap {
		for i := 0; i < len(shardEligible); i++ {
			nodesConfig.publicKeyToValidatorMap[string(shardEligible[i].PubKey())] = &validatorWithShardID{
				validator: shardEligible[i],
				shardID:   shardId,
			}
		}
	}
	for shardId, shardWaiting := range nodesConfig.waitingMap {
		for i := 0; i < len(shardWaiting); i++ {
			nodesConfig.publicKeyToValidatorMap[string(shardWaiting[i].PubKey())] = &validatorWithShardID{
				validator: shardWaiting[i],
				shardID:   shardId,
			}
		}
	}

<<<<<<< HEAD
	shardIDForSelfPublicKey := ihgs.computeShardForSelfPublicKey(nodesConfig)
	nodesConfig.shardId = shardIDForSelfPublicKey
=======
	nodesConfig.shardID = ihgs.computeShardForSelfPublicKey(nodesConfig)
>>>>>>> 97b2328f
	ihgs.nodesConfig[epoch] = nodesConfig
	ihgs.numTotalEligible = numTotalEligible

	return ihgs.shuffledOutHandler.Process(shardIDForSelfPublicKey)
}

// ComputeLeaving -
func (ihgs *indexHashedNodesCoordinator) ComputeLeaving([]Validator) []Validator {
	return make([]Validator, 0)
}

// ComputeConsensusGroup will generate a list of validators based on the the eligible list,
// consensus group size and a randomness source
// Steps:
// 1. generate expanded eligible list by multiplying entries from shards' eligible list according to stake and rating -> TODO
// 2. for each value in [0, consensusGroupSize), compute proposedindex = Hash( [index as string] CONCAT randomness) % len(eligible list)
// 3. if proposed index is already in the temp validator list, then proposedIndex++ (and then % len(eligible list) as to not
//    exceed the maximum index value permitted by the validator list), and then recheck against temp validator list until
//    the item at the new proposed index is not found in the list. This new proposed index will be called checked index
// 4. the item at the checked index is appended in the temp validator list
func (ihgs *indexHashedNodesCoordinator) ComputeConsensusGroup(
	randomness []byte,
	round uint64,
	shardID uint32,
	epoch uint32,
) (validatorsGroup []Validator, err error) {
	var expandedList []Validator

	log.Trace("computing consensus group for",
		"epoch", epoch,
		"shardID", shardID,
		"randomness", randomness,
		"round", round)

	if len(randomness) == 0 {
		return nil, ErrNilRandomness
	}

	ihgs.mutNodesConfig.RLock()
	nodesConfig, ok := ihgs.nodesConfig[epoch]
	if ok {
		if shardID >= nodesConfig.nbShards && shardID != core.MetachainShardId {
			return nil, ErrInvalidShardId
		}
		// TODO: Replace next line with this line after fix: expandedList = nodesConfig.expandedEligibleMap[shardID]
		expandedList = nodesConfig.eligibleMap[shardID]
	}
	ihgs.mutNodesConfig.RUnlock()

	if !ok {
		return nil, ErrEpochNodesConfigDesNotExist
	}

	key := []byte(fmt.Sprintf(keyFormat, string(randomness), round, shardID, epoch))
	validators := ihgs.searchConsensusForKey(key)
	if validators != nil {
		return validators, nil
	}

	consensusSize := ihgs.ConsensusGroupSize(shardID)
	randomness = []byte(fmt.Sprintf("%d-%s", round, randomness))

	log.Debug("ComputeValidatorsGroup",
		"randomness", randomness,
		"consensus size", consensusSize,
		"eligible list length", len(expandedList))

	consensusGroupProvider := NewSelectionBasedProvider(ihgs.hasher, uint32(consensusSize))
	tempList, err := consensusGroupProvider.Get(randomness, int64(consensusSize), expandedList)
	if err != nil {
		return nil, err
	}

	ihgs.consensusGroupCacher.Put(key, tempList)

	return tempList, nil
}

func (ihgs *indexHashedNodesCoordinator) searchConsensusForKey(key []byte) []Validator {
	value, ok := ihgs.consensusGroupCacher.Get(key)
	if ok {
		consensusGroup, typeOk := value.([]Validator)
		if typeOk {
			return consensusGroup
		}

	}
	return nil
}

// GetValidatorWithPublicKey gets the validator with the given public key
func (ihgs *indexHashedNodesCoordinator) GetValidatorWithPublicKey(
	publicKey []byte,
	epoch uint32,
) (Validator, uint32, error) {
	if len(publicKey) == 0 {
		return nil, 0, ErrNilPubKey
	}
	ihgs.mutNodesConfig.RLock()
	nodesConfig, ok := ihgs.nodesConfig[epoch]
	ihgs.mutNodesConfig.RUnlock()

	if !ok {
		return nil, 0, ErrEpochNodesConfigDesNotExist
	}

	nodesConfig.mutNodesMaps.RLock()
	defer nodesConfig.mutNodesMaps.RUnlock()

	v, ok := nodesConfig.publicKeyToValidatorMap[string(publicKey)]
	if ok {
		return v.validator, v.shardID, nil
	}

	return nil, 0, ErrValidatorNotFound
}

// GetConsensusValidatorsPublicKeys calculates the validators consensus group for a specific shard, randomness and round number,
// returning their public keys
func (ihgs *indexHashedNodesCoordinator) GetConsensusValidatorsPublicKeys(
	randomness []byte,
	round uint64,
	shardID uint32,
	epoch uint32,
) ([]string, error) {
	consensusNodes, err := ihgs.ComputeConsensusGroup(randomness, round, shardID, epoch)
	if err != nil {
		return nil, err
	}

	pubKeys := make([]string, 0)

	for _, v := range consensusNodes {
		pubKeys = append(pubKeys, string(v.PubKey()))
	}

	return pubKeys, nil
}

// GetConsensusValidatorsRewardsAddresses calculates the validator consensus group for a specific shard, randomness and round
// number, returning their staking/rewards addresses
func (ihgs *indexHashedNodesCoordinator) GetConsensusValidatorsRewardsAddresses(
	randomness []byte,
	round uint64,
	shardID uint32,
	epoch uint32,
) ([]string, error) {
	consensusNodes, err := ihgs.ComputeConsensusGroup(randomness, round, shardID, epoch)
	if err != nil {
		return nil, err
	}

	addresses := make([]string, len(consensusNodes))
	for i, v := range consensusNodes {
		addresses[i] = string(v.Address())
	}

	return addresses, nil
}

// GetAllEligibleValidatorsPublicKeys will return all validators public keys for all shards
func (ihgs *indexHashedNodesCoordinator) GetAllEligibleValidatorsPublicKeys(epoch uint32) (map[uint32][][]byte, error) {
	validatorsPubKeys := make(map[uint32][][]byte)

	ihgs.mutNodesConfig.RLock()
	nodesConfig, ok := ihgs.nodesConfig[epoch]
	ihgs.mutNodesConfig.RUnlock()

	if !ok {
		return nil, ErrEpochNodesConfigDesNotExist
	}

	nodesConfig.mutNodesMaps.RLock()
	defer nodesConfig.mutNodesMaps.RUnlock()

	for shardID, shardEligible := range nodesConfig.eligibleMap {
		for i := 0; i < len(shardEligible); i++ {
			validatorsPubKeys[shardID] = append(validatorsPubKeys[shardID], nodesConfig.eligibleMap[shardID][i].PubKey())
		}
	}

	return validatorsPubKeys, nil
}

// GetAllWaitingValidatorsPublicKeys will return all validators public keys for all shards
func (ihgs *indexHashedNodesCoordinator) GetAllWaitingValidatorsPublicKeys(epoch uint32) (map[uint32][][]byte, error) {
	validatorsPubKeys := make(map[uint32][][]byte)

	ihgs.mutNodesConfig.RLock()
	nodesConfig, ok := ihgs.nodesConfig[epoch]
	ihgs.mutNodesConfig.RUnlock()

	if !ok {
		return nil, ErrEpochNodesConfigDesNotExist
	}

	nodesConfig.mutNodesMaps.RLock()
	defer nodesConfig.mutNodesMaps.RUnlock()

	for shardID, shardEligible := range nodesConfig.waitingMap {
		for i := 0; i < len(shardEligible); i++ {
			validatorsPubKeys[shardID] = append(validatorsPubKeys[shardID], nodesConfig.waitingMap[shardID][i].PubKey())
		}
	}

	return validatorsPubKeys, nil
}

// GetValidatorsIndexes will return validators indexes for a block
func (ihgs *indexHashedNodesCoordinator) GetValidatorsIndexes(
	publicKeys []string,
	epoch uint32,
) ([]uint64, error) {
	signersIndexes := make([]uint64, 0)

	validatorsPubKeys, err := ihgs.GetAllEligibleValidatorsPublicKeys(epoch)
	if err != nil {
		return nil, err
	}

	ihgs.mutNodesConfig.RLock()
	nodesConfig := ihgs.nodesConfig[epoch]
	ihgs.mutNodesConfig.RUnlock()

	for _, pubKey := range publicKeys {
		for index, value := range validatorsPubKeys[nodesConfig.shardID] {
			if bytes.Equal([]byte(pubKey), value) {
				signersIndexes = append(signersIndexes, uint64(index))
			}
		}
	}

	if len(publicKeys) != len(signersIndexes) {
		strHaving := "having the following keys: \n"
		for index, value := range validatorsPubKeys[nodesConfig.shardID] {
			strHaving += fmt.Sprintf(" index %d  key %s\n", index, logger.DisplayByteSlice(value))
		}

		strNeeded := "needed the following keys: \n"
		for _, pubKey := range publicKeys {
			strNeeded += fmt.Sprintf(" key %s\n", logger.DisplayByteSlice([]byte(pubKey)))
		}

		log.Error("public keys not found\n"+strHaving+"\n"+strNeeded+"\n",
			"len pubKeys", len(publicKeys),
			"len signers", len(signersIndexes),
		)

		return nil, ErrInvalidNumberPubKeys
	}

	return signersIndexes, nil
}

// EpochStartPrepare wis called when an epoch start event is observed, but not yet confirmed/committed.
// Some components may need to do some initialisation on this event
func (ihgs *indexHashedNodesCoordinator) EpochStartPrepare(metaHeader data.HeaderHandler) {
	randomness := metaHeader.GetPrevRandSeed()
	newEpoch := metaHeader.GetEpoch()

	ihgs.mutNodesConfig.RLock()
	nodesConfig, ok := ihgs.nodesConfig[newEpoch-1]
	ihgs.mutNodesConfig.RUnlock()

	if !ok {
		log.Error("no configured epoch found")
		return
	}

	allValidators := make([]Validator, 0)

	for _, shardValidators := range nodesConfig.eligibleMap {
		allValidators = append(allValidators, shardValidators...)
	}

	for _, shardValidators := range nodesConfig.waitingMap {
		allValidators = append(allValidators, shardValidators...)
	}

	sort.Slice(allValidators, func(i, j int) bool {
		return bytes.Compare(allValidators[i].PubKey(), allValidators[j].PubKey()) < 0
	})

	leaving := ihgs.nodesPerShardSetter.ComputeLeaving(allValidators)

	// TODO: update the new nodes and leaving nodes as well
	shufflerArgs := ArgsUpdateNodes{
		Eligible: nodesConfig.eligibleMap,
		Waiting:  nodesConfig.waitingMap,
		NewNodes: make([]Validator, 0),
		Leaving:  leaving,
		Rand:     randomness,
		NbShards: nodesConfig.nbShards,
	}

	eligibleMap, waitingMap, stillRemaining := ihgs.shuffler.UpdateNodeLists(shufflerArgs)

	err := ihgs.nodesPerShardSetter.SetNodesPerShards(eligibleMap, waitingMap, newEpoch)
	if err != nil {
		log.Error("set nodes per shard failed", "error", err.Error())
	}

	err = ihgs.saveState(randomness)
	if err != nil {
		log.Error("saving nodes coordinator config failed", "error", err.Error())
	}

	displayNodesConfiguration(eligibleMap, waitingMap, leaving, stillRemaining)

	ihgs.mutSavedStateKey.Lock()
	ihgs.savedStateKey = randomness
	ihgs.mutSavedStateKey.Unlock()
}

// EpochStartAction is called upon a start of epoch event.
// NodeCoordinator has to get the nodes assignment to shards using the shuffler.
func (ihgs *indexHashedNodesCoordinator) EpochStartAction(hdr data.HeaderHandler) {
	newEpoch := hdr.GetEpoch()
	epochToRemove := int32(newEpoch) - nodeCoordinatorStoredEpochs
	needToRemove := epochToRemove >= 0
	ihgs.currentEpoch = newEpoch

	err := ihgs.saveState(ihgs.savedStateKey)
	if err != nil {
		log.Error("saving nodes coordinator config failed", "error", err.Error())
	}

	ihgs.mutNodesConfig.Lock()
	if needToRemove {
		for epoch := range ihgs.nodesConfig {
			if epoch <= uint32(epochToRemove) {
				delete(ihgs.nodesConfig, epoch)
			}
		}
	}
	ihgs.mutNodesConfig.Unlock()
}

// NotifyOrder returns the notification order for a start of epoch event
func (ihgs *indexHashedNodesCoordinator) NotifyOrder() uint32 {
	return core.NodesCoordinatorOrder
}

// GetSavedStateKey returns the key for the last nodes coordinator saved state
func (ihgs *indexHashedNodesCoordinator) GetSavedStateKey() []byte {
	ihgs.mutSavedStateKey.RLock()
	key := ihgs.savedStateKey
	ihgs.mutSavedStateKey.RUnlock()

	return key
}

// ShardIdForEpoch returns the nodesCoordinator configured ShardId for specified epoch if epoch configuration exists,
// otherwise error
func (ihgs *indexHashedNodesCoordinator) ShardIdForEpoch(epoch uint32) (uint32, error) {
	ihgs.mutNodesConfig.RLock()
	nodesConfig, ok := ihgs.nodesConfig[epoch]
	ihgs.mutNodesConfig.RUnlock()

	if !ok {
		return 0, ErrEpochNodesConfigDesNotExist
	}

	return nodesConfig.shardID, nil
}

// GetConsensusWhitelistedNodes return the whitelisted nodes allowed to send consensus messages, for each of the shards
func (ihgs *indexHashedNodesCoordinator) GetConsensusWhitelistedNodes(
	epoch uint32,
) (map[string]struct{}, error) {
	var err error
	shardEligible := make(map[string]struct{})
	publicKeysPrevEpoch := make(map[uint32][][]byte)
	prevEpochConfigExists := false

	if epoch > 0 {
		publicKeysPrevEpoch, err = ihgs.GetAllEligibleValidatorsPublicKeys(epoch - 1)
		if err == nil {
			prevEpochConfigExists = true
		} else {
			log.Warn("get consensus whitelisted nodes", "error", err.Error())
		}
	}

	var prevEpochShardId uint32
	if prevEpochConfigExists {
		prevEpochShardId, err = ihgs.ShardIdForEpoch(epoch - 1)
		if err == nil {
			for _, pubKey := range publicKeysPrevEpoch[prevEpochShardId] {
				shardEligible[string(pubKey)] = struct{}{}
			}
		} else {
			log.Trace("not critical error getting shardID for epoch", "epoch", epoch-1, "error", err)
		}
	}

	publicKeysNewEpoch, errGetEligible := ihgs.GetAllEligibleValidatorsPublicKeys(epoch)
	if errGetEligible != nil {
		return nil, errGetEligible
	}

	epochShardId, errShardIdForEpoch := ihgs.ShardIdForEpoch(epoch)
	if errShardIdForEpoch != nil {
		return nil, errShardIdForEpoch
	}

	for _, pubKey := range publicKeysNewEpoch[epochShardId] {
		shardEligible[string(pubKey)] = struct{}{}
	}

	return shardEligible, nil
}

func (ihgs *indexHashedNodesCoordinator) computeShardForSelfPublicKey(nodesConfig *epochNodesConfig) uint32 {
	pubKey := ihgs.selfPubKey
	selfShard := ihgs.shardIDAsObserver
	epNodesConfig, ok := ihgs.nodesConfig[ihgs.currentEpoch]
	if ok {
		log.Trace("computeShardForSelfPublicKey found existing config",
			"shard", epNodesConfig.shardID,
		)
		selfShard = epNodesConfig.shardID
	}

	for shard, validators := range nodesConfig.eligibleMap {
		for _, v := range validators {
			if bytes.Equal(v.PubKey(), pubKey) {
				log.Trace("computeShardForSelfPublicKey found validator in eligible",
					"shard", shard,
					"validator PK", v,
				)

				return shard
			}
		}
	}

	for shard, validators := range nodesConfig.waitingMap {
		for _, v := range validators {
			if bytes.Equal(v.PubKey(), pubKey) {
				log.Trace("computeShardForSelfPublicKey found validator in waiting",
					"shard", shard,
					"validator PK", v,
				)

				return shard
			}
		}
	}

	log.Trace("computeShardForSelfPublicKey returned default",
		"shard", selfShard,
	)
	return selfShard
}

// ConsensusGroupSize returns the consensus group size for a specific shard
func (ihgs *indexHashedNodesCoordinator) ConsensusGroupSize(
	shardID uint32,
) int {
	if shardID == core.MetachainShardId {
		return ihgs.metaConsensusGroupSize
	}

	return ihgs.shardConsensusGroupSize
}

// GetNumTotalEligible returns the number of total eligible accross all shards from current setup
func (ihgs *indexHashedNodesCoordinator) GetNumTotalEligible() uint64 {
	return ihgs.numTotalEligible
}

// GetOwnPublicKey will return current node public key  for block sign
func (ihgs *indexHashedNodesCoordinator) GetOwnPublicKey() []byte {
	return ihgs.selfPubKey
}

// IsInterfaceNil returns true if there is no value under the interface
func (ihgs *indexHashedNodesCoordinator) IsInterfaceNil() bool {
	return ihgs == nil
}

func displayNodesConfiguration(eligible map[uint32][]Validator, waiting map[uint32][]Validator, leaving []Validator, actualLeaving []Validator) {
	for shardID, validators := range eligible {
		for _, v := range validators {
			pk := v.PubKey()
			log.Debug("eligible", "pk", pk, "shardID", shardID)
		}
	}

	for shardID, validators := range waiting {
		for _, v := range validators {
			pk := v.PubKey()
			log.Debug("waiting", "pk", pk, "shardID", shardID)
		}
	}

	for _, v := range leaving {
		pk := v.PubKey()
		log.Debug("computed leaving", "pk", pk)
	}

	for _, v := range actualLeaving {
		pk := v.PubKey()
		log.Debug("actually remaining", "pk", pk)
	}
}<|MERGE_RESOLUTION|>--- conflicted
+++ resolved
@@ -60,11 +60,8 @@
 	metaConsensusGroupSize  int
 	nodesPerShardSetter     NodesPerShardSetter
 	consensusGroupCacher    Cacher
-<<<<<<< HEAD
+	shardIDAsObserver       uint32
 	shuffledOutHandler      ShuffledOutHandler
-=======
-	shardIDAsObserver       uint32
->>>>>>> 97b2328f
 }
 
 // NewIndexHashedNodesCoordinator creates a new index hashed group selector
@@ -98,11 +95,8 @@
 		shardConsensusGroupSize: arguments.ShardConsensusGroupSize,
 		metaConsensusGroupSize:  arguments.MetaConsensusGroupSize,
 		consensusGroupCacher:    arguments.ConsensusGroupCache,
-<<<<<<< HEAD
+		shardIDAsObserver:       arguments.ShardIDAsObserver,
 		shuffledOutHandler:      arguments.ShuffledOutHandler,
-=======
-		shardIDAsObserver:       arguments.ShardIDAsObserver,
->>>>>>> 97b2328f
 	}
 
 	ihgs.nodesPerShardSetter = ihgs
@@ -213,12 +207,8 @@
 		}
 	}
 
-<<<<<<< HEAD
 	shardIDForSelfPublicKey := ihgs.computeShardForSelfPublicKey(nodesConfig)
 	nodesConfig.shardId = shardIDForSelfPublicKey
-=======
-	nodesConfig.shardID = ihgs.computeShardForSelfPublicKey(nodesConfig)
->>>>>>> 97b2328f
 	ihgs.nodesConfig[epoch] = nodesConfig
 	ihgs.numTotalEligible = numTotalEligible
 
