--- conflicted
+++ resolved
@@ -505,8 +505,6 @@
 	if err != nil {
 		log.Error("saving nodes coordinator config failed", "error", err.Error())
 	}
-	ihgs.mutNodesConfig.Lock()
-	defer ihgs.mutNodesConfig.Unlock()
 
 	ihgs.displayNodesConfiguration(eligibleMap, waitingMap, leaving, stillRemaining, nodesConfig.nbShards)
 
@@ -683,7 +681,6 @@
 	return ihgs == nil
 }
 
-<<<<<<< HEAD
 func (ihgs *indexHashedNodesCoordinator) displayNodesConfiguration(
 	eligible map[uint32][]Validator,
 	waiting map[uint32][]Validator,
@@ -702,36 +699,23 @@
 	}
 
 	for shardId := uint32(0); shardId < nbShards; shardId++ {
-		for _, validator := range eligible[shardId] {
-			pk := validator.PubKey()
-			log.Debug("eligible", "pk", pk, "shardId", shardId)
-		}
-		for _, validator := range waiting[shardId] {
-			pk := validator.PubKey()
-=======
-func displayNodesConfiguration(eligible map[uint32][]Validator, waiting map[uint32][]Validator, leaving []Validator, actualLeaving []Validator) {
-	for shardId, validators := range eligible {
-		for _, v := range validators {
+		for _, v := range eligible[shardId] {
 			pk := v.PubKey()
 			log.Debug("eligible", "pk", pk, "shardId", shardId)
 		}
-	}
-
-	for shardId, validators := range waiting {
-		for _, v := range validators {
+		for _, v := range waiting[shardId] {
 			pk := v.PubKey()
->>>>>>> bfcde70b
 			log.Debug("waiting", "pk", pk, "shardId", shardId)
 		}
 	}
 
-	for _, v := range leaving {
-		pk := v.PubKey()
+	for _, validator := range leaving {
+		pk := validator.PubKey()
 		log.Debug("computed leaving", "pk", pk)
 	}
 
-	for _, v := range actualLeaving {
-		pk := v.PubKey()
+	for _, validator := range actualLeaving {
+		pk := validator.PubKey()
 		log.Debug("actually remaining", "pk", pk)
 	}
 }