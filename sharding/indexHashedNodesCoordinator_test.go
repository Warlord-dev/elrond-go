--- conflicted
+++ resolved
@@ -1,4 +1,4 @@
-package sharding
+package sharding_test
 
 import (
 	"encoding/binary"
@@ -10,13 +10,9 @@
 	"sync/atomic"
 	"testing"
 
-<<<<<<< HEAD
 	"github.com/stretchr/testify/require"
-
 	"github.com/ElrondNetwork/elrond-go/core"
-=======
 	"github.com/ElrondNetwork/elrond-go/sharding"
->>>>>>> 99fbe184
 	"github.com/ElrondNetwork/elrond-go/sharding/mock"
 	"github.com/ElrondNetwork/elrond-go/storage/lrucache"
 	"github.com/stretchr/testify/assert"
@@ -59,7 +55,7 @@
 	epochStartSubscriber := &mock.EpochStartNotifierStub{}
 	bootStorer := mock.NewStorerMock()
 
-	arguments := ArgNodesCoordinator{
+	arguments := sharding.ArgNodesCoordinator{
 		ShardConsensusGroupSize: 1,
 		MetaConsensusGroupSize:  1,
 		Hasher:                  &mock.HasherMock{},
@@ -186,7 +182,7 @@
 	epochStartSubscriber := &mock.EpochStartNotifierStub{}
 	bootStorer := mock.NewStorerMock()
 
-	arguments := ArgNodesCoordinator{
+	arguments := sharding.ArgNodesCoordinator{
 		ShardConsensusGroupSize: 2,
 		MetaConsensusGroupSize:  1,
 		Hasher:                  &mock.HasherMock{},
@@ -229,7 +225,7 @@
 	epochStartSubscriber := &mock.EpochStartNotifierStub{}
 	bootStorer := mock.NewStorerMock()
 
-	arguments := ArgNodesCoordinator{
+	arguments := sharding.ArgNodesCoordinator{
 		ShardConsensusGroupSize: 10,
 		MetaConsensusGroupSize:  1,
 		Hasher:                  &mock.HasherMock{},
@@ -286,7 +282,7 @@
 	epochStartSubscriber := &mock.EpochStartNotifierStub{}
 	bootStorer := mock.NewStorerMock()
 
-	arguments := ArgNodesCoordinator{
+	arguments := sharding.ArgNodesCoordinator{
 		ShardConsensusGroupSize: 1,
 		MetaConsensusGroupSize:  1,
 		Hasher:                  &mock.HasherMock{},
@@ -334,7 +330,7 @@
 	epochStartSubscriber := &mock.EpochStartNotifierStub{}
 	bootStorer := mock.NewStorerMock()
 
-	arguments := ArgNodesCoordinator{
+	arguments := sharding.ArgNodesCoordinator{
 		ShardConsensusGroupSize: 2,
 		MetaConsensusGroupSize:  1,
 		Hasher:                  hasher,
@@ -395,7 +391,7 @@
 	epochStartSubscriber := &mock.EpochStartNotifierStub{}
 	bootStorer := mock.NewStorerMock()
 
-	arguments := ArgNodesCoordinator{
+	arguments := sharding.ArgNodesCoordinator{
 		ShardConsensusGroupSize: 2,
 		MetaConsensusGroupSize:  1,
 		Hasher:                  hasher,
@@ -445,7 +441,7 @@
 	epochStartSubscriber := &mock.EpochStartNotifierStub{}
 	bootStorer := mock.NewStorerMock()
 
-	arguments := ArgNodesCoordinator{
+	arguments := sharding.ArgNodesCoordinator{
 		ShardConsensusGroupSize: 2,
 		MetaConsensusGroupSize:  1,
 		Hasher:                  hasher,
@@ -545,7 +541,7 @@
 	epochStartSubscriber := &mock.EpochStartNotifierStub{}
 	bootStorer := mock.NewStorerMock()
 
-	arguments := ArgNodesCoordinator{
+	arguments := sharding.ArgNodesCoordinator{
 		ShardConsensusGroupSize: 6,
 		MetaConsensusGroupSize:  1,
 		Hasher:                  hasher,
@@ -597,7 +593,7 @@
 		},
 	}
 
-	arguments := ArgNodesCoordinator{
+	arguments := sharding.ArgNodesCoordinator{
 		ShardConsensusGroupSize: consensusGroupSize,
 		MetaConsensusGroupSize:  1,
 		Hasher:                  &mock.HasherMock{},
@@ -667,7 +663,7 @@
 		},
 	}
 
-	arguments := ArgNodesCoordinator{
+	arguments := sharding.ArgNodesCoordinator{
 		ShardConsensusGroupSize: consensusGroupSize,
 		MetaConsensusGroupSize:  1,
 		Hasher:                  &mock.HasherMock{},
@@ -681,7 +677,7 @@
 		ConsensusGroupCache:     cache,
 	}
 
-	ihgs, err := NewIndexHashedNodesCoordinator(arguments)
+	ihgs, err := sharding.NewIndexHashedNodesCoordinator(arguments)
 	require.Nil(t, err)
 
 	miniBlocks := 10
@@ -710,7 +706,7 @@
 	epochStartSubscriber := &mock.EpochStartNotifierStub{}
 	bootStorer := mock.NewStorerMock()
 
-	arguments := ArgNodesCoordinator{
+	arguments := sharding.ArgNodesCoordinator{
 		ShardConsensusGroupSize: consensusGroupSize,
 		MetaConsensusGroupSize:  1,
 		Hasher:                  &mock.HasherMock{},
@@ -739,7 +735,7 @@
 	waitingMap := make(map[uint32][]Validator)
 	nodeShuffler := NewXorValidatorsShuffler(10, 10, 0, false)
 	epochStartSubscriber := &mock.EpochStartNotifierStub{}
-	arguments := ArgNodesCoordinator{
+	arguments := sharding.ArgNodesCoordinator{
 		ShardConsensusGroupSize: consensusGroupSize,
 		MetaConsensusGroupSize:  1,
 		Hasher:                  &mock.HasherMock{},
@@ -769,7 +765,7 @@
 	waitingMap := make(map[uint32][]Validator)
 	nodeShuffler := NewXorValidatorsShuffler(10, 10, 0, false)
 	epochStartSubscriber := &mock.EpochStartNotifierStub{}
-	arguments := ArgNodesCoordinator{
+	arguments := sharding.ArgNodesCoordinator{
 		ShardConsensusGroupSize: consensusGroupSize,
 		MetaConsensusGroupSize:  1,
 		Hasher:                  &mock.HasherMock{},
@@ -891,7 +887,7 @@
 	epochStartSubscriber := &mock.EpochStartNotifierStub{}
 	bootStorer := mock.NewStorerMock()
 
-	arguments := ArgNodesCoordinator{
+	arguments := sharding.ArgNodesCoordinator{
 		ShardConsensusGroupSize: 1,
 		MetaConsensusGroupSize:  1,
 		Hasher:                  &mock.HasherMock{},
@@ -957,7 +953,7 @@
 	epochStartSubscriber := &mock.EpochStartNotifierStub{}
 	bootStorer := mock.NewStorerMock()
 
-	arguments := ArgNodesCoordinator{
+	arguments := sharding.ArgNodesCoordinator{
 		ShardConsensusGroupSize: 1,
 		MetaConsensusGroupSize:  1,
 		Hasher:                  &mock.HasherMock{},
