--- conflicted
+++ resolved
@@ -95,52 +95,37 @@
 }
 
 func TestNodesSetup_NewNodesSetupWrongFile(t *testing.T) {
-<<<<<<< HEAD
-	ns, err := NewNodesSetup("", 0xFFFFFFFFFFFFFFFF)
-=======
-	ns, err := sharding.NewNodesSetup("")
->>>>>>> 99fbe184
+	ns, err := sharding.NewNodesSetup("", 0xFFFFFFFFFFFFFFFF)
 
 	assert.Nil(t, ns)
 	assert.NotNil(t, err)
 }
 
 func TestNodesSetup_NewNodesSetupWrongDataInFile(t *testing.T) {
-<<<<<<< HEAD
-	ns, err := NewNodesSetup("mock/invalidNodesSetupMock.json", 0xFFFFFFFFFFFFFFFF)
-=======
-	ns, err := sharding.NewNodesSetup("mock/invalidNodesSetupMock.json")
->>>>>>> 99fbe184
+	ns, err := sharding.NewNodesSetup("mock/invalidNodesSetupMock.json", 0xFFFFFFFFFFFFFFFF)
 
 	assert.Nil(t, ns)
 	assert.Equal(t, ErrNegativeOrZeroConsensusGroupSize, err)
 }
 
 func TestNodesSetup_NewNodesShouldWork(t *testing.T) {
-<<<<<<< HEAD
-	ns, err := NewNodesSetup("mock/nodesSetupMock.json", 0xFFFFFFFFFFFFFFFF)
-=======
-	ns, err := sharding.NewNodesSetup("mock/nodesSetupMock.json")
->>>>>>> 99fbe184
+	ns, err := sharding.NewNodesSetup("mock/nodesSetupMock.json", 0xFFFFFFFFFFFFFFFF)
 
 	assert.NotNil(t, ns)
 	assert.Nil(t, err)
 	assert.Equal(t, 5, len(ns.InitialNodes))
 }
 
-<<<<<<< HEAD
 func TestNodesSetup_NewNodesShouldTrimInitialNodesList(t *testing.T) {
-	ns, err := NewNodesSetup("mock/nodesSetupMock.json", 2)
+	ns, err := sharding.NewNodesSetup("mock/nodesSetupMock.json", 2)
 
 	assert.NotNil(t, ns)
 	assert.Nil(t, err)
 	assert.Equal(t, 2, len(ns.InitialNodes))
 }
 
-=======
->>>>>>> 99fbe184
 func TestNodesSetup_InitialNodesPubKeysFromNil(t *testing.T) {
-	ns := NodesSetup{}
+	ns := sharding.NodesSetup{}
 	eligible, waiting := ns.InitialNodesInfo()
 
 	assert.NotNil(t, ns)
@@ -150,12 +135,12 @@
 
 func TestNodesSetup_ProcessConfigNodesWithIncompleteDataShouldErr(t *testing.T) {
 	noOfInitialNodes := 2
-	ns := NodesSetup{}
-
-	ns.InitialNodes = make([]*InitialNode, noOfInitialNodes)
-
-	ns.InitialNodes[0] = &InitialNode{}
-	ns.InitialNodes[1] = &InitialNode{}
+	ns := sharding.NodesSetup{}
+
+	ns.InitialNodes = make([]*sharding.InitialNode, noOfInitialNodes)
+
+	ns.InitialNodes[0] = &sharding.InitialNode{}
+	ns.InitialNodes[1] = &sharding.InitialNode{}
 
 	ns.InitialNodes[0].PubKey = PubKeys[0]
 	ns.InitialNodes[0].Address = Address[0]
@@ -163,165 +148,165 @@
 	err := ns.processConfig()
 
 	assert.NotNil(t, ns)
-	assert.Equal(t, ErrCouldNotParsePubKey, err)
+	assert.Equal(t, sharding.ErrCouldNotParsePubKey, err)
 }
 
 func TestNodesSetup_ProcessConfigInvalidConsensusGroupSizeShouldErr(t *testing.T) {
 	noOfInitialNodes := 2
-	ns := NodesSetup{
+	ns := sharding.NodesSetup{
 		ConsensusGroupSize: 0,
 		MinNodesPerShard:   0,
 	}
 
-	ns.InitialNodes = make([]*InitialNode, noOfInitialNodes)
-
-	for i := 0; i < noOfInitialNodes; i++ {
-		ns.InitialNodes[i] = &InitialNode{}
-		ns.InitialNodes[i].PubKey = PubKeys[i]
-		ns.InitialNodes[i].Address = Address[i]
-	}
-
-	err := ns.processConfig()
-
-	assert.NotNil(t, ns)
-	assert.Equal(t, ErrNegativeOrZeroConsensusGroupSize, err)
+	ns.InitialNodes = make([]*sharding.InitialNode, noOfInitialNodes)
+
+	for i := 0; i < noOfInitialNodes; i++ {
+		ns.InitialNodes[i] = &sharding.InitialNode{}
+		ns.InitialNodes[i].PubKey = PubKeys[i]
+		ns.InitialNodes[i].Address = Address[i]
+	}
+
+	err := ns.processConfig()
+
+	assert.NotNil(t, ns)
+	assert.Equal(t, sharding.ErrNegativeOrZeroConsensusGroupSize, err)
 }
 
 func TestNodesSetup_ProcessConfigInvalidMetaConsensusGroupSizeShouldErr(t *testing.T) {
 	noOfInitialNodes := 2
-	ns := NodesSetup{
+	ns := sharding.NodesSetup{
 		ConsensusGroupSize:          1,
 		MinNodesPerShard:            1,
 		MetaChainConsensusGroupSize: 0,
 		MetaChainMinNodes:           0,
 	}
 
-	ns.InitialNodes = make([]*InitialNode, noOfInitialNodes)
-
-	for i := 0; i < noOfInitialNodes; i++ {
-		ns.InitialNodes[i] = &InitialNode{}
-		ns.InitialNodes[i].PubKey = PubKeys[i]
-		ns.InitialNodes[i].Address = Address[i]
-	}
-
-	err := ns.processConfig()
-
-	assert.NotNil(t, ns)
-	assert.Equal(t, ErrNegativeOrZeroConsensusGroupSize, err)
+	ns.InitialNodes = make([]*sharding.InitialNode, noOfInitialNodes)
+
+	for i := 0; i < noOfInitialNodes; i++ {
+		ns.InitialNodes[i] = &sharding.InitialNode{}
+		ns.InitialNodes[i].PubKey = PubKeys[i]
+		ns.InitialNodes[i].Address = Address[i]
+	}
+
+	err := ns.processConfig()
+
+	assert.NotNil(t, ns)
+	assert.Equal(t, sharding.ErrNegativeOrZeroConsensusGroupSize, err)
 }
 
 func TestNodesSetup_ProcessConfigInvalidConsensusGroupSizeLargerThanNumOfNodesShouldErr(t *testing.T) {
 	noOfInitialNodes := 2
-	ns := NodesSetup{
+	ns := sharding.NodesSetup{
 		ConsensusGroupSize: 2,
 		MinNodesPerShard:   0,
 	}
 
-	ns.InitialNodes = make([]*InitialNode, noOfInitialNodes)
-
-	for i := 0; i < noOfInitialNodes; i++ {
-		ns.InitialNodes[i] = &InitialNode{}
-		ns.InitialNodes[i].PubKey = PubKeys[i]
-		ns.InitialNodes[i].Address = Address[i]
-	}
-
-	err := ns.processConfig()
-
-	assert.NotNil(t, ns)
-	assert.Equal(t, ErrMinNodesPerShardSmallerThanConsensusSize, err)
+	ns.InitialNodes = make([]*sharding.InitialNode, noOfInitialNodes)
+
+	for i := 0; i < noOfInitialNodes; i++ {
+		ns.InitialNodes[i] = &sharding.InitialNode{}
+		ns.InitialNodes[i].PubKey = PubKeys[i]
+		ns.InitialNodes[i].Address = Address[i]
+	}
+
+	err := ns.processConfig()
+
+	assert.NotNil(t, ns)
+	assert.Equal(t, sharding.ErrMinNodesPerShardSmallerThanConsensusSize, err)
 }
 
 func TestNodesSetup_ProcessConfigInvalidMetaConsensusGroupSizeLargerThanNumOfNodesShouldErr(t *testing.T) {
 	noOfInitialNodes := 2
-	ns := NodesSetup{
+	ns := sharding.NodesSetup{
 		ConsensusGroupSize:          1,
 		MinNodesPerShard:            1,
 		MetaChainConsensusGroupSize: 1,
 		MetaChainMinNodes:           0,
 	}
 
-	ns.InitialNodes = make([]*InitialNode, 2)
-
-	for i := 0; i < noOfInitialNodes; i++ {
-		ns.InitialNodes[i] = &InitialNode{}
-		ns.InitialNodes[i].PubKey = PubKeys[i]
-		ns.InitialNodes[i].Address = Address[i]
-	}
-
-	err := ns.processConfig()
-
-	assert.NotNil(t, ns)
-	assert.Equal(t, ErrMinNodesPerShardSmallerThanConsensusSize, err)
+	ns.InitialNodes = make([]*sharding.InitialNode, 2)
+
+	for i := 0; i < noOfInitialNodes; i++ {
+		ns.InitialNodes[i] = &sharding.InitialNode{}
+		ns.InitialNodes[i].PubKey = PubKeys[i]
+		ns.InitialNodes[i].Address = Address[i]
+	}
+
+	err := ns.processConfig()
+
+	assert.NotNil(t, ns)
+	assert.Equal(t, sharding.ErrMinNodesPerShardSmallerThanConsensusSize, err)
 }
 
 func TestNodesSetup_ProcessConfigInvalidMinNodesPerShardShouldErr(t *testing.T) {
 	noOfInitialNodes := 2
-	ns := NodesSetup{
+	ns := sharding.NodesSetup{
 		ConsensusGroupSize: 2,
 		MinNodesPerShard:   0,
 	}
 
-	ns.InitialNodes = make([]*InitialNode, noOfInitialNodes)
-
-	for i := 0; i < noOfInitialNodes; i++ {
-		ns.InitialNodes[i] = &InitialNode{}
-		ns.InitialNodes[i].PubKey = PubKeys[i]
-		ns.InitialNodes[i].Address = Address[i]
-	}
-
-	err := ns.processConfig()
-
-	assert.NotNil(t, ns)
-	assert.Equal(t, ErrMinNodesPerShardSmallerThanConsensusSize, err)
+	ns.InitialNodes = make([]*sharding.InitialNode, noOfInitialNodes)
+
+	for i := 0; i < noOfInitialNodes; i++ {
+		ns.InitialNodes[i] = &sharding.InitialNode{}
+		ns.InitialNodes[i].PubKey = PubKeys[i]
+		ns.InitialNodes[i].Address = Address[i]
+	}
+
+	err := ns.processConfig()
+
+	assert.NotNil(t, ns)
+	assert.Equal(t, sharding.ErrMinNodesPerShardSmallerThanConsensusSize, err)
 }
 
 func TestNodesSetup_ProcessConfigInvalidMetaMinNodesPerShardShouldErr(t *testing.T) {
 	noOfInitialNodes := 1
-	ns := NodesSetup{
+	ns := sharding.NodesSetup{
 		ConsensusGroupSize:          1,
 		MinNodesPerShard:            1,
 		MetaChainConsensusGroupSize: 1,
 		MetaChainMinNodes:           0,
 	}
 
-	ns.InitialNodes = make([]*InitialNode, noOfInitialNodes)
-
-	for i := 0; i < noOfInitialNodes; i++ {
-		ns.InitialNodes[i] = &InitialNode{}
-		ns.InitialNodes[i].PubKey = PubKeys[i]
-		ns.InitialNodes[i].Address = Address[i]
-	}
-
-	err := ns.processConfig()
-
-	assert.NotNil(t, ns)
-	assert.Equal(t, ErrMinNodesPerShardSmallerThanConsensusSize, err)
+	ns.InitialNodes = make([]*sharding.InitialNode, noOfInitialNodes)
+
+	for i := 0; i < noOfInitialNodes; i++ {
+		ns.InitialNodes[i] = &sharding.InitialNode{}
+		ns.InitialNodes[i].PubKey = PubKeys[i]
+		ns.InitialNodes[i].Address = Address[i]
+	}
+
+	err := ns.processConfig()
+
+	assert.NotNil(t, ns)
+	assert.Equal(t, sharding.ErrMinNodesPerShardSmallerThanConsensusSize, err)
 }
 
 func TestNodesSetup_ProcessConfigInvalidNumOfNodesSmallerThanMinNodesPerShardShouldErr(t *testing.T) {
 	noOfInitialNodes := 2
-	ns := NodesSetup{
+	ns := sharding.NodesSetup{
 		ConsensusGroupSize: 2,
 		MinNodesPerShard:   3,
 	}
 
-	ns.InitialNodes = make([]*InitialNode, noOfInitialNodes)
-
-	for i := 0; i < noOfInitialNodes; i++ {
-		ns.InitialNodes[i] = &InitialNode{}
-		ns.InitialNodes[i].PubKey = PubKeys[i]
-		ns.InitialNodes[i].Address = Address[i]
-	}
-
-	err := ns.processConfig()
-
-	assert.NotNil(t, ns)
-	assert.Equal(t, ErrNodesSizeSmallerThanMinNoOfNodes, err)
+	ns.InitialNodes = make([]*sharding.InitialNode, noOfInitialNodes)
+
+	for i := 0; i < noOfInitialNodes; i++ {
+		ns.InitialNodes[i] = &sharding.InitialNode{}
+		ns.InitialNodes[i].PubKey = PubKeys[i]
+		ns.InitialNodes[i].Address = Address[i]
+	}
+
+	err := ns.processConfig()
+
+	assert.NotNil(t, ns)
+	assert.Equal(t, sharding.ErrNodesSizeSmallerThanMinNoOfNodes, err)
 }
 
 func TestNodesSetup_ProcessConfigInvalidMetaNumOfNodesSmallerThanMinNodesPerShardShouldErr(t *testing.T) {
 	noOfInitialNodes := 3
-	ns := NodesSetup{
+	ns := sharding.NodesSetup{
 		ConsensusGroupSize: 1,
 		MinNodesPerShard:   1,
 
@@ -329,23 +314,23 @@
 		MetaChainMinNodes:           3,
 	}
 
-	ns.InitialNodes = make([]*InitialNode, noOfInitialNodes)
-
-	for i := 0; i < noOfInitialNodes; i++ {
-		ns.InitialNodes[i] = &InitialNode{}
-		ns.InitialNodes[i].PubKey = PubKeys[i]
-		ns.InitialNodes[i].Address = Address[i]
-	}
-
-	err := ns.processConfig()
-
-	assert.NotNil(t, ns)
-	assert.Equal(t, ErrNodesSizeSmallerThanMinNoOfNodes, err)
+	ns.InitialNodes = make([]*sharding.InitialNode, noOfInitialNodes)
+
+	for i := 0; i < noOfInitialNodes; i++ {
+		ns.InitialNodes[i] = &sharding.InitialNode{}
+		ns.InitialNodes[i].PubKey = PubKeys[i]
+		ns.InitialNodes[i].Address = Address[i]
+	}
+
+	err := ns.processConfig()
+
+	assert.NotNil(t, ns)
+	assert.Equal(t, sharding.ErrNodesSizeSmallerThanMinNoOfNodes, err)
 }
 
 func TestNodesSetup_InitialNodesPubKeysForShardNil(t *testing.T) {
-	ns := NodesSetup{}
-	eligiblePK, waitingPK, err := ns.InitialNodesInfoForShard(0)
+	ns := sharding.NodesSetup{}
+	inPK, err := ns.InitialNodesInfoForShard(0)
 
 	assert.NotNil(t, ns)
 	assert.Nil(t, eligiblePK)
@@ -449,7 +434,7 @@
 
 func TestNodesSetup_MetaPublicKeyGoodMeta(t *testing.T) {
 	ns := createNodesSetupTwoShard6NodesMeta()
-	metaId := core.MetachainShardId
+	metaId := sharding.MetachainShardId
 	publicKey, err := hex.DecodeString(PubKeys[0])
 
 	selfId, err := ns.GetShardIDForPubKey(publicKey)
