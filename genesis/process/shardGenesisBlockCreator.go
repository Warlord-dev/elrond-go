--- conflicted
+++ resolved
@@ -369,13 +369,8 @@
 		Marshalizer:                    arg.Core.InternalMarshalizer(),
 		AccountsDB:                     arg.Accounts,
 		BlockChainHook:                 vmFactoryImpl.BlockChainHookImpl(),
-<<<<<<< HEAD
 		PubkeyConv:                     arg.Core.AddressPubKeyConverter(),
-		Coordinator:                    arg.ShardCoordinator,
-=======
-		PubkeyConv:                     arg.PubkeyConv,
 		ShardCoordinator:               arg.ShardCoordinator,
->>>>>>> 94717e3d
 		ScrForwarder:                   scForwarder,
 		TxFeeHandler:                   genesisFeeHandler,
 		EconomicsFee:                   genesisFeeHandler,
