--- conflicted
+++ resolved
@@ -51,11 +51,8 @@
 	router.GET("/heartbeatstatus", HeartbeatStatus)
 	router.GET("/statistics", Statistics)
 	router.GET("/status", StatusMetrics)
-<<<<<<< HEAD
 	router.GET("/p2pstatus", P2pStatusMetrics)
-=======
 	// placeholder for custom routes
->>>>>>> 6ccf18ca
 }
 
 // HeartbeatStatus respond with the heartbeat status of the node
