--- conflicted
+++ resolved
@@ -1,12 +1,9 @@
 package presenter
 
 import (
-<<<<<<< HEAD
-	"strings"
-=======
 	"math"
 	"math/big"
->>>>>>> 6762ddfe
+	"strings"
 
 	"github.com/ElrondNetwork/elrond-go/core"
 )
@@ -57,7 +54,6 @@
 	return psh.getFromCacheAsUint64(core.MetricCountAcceptedBlocks)
 }
 
-<<<<<<< HEAD
 // CheckSoftwareVersion will check if node is the latest version and will return latest stable version
 func (psh *PresenterStatusHandler) CheckSoftwareVersion() (bool, string) {
 	latestStableVersion := psh.getFromCacheAsString(core.MetricLatestTagSoftwareVersion)
@@ -69,7 +65,8 @@
 	}
 
 	return true, latestStableVersion
-=======
+}
+
 // GetNodeName will return node's display name
 func (psh *PresenterStatusHandler) GetNodeName() string {
 	nodeName := psh.getFromCacheAsString(core.MetricNodeDisplayName)
@@ -148,5 +145,4 @@
 	totalRewardsPerHourFloat.Int(totalRewardsPerHour)
 
 	return totalRewardsPerHour.Text(10)
->>>>>>> 6762ddfe
-}+}
