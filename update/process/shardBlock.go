package process

import (
	"math/big"

	"github.com/ElrondNetwork/elrond-go/core"
	"github.com/ElrondNetwork/elrond-go/core/check"
	"github.com/ElrondNetwork/elrond-go/data"
	"github.com/ElrondNetwork/elrond-go/data/block"
	"github.com/ElrondNetwork/elrond-go/hashing"
	"github.com/ElrondNetwork/elrond-go/marshal"
	"github.com/ElrondNetwork/elrond-go/process"
	"github.com/ElrondNetwork/elrond-go/sharding"
	"github.com/ElrondNetwork/elrond-go/update"
)

// ArgsNewShardBlockCreatorAfterHardFork defines the arguments structure to create a new shard block creator
type ArgsNewShardBlockCreatorAfterHardFork struct {
	ShardCoordinator   sharding.Coordinator
	TxCoordinator      process.TransactionCoordinator
	PendingTxProcessor update.PendingTransactionProcessor
	ImportHandler      update.ImportHandler
	Marshalizer        marshal.Marshalizer
	Hasher             hashing.Hasher
}

type shardBlockCreator struct {
	shardCoordinator   sharding.Coordinator
	txCoordinator      process.TransactionCoordinator
	pendingTxProcessor update.PendingTransactionProcessor
	importHandler      update.ImportHandler
	marshalizer        marshal.Marshalizer
	hasher             hashing.Hasher
}

// NewShardBlockCreatorAfterHardFork creates a shard block processor for the first block after hardfork
func NewShardBlockCreatorAfterHardFork(args ArgsNewShardBlockCreatorAfterHardFork) (*shardBlockCreator, error) {
	if check.IfNil(args.ImportHandler) {
		return nil, update.ErrNilImportHandler
	}
	if check.IfNil(args.Marshalizer) {
		return nil, update.ErrNilMarshalizer
	}
	if check.IfNil(args.Hasher) {
		return nil, update.ErrNilHasher
	}
	if check.IfNil(args.ShardCoordinator) {
		return nil, update.ErrNilShardCoordinator
	}
	if check.IfNil(args.TxCoordinator) {
		return nil, update.ErrNilTxCoordinator
	}
	if check.IfNil(args.PendingTxProcessor) {
		return nil, update.ErrNilPendingTxProcessor
	}

	return &shardBlockCreator{
		shardCoordinator:   args.ShardCoordinator,
		txCoordinator:      args.TxCoordinator,
		pendingTxProcessor: args.PendingTxProcessor,
		importHandler:      args.ImportHandler,
		marshalizer:        args.Marshalizer,
		hasher:             args.Hasher,
	}, nil
}

// CreateNewBlock will create a new block after hardfork import
func (s *shardBlockCreator) CreateNewBlock(
	chainID string,
	version string,
	round uint64,
	nonce uint64,
	epoch uint32,
) (data.HeaderHandler, data.BodyHandler, error) {
<<<<<<< HEAD
	if len(version) == 0 {
		return nil, nil, update.ErrEmptySoftwareVersion
	}
=======
>>>>>>> 3cea8da8
	if len(chainID) == 0 {
		return nil, nil, update.ErrEmptyChainID
	}

	blockBody, err := s.createBody()
	if err != nil {
		return nil, nil, err
	}

	rootHash, err := s.pendingTxProcessor.RootHash()
	if err != nil {
		return nil, nil, err
	}

	sftVersionLength := core.MinInt(core.MaxSoftwareVersionLength, len(version))
	shardHeader := &block.Header{
		Nonce:           nonce,
		ShardID:         s.shardCoordinator.SelfId(),
		Round:           round,
		Epoch:           epoch,
		ChainID:         []byte(chainID),
<<<<<<< HEAD
		SoftwareVersion: []byte(version[:sftVersionLength]),
=======
		SoftwareVersion: []byte(""),
>>>>>>> 3cea8da8
		RootHash:        rootHash,
		RandSeed:        rootHash,
		PrevHash:        rootHash,
		PrevRandSeed:    rootHash,
		AccumulatedFees: big.NewInt(0),
		PubKeysBitmap:   []byte{1},
	}

	shardHeader.ReceiptsHash, err = s.txCoordinator.CreateReceiptsHash()
	if err != nil {
		return nil, nil, err
	}

	totalTxCount, miniBlockHeaders, err := s.createMiniBlockHeaders(blockBody)
	if err != nil {
		return nil, nil, err
	}

	shardHeader.MiniBlockHeaders = miniBlockHeaders
	shardHeader.TxCount = uint32(totalTxCount)

	metaBlockHash, err := core.CalculateHash(s.marshalizer, s.hasher, s.importHandler.GetHardForkMetaBlock())
	if err != nil {
		return nil, nil, err
	}

	shardHeader.MetaBlockHashes = [][]byte{metaBlockHash}

	hardForkMeta := s.importHandler.GetHardForkMetaBlock()
	shardHeader.TimeStamp = hardForkMeta.TimeStamp
	shardHeader.AccumulatedFees = big.NewInt(0)

	return shardHeader, blockBody, nil
}

func (s *shardBlockCreator) createBody() (*block.Body, error) {
	mapTxs := s.importHandler.GetTransactions()

	s.txCoordinator.CreateBlockStarted()

	dstMeMiniBlocks, err := s.pendingTxProcessor.ProcessTransactionsDstMe(mapTxs)
	if err != nil {
		return nil, err
	}

	postProcessMiniBlocks := s.txCoordinator.CreatePostProcessMiniBlocks()

	return &block.Body{
		MiniBlocks: append(dstMeMiniBlocks, postProcessMiniBlocks...),
	}, nil
}

func (s *shardBlockCreator) createMiniBlockHeaders(body *block.Body) (int, []block.MiniBlockHeader, error) {
	if len(body.MiniBlocks) == 0 {
		return 0, nil, nil
	}

	totalTxCount := 0
	miniBlockHeaders := make([]block.MiniBlockHeader, len(body.MiniBlocks))

	for i := 0; i < len(body.MiniBlocks); i++ {
		txCount := len(body.MiniBlocks[i].TxHashes)
		totalTxCount += txCount

		miniBlockHash, err := core.CalculateHash(s.marshalizer, s.hasher, body.MiniBlocks[i])
		if err != nil {
			return 0, nil, err
		}

		miniBlockHeaders[i] = block.MiniBlockHeader{
			Hash:            miniBlockHash,
			SenderShardID:   body.MiniBlocks[i].SenderShardID,
			ReceiverShardID: body.MiniBlocks[i].ReceiverShardID,
			TxCount:         uint32(txCount),
			Type:            body.MiniBlocks[i].Type,
		}
	}

	return totalTxCount, miniBlockHeaders, nil
}

// IsInterfaceNil returns true if underlying object is nil
func (s *shardBlockCreator) IsInterfaceNil() bool {
	return s == nil
}<|MERGE_RESOLUTION|>--- conflicted
+++ resolved
@@ -67,17 +67,10 @@
 // CreateNewBlock will create a new block after hardfork import
 func (s *shardBlockCreator) CreateNewBlock(
 	chainID string,
-	version string,
 	round uint64,
 	nonce uint64,
 	epoch uint32,
 ) (data.HeaderHandler, data.BodyHandler, error) {
-<<<<<<< HEAD
-	if len(version) == 0 {
-		return nil, nil, update.ErrEmptySoftwareVersion
-	}
-=======
->>>>>>> 3cea8da8
 	if len(chainID) == 0 {
 		return nil, nil, update.ErrEmptyChainID
 	}
@@ -92,18 +85,13 @@
 		return nil, nil, err
 	}
 
-	sftVersionLength := core.MinInt(core.MaxSoftwareVersionLength, len(version))
 	shardHeader := &block.Header{
 		Nonce:           nonce,
 		ShardID:         s.shardCoordinator.SelfId(),
 		Round:           round,
 		Epoch:           epoch,
 		ChainID:         []byte(chainID),
-<<<<<<< HEAD
-		SoftwareVersion: []byte(version[:sftVersionLength]),
-=======
 		SoftwareVersion: []byte(""),
->>>>>>> 3cea8da8
 		RootHash:        rootHash,
 		RandSeed:        rootHash,
 		PrevHash:        rootHash,
