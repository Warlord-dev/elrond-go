package sync

import (
	"github.com/ElrondNetwork/elrond-go/data/typeConverters"
	"math"
	"sync"
	"time"

	"github.com/ElrondNetwork/elrond-go/core"
	"github.com/ElrondNetwork/elrond-go/core/check"
	"github.com/ElrondNetwork/elrond-go/data"
	"github.com/ElrondNetwork/elrond-go/data/block"
	"github.com/ElrondNetwork/elrond-go/dataRetriever"
	"github.com/ElrondNetwork/elrond-go/marshal"
	"github.com/ElrondNetwork/elrond-go/process"
	"github.com/ElrondNetwork/elrond-go/update"
)

type headersToSync struct {
	mutMeta                sync.Mutex
	epochStartMetaBlock    *block.MetaBlock
	unFinishedMetaBlocks   map[string]*block.MetaBlock
	firstPendingMetaBlocks map[string]*block.MetaBlock
	missingMetaBlocks      map[string]struct{}
	missingMetaNonces      map[uint64]struct{}
	chReceivedAll          chan bool
	store                  dataRetriever.StorageService
	metaBlockPool          dataRetriever.HeadersPool
	epochHandler           update.EpochStartVerifier
	marshalizer            marshal.Marshalizer
	stopSyncing            bool
	epochToSync            uint32
	requestHandler         process.RequestHandler
	uint64Converter        typeConverters.Uint64ByteSliceConverter
}

// ArgsNewHeadersSyncHandler defines the arguments needed for the new header syncer
type ArgsNewHeadersSyncHandler struct {
	StorageService  dataRetriever.StorageService
	Cache           dataRetriever.HeadersPool
	Marshalizer     marshal.Marshalizer
	EpochHandler    update.EpochStartVerifier
	RequestHandler  process.RequestHandler
	Uint64Converter typeConverters.Uint64ByteSliceConverter
}

// NewHeadersSyncHandler creates a new header syncer
func NewHeadersSyncHandler(args ArgsNewHeadersSyncHandler) (*headersToSync, error) {
	if check.IfNil(args.StorageService) {
		return nil, update.ErrNilStorage
	}
	if check.IfNil(args.Cache) {
		return nil, update.ErrNilCacher
	}
	if check.IfNil(args.EpochHandler) {
		return nil, update.ErrNilEpochHandler
	}
	if check.IfNil(args.Marshalizer) {
		return nil, update.ErrNilMarshalizer
	}
	if check.IfNil(args.RequestHandler) {
		return nil, update.ErrNilRequestHandler
	}
	if check.IfNil(args.Uint64Converter) {
		return nil, update.ErrNilUint64Converter
	}

	h := &headersToSync{
		mutMeta:                sync.Mutex{},
		epochStartMetaBlock:    &block.MetaBlock{},
		chReceivedAll:          make(chan bool),
		store:                  args.StorageService,
		metaBlockPool:          args.Cache,
		epochHandler:           args.EpochHandler,
		stopSyncing:            true,
		requestHandler:         args.RequestHandler,
		marshalizer:            args.Marshalizer,
		unFinishedMetaBlocks:   make(map[string]*block.MetaBlock),
		firstPendingMetaBlocks: make(map[string]*block.MetaBlock),
		missingMetaBlocks:      make(map[string]struct{}),
		missingMetaNonces:      make(map[uint64]struct{}),
<<<<<<< HEAD
=======
		uint64Converter:        args.Uint64Converter,
>>>>>>> 37e5b1fb
	}

	h.metaBlockPool.RegisterHandler(h.receivedMetaBlockIfEpochStart)
	h.metaBlockPool.RegisterHandler(h.receivedMetaBlockFirstPending)
	h.metaBlockPool.RegisterHandler(h.receivedUnFinishedMetaBlocks)

	return h, nil
}

func (h *headersToSync) receivedMetaBlockIfEpochStart(headerHandler data.HeaderHandler, _ []byte) {
	h.mutMeta.Lock()
	if h.stopSyncing || h.epochStartMetaBlock.IsStartOfEpochBlock() {
		h.mutMeta.Unlock()
		return
	}

	meta, ok := headerHandler.(*block.MetaBlock)
	if !ok {
		h.mutMeta.Unlock()
		return
	}

	isWrongEpoch := meta.Epoch > h.epochToSync || meta.Epoch < h.epochToSync-1
	if isWrongEpoch {
		h.mutMeta.Unlock()
		return
	}

	h.epochHandler.ReceivedHeader(meta)
	if !h.epochHandler.IsEpochStart() {
		h.mutMeta.Unlock()
		return
	}

	epochStartMetaHash := h.epochHandler.EpochStartMetaHdrHash()
	metaData, err := h.metaBlockPool.GetHeaderByHash(epochStartMetaHash)
	if err != nil {
		h.mutMeta.Unlock()
		return
	}

	metaBlock, ok := metaData.(*block.MetaBlock)
	if !ok {
		h.mutMeta.Unlock()
		return
	}

	h.epochStartMetaBlock = metaBlock
	h.stopSyncing = true
	h.mutMeta.Unlock()

	h.chReceivedAll <- true
}

func (h *headersToSync) receivedMetaBlockFirstPending(headerHandler data.HeaderHandler, hash []byte) {
	h.mutMeta.Lock()
	if h.stopSyncing || len(h.missingMetaBlocks) == 0 {
		h.mutMeta.Unlock()
		return
	}

	meta, ok := headerHandler.(*block.MetaBlock)
	if !ok {
		h.mutMeta.Unlock()
		return
	}

	if _, ok := h.missingMetaBlocks[string(hash)]; !ok {
		h.mutMeta.Unlock()
		return
	}

	delete(h.missingMetaBlocks, string(hash))
	h.firstPendingMetaBlocks[string(hash)] = meta

	if len(h.missingMetaBlocks) > 0 {
		h.mutMeta.Unlock()
		return
	}

	h.mutMeta.Unlock()
	h.chReceivedAll <- true
}

func (h *headersToSync) receivedUnFinishedMetaBlocks(headerHandler data.HeaderHandler, hash []byte) {
	h.mutMeta.Lock()
	if h.stopSyncing || len(h.missingMetaNonces) == 0 {
		h.mutMeta.Unlock()
		return
	}

	meta, ok := headerHandler.(*block.MetaBlock)
	if !ok {
		h.mutMeta.Unlock()
		return
	}

	if _, ok := h.missingMetaNonces[meta.GetNonce()]; !ok {
		h.mutMeta.Unlock()
		return
	}

	delete(h.missingMetaNonces, meta.GetNonce())
<<<<<<< HEAD
=======
	log.Debug("writing to unFinished")
>>>>>>> 37e5b1fb
	h.unFinishedMetaBlocks[string(hash)] = meta

	if len(h.missingMetaNonces) > 0 {
		h.mutMeta.Unlock()
		return
	}

	h.mutMeta.Unlock()
	h.chReceivedAll <- true
}

// SyncUnFinishedMetaHeaders syncs and validates all the unfinished metaHeaders for each shard
func (h *headersToSync) SyncUnFinishedMetaHeaders(epoch uint32) error {
	err := h.syncEpochStartMetaHeader(epoch, time.Minute)
	if err != nil {
		return err
	}

	err = h.syncFirstPendingMetaBlocks(time.Minute)
	if err != nil {
		return err
	}

	err = h.syncAllNeededMetaHeaders(time.Minute)
	if err != nil {
		return err
	}

	return nil
}

// SyncEpochStartMetaHeader syncs and validates an epoch start metaHeader
func (h *headersToSync) syncEpochStartMetaHeader(epoch uint32, waitTime time.Duration) error {
<<<<<<< HEAD
=======
	defer func() {
		h.mutMeta.Lock()
		h.stopSyncing = true
		h.mutMeta.Unlock()
	}()

>>>>>>> 37e5b1fb
	h.epochToSync = epoch
	epochStartId := core.EpochStartIdentifier(epoch)
	meta, err := process.GetMetaHeaderFromStorage([]byte(epochStartId), h.marshalizer, h.store)
	if err != nil {
		_ = process.EmptyChannel(h.chReceivedAll)

		h.mutMeta.Lock()
		h.stopSyncing = false
		h.requestHandler.RequestStartOfEpochMetaBlock(epoch)
		h.mutMeta.Unlock()

		err = WaitFor(h.chReceivedAll, waitTime)
		if err != nil {
			log.Warn("timeOut for requesting epoch metaHdr")
			return err
		}

		return nil
	}

	h.mutMeta.Lock()
	h.epochStartMetaBlock = meta
	h.mutMeta.Unlock()

	return nil
}

func (h *headersToSync) syncFirstPendingMetaBlocks(waitTime time.Duration) error {
	defer func() {
		h.mutMeta.Lock()
<<<<<<< HEAD
		meta = h.epochStartMetaBlock
=======
		h.stopSyncing = true
>>>>>>> 37e5b1fb
		h.mutMeta.Unlock()
	}()

<<<<<<< HEAD
		return nil
	}

	h.mutMeta.Lock()
	h.epochStartMetaBlock = meta
	h.mutMeta.Unlock()

	return nil
}

func (h *headersToSync) syncFirstPendingMetaBlocks(waitTime time.Duration) error {
=======
>>>>>>> 37e5b1fb
	h.mutMeta.Lock()

	epochStart := h.epochStartMetaBlock

	h.firstPendingMetaBlocks = make(map[string]*block.MetaBlock)
	h.missingMetaBlocks = make(map[string]struct{})
	for _, shardData := range epochStart.EpochStart.LastFinalizedHeaders {
		metaHash := string(shardData.FirstPendingMetaBlock)
		if _, ok := h.firstPendingMetaBlocks[metaHash]; ok {
			continue
		}
		if _, ok := h.missingMetaBlocks[metaHash]; ok {
			continue
		}

		metaHdr, err := process.GetMetaHeader([]byte(metaHash), h.metaBlockPool, h.marshalizer, h.store)
		if err != nil {
			h.missingMetaBlocks[metaHash] = struct{}{}
			continue
		}

		h.firstPendingMetaBlocks[metaHash] = metaHdr
<<<<<<< HEAD
	}

	_ = process.EmptyChannel(h.chReceivedAll)
	for metaHash := range h.missingMetaBlocks {
		h.stopSyncing = false
		h.requestHandler.RequestMetaHeader([]byte(metaHash))
	}

	h.mutMeta.Unlock()

	err := WaitFor(h.chReceivedAll, waitTime)
	if err != nil {
		log.Warn("timeOut for requesting first pending metaHeaders")
		return err
	}

=======
	}

	_ = process.EmptyChannel(h.chReceivedAll)
	for metaHash := range h.missingMetaBlocks {
		h.stopSyncing = false
		h.requestHandler.RequestMetaHeader([]byte(metaHash))
	}
	requested := len(h.missingMetaBlocks) > 0
	h.mutMeta.Unlock()

	if requested {
		err := WaitFor(h.chReceivedAll, waitTime)
		if err != nil {
			log.Warn("timeOut for requesting first pending metaHeaders")
			return err
		}
	}

>>>>>>> 37e5b1fb
	return nil
}

func (h *headersToSync) syncAllNeededMetaHeaders(waitTime time.Duration) error {
<<<<<<< HEAD
=======
	defer func() {
		h.mutMeta.Lock()
		h.stopSyncing = true
		h.mutMeta.Unlock()
	}()

>>>>>>> 37e5b1fb
	h.mutMeta.Lock()

	lowestPendingNonce := h.lowestPendingNonceFrom(h.firstPendingMetaBlocks)
	h.computeMissingNonce(lowestPendingNonce, h.epochStartMetaBlock.Nonce)

	_ = process.EmptyChannel(h.chReceivedAll)
	for nonce := range h.missingMetaNonces {
		h.stopSyncing = false
		h.requestHandler.RequestMetaHeaderByNonce(nonce)
	}

<<<<<<< HEAD
	h.mutMeta.Unlock()

	err := WaitFor(h.chReceivedAll, waitTime)
	if err != nil {
		log.Warn("timeOut for requesting all unfinished metaBlocks")
		return err
=======
	requested := len(h.missingMetaNonces) > 0
	h.mutMeta.Unlock()

	if requested {
		err := WaitFor(h.chReceivedAll, waitTime)
		if err != nil {
			log.Warn("timeOut for requesting all unfinished metaBlocks")
			return err
		}
>>>>>>> 37e5b1fb
	}

	return nil
}

func (h *headersToSync) computeMissingNonce(lowestNonce uint64, epochStartNonce uint64) {
	h.missingMetaNonces = make(map[uint64]struct{})

<<<<<<< HEAD
	for nonce := lowestNonce; nonce < epochStartNonce; nonce++ {
=======
	for nonce := lowestNonce; nonce <= epochStartNonce; nonce++ {
>>>>>>> 37e5b1fb
		metaHdr, metaHash, err := process.GetMetaHeaderWithNonce(nonce, h.metaBlockPool, h.marshalizer, h.store, h.uint64Converter)
		if err != nil {
			h.missingMetaNonces[nonce] = struct{}{}
			continue
		}
<<<<<<< HEAD

=======
		log.Debug("writing to unFinished")
>>>>>>> 37e5b1fb
		h.unFinishedMetaBlocks[string(metaHash)] = metaHdr
	}
}

func (h *headersToSync) lowestPendingNonceFrom(metaBlocks map[string]*block.MetaBlock) uint64 {
	lowestNonce := uint64(math.MaxUint64)
	for _, metaBlock := range metaBlocks {
		if lowestNonce > metaBlock.GetNonce() {
			lowestNonce = metaBlock.GetNonce()
		}
	}
	return lowestNonce
}

// GetMetaBlock returns the synced metablock
func (h *headersToSync) GetEpochStartMetaBlock() (*block.MetaBlock, error) {
	h.mutMeta.Lock()
	meta := h.epochStartMetaBlock
	h.mutMeta.Unlock()

	if meta.IsStartOfEpochBlock() {
		return meta, nil
	}

	return nil, update.ErrNotSynced
}

// GetUnfinishedMetaBlocks returns the synced metablock
func (h *headersToSync) GetUnfinishedMetaBlocks() (map[string]*block.MetaBlock, error) {
	h.mutMeta.Lock()
<<<<<<< HEAD
=======
	log.Debug("getting unFinished")
>>>>>>> 37e5b1fb
	unFinished := h.unFinishedMetaBlocks
	h.mutMeta.Unlock()

	if len(unFinished) > 0 {
		return unFinished, nil
	}

	return nil, update.ErrNotSynced
}

// IsInterfaceNil returns true if underlying object is nil
func (h *headersToSync) IsInterfaceNil() bool {
	return h == nil
}<|MERGE_RESOLUTION|>--- conflicted
+++ resolved
@@ -79,10 +79,7 @@
 		firstPendingMetaBlocks: make(map[string]*block.MetaBlock),
 		missingMetaBlocks:      make(map[string]struct{}),
 		missingMetaNonces:      make(map[uint64]struct{}),
-<<<<<<< HEAD
-=======
 		uint64Converter:        args.Uint64Converter,
->>>>>>> 37e5b1fb
 	}
 
 	h.metaBlockPool.RegisterHandler(h.receivedMetaBlockIfEpochStart)
@@ -186,10 +183,7 @@
 	}
 
 	delete(h.missingMetaNonces, meta.GetNonce())
-<<<<<<< HEAD
-=======
 	log.Debug("writing to unFinished")
->>>>>>> 37e5b1fb
 	h.unFinishedMetaBlocks[string(hash)] = meta
 
 	if len(h.missingMetaNonces) > 0 {
@@ -223,15 +217,12 @@
 
 // SyncEpochStartMetaHeader syncs and validates an epoch start metaHeader
 func (h *headersToSync) syncEpochStartMetaHeader(epoch uint32, waitTime time.Duration) error {
-<<<<<<< HEAD
-=======
 	defer func() {
 		h.mutMeta.Lock()
 		h.stopSyncing = true
 		h.mutMeta.Unlock()
 	}()
 
->>>>>>> 37e5b1fb
 	h.epochToSync = epoch
 	epochStartId := core.EpochStartIdentifier(epoch)
 	meta, err := process.GetMetaHeaderFromStorage([]byte(epochStartId), h.marshalizer, h.store)
@@ -262,28 +253,10 @@
 func (h *headersToSync) syncFirstPendingMetaBlocks(waitTime time.Duration) error {
 	defer func() {
 		h.mutMeta.Lock()
-<<<<<<< HEAD
-		meta = h.epochStartMetaBlock
-=======
 		h.stopSyncing = true
->>>>>>> 37e5b1fb
 		h.mutMeta.Unlock()
 	}()
 
-<<<<<<< HEAD
-		return nil
-	}
-
-	h.mutMeta.Lock()
-	h.epochStartMetaBlock = meta
-	h.mutMeta.Unlock()
-
-	return nil
-}
-
-func (h *headersToSync) syncFirstPendingMetaBlocks(waitTime time.Duration) error {
-=======
->>>>>>> 37e5b1fb
 	h.mutMeta.Lock()
 
 	epochStart := h.epochStartMetaBlock
@@ -306,7 +279,6 @@
 		}
 
 		h.firstPendingMetaBlocks[metaHash] = metaHdr
-<<<<<<< HEAD
 	}
 
 	_ = process.EmptyChannel(h.chReceivedAll)
@@ -314,23 +286,6 @@
 		h.stopSyncing = false
 		h.requestHandler.RequestMetaHeader([]byte(metaHash))
 	}
-
-	h.mutMeta.Unlock()
-
-	err := WaitFor(h.chReceivedAll, waitTime)
-	if err != nil {
-		log.Warn("timeOut for requesting first pending metaHeaders")
-		return err
-	}
-
-=======
-	}
-
-	_ = process.EmptyChannel(h.chReceivedAll)
-	for metaHash := range h.missingMetaBlocks {
-		h.stopSyncing = false
-		h.requestHandler.RequestMetaHeader([]byte(metaHash))
-	}
 	requested := len(h.missingMetaBlocks) > 0
 	h.mutMeta.Unlock()
 
@@ -342,20 +297,16 @@
 		}
 	}
 
->>>>>>> 37e5b1fb
 	return nil
 }
 
 func (h *headersToSync) syncAllNeededMetaHeaders(waitTime time.Duration) error {
-<<<<<<< HEAD
-=======
 	defer func() {
 		h.mutMeta.Lock()
 		h.stopSyncing = true
 		h.mutMeta.Unlock()
 	}()
 
->>>>>>> 37e5b1fb
 	h.mutMeta.Lock()
 
 	lowestPendingNonce := h.lowestPendingNonceFrom(h.firstPendingMetaBlocks)
@@ -367,14 +318,6 @@
 		h.requestHandler.RequestMetaHeaderByNonce(nonce)
 	}
 
-<<<<<<< HEAD
-	h.mutMeta.Unlock()
-
-	err := WaitFor(h.chReceivedAll, waitTime)
-	if err != nil {
-		log.Warn("timeOut for requesting all unfinished metaBlocks")
-		return err
-=======
 	requested := len(h.missingMetaNonces) > 0
 	h.mutMeta.Unlock()
 
@@ -384,7 +327,6 @@
 			log.Warn("timeOut for requesting all unfinished metaBlocks")
 			return err
 		}
->>>>>>> 37e5b1fb
 	}
 
 	return nil
@@ -393,21 +335,13 @@
 func (h *headersToSync) computeMissingNonce(lowestNonce uint64, epochStartNonce uint64) {
 	h.missingMetaNonces = make(map[uint64]struct{})
 
-<<<<<<< HEAD
-	for nonce := lowestNonce; nonce < epochStartNonce; nonce++ {
-=======
 	for nonce := lowestNonce; nonce <= epochStartNonce; nonce++ {
->>>>>>> 37e5b1fb
 		metaHdr, metaHash, err := process.GetMetaHeaderWithNonce(nonce, h.metaBlockPool, h.marshalizer, h.store, h.uint64Converter)
 		if err != nil {
 			h.missingMetaNonces[nonce] = struct{}{}
 			continue
 		}
-<<<<<<< HEAD
-
-=======
 		log.Debug("writing to unFinished")
->>>>>>> 37e5b1fb
 		h.unFinishedMetaBlocks[string(metaHash)] = metaHdr
 	}
 }
@@ -438,10 +372,7 @@
 // GetUnfinishedMetaBlocks returns the synced metablock
 func (h *headersToSync) GetUnfinishedMetaBlocks() (map[string]*block.MetaBlock, error) {
 	h.mutMeta.Lock()
-<<<<<<< HEAD
-=======
 	log.Debug("getting unFinished")
->>>>>>> 37e5b1fb
 	unFinished := h.unFinishedMetaBlocks
 	h.mutMeta.Unlock()
 
