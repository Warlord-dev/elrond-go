--- conflicted
+++ resolved
@@ -19,17 +19,10 @@
 // MetaBlockFileName is the constant which defines the export/import filename for metaBlock
 const MetaBlockFileName = "metaBlock"
 
-<<<<<<< HEAD
-// TransactionsFileName is the constant which defines the export/import filename for miniblocks
-const TransactionsFileName = "transactions"
-
-// MiniBlocksFileName is the constant which defines the export/import filename for transactions
-=======
 // TransactionsFileName is the constant which defines the export/import filename for transactions
 const TransactionsFileName = "transactions"
 
 // MiniBlocksFileName is the constant which defines the export/import filename for miniBlocks
->>>>>>> 169a3aea
 const MiniBlocksFileName = "miniBlocks"
 
 // TrieFileName is the constant which defines the export/import filename for tries
@@ -47,11 +40,7 @@
 	SmartContractResult
 	// RewardTransaction is the export/import type for pending reward transaction
 	RewardTransaction
-<<<<<<< HEAD
-	// MiniBlock is the export/import type for pending miniblocks
-=======
 	// MiniBlock is the export/import type for pending miniBlock
->>>>>>> 169a3aea
 	MiniBlock
 	// Header is the export/import type for pending headers
 	Header
@@ -59,11 +48,7 @@
 	MetaHeader
 	// AccountsTrie is the export/import type for saved accounts trie
 	AccountsTrie
-<<<<<<< HEAD
-	// RootHash is the export/import type for byte array which has to be treated as roothash
-=======
 	// RootHash is the export/import type for byte array which has to be treated as rootHash
->>>>>>> 169a3aea
 	RootHash
 	// UserAccount is the export/import type for an account of type user account
 	UserAccount
