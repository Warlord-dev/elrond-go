package mock

import "github.com/ElrondNetwork/elrond-go/data"

// HardForkBlockProcessor --
type HardForkBlockProcessor struct {
	CreateNewBlockCalled func(
		chainID string,
		round uint64,
		nonce uint64,
		epoch uint32,
	) (data.HeaderHandler, data.BodyHandler, error)
}

// CreateNewBlock --
<<<<<<< HEAD
func (hfbp *HardForkBlockProcessor) CreateNewBlock(chainID string, version string, round uint64, nonce uint64, epoch uint32) (data.HeaderHandler, data.BodyHandler, error) {
=======
func (hfbp *HardForkBlockProcessor) CreateNewBlock(chainID string, round uint64, nonce uint64, epoch uint32) (data.HeaderHandler, data.BodyHandler, error) {
>>>>>>> 3cea8da8
	if hfbp.CreateNewBlockCalled != nil {
		return hfbp.CreateNewBlockCalled(chainID, round, nonce, epoch)
	}
	return nil, nil, nil
}

// IsInterfaceNil returns true if underlying object is nil
func (hfbp *HardForkBlockProcessor) IsInterfaceNil() bool {
	return hfbp == nil
}<|MERGE_RESOLUTION|>--- conflicted
+++ resolved
@@ -13,11 +13,7 @@
 }
 
 // CreateNewBlock --
-<<<<<<< HEAD
-func (hfbp *HardForkBlockProcessor) CreateNewBlock(chainID string, version string, round uint64, nonce uint64, epoch uint32) (data.HeaderHandler, data.BodyHandler, error) {
-=======
 func (hfbp *HardForkBlockProcessor) CreateNewBlock(chainID string, round uint64, nonce uint64, epoch uint32) (data.HeaderHandler, data.BodyHandler, error) {
->>>>>>> 3cea8da8
 	if hfbp.CreateNewBlockCalled != nil {
 		return hfbp.CreateNewBlockCalled(chainID, round, nonce, epoch)
 	}
