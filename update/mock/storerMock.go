package mock

import (
	"encoding/base64"
	"errors"
	"fmt"
	"sync"

	"github.com/ElrondNetwork/elrond-go/core"
)

// StorerMock -
type StorerMock struct {
	mut  sync.Mutex
	data map[string][]byte
}

// NewStorerMock -
func NewStorerMock() *StorerMock {
	return &StorerMock{
		data: make(map[string][]byte),
	}
}

// GetFromEpoch -
func (sm *StorerMock) GetFromEpoch(key []byte, _ uint32) ([]byte, error) {
	return sm.Get(key)
}

// HasInEpoch -
func (sm *StorerMock) HasInEpoch(key []byte, _ uint32) error {
	return sm.Has(key)
}

// Put -
func (sm *StorerMock) Put(key, data []byte) error {
	sm.mut.Lock()
	defer sm.mut.Unlock()
	sm.data[string(key)] = data

	return nil
}

// Get -
func (sm *StorerMock) Get(key []byte) ([]byte, error) {
	sm.mut.Lock()
	defer sm.mut.Unlock()

	val, ok := sm.data[string(key)]
	if !ok {
		return nil, fmt.Errorf("key: %s not found", base64.StdEncoding.EncodeToString(key))
	}

	return val, nil
}

// SearchFirst -
func (sm *StorerMock) SearchFirst(_ []byte) ([]byte, error) {
	return nil, errors.New("not implemented")
}

// Close -
func (sm *StorerMock) Close() error {
	return nil
}

// Has -
func (sm *StorerMock) Has(_ []byte) error {
	return errors.New("not implemented")
}

// Remove -
func (sm *StorerMock) Remove(_ []byte) error {
	return errors.New("not implemented")
}

// ClearCache -
func (sm *StorerMock) ClearCache() {
}

// DestroyUnit -
func (sm *StorerMock) DestroyUnit() error {
	return nil
}

// Iterate -
<<<<<<< HEAD
func (sm *StorerMock) Iterate() chan core.KeyValHolder {
	ch := make(chan core.KeyValHolder)

	go func() {
		sm.mut.Lock()
		defer sm.mut.Unlock()

		for k, v := range sm.data {
			ch <- &core.KeyValStorage{
				KeyField: []byte(k),
				ValField: v,
			}
		}

		close(ch)
	}()
=======
func (sm *StorerMock) Iterate() chan core.KeyValueHolder {
	ch := make(chan core.KeyValueHolder)
	close(ch)
>>>>>>> 4b9ef248

	return ch
}

// IsInterfaceNil returns true if there is no value under the interface
func (sm *StorerMock) IsInterfaceNil() bool {
	return sm == nil
}<|MERGE_RESOLUTION|>--- conflicted
+++ resolved
@@ -84,9 +84,8 @@
 }
 
 // Iterate -
-<<<<<<< HEAD
-func (sm *StorerMock) Iterate() chan core.KeyValHolder {
-	ch := make(chan core.KeyValHolder)
+func (sm *StorerMock) Iterate() chan core.KeyValueHolder {
+	ch := make(chan core.KeyValueHolder)
 
 	go func() {
 		sm.mut.Lock()
@@ -101,11 +100,6 @@
 
 		close(ch)
 	}()
-=======
-func (sm *StorerMock) Iterate() chan core.KeyValueHolder {
-	ch := make(chan core.KeyValueHolder)
-	close(ch)
->>>>>>> 4b9ef248
 
 	return ch
 }
