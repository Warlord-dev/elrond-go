--- conflicted
+++ resolved
@@ -51,7 +51,6 @@
 	ValidityAttester         process.ValidityAttester
 	InputAntifloodHandler    process.P2PAntifloodHandler
 	OutputAntifloodHandler   process.P2PAntifloodHandler
-	ChainID                  []byte
 }
 
 type exportHandlerFactory struct {
@@ -81,7 +80,6 @@
 	resolverContainer        dataRetriever.ResolversContainer
 	inputAntifloodHandler    process.P2PAntifloodHandler
 	outputAntifloodHandler   process.P2PAntifloodHandler
-	chainID                  []byte
 }
 
 // NewExportHandlerFactory creates an exporter factory
@@ -199,7 +197,6 @@
 		inputAntifloodHandler:    args.InputAntifloodHandler,
 		outputAntifloodHandler:   args.OutputAntifloodHandler,
 		maxTrieLevelInMemory:     args.MaxTrieLevelInMemory,
-		chainID:                  args.ChainID,
 	}
 
 	return e, nil
@@ -402,11 +399,6 @@
 		WhiteListerVerifiedTxs:  e.whiteListerVerifiedTxs,
 		InterceptorsContainer:   e.interceptorsContainer,
 		AntifloodHandler:        e.inputAntifloodHandler,
-<<<<<<< HEAD
-=======
-		NonceConverter:          e.uint64Converter,
-		ChainID:                 e.chainID,
->>>>>>> c4be2b2a
 	}
 	fullSyncInterceptors, err := NewFullSyncInterceptorsContainerFactory(argsInterceptors)
 	if err != nil {
