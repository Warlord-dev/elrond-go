--- conflicted
+++ resolved
@@ -72,15 +72,10 @@
 		return err
 	}
 
-<<<<<<< HEAD
 	gbbRes.throttler.StartProcessing()
 	defer gbbRes.throttler.EndProcessing()
 
 	rd, err := gbbRes.parseReceivedMessage(message)
-=======
-	rd := &dataRetriever.RequestData{}
-	err = rd.UnmarshalWith(gbbRes.marshalizer, message)
->>>>>>> 537cbd75
 	if err != nil {
 		return err
 	}
@@ -112,6 +107,7 @@
 	if len(miniBlocks) == 0 {
 		return nil, dataRetriever.ErrEmptyMiniBlockSlice
 	}
+
 	bh := &block.Body{MiniBlocks: miniBlocks}
 	buff, err := gbbRes.marshalizer.Marshal(bh)
 	if err != nil {
@@ -156,13 +152,8 @@
 }
 
 // RequestDataFromHashArray requests a block body from other peers having input the block body hash
-<<<<<<< HEAD
 func (gbbRes *genericBlockBodyResolver) RequestDataFromHashArray(hashes [][]byte, _ uint32) error {
-	hash, err := gbbRes.marshalizer.Marshal(hashes)
-=======
-func (gbbRes *genericBlockBodyResolver) RequestDataFromHashArray(hashes [][]byte, epoch uint32) error {
 	hash, err := gbbRes.marshalizer.Marshal(&batch.Batch{Data: hashes})
->>>>>>> 537cbd75
 
 	if err != nil {
 		return err
