package resolvers

import (
	"github.com/ElrondNetwork/elrond-go/core"
	"github.com/ElrondNetwork/elrond-go/core/check"
	"github.com/ElrondNetwork/elrond-go/data/typeConverters"
	"github.com/ElrondNetwork/elrond-go/dataRetriever"
	"github.com/ElrondNetwork/elrond-go/logger"
	"github.com/ElrondNetwork/elrond-go/marshal"
	"github.com/ElrondNetwork/elrond-go/p2p"
	"github.com/ElrondNetwork/elrond-go/storage"
)

var log = logger.GetOrCreate("dataretriever/resolvers")

// HeaderResolver is a wrapper over Resolver that is specialized in resolving headers requests
type HeaderResolver struct {
	dataRetriever.TopicResolverSender
<<<<<<< HEAD
	headers              storage.Cacher
	hdrNonces            dataRetriever.Uint64SyncMapCacher
	hdrStorage           storage.Storer
	hdrNoncesStorage     storage.Storer
	marshalizer          marshal.Marshalizer
	nonceConverter       typeConverters.Uint64ByteSliceConverter
	epochHandler         dataRetriever.EpochHandler
	epochProviderByNonce dataRetriever.EpochProviderByNonce
=======
	headers          dataRetriever.HeadersPool
	hdrStorage       storage.Storer
	hdrNoncesStorage storage.Storer
	marshalizer      marshal.Marshalizer
	nonceConverter   typeConverters.Uint64ByteSliceConverter
	epochHandler     dataRetriever.EpochHandler
>>>>>>> a08e1b36
}

// NewHeaderResolver creates a new header resolver
func NewHeaderResolver(
	senderResolver dataRetriever.TopicResolverSender,
	headers dataRetriever.HeadersPool,
	hdrStorage storage.Storer,
	headersNoncesStorage storage.Storer,
	marshalizer marshal.Marshalizer,
	nonceConverter typeConverters.Uint64ByteSliceConverter,
) (*HeaderResolver, error) {

	if check.IfNil(senderResolver) {
		return nil, dataRetriever.ErrNilResolverSender
	}
	if check.IfNil(headers) {
		return nil, dataRetriever.ErrNilHeadersDataPool
	}
	if check.IfNil(hdrStorage) {
		return nil, dataRetriever.ErrNilHeadersStorage
	}
	if check.IfNil(headersNoncesStorage) {
		return nil, dataRetriever.ErrNilHeadersNoncesStorage
	}
	if check.IfNil(marshalizer) {
		return nil, dataRetriever.ErrNilMarshalizer
	}
	if check.IfNil(nonceConverter) {
		return nil, dataRetriever.ErrNilUint64ByteSliceConverter
	}

	epochHandler := &nilEpochHandler{}
	hdrResolver := &HeaderResolver{
<<<<<<< HEAD
		TopicResolverSender:  senderResolver,
		headers:              headers,
		hdrNonces:            headersNonces,
		hdrStorage:           hdrStorage,
		hdrNoncesStorage:     headersNoncesStorage,
		marshalizer:          marshalizer,
		nonceConverter:       nonceConverter,
		epochHandler:         epochHandler,
		epochProviderByNonce: NewSimpleEpochProviderByNonce(epochHandler),
=======
		TopicResolverSender: senderResolver,
		headers:             headers,
		hdrStorage:          hdrStorage,
		hdrNoncesStorage:    headersNoncesStorage,
		marshalizer:         marshalizer,
		nonceConverter:      nonceConverter,
		epochHandler:        &nilEpochHandler{},
>>>>>>> a08e1b36
	}

	return hdrResolver, nil
}

// SetEpochHandler sets the epoch handler for this component
func (hdrRes *HeaderResolver) SetEpochHandler(epochHandler dataRetriever.EpochHandler) error {
	if check.IfNil(epochHandler) {
		return dataRetriever.ErrNilEpochHandler
	}

	hdrRes.epochHandler = epochHandler
	return nil
}

// ProcessReceivedMessage will be the callback func from the p2p.Messenger and will be called each time a new message was received
// (for the topic this validator was registered to, usually a request topic)
func (hdrRes *HeaderResolver) ProcessReceivedMessage(message p2p.MessageP2P, _ func(buffToSend []byte)) error {
	rd, err := hdrRes.parseReceivedMessage(message)
	if err != nil {
		return err
	}
	var buff []byte

	switch rd.Type {
	case dataRetriever.HashType:
		buff, err = hdrRes.resolveHeaderFromHash(rd)
	case dataRetriever.NonceType:
		buff, err = hdrRes.resolveHeaderFromNonce(rd)
	case dataRetriever.EpochType:
		buff, err = hdrRes.resolveHeaderFromEpoch(rd.Value)
	default:
		return dataRetriever.ErrResolveTypeUnknown
	}
	if err != nil {
		return err
	}
	if buff == nil {
		log.Trace("missing data",
			"data", rd)
		return nil
	}

	return hdrRes.Send(buff, message.Peer())
}

func (hdrRes *HeaderResolver) resolveHeaderFromNonce(rd *dataRetriever.RequestData) ([]byte, error) {
	// key is now an encoded nonce (uint64)
<<<<<<< HEAD

	nonce, err := hdrRes.nonceConverter.ToUint64(rd.Value)
	if err != nil {
		return nil, dataRetriever.ErrInvalidNonceByteSlice
	}

	epoch, err := hdrRes.epochProviderByNonce.EpochForNonce(nonce)
	if err != nil {
		return nil, err
	}

	hash, err := hdrRes.hdrNoncesStorage.GetFromEpoch(rd.Value, epoch)
	if err != nil {
		log.Trace("hdrNoncesStorage.Get from calculated epoch", "error", err.Error())
	}

	// Search the nonce-key pair in data pool
	if hash == nil {
		hash = hdrRes.searchInCache(nonce)
		if len(hash) == 0 {
			return nil, nil
=======
	// Search the nonce-key pair in cache-storage
	hash, err := hdrRes.hdrNoncesStorage.Get(key)
	if err != nil {
		log.Trace("hdrNoncesStorage.Get", "error", err.Error())

		nonce, err := hdrRes.nonceConverter.ToUint64(key)
		if err != nil {
			return nil, dataRetriever.ErrInvalidNonceByteSlice
>>>>>>> a08e1b36
		}
	}

<<<<<<< HEAD
	newRd := &dataRetriever.RequestData{
		Type:  rd.Type,
		Value: hash,
		Epoch: epoch,
	}

	return hdrRes.resolveHeaderFromHash(newRd)
}

func (hdrRes *HeaderResolver) searchInCache(nonce uint64) []byte {
	var hash []byte
	value, ok := hdrRes.hdrNonces.Get(nonce)
	if ok {
		value.Range(func(shardId uint32, existingHash []byte) bool {
			if shardId == hdrRes.TargetShardID() {
				hash = existingHash
				return false
			}

			return true
		})
=======
		headers, _, err := hdrRes.headers.GetHeadersByNonceAndShardId(nonce, hdrRes.TargetShardID())
		if err != nil {
			return nil, err
		}

		// TODO maybe we can return a slice of headers
		hdr := headers[len(headers)-1]
		buff, err := hdrRes.marshalizer.Marshal(hdr)
		if err != nil {
			return nil, err
		}

		return buff, nil
>>>>>>> a08e1b36
	}

	return hash
}

// resolveHeaderFromHash resolves a header using its key (header hash)
<<<<<<< HEAD
func (hdrRes *HeaderResolver) resolveHeaderFromHash(rd *dataRetriever.RequestData) ([]byte, error) {
	value, ok := hdrRes.headers.Peek(rd.Value)
	if !ok {
		return hdrRes.hdrStorage.GetFromEpoch(rd.Value, rd.Epoch)
=======
func (hdrRes *HeaderResolver) resolveHeaderFromHash(key []byte) ([]byte, error) {
	value, err := hdrRes.headers.GetHeaderByHash(key)
	if err != nil {
		return hdrRes.hdrStorage.Get(key)
>>>>>>> a08e1b36
	}

	buff, err := hdrRes.marshalizer.Marshal(value)
	if err != nil {
		return nil, err
	}

	return buff, nil
}

// resolveHeaderFromEpoch resolves a header using its key based on epoch
func (hdrRes *HeaderResolver) resolveHeaderFromEpoch(key []byte) ([]byte, error) {
	actualKey := key

	isUnknownEpoch, err := core.IsUnknownEpochIdentifier(key)
	if err != nil {
		return nil, err
	}

	if isUnknownEpoch {
		actualKey = []byte(core.EpochStartIdentifier(hdrRes.epochHandler.Epoch()))
	}

	return hdrRes.hdrStorage.Get(actualKey)
}

// parseReceivedMessage will transform the received p2p.Message in a RequestData object.
func (hdrRes *HeaderResolver) parseReceivedMessage(message p2p.MessageP2P) (*dataRetriever.RequestData, error) {
	rd := &dataRetriever.RequestData{}
	err := rd.Unmarshal(hdrRes.marshalizer, message)
	if err != nil {
		return nil, err
	}
	if rd.Value == nil {
		return nil, dataRetriever.ErrNilValue
	}

	return rd, nil
}

// RequestDataFromHash requests a header from other peers having input the hdr hash
func (hdrRes *HeaderResolver) RequestDataFromHash(hash []byte, epoch uint32) error {
	return hdrRes.SendOnRequestTopic(&dataRetriever.RequestData{
		Type:  dataRetriever.HashType,
		Value: hash,
	})
}

// RequestDataFromNonce requests a header from other peers having input the hdr nonce
func (hdrRes *HeaderResolver) RequestDataFromNonce(nonce uint64, epoch uint32) error {
	return hdrRes.SendOnRequestTopic(&dataRetriever.RequestData{
		Type:  dataRetriever.NonceType,
		Value: hdrRes.nonceConverter.ToByteSlice(nonce),
		Epoch: epoch,
	})
}

// RequestDataFromEpoch requests a header from other peers having input the epoch
func (hdrRes *HeaderResolver) RequestDataFromEpoch(identifier []byte) error {
	return hdrRes.SendOnRequestTopic(&dataRetriever.RequestData{
		Type:  dataRetriever.EpochType,
		Value: identifier,
	})
}

// IsInterfaceNil returns true if there is no value under the interface
func (hdrRes *HeaderResolver) IsInterfaceNil() bool {
	if hdrRes == nil {
		return true
	}
	return false
}<|MERGE_RESOLUTION|>--- conflicted
+++ resolved
@@ -16,23 +16,13 @@
 // HeaderResolver is a wrapper over Resolver that is specialized in resolving headers requests
 type HeaderResolver struct {
 	dataRetriever.TopicResolverSender
-<<<<<<< HEAD
-	headers              storage.Cacher
-	hdrNonces            dataRetriever.Uint64SyncMapCacher
+	headers                          dataRetriever.HeadersPool
 	hdrStorage           storage.Storer
 	hdrNoncesStorage     storage.Storer
 	marshalizer          marshal.Marshalizer
 	nonceConverter       typeConverters.Uint64ByteSliceConverter
 	epochHandler         dataRetriever.EpochHandler
 	epochProviderByNonce dataRetriever.EpochProviderByNonce
-=======
-	headers          dataRetriever.HeadersPool
-	hdrStorage       storage.Storer
-	hdrNoncesStorage storage.Storer
-	marshalizer      marshal.Marshalizer
-	nonceConverter   typeConverters.Uint64ByteSliceConverter
-	epochHandler     dataRetriever.EpochHandler
->>>>>>> a08e1b36
 }
 
 // NewHeaderResolver creates a new header resolver
@@ -66,25 +56,14 @@
 
 	epochHandler := &nilEpochHandler{}
 	hdrResolver := &HeaderResolver{
-<<<<<<< HEAD
 		TopicResolverSender:  senderResolver,
 		headers:              headers,
-		hdrNonces:            headersNonces,
 		hdrStorage:           hdrStorage,
 		hdrNoncesStorage:     headersNoncesStorage,
 		marshalizer:          marshalizer,
 		nonceConverter:       nonceConverter,
 		epochHandler:         epochHandler,
 		epochProviderByNonce: NewSimpleEpochProviderByNonce(epochHandler),
-=======
-		TopicResolverSender: senderResolver,
-		headers:             headers,
-		hdrStorage:          hdrStorage,
-		hdrNoncesStorage:    headersNoncesStorage,
-		marshalizer:         marshalizer,
-		nonceConverter:      nonceConverter,
-		epochHandler:        &nilEpochHandler{},
->>>>>>> a08e1b36
 	}
 
 	return hdrResolver, nil
@@ -133,8 +112,6 @@
 
 func (hdrRes *HeaderResolver) resolveHeaderFromNonce(rd *dataRetriever.RequestData) ([]byte, error) {
 	// key is now an encoded nonce (uint64)
-<<<<<<< HEAD
-
 	nonce, err := hdrRes.nonceConverter.ToUint64(rd.Value)
 	if err != nil {
 		return nil, dataRetriever.ErrInvalidNonceByteSlice
@@ -148,27 +125,15 @@
 	hash, err := hdrRes.hdrNoncesStorage.GetFromEpoch(rd.Value, epoch)
 	if err != nil {
 		log.Trace("hdrNoncesStorage.Get from calculated epoch", "error", err.Error())
-	}
 
 	// Search the nonce-key pair in data pool
 	if hash == nil {
 		hash = hdrRes.searchInCache(nonce)
 		if len(hash) == 0 {
 			return nil, nil
-=======
-	// Search the nonce-key pair in cache-storage
-	hash, err := hdrRes.hdrNoncesStorage.Get(key)
-	if err != nil {
-		log.Trace("hdrNoncesStorage.Get", "error", err.Error())
-
-		nonce, err := hdrRes.nonceConverter.ToUint64(key)
-		if err != nil {
-			return nil, dataRetriever.ErrInvalidNonceByteSlice
->>>>>>> a08e1b36
 		}
 	}
 
-<<<<<<< HEAD
 	newRd := &dataRetriever.RequestData{
 		Type:  rd.Type,
 		Value: hash,
@@ -190,38 +155,16 @@
 
 			return true
 		})
-=======
-		headers, _, err := hdrRes.headers.GetHeadersByNonceAndShardId(nonce, hdrRes.TargetShardID())
-		if err != nil {
-			return nil, err
-		}
-
-		// TODO maybe we can return a slice of headers
-		hdr := headers[len(headers)-1]
-		buff, err := hdrRes.marshalizer.Marshal(hdr)
-		if err != nil {
-			return nil, err
-		}
-
-		return buff, nil
->>>>>>> a08e1b36
 	}
 
 	return hash
 }
 
 // resolveHeaderFromHash resolves a header using its key (header hash)
-<<<<<<< HEAD
 func (hdrRes *HeaderResolver) resolveHeaderFromHash(rd *dataRetriever.RequestData) ([]byte, error) {
 	value, ok := hdrRes.headers.Peek(rd.Value)
 	if !ok {
 		return hdrRes.hdrStorage.GetFromEpoch(rd.Value, rd.Epoch)
-=======
-func (hdrRes *HeaderResolver) resolveHeaderFromHash(key []byte) ([]byte, error) {
-	value, err := hdrRes.headers.GetHeaderByHash(key)
-	if err != nil {
-		return hdrRes.hdrStorage.Get(key)
->>>>>>> a08e1b36
 	}
 
 	buff, err := hdrRes.marshalizer.Marshal(value)
