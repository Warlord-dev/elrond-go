--- conflicted
+++ resolved
@@ -1,33 +1,9 @@
 package headersCache
 
-<<<<<<< HEAD
-import (
-	"sync"
-)
-
-type headersHashMap struct {
-	hdrsHash    map[string]headerInfo
-	mutHdrsHash sync.RWMutex
-}
-
-func newHeadersHashMap() *headersHashMap {
-	return &headersHashMap{
-		hdrsHash:    make(map[string]headerInfo),
-		mutHdrsHash: sync.RWMutex{},
-	}
-}
-
-func (hh *headersHashMap) addElement(hash []byte, info headerInfo) bool {
-	hh.mutHdrsHash.Lock()
-	defer hh.mutHdrsHash.Unlock()
-
-	if _, ok := hh.hdrsHash[string(hash)]; ok {
-=======
 type headersByHashMap map[string]headerInfo
 
 func (hhm headersByHashMap) addElement(hash []byte, info headerInfo) bool {
 	if _, ok := hhm[string(hash)]; ok {
->>>>>>> 442b7211
 		return true
 	}
 
