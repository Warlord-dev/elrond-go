--- conflicted
+++ resolved
@@ -34,14 +34,10 @@
 	if unsignedTransactions == nil || unsignedTransactions.IsInterfaceNil() {
 		return nil, dataRetriever.ErrNilUnsignedTransactionPool
 	}
-<<<<<<< HEAD
 	if rewardTransactions == nil {
 		return nil, dataRetriever.ErrNilRewardTransactionPool
 	}
-	if headers == nil {
-=======
 	if headers == nil || headers.IsInterfaceNil() {
->>>>>>> 4d56688b
 		return nil, dataRetriever.ErrNilHeadersDataPool
 	}
 	if headersNonces == nil || headersNonces.IsInterfaceNil() {
