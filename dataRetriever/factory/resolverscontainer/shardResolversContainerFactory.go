package resolverscontainer

import (
	"github.com/ElrondNetwork/elrond-go/core"
	"github.com/ElrondNetwork/elrond-go/core/random"
	"github.com/ElrondNetwork/elrond-go/core/throttler"
	triesFactory "github.com/ElrondNetwork/elrond-go/data/trie/factory"
	"github.com/ElrondNetwork/elrond-go/dataRetriever"
	"github.com/ElrondNetwork/elrond-go/dataRetriever/factory/containers"
	"github.com/ElrondNetwork/elrond-go/dataRetriever/resolvers"
	"github.com/ElrondNetwork/elrond-go/marshal"
	"github.com/ElrondNetwork/elrond-go/process/factory"
)

var _ dataRetriever.ResolversContainerFactory = (*shardResolversContainerFactory)(nil)

type shardResolversContainerFactory struct {
	*baseResolversContainerFactory
}

// NewShardResolversContainerFactory creates a new container filled with topic resolvers for shards
func NewShardResolversContainerFactory(
	args FactoryArgs,
) (*shardResolversContainerFactory, error) {
	if args.SizeCheckDelta > 0 {
		args.Marshalizer = marshal.NewSizeCheckUnmarshalizer(args.Marshalizer, args.SizeCheckDelta)
	}

	thr, err := throttler.NewNumGoRoutinesThrottler(args.NumConcurrentResolvingJobs)
	if err != nil {
		return nil, err
	}

	container := containers.NewResolversContainer()
	base := &baseResolversContainerFactory{
		container:                container,
		shardCoordinator:         args.ShardCoordinator,
		messenger:                args.Messenger,
		store:                    args.Store,
		marshalizer:              args.Marshalizer,
		dataPools:                args.DataPools,
		uint64ByteSliceConverter: args.Uint64ByteSliceConverter,
		intRandomizer:            &random.ConcurrentSafeIntRandomizer{},
		dataPacker:               args.DataPacker,
		triesContainer:           args.TriesContainer,
		inputAntifloodHandler:    args.InputAntifloodHandler,
		outputAntifloodHandler:   args.OutputAntifloodHandler,
		throttler:                thr,
	}

	err = base.checkParams()
	if err != nil {
		return nil, err
	}

	base.intraShardTopic = core.ConsensusTopic +
		base.shardCoordinator.CommunicationIdentifier(base.shardCoordinator.SelfId())

	return &shardResolversContainerFactory{
		baseResolversContainerFactory: base,
	}, nil
}

// Create returns a resolver container that will hold all resolvers in the system
func (srcf *shardResolversContainerFactory) Create() (dataRetriever.ResolversContainer, error) {
	err := srcf.generateTxResolvers(
		factory.TransactionTopic,
		dataRetriever.TransactionUnit,
		srcf.dataPools.Transactions(),
	)
	if err != nil {
		return nil, err
	}

	err = srcf.generateTxResolvers(
		factory.UnsignedTransactionTopic,
		dataRetriever.UnsignedTransactionUnit,
		srcf.dataPools.UnsignedTransactions(),
	)
	if err != nil {
		return nil, err
	}

	err = srcf.generateRewardResolver(
		factory.RewardsTransactionTopic,
		dataRetriever.RewardTransactionUnit,
		srcf.dataPools.RewardTransactions(),
	)
	if err != nil {
		return nil, err
	}

	err = srcf.generateHeaderResolvers()
	if err != nil {
		return nil, err
	}

	err = srcf.generateMiniBlocksResolvers()
	if err != nil {
		return nil, err
	}

	err = srcf.generateMetablockHeaderResolvers()
	if err != nil {
		return nil, err
	}

	err = srcf.generateTrieNodesResolvers()
	if err != nil {
		return nil, err
	}

	return srcf.container, nil
}

//------- Hdr resolver

func (srcf *shardResolversContainerFactory) generateHeaderResolvers() error {
	shardC := srcf.shardCoordinator

	//only one shard header topic, for example: shardBlocks_0_META
	identifierHdr := factory.ShardBlocksTopic + shardC.CommunicationIdentifier(core.MetachainShardId)

	hdrStorer := srcf.store.GetStorer(dataRetriever.BlockHeaderUnit)
<<<<<<< HEAD
	resolverSender, err := topicResolverSender.NewTopicResolverSender(
		srcf.messenger,
		identifierHdr,
		peerListCreator,
		srcf.marshalizer,
		srcf.intRandomizer,
		numPeersToQuery,
		shardC.SelfId(),
	)
=======
	resolverSender, err := srcf.createOneResolverSender(identifierHdr, emptyExcludePeersOnTopic, shardC.SelfId())
>>>>>>> cc4d4797
	if err != nil {
		return err
	}

	hdrNonceHashDataUnit := dataRetriever.ShardHdrNonceHashDataUnit + dataRetriever.UnitType(shardC.SelfId())
	hdrNonceStore := srcf.store.GetStorer(hdrNonceHashDataUnit)
	arg := resolvers.ArgHeaderResolver{
		SenderResolver:       resolverSender,
		Headers:              srcf.dataPools.Headers(),
		HdrStorage:           hdrStorer,
		HeadersNoncesStorage: hdrNonceStore,
		Marshalizer:          srcf.marshalizer,
		NonceConverter:       srcf.uint64ByteSliceConverter,
		ShardCoordinator:     srcf.shardCoordinator,
		AntifloodHandler:     srcf.inputAntifloodHandler,
		Throttler:            srcf.throttler,
	}
	resolver, err := resolvers.NewHeaderResolver(arg)
	if err != nil {
		return err
	}

	err = srcf.messenger.RegisterMessageProcessor(resolver.RequestTopic(), resolver)
	if err != nil {
		return err
	}

	return srcf.container.Add(identifierHdr, resolver)
}

//------- MetaBlockHeaderResolvers

func (srcf *shardResolversContainerFactory) generateMetablockHeaderResolvers() error {
	//only one metachain header block topic
	//this is: metachainBlocks
	identifierHdr := factory.MetachainBlocksTopic
	hdrStorer := srcf.store.GetStorer(dataRetriever.MetaBlockUnit)

<<<<<<< HEAD
	metaAndCrtShardTopic := factory.ShardBlocksTopic + shardC.CommunicationIdentifier(core.MetachainShardId)
	excludedPeersOnTopic := factory.TransactionTopic + shardC.CommunicationIdentifier(shardC.SelfId())

	peerListCreator, err := topicResolverSender.NewDiffPeerListCreator(srcf.messenger, metaAndCrtShardTopic, excludedPeersOnTopic)
	if err != nil {
		return err
	}

	resolverSender, err := topicResolverSender.NewTopicResolverSender(
		srcf.messenger,
		identifierHdr,
		peerListCreator,
		srcf.marshalizer,
		srcf.intRandomizer,
		numPeersToQuery,
		core.MetachainShardId,
	)
=======
	resolverSender, err := srcf.createOneResolverSender(identifierHdr, emptyExcludePeersOnTopic, core.MetachainShardId)
>>>>>>> cc4d4797
	if err != nil {
		return err
	}

	hdrNonceStore := srcf.store.GetStorer(dataRetriever.MetaHdrNonceHashDataUnit)
	arg := resolvers.ArgHeaderResolver{
		SenderResolver:       resolverSender,
		Headers:              srcf.dataPools.Headers(),
		HdrStorage:           hdrStorer,
		HeadersNoncesStorage: hdrNonceStore,
		Marshalizer:          srcf.marshalizer,
		NonceConverter:       srcf.uint64ByteSliceConverter,
		ShardCoordinator:     srcf.shardCoordinator,
		AntifloodHandler:     srcf.inputAntifloodHandler,
		Throttler:            srcf.throttler,
	}
	resolver, err := resolvers.NewHeaderResolver(arg)
	if err != nil {
		return err
	}

	err = srcf.messenger.RegisterMessageProcessor(resolver.RequestTopic(), resolver)
	if err != nil {
		return err
	}

	return srcf.container.Add(identifierHdr, resolver)
}

func (srcf *shardResolversContainerFactory) generateTrieNodesResolvers() error {
	shardC := srcf.shardCoordinator

	keys := make([]string, 0)
	resolversSlice := make([]dataRetriever.Resolver, 0)

	identifierTrieNodes := factory.AccountTrieNodesTopic + shardC.CommunicationIdentifier(core.MetachainShardId)
	resolver, err := srcf.createTrieNodesResolver(identifierTrieNodes, triesFactory.UserAccountTrie)
	if err != nil {
		return err
	}

	resolversSlice = append(resolversSlice, resolver)
	keys = append(keys, identifierTrieNodes)

	identifierTrieNodes = factory.ValidatorTrieNodesTopic + core.CommunicationIdentifierBetweenShards(core.MetachainShardId, core.MetachainShardId)
	resolver, err = srcf.createTrieNodesResolver(identifierTrieNodes, triesFactory.PeerAccountTrie)
	if err != nil {
		return err
	}

	resolversSlice = append(resolversSlice, resolver)
	keys = append(keys, identifierTrieNodes)

	identifierTrieNodes = factory.AccountTrieNodesTopic + core.CommunicationIdentifierBetweenShards(core.MetachainShardId, core.MetachainShardId)
	resolver, err = srcf.createTrieNodesResolver(identifierTrieNodes, triesFactory.UserAccountTrie)
	if err != nil {
		return err
	}

	resolversSlice = append(resolversSlice, resolver)
	keys = append(keys, identifierTrieNodes)

	return srcf.container.AddMultiple(keys, resolversSlice)
}

func (srcf *shardResolversContainerFactory) generateRewardResolver(
	topic string,
	unit dataRetriever.UnitType,
	dataPool dataRetriever.ShardedDataCacherNotifier,
) error {

	shardC := srcf.shardCoordinator

	keys := make([]string, 0)
	resolverSlice := make([]dataRetriever.Resolver, 0)

	identifierTx := topic + shardC.CommunicationIdentifier(core.MetachainShardId)
	excludedPeersOnTopic := factory.TransactionTopic + shardC.CommunicationIdentifier(shardC.SelfId())

	resolver, err := srcf.createTxResolver(identifierTx, excludedPeersOnTopic, unit, dataPool)
	if err != nil {
		return err
	}

	resolverSlice = append(resolverSlice, resolver)
	keys = append(keys, identifierTx)

	return srcf.container.AddMultiple(keys, resolverSlice)
}

// IsInterfaceNil returns true if there is no value under the interface
func (srcf *shardResolversContainerFactory) IsInterfaceNil() bool {
	return srcf == nil
}<|MERGE_RESOLUTION|>--- conflicted
+++ resolved
@@ -122,19 +122,7 @@
 	identifierHdr := factory.ShardBlocksTopic + shardC.CommunicationIdentifier(core.MetachainShardId)
 
 	hdrStorer := srcf.store.GetStorer(dataRetriever.BlockHeaderUnit)
-<<<<<<< HEAD
-	resolverSender, err := topicResolverSender.NewTopicResolverSender(
-		srcf.messenger,
-		identifierHdr,
-		peerListCreator,
-		srcf.marshalizer,
-		srcf.intRandomizer,
-		numPeersToQuery,
-		shardC.SelfId(),
-	)
-=======
 	resolverSender, err := srcf.createOneResolverSender(identifierHdr, emptyExcludePeersOnTopic, shardC.SelfId())
->>>>>>> cc4d4797
 	if err != nil {
 		return err
 	}
@@ -173,27 +161,7 @@
 	identifierHdr := factory.MetachainBlocksTopic
 	hdrStorer := srcf.store.GetStorer(dataRetriever.MetaBlockUnit)
 
-<<<<<<< HEAD
-	metaAndCrtShardTopic := factory.ShardBlocksTopic + shardC.CommunicationIdentifier(core.MetachainShardId)
-	excludedPeersOnTopic := factory.TransactionTopic + shardC.CommunicationIdentifier(shardC.SelfId())
-
-	peerListCreator, err := topicResolverSender.NewDiffPeerListCreator(srcf.messenger, metaAndCrtShardTopic, excludedPeersOnTopic)
-	if err != nil {
-		return err
-	}
-
-	resolverSender, err := topicResolverSender.NewTopicResolverSender(
-		srcf.messenger,
-		identifierHdr,
-		peerListCreator,
-		srcf.marshalizer,
-		srcf.intRandomizer,
-		numPeersToQuery,
-		core.MetachainShardId,
-	)
-=======
 	resolverSender, err := srcf.createOneResolverSender(identifierHdr, emptyExcludePeersOnTopic, core.MetachainShardId)
->>>>>>> cc4d4797
 	if err != nil {
 		return err
 	}
