package metachain

import (
	"github.com/ElrondNetwork/elrond-go/core/check"
	"github.com/ElrondNetwork/elrond-go/core/random"
	"github.com/ElrondNetwork/elrond-go/data/typeConverters"
	"github.com/ElrondNetwork/elrond-go/dataRetriever"
	"github.com/ElrondNetwork/elrond-go/dataRetriever/factory/containers"
	"github.com/ElrondNetwork/elrond-go/dataRetriever/resolvers"
	"github.com/ElrondNetwork/elrond-go/dataRetriever/resolvers/topicResolverSender"
	"github.com/ElrondNetwork/elrond-go/marshal"
	"github.com/ElrondNetwork/elrond-go/process/factory"
	"github.com/ElrondNetwork/elrond-go/sharding"
)

const emptyExcludePeersOnTopic = ""

type resolversContainerFactory struct {
	shardCoordinator         sharding.Coordinator
	messenger                dataRetriever.TopicMessageHandler
	store                    dataRetriever.StorageService
	marshalizer              marshal.Marshalizer
	dataPools                dataRetriever.MetaPoolsHolder
	uint64ByteSliceConverter typeConverters.Uint64ByteSliceConverter
	intRandomizer            dataRetriever.IntRandomizer
	dataPacker               dataRetriever.DataPacker
<<<<<<< HEAD
	antifloodHandler         dataRetriever.P2PAntifloodHandler
=======
	trieDataGetter           dataRetriever.TrieDataGetter
>>>>>>> 7a10a61d
}

// NewResolversContainerFactory creates a new container filled with topic resolvers
func NewResolversContainerFactory(
	shardCoordinator sharding.Coordinator,
	messenger dataRetriever.TopicMessageHandler,
	store dataRetriever.StorageService,
	marshalizer marshal.Marshalizer,
	dataPools dataRetriever.MetaPoolsHolder,
	uint64ByteSliceConverter typeConverters.Uint64ByteSliceConverter,
	dataPacker dataRetriever.DataPacker,
	trieDataGetter dataRetriever.TrieDataGetter,
	sizeCheckDelta uint32,
	antifloodHandler dataRetriever.P2PAntifloodHandler,
) (*resolversContainerFactory, error) {

	if check.IfNil(shardCoordinator) {
		return nil, dataRetriever.ErrNilShardCoordinator
	}
	if check.IfNil(messenger) {
		return nil, dataRetriever.ErrNilMessenger
	}
	if check.IfNil(store) {
		return nil, dataRetriever.ErrNilStore
	}
	if check.IfNil(marshalizer) {
		return nil, dataRetriever.ErrNilMarshalizer
	}
	if sizeCheckDelta > 0 {
		marshalizer = marshal.NewSizeCheckUnmarshalizer(marshalizer, sizeCheckDelta)
	}
	if check.IfNil(dataPools) {
		return nil, dataRetriever.ErrNilDataPoolHolder
	}
	if check.IfNil(uint64ByteSliceConverter) {
		return nil, dataRetriever.ErrNilUint64ByteSliceConverter
	}
	if check.IfNil(dataPacker) {
		return nil, dataRetriever.ErrNilDataPacker
	}
<<<<<<< HEAD
	if check.IfNil(antifloodHandler) {
		return nil, dataRetriever.ErrNilAntifloodHandler
=======
	if trieDataGetter == nil || trieDataGetter.IsInterfaceNil() {
		return nil, dataRetriever.ErrNilTrieDataGetter
>>>>>>> 7a10a61d
	}

	return &resolversContainerFactory{
		shardCoordinator:         shardCoordinator,
		messenger:                messenger,
		store:                    store,
		marshalizer:              marshalizer,
		dataPools:                dataPools,
		uint64ByteSliceConverter: uint64ByteSliceConverter,
		intRandomizer:            &random.ConcurrentSafeIntRandomizer{},
		dataPacker:               dataPacker,
<<<<<<< HEAD
		antifloodHandler:         antifloodHandler,
=======
		trieDataGetter:           trieDataGetter,
>>>>>>> 7a10a61d
	}, nil
}

// Create returns an interceptor container that will hold all interceptors in the system
func (rcf *resolversContainerFactory) Create() (dataRetriever.ResolversContainer, error) {
	container := containers.NewResolversContainer()

	keys, interceptorSlice, err := rcf.generateShardHeaderResolvers()
	if err != nil {
		return nil, err
	}
	err = container.AddMultiple(keys, interceptorSlice)
	if err != nil {
		return nil, err
	}

	metaKeys, metaInterceptorSlice, err := rcf.generateMetaChainHeaderResolvers()
	if err != nil {
		return nil, err
	}
	err = container.AddMultiple(metaKeys, metaInterceptorSlice)
	if err != nil {
		return nil, err
	}

	keys, resolverSlice, err := rcf.generateTxResolvers(
		factory.TransactionTopic,
		dataRetriever.TransactionUnit,
		rcf.dataPools.Transactions(),
	)
	if err != nil {
		return nil, err
	}
	err = container.AddMultiple(keys, resolverSlice)
	if err != nil {
		return nil, err
	}

	keys, resolverSlice, err = rcf.generateTxResolvers(
		factory.UnsignedTransactionTopic,
		dataRetriever.UnsignedTransactionUnit,
		rcf.dataPools.UnsignedTransactions(),
	)
	if err != nil {
		return nil, err
	}
	err = container.AddMultiple(keys, resolverSlice)
	if err != nil {
		return nil, err
	}

	keys, resolverSlice, err = rcf.generateMiniBlocksResolvers()
	if err != nil {
		return nil, err
	}
	err = container.AddMultiple(keys, resolverSlice)
	if err != nil {
		return nil, err
	}

	keys, resolverSlice, err = rcf.generateTrieNodesResolver()
	if err != nil {
		return nil, err
	}
	err = container.AddMultiple(keys, resolverSlice)
	if err != nil {
		return nil, err
	}

	return container, nil
}

func (rcf *resolversContainerFactory) createTopicAndAssignHandler(
	topicName string,
	resolver dataRetriever.Resolver,
	createChannel bool,
) (dataRetriever.Resolver, error) {

	err := rcf.messenger.CreateTopic(topicName, createChannel)
	if err != nil {
		return nil, err
	}

	return resolver, rcf.messenger.RegisterMessageProcessor(topicName, resolver)
}

//------- Shard header resolvers

func (rcf *resolversContainerFactory) generateShardHeaderResolvers() ([]string, []dataRetriever.Resolver, error) {
	shardC := rcf.shardCoordinator
	noOfShards := shardC.NumberOfShards()
	keys := make([]string, noOfShards)
	resolverSlice := make([]dataRetriever.Resolver, noOfShards)

	//wire up to topics: shardBlocks_0_META, shardBlocks_1_META ...
	for idx := uint32(0); idx < noOfShards; idx++ {
		identifierHeader := factory.ShardBlocksTopic + shardC.CommunicationIdentifier(idx)
		excludePeersFromTopic := emptyExcludePeersOnTopic

		resolver, err := rcf.createShardHeaderResolver(identifierHeader, excludePeersFromTopic, idx)
		if err != nil {
			return nil, nil, err
		}

		resolverSlice[idx] = resolver
		keys[idx] = identifierHeader
	}

	return keys, resolverSlice, nil
}

func (rcf *resolversContainerFactory) createShardHeaderResolver(topic string, excludedTopic string, shardID uint32) (dataRetriever.Resolver, error) {
	hdrStorer := rcf.store.GetStorer(dataRetriever.BlockHeaderUnit)

	peerListCreator, err := topicResolverSender.NewDiffPeerListCreator(rcf.messenger, topic, excludedTopic)
	if err != nil {
		return nil, err
	}

	resolverSender, err := topicResolverSender.NewTopicResolverSender(
		rcf.messenger,
		topic,
		peerListCreator,
		rcf.marshalizer,
		rcf.intRandomizer,
		shardID,
	)
	if err != nil {
		return nil, err
	}

	//TODO change this data unit creation method through a factory or func
	hdrNonceHashDataUnit := dataRetriever.ShardHdrNonceHashDataUnit + dataRetriever.UnitType(shardID)
	hdrNonceStore := rcf.store.GetStorer(hdrNonceHashDataUnit)
	resolver, err := resolvers.NewHeaderResolver(
		resolverSender,
		rcf.dataPools.Headers(),
		hdrStorer,
		hdrNonceStore,
		rcf.marshalizer,
		rcf.uint64ByteSliceConverter,
		rcf.antifloodHandler,
	)
	if err != nil {
		return nil, err
	}

	//add on the request topic
	return rcf.createTopicAndAssignHandler(
		topic+resolverSender.TopicRequestSuffix(),
		resolver,
		false)
}

//------- Meta header resolvers

func (rcf *resolversContainerFactory) generateMetaChainHeaderResolvers() ([]string, []dataRetriever.Resolver, error) {
	identifierHeader := factory.MetachainBlocksTopic
	resolver, err := rcf.createMetaChainHeaderResolver(identifierHeader, sharding.MetachainShardId)
	if err != nil {
		return nil, nil, err
	}

	return []string{identifierHeader}, []dataRetriever.Resolver{resolver}, nil
}

func (rcf *resolversContainerFactory) createMetaChainHeaderResolver(identifier string, shardId uint32) (dataRetriever.Resolver, error) {
	hdrStorer := rcf.store.GetStorer(dataRetriever.MetaBlockUnit)

	peerListCreator, err := topicResolverSender.NewDiffPeerListCreator(rcf.messenger, identifier, emptyExcludePeersOnTopic)
	if err != nil {
		return nil, err
	}

	resolverSender, err := topicResolverSender.NewTopicResolverSender(
		rcf.messenger,
		identifier,
		peerListCreator,
		rcf.marshalizer,
		rcf.intRandomizer,
		shardId,
	)
	if err != nil {
		return nil, err
	}

	hdrNonceStore := rcf.store.GetStorer(dataRetriever.MetaHdrNonceHashDataUnit)
	resolver, err := resolvers.NewHeaderResolver(
		resolverSender,
		rcf.dataPools.Headers(),
		hdrStorer,
		hdrNonceStore,
		rcf.marshalizer,
		rcf.uint64ByteSliceConverter,
		rcf.antifloodHandler,
	)
	if err != nil {
		return nil, err
	}

	//add on the request topic
	return rcf.createTopicAndAssignHandler(
		identifier+resolverSender.TopicRequestSuffix(),
		resolver,
		false)
}

//------- Tx resolvers

func (rcf *resolversContainerFactory) generateTxResolvers(
	topic string,
	unit dataRetriever.UnitType,
	dataPool dataRetriever.ShardedDataCacherNotifier,
) ([]string, []dataRetriever.Resolver, error) {

	shardC := rcf.shardCoordinator
	noOfShards := shardC.NumberOfShards()

	keys := make([]string, noOfShards+1)
	resolverSlice := make([]dataRetriever.Resolver, noOfShards+1)

	for idx := uint32(0); idx < noOfShards; idx++ {
		identifierTx := topic + shardC.CommunicationIdentifier(idx)
		excludePeersFromTopic := topic + shardC.CommunicationIdentifier(shardC.SelfId())

		resolver, err := rcf.createTxResolver(identifierTx, excludePeersFromTopic, unit, dataPool)
		if err != nil {
			return nil, nil, err
		}

		resolverSlice[idx] = resolver
		keys[idx] = identifierTx
	}

	identifierTx := topic + shardC.CommunicationIdentifier(sharding.MetachainShardId)
	excludePeersFromTopic := topic + shardC.CommunicationIdentifier(shardC.SelfId())

	resolver, err := rcf.createTxResolver(identifierTx, excludePeersFromTopic, unit, dataPool)
	if err != nil {
		return nil, nil, err
	}

	resolverSlice[noOfShards] = resolver
	keys[noOfShards] = identifierTx

	return keys, resolverSlice, nil
}

func (rcf *resolversContainerFactory) createTxResolver(
	topic string,
	excludedTopic string,
	unit dataRetriever.UnitType,
	dataPool dataRetriever.ShardedDataCacherNotifier,
) (dataRetriever.Resolver, error) {

	txStorer := rcf.store.GetStorer(unit)

	resolverSender, err := rcf.createOneResolverSender(topic, excludedTopic)
	if err != nil {
		return nil, err
	}

	resolver, err := resolvers.NewTxResolver(
		resolverSender,
		dataPool,
		txStorer,
		rcf.marshalizer,
		rcf.dataPacker,
		rcf.antifloodHandler,
	)
	if err != nil {
		return nil, err
	}

	//add on the request topic
	return rcf.createTopicAndAssignHandler(
		topic+resolverSender.TopicRequestSuffix(),
		resolver,
		false)
}

//------- MiniBlocks resolvers

func (rcf *resolversContainerFactory) generateMiniBlocksResolvers() ([]string, []dataRetriever.Resolver, error) {
	shardC := rcf.shardCoordinator
	noOfShards := shardC.NumberOfShards()
	keys := make([]string, noOfShards+1)
	resolverSlice := make([]dataRetriever.Resolver, noOfShards+1)

	for idx := uint32(0); idx < noOfShards; idx++ {
		identifierMiniBlocks := factory.MiniBlocksTopic + shardC.CommunicationIdentifier(idx)
		excludePeersFromTopic := factory.MiniBlocksTopic + shardC.CommunicationIdentifier(shardC.SelfId())

		resolver, err := rcf.createMiniBlocksResolver(identifierMiniBlocks, excludePeersFromTopic)
		if err != nil {
			return nil, nil, err
		}

		resolverSlice[idx] = resolver
		keys[idx] = identifierMiniBlocks
	}

	identifierMiniBlocks := factory.MiniBlocksTopic + shardC.CommunicationIdentifier(sharding.MetachainShardId)
	excludePeersFromTopic := factory.MiniBlocksTopic + shardC.CommunicationIdentifier(shardC.SelfId())

	resolver, err := rcf.createMiniBlocksResolver(identifierMiniBlocks, excludePeersFromTopic)
	if err != nil {
		return nil, nil, err
	}

	resolverSlice[noOfShards] = resolver
	keys[noOfShards] = identifierMiniBlocks

	return keys, resolverSlice, nil
}

func (rcf *resolversContainerFactory) createMiniBlocksResolver(topic string, excludedTopic string) (dataRetriever.Resolver, error) {
	miniBlocksStorer := rcf.store.GetStorer(dataRetriever.MiniBlockUnit)

	resolverSender, err := rcf.createOneResolverSender(topic, excludedTopic)
	if err != nil {
		return nil, err
	}

	txBlkResolver, err := resolvers.NewGenericBlockBodyResolver(
		resolverSender,
		rcf.dataPools.MiniBlocks(),
		miniBlocksStorer,
		rcf.marshalizer,
		rcf.antifloodHandler,
	)
	if err != nil {
		return nil, err
	}

	//add on the request topic
	return rcf.createTopicAndAssignHandler(
		topic+resolverSender.TopicRequestSuffix(),
		txBlkResolver,
		false)
}

func (rcf *resolversContainerFactory) createOneResolverSender(
	topic string,
	excludedTopic string,
) (dataRetriever.TopicResolverSender, error) {

	peerListCreator, err := topicResolverSender.NewDiffPeerListCreator(rcf.messenger, topic, excludedTopic)
	if err != nil {
		return nil, err
	}

	//TODO instantiate topic sender resolver with the shard IDs for which this resolver is supposed to serve the data
	// this will improve the serving of transactions as the searching will be done only on 2 sharded data units
	resolverSender, err := topicResolverSender.NewTopicResolverSender(
		rcf.messenger,
		topic,
		peerListCreator,
		rcf.marshalizer,
		rcf.intRandomizer,
		uint32(0),
	)
	if err != nil {
		return nil, err
	}

	return resolverSender, nil
}

// IsInterfaceNil returns true if there is no value under the interface
func (rcf *resolversContainerFactory) IsInterfaceNil() bool {
<<<<<<< HEAD
	return rcf == nil
=======
	if rcf == nil {
		return true
	}
	return false
}

func (rcf *resolversContainerFactory) generateTrieNodesResolver() ([]string, []dataRetriever.Resolver, error) {
	shardC := rcf.shardCoordinator

	identifierTrieNodes := factory.TrieNodesTopic + shardC.CommunicationIdentifier(sharding.MetachainShardId)

	resolver, err := rcf.createTrieNodesResolver(identifierTrieNodes)
	if err != nil {
		return nil, nil, err
	}

	return []string{identifierTrieNodes}, []dataRetriever.Resolver{resolver}, nil
}

func (rcf *resolversContainerFactory) createTrieNodesResolver(topic string) (dataRetriever.Resolver, error) {
	peerListCreator, err := topicResolverSender.NewDiffPeerListCreator(rcf.messenger, topic, emptyExcludePeersOnTopic)
	if err != nil {
		return nil, err
	}

	resolverSender, err := topicResolverSender.NewTopicResolverSender(
		rcf.messenger,
		topic,
		peerListCreator,
		rcf.marshalizer,
		rcf.intRandomizer,
		rcf.shardCoordinator.SelfId(),
	)
	if err != nil {
		return nil, err
	}

	resolver, err := resolvers.NewTrieNodeResolver(
		resolverSender,
		rcf.trieDataGetter,
		rcf.marshalizer,
	)
	if err != nil {
		return nil, err
	}

	//add on the request topic
	return rcf.createTopicAndAssignHandler(
		topic+resolverSender.TopicRequestSuffix(),
		resolver,
		false)
>>>>>>> 7a10a61d
}<|MERGE_RESOLUTION|>--- conflicted
+++ resolved
@@ -24,11 +24,8 @@
 	uint64ByteSliceConverter typeConverters.Uint64ByteSliceConverter
 	intRandomizer            dataRetriever.IntRandomizer
 	dataPacker               dataRetriever.DataPacker
-<<<<<<< HEAD
+	trieDataGetter           dataRetriever.TrieDataGetter
 	antifloodHandler         dataRetriever.P2PAntifloodHandler
-=======
-	trieDataGetter           dataRetriever.TrieDataGetter
->>>>>>> 7a10a61d
 }
 
 // NewResolversContainerFactory creates a new container filled with topic resolvers
@@ -69,13 +66,11 @@
 	if check.IfNil(dataPacker) {
 		return nil, dataRetriever.ErrNilDataPacker
 	}
-<<<<<<< HEAD
+	if check.IfNil(trieDataGetter) {
+		return nil, dataRetriever.ErrNilTrieDataGetter
+	}
 	if check.IfNil(antifloodHandler) {
 		return nil, dataRetriever.ErrNilAntifloodHandler
-=======
-	if trieDataGetter == nil || trieDataGetter.IsInterfaceNil() {
-		return nil, dataRetriever.ErrNilTrieDataGetter
->>>>>>> 7a10a61d
 	}
 
 	return &resolversContainerFactory{
@@ -87,11 +82,8 @@
 		uint64ByteSliceConverter: uint64ByteSliceConverter,
 		intRandomizer:            &random.ConcurrentSafeIntRandomizer{},
 		dataPacker:               dataPacker,
-<<<<<<< HEAD
+		trieDataGetter:           trieDataGetter,
 		antifloodHandler:         antifloodHandler,
-=======
-		trieDataGetter:           trieDataGetter,
->>>>>>> 7a10a61d
 	}, nil
 }
 
@@ -463,13 +455,7 @@
 
 // IsInterfaceNil returns true if there is no value under the interface
 func (rcf *resolversContainerFactory) IsInterfaceNil() bool {
-<<<<<<< HEAD
 	return rcf == nil
-=======
-	if rcf == nil {
-		return true
-	}
-	return false
 }
 
 func (rcf *resolversContainerFactory) generateTrieNodesResolver() ([]string, []dataRetriever.Resolver, error) {
@@ -517,5 +503,4 @@
 		topic+resolverSender.TopicRequestSuffix(),
 		resolver,
 		false)
->>>>>>> 7a10a61d
 }