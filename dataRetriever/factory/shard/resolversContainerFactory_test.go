--- conflicted
+++ resolved
@@ -97,11 +97,8 @@
 		createDataPools(),
 		&mock.Uint64ByteSliceConverterMock{},
 		&mock.DataPackerStub{},
-<<<<<<< HEAD
-		&mock.P2PAntifloodHandlerStub{},
-=======
-		0,
->>>>>>> 02f356e8
+		0,
+		&mock.P2PAntifloodHandlerStub{},
 	)
 
 	assert.Nil(t, rcf)
@@ -119,11 +116,8 @@
 		createDataPools(),
 		&mock.Uint64ByteSliceConverterMock{},
 		&mock.DataPackerStub{},
-<<<<<<< HEAD
-		&mock.P2PAntifloodHandlerStub{},
-=======
-		0,
->>>>>>> 02f356e8
+		0,
+		&mock.P2PAntifloodHandlerStub{},
 	)
 
 	assert.Nil(t, rcf)
@@ -141,11 +135,8 @@
 		createDataPools(),
 		&mock.Uint64ByteSliceConverterMock{},
 		&mock.DataPackerStub{},
-<<<<<<< HEAD
-		&mock.P2PAntifloodHandlerStub{},
-=======
-		0,
->>>>>>> 02f356e8
+		0,
+		&mock.P2PAntifloodHandlerStub{},
 	)
 
 	assert.Nil(t, rcf)
@@ -163,10 +154,8 @@
 		createDataPools(),
 		&mock.Uint64ByteSliceConverterMock{},
 		&mock.DataPackerStub{},
-<<<<<<< HEAD
-		&mock.P2PAntifloodHandlerStub{},
-=======
-		0,
+		0,
+		&mock.P2PAntifloodHandlerStub{},
 	)
 
 	assert.Nil(t, rcf)
@@ -185,7 +174,7 @@
 		&mock.Uint64ByteSliceConverterMock{},
 		&mock.DataPackerStub{},
 		1,
->>>>>>> 02f356e8
+		&mock.P2PAntifloodHandlerStub{},
 	)
 
 	assert.Nil(t, rcf)
@@ -203,11 +192,8 @@
 		nil,
 		&mock.Uint64ByteSliceConverterMock{},
 		&mock.DataPackerStub{},
-<<<<<<< HEAD
-		&mock.P2PAntifloodHandlerStub{},
-=======
-		0,
->>>>>>> 02f356e8
+		0,
+		&mock.P2PAntifloodHandlerStub{},
 	)
 
 	assert.Nil(t, rcf)
@@ -225,11 +211,8 @@
 		createDataPools(),
 		nil,
 		&mock.DataPackerStub{},
-<<<<<<< HEAD
-		&mock.P2PAntifloodHandlerStub{},
-=======
-		0,
->>>>>>> 02f356e8
+		0,
+		&mock.P2PAntifloodHandlerStub{},
 	)
 
 	assert.Nil(t, rcf)
@@ -247,11 +230,8 @@
 		createDataPools(),
 		&mock.Uint64ByteSliceConverterMock{},
 		nil,
-<<<<<<< HEAD
-		&mock.P2PAntifloodHandlerStub{},
-=======
-		0,
->>>>>>> 02f356e8
+		0,
+		&mock.P2PAntifloodHandlerStub{},
 	)
 
 	assert.Nil(t, rcf)
@@ -269,6 +249,7 @@
 		createDataPools(),
 		&mock.Uint64ByteSliceConverterMock{},
 		&mock.DataPackerStub{},
+		0,
 		nil,
 	)
 
@@ -287,11 +268,8 @@
 		createDataPools(),
 		&mock.Uint64ByteSliceConverterMock{},
 		&mock.DataPackerStub{},
-<<<<<<< HEAD
-		&mock.P2PAntifloodHandlerStub{},
-=======
-		0,
->>>>>>> 02f356e8
+		0,
+		&mock.P2PAntifloodHandlerStub{},
 	)
 
 	assert.NotNil(t, rcf)
@@ -311,11 +289,8 @@
 		createDataPools(),
 		&mock.Uint64ByteSliceConverterMock{},
 		&mock.DataPackerStub{},
-<<<<<<< HEAD
-		&mock.P2PAntifloodHandlerStub{},
-=======
-		0,
->>>>>>> 02f356e8
+		0,
+		&mock.P2PAntifloodHandlerStub{},
 	)
 
 	container, err := rcf.Create()
@@ -335,11 +310,8 @@
 		createDataPools(),
 		&mock.Uint64ByteSliceConverterMock{},
 		&mock.DataPackerStub{},
-<<<<<<< HEAD
-		&mock.P2PAntifloodHandlerStub{},
-=======
-		0,
->>>>>>> 02f356e8
+		0,
+		&mock.P2PAntifloodHandlerStub{},
 	)
 
 	container, err := rcf.Create()
@@ -359,11 +331,8 @@
 		createDataPools(),
 		&mock.Uint64ByteSliceConverterMock{},
 		&mock.DataPackerStub{},
-<<<<<<< HEAD
-		&mock.P2PAntifloodHandlerStub{},
-=======
-		0,
->>>>>>> 02f356e8
+		0,
+		&mock.P2PAntifloodHandlerStub{},
 	)
 
 	container, err := rcf.Create()
@@ -383,11 +352,8 @@
 		createDataPools(),
 		&mock.Uint64ByteSliceConverterMock{},
 		&mock.DataPackerStub{},
-<<<<<<< HEAD
-		&mock.P2PAntifloodHandlerStub{},
-=======
-		0,
->>>>>>> 02f356e8
+		0,
+		&mock.P2PAntifloodHandlerStub{},
 	)
 
 	container, err := rcf.Create()
@@ -407,11 +373,8 @@
 		createDataPools(),
 		&mock.Uint64ByteSliceConverterMock{},
 		&mock.DataPackerStub{},
-<<<<<<< HEAD
-		&mock.P2PAntifloodHandlerStub{},
-=======
-		0,
->>>>>>> 02f356e8
+		0,
+		&mock.P2PAntifloodHandlerStub{},
 	)
 
 	container, err := rcf.Create()
@@ -431,11 +394,8 @@
 		createDataPools(),
 		&mock.Uint64ByteSliceConverterMock{},
 		&mock.DataPackerStub{},
-<<<<<<< HEAD
-		&mock.P2PAntifloodHandlerStub{},
-=======
-		0,
->>>>>>> 02f356e8
+		0,
+		&mock.P2PAntifloodHandlerStub{},
 	)
 
 	container, err := rcf.Create()
@@ -455,11 +415,8 @@
 		createDataPools(),
 		&mock.Uint64ByteSliceConverterMock{},
 		&mock.DataPackerStub{},
-<<<<<<< HEAD
-		&mock.P2PAntifloodHandlerStub{},
-=======
-		0,
->>>>>>> 02f356e8
+		0,
+		&mock.P2PAntifloodHandlerStub{},
 	)
 
 	container, err := rcf.Create()
@@ -479,11 +436,8 @@
 		createDataPools(),
 		&mock.Uint64ByteSliceConverterMock{},
 		&mock.DataPackerStub{},
-<<<<<<< HEAD
-		&mock.P2PAntifloodHandlerStub{},
-=======
-		0,
->>>>>>> 02f356e8
+		0,
+		&mock.P2PAntifloodHandlerStub{},
 	)
 
 	container, err := rcf.Create()
@@ -503,11 +457,8 @@
 		createDataPools(),
 		&mock.Uint64ByteSliceConverterMock{},
 		&mock.DataPackerStub{},
-<<<<<<< HEAD
-		&mock.P2PAntifloodHandlerStub{},
-=======
-		0,
->>>>>>> 02f356e8
+		0,
+		&mock.P2PAntifloodHandlerStub{},
 	)
 
 	container, err := rcf.Create()
@@ -533,11 +484,8 @@
 		createDataPools(),
 		&mock.Uint64ByteSliceConverterMock{},
 		&mock.DataPackerStub{},
-<<<<<<< HEAD
-		&mock.P2PAntifloodHandlerStub{},
-=======
-		0,
->>>>>>> 02f356e8
+		0,
+		&mock.P2PAntifloodHandlerStub{},
 	)
 
 	container, _ := rcf.Create()
