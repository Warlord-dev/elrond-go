--- conflicted
+++ resolved
@@ -22,11 +22,8 @@
 		"tx topic",
 		"scr topic",
 		"miniblock topic",
-<<<<<<< HEAD
 		"trieNode topic",
-=======
 		100,
->>>>>>> fcc08c87
 	)
 
 	assert.Nil(t, rrh)
@@ -43,11 +40,8 @@
 		"tx topic",
 		"scr topic",
 		"miniblock topic",
-<<<<<<< HEAD
 		"trieNode topic",
-=======
 		100,
->>>>>>> fcc08c87
 	)
 
 	assert.Nil(t, rrh)
@@ -64,11 +58,8 @@
 		"tx topic",
 		"scr topic",
 		"miniblock topic",
-<<<<<<< HEAD
 		"trieNode topic",
-=======
 		100,
->>>>>>> fcc08c87
 	)
 
 	assert.Nil(t, rrh)
@@ -85,11 +76,8 @@
 		"",
 		"scr topic",
 		"miniblock topic",
-<<<<<<< HEAD
 		"trieNode topic",
-=======
 		100,
->>>>>>> fcc08c87
 	)
 
 	assert.Nil(t, rrh)
@@ -106,11 +94,8 @@
 		"tx topic",
 		"",
 		"miniblock topic",
-<<<<<<< HEAD
 		"trieNode topic",
-=======
 		100,
->>>>>>> fcc08c87
 	)
 
 	assert.Nil(t, rrh)
@@ -127,48 +112,15 @@
 		"tx topic",
 		"scr topic",
 		"",
-<<<<<<< HEAD
 		"trieNode topic",
-=======
 		100,
->>>>>>> fcc08c87
 	)
 
 	assert.Nil(t, rrh)
 	assert.Equal(t, dataRetriever.ErrEmptyMiniBlockRequestTopic, err)
 }
 
-<<<<<<< HEAD
 func TestNewMetaResolverRequestTrieNodeHandlerEmptyTopic(t *testing.T) {
-=======
-func TestNewMetaResolverRequestHandlerMaxTxRequestTooSmall(t *testing.T) {
->>>>>>> fcc08c87
-	t.Parallel()
-
-	rrh, err := NewMetaResolverRequestHandler(
-		&mock.ResolversFinderStub{},
-		"shard topic",
-		"meta topic",
-		"tx topic",
-		"scr topic",
-<<<<<<< HEAD
-		"miniblock topic",
-		"",
-	)
-
-	assert.Nil(t, rrh)
-	assert.Equal(t, dataRetriever.ErrEmptyTrieNodesRequestTopic, err)
-=======
-		"mb topic",
-		0,
-	)
-
-	assert.Nil(t, rrh)
-	assert.Equal(t, dataRetriever.ErrInvalidMaxTxRequest, err)
->>>>>>> fcc08c87
-}
-
-func TestNewMetaResolverRequestHandler(t *testing.T) {
 	t.Parallel()
 
 	rrh, err := NewMetaResolverRequestHandler(
@@ -178,11 +130,44 @@
 		"tx topic",
 		"scr topic",
 		"miniblock topic",
-<<<<<<< HEAD
+		"",
+		100,
+	)
+
+	assert.Nil(t, rrh)
+	assert.Equal(t, dataRetriever.ErrEmptyTrieNodesRequestTopic, err)
+}
+
+func TestNewMetaResolverRequestHandlerMaxTxRequestTooSmall(t *testing.T) {
+	t.Parallel()
+
+	rrh, err := NewMetaResolverRequestHandler(
+		&mock.ResolversFinderStub{},
+		"shard topic",
+		"meta topic",
+		"tx topic",
+		"scr topic",
+		"mb topic",
 		"trieNode topic",
-=======
+		0,
+	)
+
+	assert.Nil(t, rrh)
+	assert.Equal(t, dataRetriever.ErrInvalidMaxTxRequest, err)
+}
+
+func TestNewMetaResolverRequestHandler(t *testing.T) {
+	t.Parallel()
+
+	rrh, err := NewMetaResolverRequestHandler(
+		&mock.ResolversFinderStub{},
+		"shard topic",
+		"meta topic",
+		"tx topic",
+		"scr topic",
+		"miniblock topic",
+		"trieNode topic",
 		100,
->>>>>>> fcc08c87
 	)
 	assert.Nil(t, err)
 	assert.NotNil(t, rrh)
@@ -798,11 +783,8 @@
 		"topic",
 		"topic",
 		"topic",
-<<<<<<< HEAD
-		"topic",
-=======
+		"topic",
 		100,
->>>>>>> fcc08c87
 	)
 
 	rrh.RequestHeaderByNonce(0, 0)
