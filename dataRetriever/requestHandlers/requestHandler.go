package requestHandlers

import (
	"fmt"
	"sync"
	"time"

	"github.com/ElrondNetwork/elrond-go-logger"
	"github.com/ElrondNetwork/elrond-go/core"
	"github.com/ElrondNetwork/elrond-go/core/check"
	"github.com/ElrondNetwork/elrond-go/core/partitioning"
	"github.com/ElrondNetwork/elrond-go/dataRetriever"
	"github.com/ElrondNetwork/elrond-go/epochStart"
	"github.com/ElrondNetwork/elrond-go/process/factory"
)

var _ epochStart.RequestHandler = (*resolverRequestHandler)(nil)

var log = logger.GetOrCreate("dataretriever/requesthandlers")

type resolverRequestHandler struct {
	epoch                 uint32
	shardID               uint32
	maxTxsToRequest       int
	resolversFinder       dataRetriever.ResolversFinder
	requestedItemsHandler dataRetriever.RequestedItemsHandler
	whiteList             dataRetriever.WhiteListHandler
	sweepTime             time.Time
	requestInterval       time.Duration
	mutSweepTime          sync.Mutex
}

// NewResolverRequestHandler creates a requestHandler interface implementation with request functions
func NewResolverRequestHandler(
	finder dataRetriever.ResolversFinder,
	requestedItemsHandler dataRetriever.RequestedItemsHandler,
	whiteList dataRetriever.WhiteListHandler,
	maxTxsToRequest int,
	shardID uint32,
	requestInterval time.Duration,
) (*resolverRequestHandler, error) {

	if check.IfNil(finder) {
		return nil, dataRetriever.ErrNilResolverFinder
	}
	if check.IfNil(requestedItemsHandler) {
		return nil, dataRetriever.ErrNilRequestedItemsHandler
	}
	if maxTxsToRequest < 1 {
		return nil, dataRetriever.ErrInvalidMaxTxRequest
	}
	if check.IfNil(whiteList) {
		return nil, dataRetriever.ErrNilWhiteListHandler
	}
	if requestInterval < time.Millisecond {
		return nil, fmt.Errorf("%w:request interval is smaller than a millisecond", dataRetriever.ErrRequestIntervalTooSmall)
	}

	rrh := &resolverRequestHandler{
		resolversFinder:       finder,
		requestedItemsHandler: requestedItemsHandler,
		epoch:                 uint32(0), // will be updated after creation of the request handler
		shardID:               shardID,
		maxTxsToRequest:       maxTxsToRequest,
		whiteList:             whiteList,
		requestInterval:       requestInterval,
	}

	rrh.sweepTime = time.Now()

	return rrh, nil
}

// SetEpoch will update the current epoch so the request handler will make requests for this received epoch
func (rrh *resolverRequestHandler) SetEpoch(epoch uint32) {
	rrh.epoch = epoch
}

// RequestTransaction method asks for transactions from the connected peers
func (rrh *resolverRequestHandler) RequestTransaction(destShardID uint32, txHashes [][]byte) {
	rrh.requestByHashes(destShardID, txHashes, factory.TransactionTopic)
}

func (rrh *resolverRequestHandler) requestByHashes(destShardID uint32, hashes [][]byte, topic string) {
	unrequestedHashes := rrh.getUnrequestedHashes(hashes)
	if len(unrequestedHashes) == 0 {
		return
	}
	log.Debug("requesting transactions from network",
		"topic", topic,
		"shard", destShardID,
		"num txs", len(unrequestedHashes),
	)
	resolver, err := rrh.resolversFinder.CrossShardResolver(topic, destShardID)
	if err != nil {
		log.Error("requestByHashes.CrossShardResolver",
			"error", err.Error(),
			"topic", topic,
			"shard", destShardID,
		)
		return
	}

	txResolver, ok := resolver.(HashSliceResolver)
	if !ok {
		log.Warn("wrong assertion type when creating transaction resolver")
		return
	}

	for _, txHash := range hashes {
		log.Trace("requestByHashes", "hash", txHash)
	}

	rrh.whiteList.Add(unrequestedHashes)

	go rrh.requestHashesWithDataSplit(unrequestedHashes, txResolver)

	rrh.addRequestedItems(unrequestedHashes)
}

func (rrh *resolverRequestHandler) requestHashesWithDataSplit(
	unrequestedHashes [][]byte,
	resolver HashSliceResolver,
) {
	dataSplit := &partitioning.DataSplit{}
	sliceBatches, err := dataSplit.SplitDataInChunks(unrequestedHashes, rrh.maxTxsToRequest)
	if err != nil {
		log.Debug("requestByHashes.SplitDataInChunks",
			"error", err.Error(),
			"num txs", len(unrequestedHashes),
			"max txs to request", rrh.maxTxsToRequest,
		)
		return
	}

	for _, batch := range sliceBatches {
		err = resolver.RequestDataFromHashArray(batch, rrh.epoch)
		if err != nil {
			log.Debug("requestByHashes.RequestDataFromHashArray",
				"error", err.Error(),
				"epoch", rrh.epoch,
				"batch size", len(batch),
			)
		}
	}
}

// RequestUnsignedTransactions method asks for unsigned transactions from the connected peers
func (rrh *resolverRequestHandler) RequestUnsignedTransactions(destShardID uint32, scrHashes [][]byte) {
	rrh.requestByHashes(destShardID, scrHashes, factory.UnsignedTransactionTopic)
}

// RequestRewardTransactions requests for reward transactions from the connected peers
func (rrh *resolverRequestHandler) RequestRewardTransactions(destShardID uint32, rewardTxHashes [][]byte) {
	rrh.requestByHashes(destShardID, rewardTxHashes, factory.RewardsTransactionTopic)
}

// RequestMiniBlock method asks for miniblock from the connected peers
func (rrh *resolverRequestHandler) RequestMiniBlock(destShardID uint32, miniblockHash []byte) {
	if !rrh.testIfRequestIsNeeded(miniblockHash) {
		return
	}

	log.Debug("requesting miniblock from network",
		"topic", factory.MiniBlocksTopic,
		"shard", destShardID,
		"hash", miniblockHash,
	)

	resolver, err := rrh.resolversFinder.CrossShardResolver(factory.MiniBlocksTopic, destShardID)
	if err != nil {
		log.Error("RequestMiniBlock.CrossShardResolver",
			"error", err.Error(),
			"topic", factory.MiniBlocksTopic,
			"shard", destShardID,
		)
		return
	}

	rrh.whiteList.Add([][]byte{miniblockHash})

	err = resolver.RequestDataFromHash(miniblockHash, rrh.epoch)
	if err != nil {
		log.Debug("RequestMiniBlock.RequestDataFromHash",
			"error", err.Error(),
			"epoch", rrh.epoch,
			"hash", miniblockHash,
		)
		return
	}

	rrh.addRequestedItems([][]byte{miniblockHash})
}

// RequestMiniBlocks method asks for miniblocks from the connected peers
func (rrh *resolverRequestHandler) RequestMiniBlocks(destShardID uint32, miniblocksHashes [][]byte) {
	unrequestedHashes := rrh.getUnrequestedHashes(miniblocksHashes)
	if len(unrequestedHashes) == 0 {
		return
	}
	log.Debug("requesting miniblocks from network",
		"topic", factory.MiniBlocksTopic,
		"shard", destShardID,
		"num mbs", len(unrequestedHashes),
	)

	resolver, err := rrh.resolversFinder.CrossShardResolver(factory.MiniBlocksTopic, destShardID)
	if err != nil {
		log.Error("RequestMiniBlocks.CrossShardResolver",
			"error", err.Error(),
			"topic", factory.MiniBlocksTopic,
			"shard", destShardID,
		)
		return
	}

	miniBlocksResolver, ok := resolver.(dataRetriever.MiniBlocksResolver)
	if !ok {
		log.Warn("wrong assertion type when creating miniblocks resolver")
		return
	}

	rrh.whiteList.Add(unrequestedHashes)

	err = miniBlocksResolver.RequestDataFromHashArray(unrequestedHashes, rrh.epoch)
	if err != nil {
		log.Debug("RequestMiniBlocks.RequestDataFromHashArray",
			"error", err.Error(),
			"epoch", rrh.epoch,
			"num mbs", len(unrequestedHashes),
		)
		return
	}

	rrh.addRequestedItems(unrequestedHashes)
}

// RequestShardHeader method asks for shard header from the connected peers
func (rrh *resolverRequestHandler) RequestShardHeader(shardID uint32, hash []byte) {
	if !rrh.testIfRequestIsNeeded(hash) {
		return
	}

	log.Debug("requesting shard header from network",
		"shard", shardID,
		"hash", hash,
	)

	headerResolver, err := rrh.getShardHeaderResolver(shardID)
	if err != nil {
		log.Error("RequestShardHeader.getShardHeaderResolver",
			"error", err.Error(),
			"shard", shardID,
		)
		return
	}

	rrh.whiteList.Add([][]byte{hash})

	err = headerResolver.RequestDataFromHash(hash, rrh.epoch)
	if err != nil {
		log.Debug("RequestShardHeader.RequestDataFromHash",
			"error", err.Error(),
			"epoch", rrh.epoch,
			"hash", hash,
		)
		return
	}

	rrh.addRequestedItems([][]byte{hash})
}

// RequestMetaHeader method asks for meta header from the connected peers
func (rrh *resolverRequestHandler) RequestMetaHeader(hash []byte) {
	if !rrh.testIfRequestIsNeeded(hash) {
		return
	}

	log.Debug("requesting meta header from network",
		"hash", hash,
	)

	resolver, err := rrh.getMetaHeaderResolver()
	if err != nil {
		log.Error("RequestMetaHeader.getMetaHeaderResolver",
			"error", err.Error(),
			"hash", hash,
		)
		return
	}

	rrh.whiteList.Add([][]byte{hash})

	err = resolver.RequestDataFromHash(hash, rrh.epoch)
	if err != nil {
		log.Debug("RequestMetaHeader.RequestDataFromHash",
			"error", err.Error(),
			"epoch", rrh.epoch,
			"hash", hash,
		)
		return
	}

	rrh.addRequestedItems([][]byte{hash})
}

// RequestShardHeaderByNonce method asks for shard header from the connected peers by nonce
func (rrh *resolverRequestHandler) RequestShardHeaderByNonce(shardID uint32, nonce uint64) {
	key := []byte(fmt.Sprintf("%d-%d", shardID, nonce))
	if !rrh.testIfRequestIsNeeded(key) {
		return
	}

	log.Debug("requesting shard header by nonce from network",
		"shard", shardID,
		"nonce", nonce,
	)

	headerResolver, err := rrh.getShardHeaderResolver(shardID)
	if err != nil {
		log.Error("RequestShardHeaderByNonce.getShardHeaderResolver",
			"error", err.Error(),
			"shard", shardID,
		)
		return
	}

	rrh.whiteList.Add([][]byte{key})

	err = headerResolver.RequestDataFromNonce(nonce, rrh.epoch)
	if err != nil {
		log.Debug("RequestShardHeaderByNonce.RequestDataFromNonce",
			"error", err.Error(),
			"epoch", rrh.epoch,
			"nonce", nonce,
		)
		return
	}

	rrh.addRequestedItems([][]byte{key})
}

// RequestTrieNodes method asks for trie nodes from the connected peers
func (rrh *resolverRequestHandler) RequestTrieNodes(destShardID uint32, hashes [][]byte, topic string) {
	unrequestedHashes := rrh.getUnrequestedHashes(hashes)
	if len(unrequestedHashes) == 0 {
		return
	}
	logParts := []interface{}{
		"topic", topic,
		"shard", destShardID,
		"num nodes", len(unrequestedHashes),
<<<<<<< HEAD
	}
	if len(hashes) == 1 {
		logParts = append(logParts, "hash")
		logParts = append(logParts, hashes[0])
	}
	log.Debug("requesting trie nodes from network", logParts...)
=======
		"firstHash", unrequestedHashes[0],
	)
>>>>>>> 36d9af26

	resolver, err := rrh.resolversFinder.MetaCrossShardResolver(topic, destShardID)
	if err != nil {
		log.Error("requestByHash.Resolver",
			"error", err.Error(),
			"topic", topic,
			"shard", destShardID,
		)
		return
	}

	trieResolver, ok := resolver.(dataRetriever.TrieNodesResolver)
	if !ok {
		log.Warn("wrong assertion type when creating a trie nodes resolver")
		return
	}

	for _, txHash := range hashes {
		log.Trace("requestByHashes", "hash", txHash)
	}

	rrh.whiteList.Add(unrequestedHashes)

	go rrh.requestHashesWithDataSplit(unrequestedHashes, trieResolver)

	rrh.addRequestedItems(unrequestedHashes)
}

// RequestMetaHeaderByNonce method asks for meta header from the connected peers by nonce
func (rrh *resolverRequestHandler) RequestMetaHeaderByNonce(nonce uint64) {
	key := []byte(fmt.Sprintf("%d-%d", core.MetachainShardId, nonce))
	if !rrh.testIfRequestIsNeeded(key) {
		return
	}

	log.Debug("requesting meta header by nonce from network",
		"nonce", nonce,
	)

	headerResolver, err := rrh.getMetaHeaderResolver()
	if err != nil {
		log.Error("RequestMetaHeaderByNonce.getMetaHeaderResolver",
			"error", err.Error(),
		)
		return
	}

	rrh.whiteList.Add([][]byte{key})

	err = headerResolver.RequestDataFromNonce(nonce, rrh.epoch)
	if err != nil {
		log.Debug("RequestMetaHeaderByNonce.RequestDataFromNonce",
			"error", err.Error(),
			"epoch", rrh.epoch,
			"nonce", nonce,
		)
		return
	}

	rrh.addRequestedItems([][]byte{key})
}

func (rrh *resolverRequestHandler) testIfRequestIsNeeded(key []byte) bool {
	rrh.sweepIfNeeded()

	if rrh.requestedItemsHandler.Has(string(key)) {
		log.Trace("item already requested",
			"key", key)
		return false
	}

	return true
}

func (rrh *resolverRequestHandler) addRequestedItems(keys [][]byte) {
	for _, key := range keys {
		err := rrh.requestedItemsHandler.Add(string(key))
		if err != nil {
			log.Trace("addRequestedItems",
				"error", err.Error(),
				"key", key)
			return
		}
	}
}

func (rrh *resolverRequestHandler) getShardHeaderResolver(shardID uint32) (dataRetriever.HeaderResolver, error) {
	isMetachainNode := rrh.shardID == core.MetachainShardId
	shardIdMissmatch := rrh.shardID != shardID
	requestOnMetachain := shardID == core.MetachainShardId
	isRequestInvalid := (!isMetachainNode && shardIdMissmatch) || requestOnMetachain
	if isRequestInvalid {
		return nil, dataRetriever.ErrBadRequest
	}

	//requests should be done on the topic shardBlocks_0_META so that is why we need to figure out
	//the cross shard id
	crossShardID := core.MetachainShardId
	if isMetachainNode {
		crossShardID = shardID
	}

	resolver, err := rrh.resolversFinder.CrossShardResolver(factory.ShardBlocksTopic, crossShardID)
	if err != nil {
		err = fmt.Errorf("%w, topic: %s, current shard ID: %d, cross shard ID: %d",
			err, factory.ShardBlocksTopic, rrh.shardID, crossShardID)

		log.Warn("available resolvers in container",
			"resolvers", rrh.resolversFinder.ResolverKeys(),
		)
		return nil, err
	}

	headerResolver, ok := resolver.(dataRetriever.HeaderResolver)
	if !ok {
		err = fmt.Errorf("%w, topic: %s, current shard ID: %d, cross shard ID: %d, expected HeaderResolver",
			dataRetriever.ErrWrongTypeInContainer, factory.ShardBlocksTopic, rrh.shardID, crossShardID)
		return nil, err
	}

	return headerResolver, nil
}

func (rrh *resolverRequestHandler) getMetaHeaderResolver() (dataRetriever.HeaderResolver, error) {
	resolver, err := rrh.resolversFinder.MetaChainResolver(factory.MetachainBlocksTopic)
	if err != nil {
		err = fmt.Errorf("%w, topic: %s, current shard ID: %d",
			err, factory.MetachainBlocksTopic, rrh.shardID)
		return nil, err
	}

	headerResolver, ok := resolver.(dataRetriever.HeaderResolver)
	if !ok {
		err = fmt.Errorf("%w, topic: %s, current shard ID: %d, expected HeaderResolver",
			dataRetriever.ErrWrongTypeInContainer, factory.ShardBlocksTopic, rrh.shardID)
		return nil, err
	}

	return headerResolver, nil
}

// RequestStartOfEpochMetaBlock method asks for the start of epoch metablock from the connected peers
func (rrh *resolverRequestHandler) RequestStartOfEpochMetaBlock(epoch uint32) {
	epochStartIdentifier := []byte(core.EpochStartIdentifier(epoch))
	if !rrh.testIfRequestIsNeeded(epochStartIdentifier) {
		return
	}

	baseTopic := factory.MetachainBlocksTopic
	log.Debug("requesting header by epoch",
		"topic", baseTopic,
		"epoch", epoch,
		"hash", epochStartIdentifier,
	)

	resolver, err := rrh.resolversFinder.MetaChainResolver(baseTopic)
	if err != nil {
		log.Error("RequestStartOfEpochMetaBlock.MetaChainResolver",
			"error", err.Error(),
			"topic", baseTopic,
		)
		return
	}

	headerResolver, ok := resolver.(dataRetriever.HeaderResolver)
	if !ok {
		log.Warn("wrong assertion type when creating header resolver")
		return
	}

	rrh.whiteList.Add([][]byte{epochStartIdentifier})

	err = headerResolver.RequestDataFromEpoch(epochStartIdentifier)
	if err != nil {
		log.Debug("RequestStartOfEpochMetaBlock.RequestDataFromEpoch",
			"error", err.Error(),
			"epochStartIdentifier", epochStartIdentifier,
		)
		return
	}

	rrh.addRequestedItems([][]byte{epochStartIdentifier})
}

// RequestInterval returns the request interval between sending the same request
func (rrh *resolverRequestHandler) RequestInterval() time.Duration {
	return rrh.requestInterval
}

// IsInterfaceNil returns true if there is no value under the interface
func (rrh *resolverRequestHandler) IsInterfaceNil() bool {
	return rrh == nil
}

func (rrh *resolverRequestHandler) getUnrequestedHashes(hashes [][]byte) [][]byte {
	unrequestedHashes := make([][]byte, 0)

	rrh.sweepIfNeeded()

	for _, hash := range hashes {
		if !rrh.requestedItemsHandler.Has(string(hash)) {
			unrequestedHashes = append(unrequestedHashes, hash)
		}
	}

	return unrequestedHashes
}

func (rrh *resolverRequestHandler) sweepIfNeeded() {
	rrh.mutSweepTime.Lock()
	defer rrh.mutSweepTime.Unlock()

	if time.Since(rrh.sweepTime) <= rrh.requestInterval {
		return
	}

	rrh.sweepTime = time.Now()
	rrh.requestedItemsHandler.Sweep()
}

// SetNumPeersToQuery will set the number of intra shard and cross shard number of peers to query
// for a given resolver
func (rrh *resolverRequestHandler) SetNumPeersToQuery(key string, intra int, cross int) error {
	resolver, err := rrh.resolversFinder.Get(key)
	if err != nil {
		return err
	}

	resolver.SetNumPeersToQuery(intra, cross)
	return nil
}

// GetNumPeersToQuery will return the number of intra shard and cross shard number of peers to query
// for a given resolver
func (rrh *resolverRequestHandler) GetNumPeersToQuery(key string) (int, int, error) {
	resolver, err := rrh.resolversFinder.Get(key)
	if err != nil {
		return 0, 0, err
	}

	intra, cross := resolver.NumPeersToQuery()
	return intra, cross, nil
}<|MERGE_RESOLUTION|>--- conflicted
+++ resolved
@@ -350,17 +350,8 @@
 		"topic", topic,
 		"shard", destShardID,
 		"num nodes", len(unrequestedHashes),
-<<<<<<< HEAD
-	}
-	if len(hashes) == 1 {
-		logParts = append(logParts, "hash")
-		logParts = append(logParts, hashes[0])
-	}
-	log.Debug("requesting trie nodes from network", logParts...)
-=======
 		"firstHash", unrequestedHashes[0],
 	)
->>>>>>> 36d9af26
 
 	resolver, err := rrh.resolversFinder.MetaCrossShardResolver(topic, destShardID)
 	if err != nil {
