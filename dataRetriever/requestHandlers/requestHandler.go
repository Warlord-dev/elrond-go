--- conflicted
+++ resolved
@@ -322,13 +322,8 @@
 		return
 	}
 
-<<<<<<< HEAD
-	log.Trace("requesting trie from network",
-		"topic", topic,
-=======
 	log.Debug("requesting trie from network",
 		"topic", baseTopic,
->>>>>>> 7fc78dab
 		"shard", destShardID,
 		"hash", hash,
 	)
