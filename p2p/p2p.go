--- conflicted
+++ resolved
@@ -213,7 +213,6 @@
 	IsInterfaceNil() bool   //IsInterfaceNil returns true if there is no value under the interface
 }
 
-<<<<<<< HEAD
 // NetworkShardingCollector defines the updating methods used by the network sharding component
 // The interface assures that the collected data will be used by the p2p network sharding components
 type NetworkShardingCollector interface {
@@ -234,11 +233,11 @@
 	Marshal(obj interface{}) ([]byte, error)
 	Unmarshal(obj interface{}, buff []byte) error
 	IsInterfaceNil() bool
-=======
+}
+
 // PeerCounts represents the DTO structure used to output the count metrics for connected peers
 type PeerCounts struct {
 	UnknownPeers    int
 	IntraShardPeers int
 	CrossShardPeers int
->>>>>>> 07b768d6
 }