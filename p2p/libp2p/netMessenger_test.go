package libp2p_test

import (
	"bytes"
	"context"
	"crypto/ecdsa"
	"crypto/rand"
	"errors"
	"fmt"
	"strings"
	"sync"
	"sync/atomic"
	"testing"
	"time"

	"github.com/ElrondNetwork/elrond-go/core/check"
	"github.com/ElrondNetwork/elrond-go/p2p"
	"github.com/ElrondNetwork/elrond-go/p2p/libp2p"
	"github.com/ElrondNetwork/elrond-go/p2p/libp2p/discovery"
	"github.com/ElrondNetwork/elrond-go/p2p/loadBalancer"
	"github.com/ElrondNetwork/elrond-go/p2p/mock"
	"github.com/btcsuite/btcd/btcec"
	libp2pCrypto "github.com/libp2p/go-libp2p-core/crypto"
	"github.com/libp2p/go-libp2p-core/network"
	"github.com/libp2p/go-libp2p-core/peer"
	mocknet "github.com/libp2p/go-libp2p/p2p/net/mock"
	"github.com/multiformats/go-multiaddr"
	"github.com/stretchr/testify/assert"
)

var timeoutWaitResponses = time.Second * 2

func waitDoneWithTimeout(t *testing.T, chanDone chan bool, timeout time.Duration) {
	select {
	case <-chanDone:
		return
	case <-time.After(timeout):
		assert.Fail(t, "timeout reached")
	}
}

func prepareMessengerForMatchDataReceive(mes p2p.Messenger, matchData []byte, wg *sync.WaitGroup) {
	_ = mes.CreateTopic("test", false)

	_ = mes.RegisterMessageProcessor("test",
		&mock.MessageProcessorStub{
			ProcessMessageCalled: func(message p2p.MessageP2P, _ func(buffToSend []byte)) error {
				if bytes.Equal(matchData, message.Data()) {
					fmt.Printf("%s got the message\n", mes.ID().Pretty())
					wg.Done()
				}

				return nil
			},
		})
}

func getConnectableAddress(mes p2p.Messenger) string {
	for _, addr := range mes.Addresses() {
		if strings.Contains(addr, "circuit") || strings.Contains(addr, "169.254") {
			continue
		}

		return addr
	}

	return ""
}

func createMockNetworkOf2() (mocknet.Mocknet, p2p.Messenger, p2p.Messenger) {
	netw := mocknet.New(context.Background())

	mes1, _ := libp2p.NewMemoryMessenger(context.Background(), netw, discovery.NewNullDiscoverer())
	mes2, _ := libp2p.NewMemoryMessenger(context.Background(), netw, discovery.NewNullDiscoverer())

	_ = netw.LinkAll()

	return netw, mes1, mes2
}

func createMockNetwork(numOfPeers int) (mocknet.Mocknet, []p2p.Messenger) {
	netw := mocknet.New(context.Background())
	peers := make([]p2p.Messenger, numOfPeers)

	for i := 0; i < numOfPeers; i++ {
		peers[i], _ = libp2p.NewMemoryMessenger(context.Background(), netw, discovery.NewNullDiscoverer())
	}

	_ = netw.LinkAll()

	return netw, peers
}

func connectPeersFullMesh(peers []p2p.Messenger) {
	for i := 0; i < len(peers); i++ {
		for j := i + 1; j < len(peers); j++ {
			err := peers[i].ConnectToPeer(peers[j].Addresses()[0])
			if err != nil {
				fmt.Printf("error connecting: %s\n", err.Error())
			}
		}
	}
}

func createMockMessenger() p2p.Messenger {
	netw := mocknet.New(context.Background())

	mes, _ := libp2p.NewMemoryMessenger(context.Background(), netw, discovery.NewNullDiscoverer())

	return mes
}

func createLibP2PCredentialsMessenger() (peer.ID, libp2pCrypto.PrivKey) {
	prvKey, _ := ecdsa.GenerateKey(btcec.S256(), rand.Reader)
	sk := (*libp2pCrypto.Secp256k1PrivateKey)(prvKey)
	id, _ := peer.IDFromPublicKey(sk.GetPublic())

	return id, sk
}

func containsPeerID(list []p2p.PeerID, searchFor p2p.PeerID) bool {
	for _, pid := range list {
		if bytes.Equal(pid.Bytes(), searchFor.Bytes()) {
			return true
		}
	}
	return false
}

//------- NewMemoryLibp2pMessenger

func TestNewMemoryLibp2pMessenger_NilContextShouldErr(t *testing.T) {
	netw := mocknet.New(context.Background())

	mes, err := libp2p.NewMemoryMessenger(nil, netw, discovery.NewNullDiscoverer())

	assert.Nil(t, mes)
	assert.Equal(t, p2p.ErrNilContext, err)
}

func TestNewMemoryLibp2pMessenger_NilMocknetShouldErr(t *testing.T) {
	mes, err := libp2p.NewMemoryMessenger(context.Background(), nil, discovery.NewNullDiscoverer())

	assert.Nil(t, mes)
	assert.Equal(t, p2p.ErrNilMockNet, err)
}

func TestNewMemoryLibp2pMessenger_NilPeerDiscovererShouldErr(t *testing.T) {
	netw := mocknet.New(context.Background())

	mes, err := libp2p.NewMemoryMessenger(context.Background(), netw, nil)

	assert.Nil(t, mes)
	assert.Equal(t, p2p.ErrNilPeerDiscoverer, err)
}

func TestNewMemoryLibp2pMessenger_PeerDiscovererFailsWhenApplyingContextShouldErr(t *testing.T) {
	netw := mocknet.New(context.Background())

	errExpected := errors.New("expected err")

	mes, err := libp2p.NewMemoryMessenger(
		context.Background(),
		netw,
		&mock.PeerDiscovererStub{
			ApplyContextCalled: func(ctxProvider p2p.ContextProvider) error {
				return errExpected
			},
		},
	)

	assert.Nil(t, mes)
	assert.Equal(t, errExpected, err)
}

func TestNewMemoryLibp2pMessenger_OkValsShouldWork(t *testing.T) {
	netw := mocknet.New(context.Background())

	mes, err := libp2p.NewMemoryMessenger(context.Background(), netw, discovery.NewNullDiscoverer())

	assert.Nil(t, err)
	assert.False(t, check.IfNil(mes))

	_ = mes.Close()
}

//------- NewNetworkMessenger

func TestNewNetworkMessenger_NilContextShouldErr(t *testing.T) {
	port := 4000

	_, sk := createLibP2PCredentialsMessenger()

	mes, err := libp2p.NewNetworkMessenger(
		nil,
		port,
		sk,
		&mock.ConnManagerNotifieeStub{},
		&mock.ChannelLoadBalancerStub{},
		discovery.NewNullDiscoverer(),
		libp2p.ListenLocalhostAddrWithIp4AndTcp,
		0,
	)

	assert.Nil(t, mes)
	assert.Equal(t, err, p2p.ErrNilContext)
}

func TestNewNetworkMessenger_InvalidPortShouldErr(t *testing.T) {
	port := -1

	_, sk := createLibP2PCredentialsMessenger()

	mes, err := libp2p.NewNetworkMessenger(
		context.Background(),
		port,
		sk,
		&mock.ConnManagerNotifieeStub{},
		&mock.ChannelLoadBalancerStub{},
		discovery.NewNullDiscoverer(),
		libp2p.ListenLocalhostAddrWithIp4AndTcp,
		0,
	)

	assert.Nil(t, mes)
	assert.Equal(t, err, p2p.ErrInvalidPort)
}

func TestNewNetworkMessenger_NilP2PprivateKeyShouldErr(t *testing.T) {
	port := 4000

	mes, err := libp2p.NewNetworkMessenger(
		context.Background(),
		port,
		nil,
		&mock.ConnManagerNotifieeStub{},
		&mock.ChannelLoadBalancerStub{},
		discovery.NewNullDiscoverer(),
		libp2p.ListenLocalhostAddrWithIp4AndTcp,
		0,
	)

	assert.Nil(t, mes)
	assert.Equal(t, err, p2p.ErrNilP2PprivateKey)
}

func TestNewNetworkMessenger_NilPipeLoadBalancerShouldErr(t *testing.T) {
	port := 4000

	_, sk := createLibP2PCredentialsMessenger()

	mes, err := libp2p.NewNetworkMessenger(
		context.Background(),
		port,
		sk,
		&mock.ConnManagerNotifieeStub{},
		nil,
		discovery.NewNullDiscoverer(),
		libp2p.ListenLocalhostAddrWithIp4AndTcp,
		0,
	)

	assert.Nil(t, mes)
	assert.Equal(t, err, p2p.ErrNilChannelLoadBalancer)
}

func TestNewNetworkMessenger_NoConnMgrShouldWork(t *testing.T) {
	port := 4000

	_, sk := createLibP2PCredentialsMessenger()

	mes, err := libp2p.NewNetworkMessenger(
		context.Background(),
		port,
		sk,
		nil,
		&mock.ChannelLoadBalancerStub{
			CollectOneElementFromChannelsCalled: func() *p2p.SendableData {
				time.Sleep(time.Millisecond * 100)
				return nil
			},
		},
		discovery.NewNullDiscoverer(),
		libp2p.ListenLocalhostAddrWithIp4AndTcp,
		0,
	)

	assert.NotNil(t, mes)
	assert.Nil(t, err)

	_ = mes.Close()
}

func TestNewNetworkMessenger_WithConnMgrShouldWork(t *testing.T) {
	//TODO remove skip when external library is concurrent safe
	if testing.Short() {
		t.Skip("this test fails with race detector on because of the github.com/koron/go-ssdp lib")
	}

	port := 4000

	_, sk := createLibP2PCredentialsMessenger()

	cns := &mock.ConnManagerNotifieeStub{
		ListenCalled:      func(netw network.Network, ma multiaddr.Multiaddr) {},
		ListenCloseCalled: func(netw network.Network, ma multiaddr.Multiaddr) {},
		CloseCalled:       func() error { return nil },
	}

	mes, err := libp2p.NewNetworkMessenger(
		context.Background(),
		port,
		sk,
		cns,
		&mock.ChannelLoadBalancerStub{
			CollectOneElementFromChannelsCalled: func() *p2p.SendableData {
				time.Sleep(time.Millisecond * 100)
				return nil
			},
		},
		discovery.NewNullDiscoverer(),
		libp2p.ListenLocalhostAddrWithIp4AndTcp,
		0,
	)

	assert.NotNil(t, mes)
	assert.Nil(t, err)
	assert.True(t, cns == mes.ConnManager())

	_ = mes.Close()
}

func TestNewNetworkMessenger_WithNullPeerDiscoveryShouldWork(t *testing.T) {
	//TODO remove skip when github.com/koron/go-ssdp library is concurrent safe
	if testing.Short() {
		t.Skip("this test fails with race detector on because of the github.com/koron/go-ssdp lib")
	}

	port := 4000

	_, sk := createLibP2PCredentialsMessenger()

	mes, err := libp2p.NewNetworkMessenger(
		context.Background(),
		port,
		sk,
		nil,
		&mock.ChannelLoadBalancerStub{
			CollectOneElementFromChannelsCalled: func() *p2p.SendableData {
				time.Sleep(time.Millisecond * 100)
				return nil
			},
		},
		discovery.NewNullDiscoverer(),
		libp2p.ListenLocalhostAddrWithIp4AndTcp,
		0,
	)

	assert.NotNil(t, mes)
	assert.Nil(t, err)

	_ = mes.Close()
}

func TestNewNetworkMessenger_NilPeerDiscoveryShouldErr(t *testing.T) {
	port := 4000

	_, sk := createLibP2PCredentialsMessenger()

	mes, err := libp2p.NewNetworkMessenger(
		context.Background(),
		port,
		sk,
		nil,
		&mock.ChannelLoadBalancerStub{
			CollectOneElementFromChannelsCalled: func() *p2p.SendableData {
				time.Sleep(time.Millisecond * 100)
				return nil
			},
		},
		nil,
		libp2p.ListenLocalhostAddrWithIp4AndTcp,
		0,
	)

	assert.Nil(t, mes)
	assert.Equal(t, p2p.ErrNilPeerDiscoverer, err)
}

func TestNewNetworkMessenger_PeerDiscovererFailsWhenApplyingContextShouldErr(t *testing.T) {
	//TODO remove skip when github.com/koron/go-ssdp library is concurrent safe
	if testing.Short() {
		t.Skip("this test fails with race detector on because of the github.com/koron/go-ssdp lib")
	}

	port := 4000

	_, sk := createLibP2PCredentialsMessenger()

	errExpected := errors.New("expected err")

	mes, err := libp2p.NewNetworkMessenger(
		context.Background(),
		port,
		sk,
		nil,
		&mock.ChannelLoadBalancerStub{
			CollectOneElementFromChannelsCalled: func() *p2p.SendableData {
				time.Sleep(time.Millisecond * 100)
				return nil
			},
		},
		&mock.PeerDiscovererStub{
			ApplyContextCalled: func(ctxProvider p2p.ContextProvider) error {
				return errExpected
			},
		},
		libp2p.ListenLocalhostAddrWithIp4AndTcp,
		0,
	)

	assert.Nil(t, mes)
	assert.Equal(t, errExpected, err)
}

func TestNewNetworkMessengerWithPortSweep_ShouldFindFreePort(t *testing.T) {
	//TODO remove skip when github.com/koron/go-ssdp library is concurrent safe
	if testing.Short() {
		t.Skip("this test fails with race detector on because of the github.com/koron/go-ssdp lib")
	}

	_, sk := createLibP2PCredentialsMessenger()

	mes, err := libp2p.NewNetworkMessengerOnFreePort(
		context.Background(),
		sk,
		nil,
		&mock.ChannelLoadBalancerStub{
			CollectOneElementFromChannelsCalled: func() *p2p.SendableData {
				time.Sleep(time.Millisecond * 100)
				return nil
			},
		},
		discovery.NewNullDiscoverer(),
	)

	assert.NotNil(t, mes)
	assert.Nil(t, err)

	_ = mes.Close()
}

//------- Messenger functionality

func TestLibp2pMessenger_ConnectToPeerShouldCallUpgradedHost(t *testing.T) {
	netw := mocknet.New(context.Background())

	mes, _ := libp2p.NewMemoryMessenger(context.Background(), netw, discovery.NewNullDiscoverer())
	_ = mes.Close()

	wasCalled := false

	p := "peer"

	uhs := &mock.ConnectableHostStub{
		ConnectToPeerCalled: func(ctx context.Context, address string) error {
			if p == address {
				wasCalled = true
			}
			return nil
		},
	}

	mes.SetHost(uhs)
	_ = mes.ConnectToPeer(p)
	assert.True(t, wasCalled)
}

func TestLibp2pMessenger_IsConnectedShouldWork(t *testing.T) {
	_, mes1, mes2 := createMockNetworkOf2()

	adr2 := mes2.Addresses()[0]

	fmt.Printf("Connecting to %s...\n", adr2)

	_ = mes1.ConnectToPeer(adr2)

	assert.True(t, mes1.IsConnected(mes2.ID()))
	assert.True(t, mes2.IsConnected(mes1.ID()))

	_ = mes1.Close()
	_ = mes2.Close()
}

func TestLibp2pMessenger_CreateTopicOkValsShouldWork(t *testing.T) {
	mes := createMockMessenger()

	err := mes.CreateTopic("test", true)
	assert.Nil(t, err)

	_ = mes.Close()
}

func TestLibp2pMessenger_CreateTopicTwiceShouldErr(t *testing.T) {
	mes := createMockMessenger()

	_ = mes.CreateTopic("test", false)
	err := mes.CreateTopic("test", false)
	assert.Equal(t, p2p.ErrTopicAlreadyExists, err)

	_ = mes.Close()
}

func TestLibp2pMessenger_HasTopicIfHaveTopicShouldReturnTrue(t *testing.T) {
	mes := createMockMessenger()

	_ = mes.CreateTopic("test", false)

	assert.True(t, mes.HasTopic("test"))

	_ = mes.Close()
}

func TestLibp2pMessenger_HasTopicIfDoNotHaveTopicShouldReturnFalse(t *testing.T) {
	mes := createMockMessenger()

	_ = mes.CreateTopic("test", false)

	assert.False(t, mes.HasTopic("one topic"))

	_ = mes.Close()
}

func TestLibp2pMessenger_HasTopicValidatorDoNotHaveTopicShouldReturnFalse(t *testing.T) {
	mes := createMockMessenger()

	_ = mes.CreateTopic("test", false)

	assert.False(t, mes.HasTopicValidator("one topic"))

	_ = mes.Close()
}

func TestLibp2pMessenger_HasTopicValidatorHaveTopicDoNotHaveValidatorShouldReturnFalse(t *testing.T) {
	mes := createMockMessenger()

	_ = mes.CreateTopic("test", false)

	assert.False(t, mes.HasTopicValidator("test"))

	_ = mes.Close()
}

func TestLibp2pMessenger_HasTopicValidatorHaveTopicHaveValidatorShouldReturnTrue(t *testing.T) {
	mes := createMockMessenger()

	_ = mes.CreateTopic("test", false)
	_ = mes.RegisterMessageProcessor("test", &mock.MessageProcessorStub{})

	assert.True(t, mes.HasTopicValidator("test"))

	_ = mes.Close()
}

func TestLibp2pMessenger_RegisterTopicValidatorOnInexistentTopicShouldErr(t *testing.T) {
	mes := createMockMessenger()

	err := mes.RegisterMessageProcessor("test", &mock.MessageProcessorStub{})

	assert.Equal(t, p2p.ErrNilTopic, err)

	_ = mes.Close()
}

func TestLibp2pMessenger_RegisterTopicValidatorWithNilHandlerShouldErr(t *testing.T) {
	mes := createMockMessenger()

	_ = mes.CreateTopic("test", false)

	err := mes.RegisterMessageProcessor("test", nil)

	assert.Equal(t, p2p.ErrNilValidator, err)

	_ = mes.Close()
}

func TestLibp2pMessenger_RegisterTopicValidatorOkValsShouldWork(t *testing.T) {
	mes := createMockMessenger()

	_ = mes.CreateTopic("test", false)

	err := mes.RegisterMessageProcessor("test", &mock.MessageProcessorStub{})

	assert.Nil(t, err)

	_ = mes.Close()
}

func TestLibp2pMessenger_RegisterTopicValidatorReregistrationShouldErr(t *testing.T) {
	mes := createMockMessenger()

	_ = mes.CreateTopic("test", false)

	//registration
	_ = mes.RegisterMessageProcessor("test", &mock.MessageProcessorStub{})

	//re-registration
	err := mes.RegisterMessageProcessor("test", &mock.MessageProcessorStub{})

	assert.Equal(t, p2p.ErrTopicValidatorOperationNotSupported, err)

	_ = mes.Close()
}

func TestLibp2pMessenger_UnegisterTopicValidatorOnInexistentTopicShouldErr(t *testing.T) {
	mes := createMockMessenger()

	err := mes.UnregisterMessageProcessor("test")

	assert.Equal(t, p2p.ErrNilTopic, err)

	_ = mes.Close()
}

func TestLibp2pMessenger_UnegisterTopicValidatorOnANotRegisteredTopicShouldErr(t *testing.T) {
	mes := createMockMessenger()

	_ = mes.CreateTopic("test", false)

	err := mes.UnregisterMessageProcessor("test")

	assert.Equal(t, p2p.ErrTopicValidatorOperationNotSupported, err)

	_ = mes.Close()
}

func TestLibp2pMessenger_UnregisterTopicValidatorShouldWork(t *testing.T) {
	mes := createMockMessenger()

	_ = mes.CreateTopic("test", false)

	//registration
	_ = mes.RegisterMessageProcessor("test", &mock.MessageProcessorStub{})

	//unregistration
	err := mes.UnregisterMessageProcessor("test")

	assert.Nil(t, err)

	_ = mes.Close()
}

func TestLibp2pMessenger_BroadcastDataLargeMessageShouldNotCallSend(t *testing.T) {
<<<<<<< HEAD
	//TODO remove skip when github.com/koron/go-ssdp library is concurrent safe
=======
	//TODO remove skip when external library is concurrent safe
>>>>>>> fcc08c87
	if testing.Short() {
		t.Skip("this test fails with race detector on because of the github.com/koron/go-ssdp lib")
	}

	msg := make([]byte, libp2p.MaxSendBuffSize+1)

	_, sk := createLibP2PCredentialsMessenger()
	mes, err := libp2p.NewNetworkMessengerOnFreePort(
		context.Background(),
		sk,
		nil,
		&mock.ChannelLoadBalancerStub{
			GetChannelOrDefaultCalled: func(pipe string) chan *p2p.SendableData {
				assert.Fail(t, "should have not got to this line")

				return make(chan *p2p.SendableData, 1)
			},
			CollectOneElementFromChannelsCalled: func() *p2p.SendableData {
				return nil
			},
		},
		&discovery.NullDiscoverer{},
	)
	assert.Nil(t, err)

	mes.Broadcast("topic", msg)

	_ = mes.Close()
}

func TestLibp2pMessenger_BroadcastDataBetween2PeersShouldWork(t *testing.T) {
	//TODO remove skip when github.com/koron/go-ssdp library is concurrent safe
	if testing.Short() {
		t.Skip("this test fails with race detector on because of the github.com/koron/go-ssdp lib")
	}

	msg := []byte("test message")

	_, mes1, mes2 := createMockNetworkOf2()

	adr2 := mes2.Addresses()[0]

	fmt.Printf("Connecting to %s...\n", adr2)

	_ = mes1.ConnectToPeer(adr2)

	wg := &sync.WaitGroup{}
	chanDone := make(chan bool)
	wg.Add(2)

	go func() {
		wg.Wait()
		chanDone <- true
	}()

	prepareMessengerForMatchDataReceive(mes1, msg, wg)
	prepareMessengerForMatchDataReceive(mes2, msg, wg)

	fmt.Println("Delaying as to allow peers to announce themselves on the opened topic...")
	time.Sleep(time.Second)

	fmt.Printf("sending message from %s...\n", mes1.ID().Pretty())

	mes1.Broadcast("test", msg)

	waitDoneWithTimeout(t, chanDone, timeoutWaitResponses)

	_ = mes1.Close()
	_ = mes2.Close()
}

func TestLibp2pMessenger_BroadcastOnChannelBlockingShouldLimitNumberOfGoRoutines(t *testing.T) {
	//TODO remove skip when github.com/koron/go-ssdp library is concurrent safe
	if testing.Short() {
		t.Skip("this test fails with race detector on because of the github.com/koron/go-ssdp lib")
	}

	port := 4000
	msg := []byte("test message")
	numBroadcasts := 10000

	_, sk := createLibP2PCredentialsMessenger()
	ch := make(chan *p2p.SendableData)

	mes, _ := libp2p.NewNetworkMessenger(
		context.Background(),
		port,
		sk,
		nil,
		&mock.ChannelLoadBalancerStub{
			CollectOneElementFromChannelsCalled: func() *p2p.SendableData {
				time.Sleep(time.Millisecond * 100)
				return nil
			},
			GetChannelOrDefaultCalled: func(pipe string) chan *p2p.SendableData {
				return ch
			},
		},
		discovery.NewNullDiscoverer(),
		libp2p.ListenLocalhostAddrWithIp4AndTcp,
		0,
	)

	wg := sync.WaitGroup{}
	wg.Add(numBroadcasts - libp2p.BroadcastGoRoutines)
	for i := 0; i < numBroadcasts; i++ {
		go func() {
			err := mes.BroadcastOnChannelBlocking("test", "test", msg)
			if err != nil {
				wg.Done()
			}
		}()
	}

	wg.Wait()

	assert.True(t, libp2p.BroadcastGoRoutines >= emptyChannel(ch))
}

func emptyChannel(ch chan *p2p.SendableData) int {
	readsCnt := 0
	for {
		select {
		case <-ch:
			readsCnt++
		default:
			return readsCnt
		}
	}
}

func TestLibp2pMessenger_BroadcastDataBetween2PeersWithLargeMsgShouldWork(t *testing.T) {
	//TODO remove skip when github.com/koron/go-ssdp library is concurrent safe
	if testing.Short() {
		t.Skip("this test fails with race detector on because of the github.com/koron/go-ssdp lib")
	}

	msg := make([]byte, libp2p.MaxSendBuffSize)

	_, mes1, mes2 := createMockNetworkOf2()

	adr2 := mes2.Addresses()[0]

	fmt.Printf("Connecting to %s...\n", adr2)

	_ = mes1.ConnectToPeer(adr2)

	wg := &sync.WaitGroup{}
	chanDone := make(chan bool)
	wg.Add(2)

	go func() {
		wg.Wait()
		chanDone <- true
	}()

	prepareMessengerForMatchDataReceive(mes1, msg, wg)
	prepareMessengerForMatchDataReceive(mes2, msg, wg)

	fmt.Println("Delaying as to allow peers to announce themselves on the opened topic...")
	time.Sleep(time.Second)

	fmt.Printf("sending message from %s...\n", mes1.ID().Pretty())

	mes1.Broadcast("test", msg)

	waitDoneWithTimeout(t, chanDone, timeoutWaitResponses)

	_ = mes1.Close()
	_ = mes2.Close()
}

func TestLibp2pMessenger_BroadcastDataOnTopicPipeBetween2PeersShouldWork(t *testing.T) {
	//TODO remove skip when github.com/koron/go-ssdp library is concurrent safe
	if testing.Short() {
		t.Skip("this test fails with race detector on because of the github.com/koron/go-ssdp lib")
	}

	msg := []byte("test message")

	_, mes1, mes2 := createMockNetworkOf2()

	adr2 := mes2.Addresses()[0]

	fmt.Printf("Connecting to %s...\n", adr2)

	_ = mes1.ConnectToPeer(adr2)

	wg := &sync.WaitGroup{}
	chanDone := make(chan bool)
	wg.Add(2)

	go func() {
		wg.Wait()
		chanDone <- true
	}()

	prepareMessengerForMatchDataReceive(mes1, msg, wg)
	prepareMessengerForMatchDataReceive(mes2, msg, wg)

	fmt.Println("Delaying as to allow peers to announce themselves on the opened topic...")
	time.Sleep(time.Second)

	fmt.Printf("sending message from %s...\n", mes1.ID().Pretty())

	mes1.Broadcast("test", msg)

	waitDoneWithTimeout(t, chanDone, timeoutWaitResponses)

	_ = mes1.Close()
	_ = mes2.Close()
}

func TestLibp2pMessenger_Peers(t *testing.T) {
	_, mes1, mes2 := createMockNetworkOf2()

	adr2 := mes2.Addresses()[0]

	fmt.Printf("Connecting to %s...\n", adr2)

	_ = mes1.ConnectToPeer(adr2)

	//should know both peers
	foundCurrent := false
	foundConnected := false

	for _, p := range mes1.Peers() {
		fmt.Println(p.Pretty())

		if p.Pretty() == mes1.ID().Pretty() {
			foundCurrent = true
		}
		if p.Pretty() == mes2.ID().Pretty() {
			foundConnected = true
		}
	}

	assert.True(t, foundCurrent && foundConnected)

	_ = mes1.Close()
	_ = mes2.Close()
}

func TestLibp2pMessenger_ConnectedPeers(t *testing.T) {
	netw, mes1, mes2 := createMockNetworkOf2()
	mes3, _ := libp2p.NewMemoryMessenger(context.Background(), netw, discovery.NewNullDiscoverer())

	_ = netw.LinkAll()

	adr2 := mes2.Addresses()[0]

	fmt.Printf("Connecting to %s...\n", adr2)

	_ = mes1.ConnectToPeer(adr2)
	_ = mes3.ConnectToPeer(adr2)

	//connected peers:  1 ----- 2 ----- 3

	assert.Equal(t, []p2p.PeerID{mes2.ID()}, mes1.ConnectedPeers())
	assert.Equal(t, []p2p.PeerID{mes2.ID()}, mes3.ConnectedPeers())
	assert.Equal(t, 2, len(mes2.ConnectedPeers()))
	//no need to further test that mes2 is connected to mes1 and mes3 s this was tested in first 2 asserts

	_ = mes1.Close()
	_ = mes2.Close()
	_ = mes3.Close()
}

func TestLibp2pMessenger_ConnectedAddresses(t *testing.T) {
	netw, mes1, mes2 := createMockNetworkOf2()
	mes3, _ := libp2p.NewMemoryMessenger(context.Background(), netw, discovery.NewNullDiscoverer())

	_ = netw.LinkAll()

	adr2 := mes2.Addresses()[0]

	fmt.Printf("Connecting to %s...\n", adr2)

	_ = mes1.ConnectToPeer(adr2)
	_ = mes3.ConnectToPeer(adr2)

	//connected peers:  1 ----- 2 ----- 3

	foundAddr1 := false
	foundAddr3 := false

	for _, addr := range mes2.ConnectedAddresses() {
		for _, addrMes1 := range mes1.Addresses() {
			if addr == addrMes1 {
				foundAddr1 = true
			}
		}

		for _, addrMes3 := range mes3.Addresses() {
			if addr == addrMes3 {
				foundAddr3 = true
			}
		}
	}

	assert.True(t, foundAddr1)
	assert.True(t, foundAddr3)
	assert.Equal(t, 2, len(mes2.ConnectedAddresses()))
	//no need to further test that mes2 is connected to mes1 and mes3 s this was tested in first 2 asserts

	_ = mes1.Close()
	_ = mes2.Close()
	_ = mes3.Close()
}

func TestLibp2pMessenger_PeerAddressConnectedPeerShouldWork(t *testing.T) {
	netw, mes1, mes2 := createMockNetworkOf2()
	mes3, _ := libp2p.NewMemoryMessenger(context.Background(), netw, discovery.NewNullDiscoverer())

	_ = netw.LinkAll()

	adr2 := mes2.Addresses()[0]

	fmt.Printf("Connecting to %s...\n", adr2)

	_ = mes1.ConnectToPeer(adr2)
	_ = mes3.ConnectToPeer(adr2)

	//connected peers:  1 ----- 2 ----- 3

	defer func() {
		_ = mes1.Close()
		_ = mes2.Close()
		_ = mes3.Close()
	}()

	adr1Recov := mes2.PeerAddress(mes1.ID())
	for _, addr := range mes1.Addresses() {
		if strings.Contains(addr, adr1Recov) {
			//address returned is valid, test is successful
			return
		}
	}

	assert.Fail(t, "Returned address is not valid!")
}

func TestLibp2pMessenger_PeerAddressDisconnectedPeerShouldWork(t *testing.T) {
	netw, mes1, mes2 := createMockNetworkOf2()
	mes3, _ := libp2p.NewMemoryMessenger(context.Background(), netw, discovery.NewNullDiscoverer())

	_ = netw.LinkAll()

	adr2 := mes2.Addresses()[0]

	fmt.Printf("Connecting to %s...\n", adr2)

	_ = mes1.ConnectToPeer(adr2)
	_ = mes3.ConnectToPeer(adr2)

	defer func() {
		_ = mes1.Close()
		_ = mes2.Close()
		_ = mes3.Close()
	}()

	_ = netw.UnlinkPeers(peer.ID(mes1.ID().Bytes()), peer.ID(mes2.ID().Bytes()))
	_ = netw.DisconnectPeers(peer.ID(mes1.ID().Bytes()), peer.ID(mes2.ID().Bytes()))
	_ = netw.DisconnectPeers(peer.ID(mes2.ID().Bytes()), peer.ID(mes1.ID().Bytes()))

	//connected peers:  1 --x-- 2 ----- 3

	assert.False(t, mes2.IsConnected(mes1.ID()))

	adr1Recov := mes2.PeerAddress(mes1.ID())
	for _, addr := range mes1.Addresses() {
		if strings.Contains(addr, adr1Recov) {
			//address returned is valid, test is successful
			return
		}
	}

	assert.Fail(t, "Returned address is not valid!")
}

func TestLibp2pMessenger_PeerAddressUnknownPeerShouldReturnEmpty(t *testing.T) {
	_, mes1, _ := createMockNetworkOf2()

	defer func() {
		_ = mes1.Close()
	}()

	adr1Recov := mes1.PeerAddress("unknown peer")
	assert.Equal(t, "", adr1Recov)
}

//------- ConnectedPeersOnTopic

func TestLibp2pMessenger_ConnectedPeersOnTopicInvalidTopicShouldRetEmptyList(t *testing.T) {
	netw, mes1, mes2 := createMockNetworkOf2()
	mes3, _ := libp2p.NewMemoryMessenger(context.Background(), netw, discovery.NewNullDiscoverer())
	_ = netw.LinkAll()

	adr2 := mes2.Addresses()[0]
	fmt.Printf("Connecting to %s...\n", adr2)

	_ = mes1.ConnectToPeer(adr2)
	_ = mes3.ConnectToPeer(adr2)
	//connected peers:  1 ----- 2 ----- 3
	connPeers := mes1.ConnectedPeersOnTopic("non-existent topic")
	assert.Equal(t, 0, len(connPeers))

	_ = mes1.Close()
	_ = mes2.Close()
	_ = mes3.Close()
}

func TestLibp2pMessenger_ConnectedPeersOnTopicOneTopicShouldWork(t *testing.T) {
	netw, mes1, mes2 := createMockNetworkOf2()
	mes3, _ := libp2p.NewMemoryMessenger(context.Background(), netw, discovery.NewNullDiscoverer())
	mes4, _ := libp2p.NewMemoryMessenger(context.Background(), netw, discovery.NewNullDiscoverer())
	_ = netw.LinkAll()

	adr2 := mes2.Addresses()[0]
	fmt.Printf("Connecting to %s...\n", adr2)

	_ = mes1.ConnectToPeer(adr2)
	_ = mes3.ConnectToPeer(adr2)
	_ = mes4.ConnectToPeer(adr2)
	//connected peers:  1 ----- 2 ----- 3
	//                          |
	//                          4
	//1, 2, 3 should be on topic "topic123"
	_ = mes1.CreateTopic("topic123", false)
	_ = mes2.CreateTopic("topic123", false)
	_ = mes3.CreateTopic("topic123", false)

	//wait a bit for topic announcements
	time.Sleep(time.Second)

	peersOnTopic123 := mes2.ConnectedPeersOnTopic("topic123")

	assert.Equal(t, 2, len(peersOnTopic123))
	assert.True(t, containsPeerID(peersOnTopic123, mes1.ID()))
	assert.True(t, containsPeerID(peersOnTopic123, mes3.ID()))

	_ = mes1.Close()
	_ = mes2.Close()
	_ = mes3.Close()
	_ = mes4.Close()
}

func TestLibp2pMessenger_ConnectedPeersOnTopicOneTopicDifferentViewsShouldWork(t *testing.T) {
	netw, mes1, mes2 := createMockNetworkOf2()
	mes3, _ := libp2p.NewMemoryMessenger(context.Background(), netw, discovery.NewNullDiscoverer())
	mes4, _ := libp2p.NewMemoryMessenger(context.Background(), netw, discovery.NewNullDiscoverer())
	_ = netw.LinkAll()

	adr2 := mes2.Addresses()[0]
	fmt.Printf("Connecting to %s...\n", adr2)

	_ = mes1.ConnectToPeer(adr2)
	_ = mes3.ConnectToPeer(adr2)
	_ = mes4.ConnectToPeer(adr2)
	//connected peers:  1 ----- 2 ----- 3
	//                          |
	//                          4
	//1, 2, 3 should be on topic "topic123"
	_ = mes1.CreateTopic("topic123", false)
	_ = mes2.CreateTopic("topic123", false)
	_ = mes3.CreateTopic("topic123", false)

	//wait a bit for topic announcements
	time.Sleep(time.Second)

	peersOnTopic123FromMes2 := mes2.ConnectedPeersOnTopic("topic123")
	peersOnTopic123FromMes4 := mes4.ConnectedPeersOnTopic("topic123")

	//keep the same checks as the test above as to be 100% that the returned list are correct
	assert.Equal(t, 2, len(peersOnTopic123FromMes2))
	assert.True(t, containsPeerID(peersOnTopic123FromMes2, mes1.ID()))
	assert.True(t, containsPeerID(peersOnTopic123FromMes2, mes3.ID()))

	assert.Equal(t, 1, len(peersOnTopic123FromMes4))
	assert.True(t, containsPeerID(peersOnTopic123FromMes4, mes2.ID()))

	_ = mes1.Close()
	_ = mes2.Close()
	_ = mes3.Close()
	_ = mes4.Close()
}

func TestLibp2pMessenger_ConnectedPeersOnTopicTwoTopicsShouldWork(t *testing.T) {
	netw, mes1, mes2 := createMockNetworkOf2()
	mes3, _ := libp2p.NewMemoryMessenger(context.Background(), netw, discovery.NewNullDiscoverer())
	mes4, _ := libp2p.NewMemoryMessenger(context.Background(), netw, discovery.NewNullDiscoverer())
	_ = netw.LinkAll()

	adr2 := mes2.Addresses()[0]
	fmt.Printf("Connecting to %s...\n", adr2)

	_ = mes1.ConnectToPeer(adr2)
	_ = mes3.ConnectToPeer(adr2)
	_ = mes4.ConnectToPeer(adr2)
	//connected peers:  1 ----- 2 ----- 3
	//                          |
	//                          4
	//1, 2, 3 should be on topic "topic123"
	//2, 4 should be on topic "topic24"
	_ = mes1.CreateTopic("topic123", false)
	_ = mes2.CreateTopic("topic123", false)
	_ = mes2.CreateTopic("topic24", false)
	_ = mes3.CreateTopic("topic123", false)
	_ = mes4.CreateTopic("topic24", false)

	//wait a bit for topic announcements
	time.Sleep(time.Second)

	peersOnTopic123 := mes2.ConnectedPeersOnTopic("topic123")
	peersOnTopic24 := mes2.ConnectedPeersOnTopic("topic24")

	//keep the same checks as the test above as to be 100% that the returned list are correct
	assert.Equal(t, 2, len(peersOnTopic123))
	assert.True(t, containsPeerID(peersOnTopic123, mes1.ID()))
	assert.True(t, containsPeerID(peersOnTopic123, mes3.ID()))

	assert.Equal(t, 1, len(peersOnTopic24))
	assert.True(t, containsPeerID(peersOnTopic24, mes4.ID()))

	_ = mes1.Close()
	_ = mes2.Close()
	_ = mes3.Close()
	_ = mes4.Close()
}

func TestLibp2pMessenger_ConnectedPeersShouldReturnUniquePeers(t *testing.T) {
	pid1 := p2p.PeerID("pid1")
	pid2 := p2p.PeerID("pid2")
	pid3 := p2p.PeerID("pid3")
	pid4 := p2p.PeerID("pid4")

	hs := &mock.ConnectableHostStub{
		NetworkCalled: func() network.Network {
			return &mock.NetworkStub{
				ConnsCalled: func() []network.Conn {
					//generate a mock list that contain duplicates
					return []network.Conn{
						generateConnWithRemotePeer(pid1),
						generateConnWithRemotePeer(pid1),
						generateConnWithRemotePeer(pid2),
						generateConnWithRemotePeer(pid1),
						generateConnWithRemotePeer(pid4),
						generateConnWithRemotePeer(pid3),
						generateConnWithRemotePeer(pid1),
						generateConnWithRemotePeer(pid3),
						generateConnWithRemotePeer(pid4),
						generateConnWithRemotePeer(pid2),
						generateConnWithRemotePeer(pid1),
						generateConnWithRemotePeer(pid1),
					}
				},
				ConnectednessCalled: func(id peer.ID) network.Connectedness {
					return network.Connected
				},
			}
		},
	}

	netw := mocknet.New(context.Background())
	mes, _ := libp2p.NewMemoryMessenger(context.Background(), netw, discovery.NewNullDiscoverer())
	//we can safely close the host as the next operations will be done on a mock
	_ = mes.Close()

	mes.SetHost(hs)

	peerList := mes.ConnectedPeers()

	assert.Equal(t, 4, len(peerList))
	assert.True(t, existInList(peerList, pid1))
	assert.True(t, existInList(peerList, pid2))
	assert.True(t, existInList(peerList, pid3))
	assert.True(t, existInList(peerList, pid4))

}

func existInList(list []p2p.PeerID, pid p2p.PeerID) bool {
	for _, p := range list {
		if bytes.Equal(p.Bytes(), pid.Bytes()) {
			return true
		}
	}

	return false
}

func generateConnWithRemotePeer(pid p2p.PeerID) network.Conn {
	return &mock.ConnStub{
		RemotePeerCalled: func() peer.ID {
			return peer.ID(pid)
		},
	}
}

func TestLibp2pMessenger_TrimConnectionsCallsConnManagerTrimConnections(t *testing.T) {
	//TODO remove skip when github.com/koron/go-ssdp library is concurrent safe
	if testing.Short() {
		t.Skip("this test fails with race detector on because of the github.com/koron/go-ssdp lib")
	}

	port := 4000

	_, sk := createLibP2PCredentialsMessenger()

	wasCalled := false

	cns := &mock.ConnManagerNotifieeStub{
		ListenCalled:      func(netw network.Network, ma multiaddr.Multiaddr) {},
		ListenCloseCalled: func(netw network.Network, ma multiaddr.Multiaddr) {},
		TrimOpenConnsCalled: func(ctx context.Context) {
			wasCalled = true
		},
		CloseCalled: func() error {
			return nil
		},
	}

	mes, _ := libp2p.NewNetworkMessenger(
		context.Background(),
		port,
		sk,
		cns,
		&mock.ChannelLoadBalancerStub{
			CollectOneElementFromChannelsCalled: func() *p2p.SendableData {
				time.Sleep(time.Millisecond * 100)
				return nil
			},
		},
		discovery.NewNullDiscoverer(),
		libp2p.ListenLocalhostAddrWithIp4AndTcp,
		0,
	)

	mes.TrimConnections()

	assert.True(t, wasCalled)

	_ = mes.Close()
}

func TestLibp2pMessenger_SendDataThrottlerShouldReturnCorrectObject(t *testing.T) {
	//TODO remove skip when external library is concurrent safe
	if testing.Short() {
		t.Skip("this test fails with race detector on because of the github.com/koron/go-ssdp lib")
	}

	port := 4000

	_, sk := createLibP2PCredentialsMessenger()

	sdt := &mock.ChannelLoadBalancerStub{
		AddChannelCalled: func(pipe string) error {
			return nil
		},
		CollectOneElementFromChannelsCalled: func() *p2p.SendableData {
			time.Sleep(time.Millisecond * 100)
			return nil
		},
	}

	mes, _ := libp2p.NewNetworkMessenger(
		context.Background(),
		port,
		sk,
		nil,
		sdt,
		discovery.NewNullDiscoverer(),
		libp2p.ListenLocalhostAddrWithIp4AndTcp,
		0,
	)

	sdtReturned := mes.OutgoingChannelLoadBalancer()

	assert.True(t, sdt == sdtReturned)

	_ = mes.Close()
}

func TestLibp2pMessenger_SendDirectShouldNotBroadcastIfMessageIsPartiallyInvalid(t *testing.T) {
	numOfPeers := 4
	_, peers := createMockNetwork(numOfPeers)
	connectPeersFullMesh(peers)

	broadcastMsgResolver := []byte("broadcast resolver msg")
	directMsgResolver := []byte("resolver msg")
	msgRequester := []byte("resolver msg is partially valid, mine is ok")
	numResolverMessagesReceived := int32(0)
	mesProcessorRequester := &mock.MessageProcessorStub{
		ProcessMessageCalled: func(message p2p.MessageP2P, broadcastHandler func(buffToSend []byte)) error {
			if !bytes.Equal(message.Data(), directMsgResolver) {
				// pass through all other messages
				return nil
			}

			atomic.AddInt32(&numResolverMessagesReceived, 1)
			if broadcastHandler != nil {
				broadcastHandler(msgRequester)
			}

			return errors.New("resolver msg is partially valid")
		},
	}

	mesProcessorResolverAndOtherPeers := &mock.MessageProcessorStub{
		ProcessMessageCalled: func(message p2p.MessageP2P, _ func(buffToSend []byte)) error {
			if bytes.Equal(message.Data(), msgRequester) {
				assert.Fail(t, "other peers should have not received filtered out requester's message")
			}
			return nil
		},
	}

	idxRequester := 0

	topic := "testTopic"
	for i := 0; i < numOfPeers; i++ {
		_ = peers[i].CreateTopic(topic, true)
		if i == idxRequester {
			_ = peers[i].RegisterMessageProcessor(topic, mesProcessorRequester)
		} else {
			_ = peers[i].RegisterMessageProcessor(topic, mesProcessorResolverAndOtherPeers)
		}
	}

	fmt.Println("Delaying for peer connections and topic broadcast...")
	time.Sleep(time.Second * 5)

	idxResolver := 1
	fmt.Println("broadcasting a message")
	peers[idxResolver].Broadcast(topic, broadcastMsgResolver)

	time.Sleep(time.Second)

	fmt.Println("sending a direct message")
	_ = peers[idxResolver].SendToConnectedPeer(topic, directMsgResolver, peers[idxRequester].ID())

	time.Sleep(time.Second * 2)
	assert.Equal(t, int32(1), atomic.LoadInt32(&numResolverMessagesReceived))
}

func TestLibp2pMessenger_SendDirectWithMockNetToConnectedPeerShouldWork(t *testing.T) {
	msg := []byte("test message")

	_, mes1, mes2 := createMockNetworkOf2()

	adr2 := mes2.Addresses()[0]

	fmt.Printf("Connecting to %s...\n", adr2)

	_ = mes1.ConnectToPeer(adr2)

	wg := &sync.WaitGroup{}
	chanDone := make(chan bool)
	wg.Add(1)

	go func() {
		wg.Wait()
		chanDone <- true
	}()

	prepareMessengerForMatchDataReceive(mes2, msg, wg)

	fmt.Println("Delaying as to allow peers to announce themselves on the opened topic...")
	time.Sleep(time.Second)

	fmt.Printf("sending message from %s...\n", mes1.ID().Pretty())

	err := mes1.SendToConnectedPeer("test", msg, mes2.ID())

	assert.Nil(t, err)

	waitDoneWithTimeout(t, chanDone, timeoutWaitResponses)

	_ = mes1.Close()
	_ = mes2.Close()
}

func TestLibp2pMessenger_SendDirectWithRealNetToConnectedPeerShouldWork(t *testing.T) {
	msg := []byte("test message")

	_, sk1 := createLibP2PCredentialsMessenger()
	_, sk2 := createLibP2PCredentialsMessenger()

	fmt.Println("Messenger 1:")
	mes1, _ := libp2p.NewNetworkMessenger(
		context.Background(),
		4000,
		sk1,
		nil,
		loadBalancer.NewOutgoingChannelLoadBalancer(),
		discovery.NewNullDiscoverer(),
		libp2p.ListenLocalhostAddrWithIp4AndTcp,
		0,
	)

	fmt.Println("Messenger 2:")
	mes2, _ := libp2p.NewNetworkMessenger(
		context.Background(),
		4001,
		sk2,
		nil,
		loadBalancer.NewOutgoingChannelLoadBalancer(),
		discovery.NewNullDiscoverer(),
		libp2p.ListenLocalhostAddrWithIp4AndTcp,
		0,
	)

	err := mes1.ConnectToPeer(getConnectableAddress(mes2))
	assert.Nil(t, err)

	wg := &sync.WaitGroup{}
	chanDone := make(chan bool)
	wg.Add(2)

	go func() {
		wg.Wait()
		chanDone <- true
	}()

	prepareMessengerForMatchDataReceive(mes1, msg, wg)
	prepareMessengerForMatchDataReceive(mes2, msg, wg)

	fmt.Println("Delaying as to allow peers to announce themselves on the opened topic...")
	time.Sleep(time.Second)

	fmt.Printf("Messenger 1 is sending message from %s...\n", mes1.ID().Pretty())
	err = mes1.SendToConnectedPeer("test", msg, mes2.ID())
	assert.Nil(t, err)

	time.Sleep(time.Second)
	fmt.Printf("Messenger 2 is sending message from %s...\n", mes2.ID().Pretty())
	err = mes2.SendToConnectedPeer("test", msg, mes1.ID())
	assert.Nil(t, err)

	waitDoneWithTimeout(t, chanDone, timeoutWaitResponses)

	_ = mes1.Close()
	_ = mes2.Close()
}

//------- Bootstrap

func TestNetworkMessenger_BootstrapPeerDiscoveryShouldCallPeerBootstrapper(t *testing.T) {
	wasCalled := false

	netw := mocknet.New(context.Background())

	pdm := &mock.PeerDiscovererStub{
		BootstrapCalled: func() error {
			wasCalled = true
			return nil
		},
		ApplyContextCalled: func(ctxProvider p2p.ContextProvider) error {
			return nil
		},
		CloseCalled: func() error {
			return nil
		},
	}

	mes, _ := libp2p.NewMemoryMessenger(context.Background(), netw, pdm)

	_ = mes.Bootstrap()

	assert.True(t, wasCalled)

	_ = mes.Close()
}

//------- SetThresholdMinConnectedPeers

func TestNetworkMessenger_SetThresholdMinConnectedPeersInvalidValueShouldErr(t *testing.T) {
	mes := createMockMessenger()
	defer func() {
		_ = mes.Close()
	}()

	err := mes.SetThresholdMinConnectedPeers(-1)

	assert.Equal(t, p2p.ErrInvalidValue, err)
}

func TestNetworkMessenger_SetThresholdMinConnectedPeersShouldWork(t *testing.T) {
	mes := createMockMessenger()
	defer func() {
		_ = mes.Close()
	}()

	minConnectedPeers := 56
	err := mes.SetThresholdMinConnectedPeers(minConnectedPeers)

	assert.Nil(t, err)
	assert.Equal(t, minConnectedPeers, mes.ThresholdMinConnectedPeers())
}

//------- IsConnectedToTheNetwork

func TestNetworkMessenger_IsConnectedToTheNetworkRetFalse(t *testing.T) {
	mes := createMockMessenger()
	defer func() {
		_ = mes.Close()
	}()

	minConnectedPeers := 56
	_ = mes.SetThresholdMinConnectedPeers(minConnectedPeers)

	assert.False(t, mes.IsConnectedToTheNetwork())
}

func TestNetworkMessenger_IsConnectedToTheNetworkWithZeroRetTrue(t *testing.T) {
	mes := createMockMessenger()
	defer func() {
		_ = mes.Close()
	}()

	minConnectedPeers := 0
	_ = mes.SetThresholdMinConnectedPeers(minConnectedPeers)

	assert.True(t, mes.IsConnectedToTheNetwork())
}<|MERGE_RESOLUTION|>--- conflicted
+++ resolved
@@ -651,11 +651,7 @@
 }
 
 func TestLibp2pMessenger_BroadcastDataLargeMessageShouldNotCallSend(t *testing.T) {
-<<<<<<< HEAD
 	//TODO remove skip when github.com/koron/go-ssdp library is concurrent safe
-=======
-	//TODO remove skip when external library is concurrent safe
->>>>>>> fcc08c87
 	if testing.Short() {
 		t.Skip("this test fails with race detector on because of the github.com/koron/go-ssdp lib")
 	}
