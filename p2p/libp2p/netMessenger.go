--- conflicted
+++ resolved
@@ -24,8 +24,6 @@
 
 const durationBetweenSends = time.Microsecond * 10
 
-const durationBetweenPeersPrints = time.Second * 20
-
 // ListenAddrWithIp4AndTcp defines the listening address with ip v.4 and TCP
 const ListenAddrWithIp4AndTcp = "/ip4/0.0.0.0/tcp/"
 
@@ -155,30 +153,20 @@
 	}
 
 	netMes := networkMessenger{
-<<<<<<< HEAD
 		ctxProvider:       lctx,
 		pb:                pb,
-		topics:            make(map[string]*pubsub.Topic),
-		processors:        make(map[string]p2p.MessageProcessor),
+		topics:        	   make(map[string]p2p.MessageProcessor),
 		outgoingPLB:       outgoingPLB,
 		peerDiscoverer:    peerDiscoverer,
 		targetConnCount:   targetConnCount,
 		peerShardResolver: &unknownPeerShardResolver{},
 	}
 
-	err = netMes.createConnectionMonitor()
-=======
-		ctxProvider:    lctx,
-		pb:             pb,
-		topics:         make(map[string]p2p.MessageProcessor),
-		outgoingPLB:    outgoingPLB,
-		peerDiscoverer: peerDiscoverer,
-	}
 	netMes.connMonitor, err = newLibp2pConnectionMonitor(reconnecter, defaultThresholdMinConnectedPeers, targetConnCount)
->>>>>>> 6ccf18ca
-	if err != nil {
-		return nil, err
-	}
+	if err != nil {
+		return nil, err
+	}
+	lctx.connHost.Network().Notify(netMes.connMonitor)
 
 	netMes.ds, err = NewDirectSender(lctx.Context(), lctx.Host(), netMes.directMessageHandler)
 	if err != nil {
@@ -193,23 +181,9 @@
 		return nil, err
 	}
 
-	go func() {
-		for {
-			time.Sleep(durationBetweenPeersPrints)
-
-			numConnectedPeers := len(netMes.ConnectedPeers())
-			numKnownPeers := len(netMes.Peers())
-			log.Debug("network connection status",
-				"known peers", numKnownPeers,
-				"connected peers", numConnectedPeers,
-			)
-		}
-	}()
-
 	go func(pubsub *pubsub.PubSub, plb p2p.ChannelLoadBalancer) {
 		for {
 			sendableData := plb.CollectOneElementFromChannels()
-
 			if sendableData == nil {
 				continue
 			}
@@ -263,7 +237,6 @@
 	return ps, nil
 }
 
-<<<<<<< HEAD
 func (netMes *networkMessenger) createConnectionMonitor() error {
 	reconnecter, _ := netMes.peerDiscoverer.(p2p.Reconnecter)
 
@@ -277,32 +250,6 @@
 	netMes.ctxProvider.connHost.Network().Notify(netMes.connMonitor)
 
 	return nil
-}
-
-func (netMes *networkMessenger) sendMessage() {
-	sendableData := netMes.outgoingPLB.CollectOneElementFromChannels()
-	if sendableData == nil {
-		return
-	}
-
-	netMes.mutTopics.RLock()
-	topic := netMes.topics[sendableData.Topic]
-	netMes.mutTopics.RUnlock()
-
-	if topic == nil {
-		log.Debug("topic not joined",
-			"topic", sendableData.Topic)
-		return
-	}
-
-	ctx, cancelFunc := context.WithTimeout(context.Background(), sendTimeout)
-	defer cancelFunc()
-
-	err := topic.Publish(ctx, sendableData.Buff)
-	if err != nil {
-		log.Trace("error sending data",
-			"error", err)
-	}
 }
 
 // ApplyOptions can set up different configurable options of a networkMessenger instance
@@ -316,8 +263,6 @@
 	return nil
 }
 
-=======
->>>>>>> 6ccf18ca
 // Close closes the host, connections and streams
 func (netMes *networkMessenger) Close() error {
 	return netMes.ctxProvider.Host().Close()
@@ -646,7 +591,7 @@
 // IsConnectedToTheNetwork returns true if the current node is connected to the network
 func (netMes *networkMessenger) IsConnectedToTheNetwork() bool {
 	netw := netMes.ctxProvider.connHost.Network()
-	return netMes.connMonitor.IsConnectedToTheNetwork(netw)
+	return netMes.connMonitor.isConnectedToTheNetwork(netw)
 }
 
 // SetThresholdMinConnectedPeers sets the minimum connected peers before triggering a new reconnection
@@ -656,14 +601,15 @@
 	}
 
 	netw := netMes.ctxProvider.connHost.Network()
-	netMes.connMonitor.SetThresholdMinConnectedPeers(minConnectedPeers, netw)
+	netMes.connMonitor.thresholdMinConnectedPeers = minConnectedPeers
+	netMes.connMonitor.doReconnectionIfNeeded(netw)
 
 	return nil
 }
 
 // ThresholdMinConnectedPeers returns the minimum connected peers before triggering a new reconnection
 func (netMes *networkMessenger) ThresholdMinConnectedPeers() int {
-	return netMes.connMonitor.ThresholdMinConnectedPeers()
+	return netMes.connMonitor.thresholdMinConnectedPeers()
 }
 
 // SetPeerShardResolver sets the peer shard resolver component that is able to resolve the link
