--- conflicted
+++ resolved
@@ -106,8 +106,6 @@
 	return ckdd.startDHT()
 }
 
-<<<<<<< HEAD
-=======
 func (ckdd *ContinuousKadDhtDiscoverer) protocols() []protocol.ID {
 	return []protocol.ID{
 		protocol.ID(ckdd.randezVous),
@@ -115,7 +113,6 @@
 	}
 }
 
->>>>>>> 0898f98f
 func (ckdd *ContinuousKadDhtDiscoverer) startDHT() error {
 	ctxrun, cancel := context.WithCancel(ckdd.context)
 	var err error
