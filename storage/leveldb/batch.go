--- conflicted
+++ resolved
@@ -1,20 +1,15 @@
 package leveldb
 
 import (
-<<<<<<< HEAD
 	"github.com/ElrondNetwork/elrond-go/storage"
-	"github.com/syndtr/goleveldb/leveldb"
-)
-
-var _ storage.Batcher = (*batch)(nil)
-=======
 	"sync"
 
 	"github.com/syndtr/goleveldb/leveldb"
 )
 
+var _ storage.Batcher = (*batch)(nil)
+
 const removed = "removed"
->>>>>>> 12a3c9fe
 
 type batch struct {
 	batch      *leveldb.Batch
