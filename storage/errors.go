--- conflicted
+++ resolved
@@ -88,10 +88,8 @@
 // ErrBootstrapDataNotFoundInStorage signals that no BootstrapData was find in the storage
 var ErrBootstrapDataNotFoundInStorage = errors.New("didn't find any bootstrap data in storage")
 
-<<<<<<< HEAD
 // ErrNilMarshalizer signals that a nil marshalizer has been provided
 var ErrNilMarshalizer = errors.New("nil marshalizer")
-=======
+
 // ErrWrongTypeAssertion is thrown when a wrong type assertion is spotted
-var ErrWrongTypeAssertion = errors.New("wrong type assertion")
->>>>>>> c656c78b
+var ErrWrongTypeAssertion = errors.New("wrong type assertion")