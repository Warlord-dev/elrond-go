package txcache

import (
	"errors"
	"fmt"
	"math"
	"sync"
	"testing"
	"time"

	"github.com/ElrondNetwork/elrond-go/core"
	"github.com/ElrondNetwork/elrond-go/core/check"
	"github.com/ElrondNetwork/elrond-go/storage"
	"github.com/stretchr/testify/assert"
	"github.com/stretchr/testify/require"
)

func Test_NewTxCache(t *testing.T) {
	config := CacheConfig{
		Name:                       "test",
		NumChunksHint:              16,
		NumBytesPerSenderThreshold: math.MaxUint32,
		CountPerSenderThreshold:    math.MaxUint32,
		MinGasPriceNanoErd:         100,
	}

	withEvictionConfig := CacheConfig{
		Name:                       "test",
		NumChunksHint:              16,
		NumBytesPerSenderThreshold: math.MaxUint32,
		CountPerSenderThreshold:    math.MaxUint32,
		MinGasPriceNanoErd:         100,
		EvictionEnabled:            true,
		NumBytesThreshold:          math.MaxUint32,
		CountThreshold:             math.MaxUint32,
		NumSendersToEvictInOneStep: 100,
	}

	cache, err := NewTxCache(config)
	require.Nil(t, err)
	require.NotNil(t, cache)

	badConfig := config
	badConfig.Name = ""
	requireErrorOnNewTxCache(t, badConfig, errInvalidCacheConfig, "config.Name")

	badConfig = config
	badConfig.NumChunksHint = 0
	requireErrorOnNewTxCache(t, badConfig, errInvalidCacheConfig, "config.NumChunksHint")

	badConfig = config
	badConfig.NumBytesPerSenderThreshold = 0
	requireErrorOnNewTxCache(t, badConfig, errInvalidCacheConfig, "config.NumBytesPerSenderThreshold")

	badConfig = config
	badConfig.CountPerSenderThreshold = 0
	requireErrorOnNewTxCache(t, badConfig, errInvalidCacheConfig, "config.CountPerSenderThreshold")

	badConfig = config
	badConfig.MinGasPriceNanoErd = 0
	requireErrorOnNewTxCache(t, badConfig, errInvalidCacheConfig, "config.MinGasPriceNanoErd")

	badConfig = withEvictionConfig
	badConfig.NumBytesThreshold = 0
	requireErrorOnNewTxCache(t, badConfig, errInvalidCacheConfig, "config.NumBytesThreshold")

	badConfig = withEvictionConfig
	badConfig.CountThreshold = 0
	requireErrorOnNewTxCache(t, badConfig, errInvalidCacheConfig, "config.CountThreshold")

	badConfig = withEvictionConfig
	badConfig.NumSendersToEvictInOneStep = 0
	requireErrorOnNewTxCache(t, badConfig, errInvalidCacheConfig, "config.NumSendersToEvictInOneStep")
}

func requireErrorOnNewTxCache(t *testing.T, config CacheConfig, errExpected error, errPartialMessage string) {
	cache, errReceived := NewTxCache(config)
	require.Nil(t, cache)
	require.True(t, errors.Is(errReceived, errExpected))
	require.Contains(t, errReceived.Error(), errPartialMessage)
}

func Test_AddTx(t *testing.T) {
	cache := newUnconstrainedCacheToTest()

	tx := createTx([]byte("hash-1"), "alice", 1)

	ok, added := cache.AddTx(tx)
	require.True(t, ok)
	require.True(t, added)
	require.True(t, cache.Has([]byte("hash-1")))

	// Add it again (no-operation)
	ok, added = cache.AddTx(tx)
	require.True(t, ok)
	require.False(t, added)
	require.True(t, cache.Has([]byte("hash-1")))

	foundTx, ok := cache.GetByTxHash([]byte("hash-1"))
	require.True(t, ok)
	require.Equal(t, tx, foundTx)
}

func Test_AddNilTx_DoesNothing(t *testing.T) {
	cache := newUnconstrainedCacheToTest()

	txHash := []byte("hash-1")

	ok, added := cache.AddTx(&WrappedTransaction{Tx: nil, TxHash: txHash})
	require.False(t, ok)
	require.False(t, added)

	foundTx, ok := cache.GetByTxHash(txHash)
	require.False(t, ok)
	require.Nil(t, foundTx)
}

func Test_AddTx_AppliesSizeConstraintsPerSenderForNumTransactions(t *testing.T) {
	cache := newCacheToTest(math.MaxUint32, 3)

	cache.AddTx(createTx([]byte("tx-alice-1"), "alice", 1))
	cache.AddTx(createTx([]byte("tx-alice-2"), "alice", 2))
	cache.AddTx(createTx([]byte("tx-alice-4"), "alice", 4))
	cache.AddTx(createTx([]byte("tx-bob-1"), "bob", 1))
	cache.AddTx(createTx([]byte("tx-bob-2"), "bob", 2))
	require.Equal(t, []string{"tx-alice-1", "tx-alice-2", "tx-alice-4"}, cache.getHashesForSender("alice"))
	require.Equal(t, []string{"tx-bob-1", "tx-bob-2"}, cache.getHashesForSender("bob"))
	require.True(t, cache.areInternalMapsConsistent())

	cache.AddTx(createTx([]byte("tx-alice-3"), "alice", 3))
	require.Equal(t, []string{"tx-alice-1", "tx-alice-2", "tx-alice-3"}, cache.getHashesForSender("alice"))
	require.Equal(t, []string{"tx-bob-1", "tx-bob-2"}, cache.getHashesForSender("bob"))
	require.True(t, cache.areInternalMapsConsistent())
}

func Test_AddTx_AppliesSizeConstraintsPerSenderForNumBytes(t *testing.T) {
	cache := newCacheToTest(1024, math.MaxUint32)

	cache.AddTx(createTxWithParams([]byte("tx-alice-1"), "alice", 1, 128, 42, 42))
	cache.AddTx(createTxWithParams([]byte("tx-alice-2"), "alice", 2, 512, 42, 42))
	cache.AddTx(createTxWithParams([]byte("tx-alice-4"), "alice", 3, 256, 42, 42))
	cache.AddTx(createTxWithParams([]byte("tx-bob-1"), "bob", 1, 512, 42, 42))
	cache.AddTx(createTxWithParams([]byte("tx-bob-2"), "bob", 2, 513, 42, 42))

	require.Equal(t, []string{"tx-alice-1", "tx-alice-2", "tx-alice-4"}, cache.getHashesForSender("alice"))
	require.Equal(t, []string{"tx-bob-1"}, cache.getHashesForSender("bob"))
	require.True(t, cache.areInternalMapsConsistent())

	cache.AddTx(createTxWithParams([]byte("tx-alice-3"), "alice", 3, 256, 42, 42))
	cache.AddTx(createTxWithParams([]byte("tx-bob-2"), "bob", 3, 512, 42, 42))
	require.Equal(t, []string{"tx-alice-1", "tx-alice-2", "tx-alice-3"}, cache.getHashesForSender("alice"))
	require.Equal(t, []string{"tx-bob-1", "tx-bob-2"}, cache.getHashesForSender("bob"))
	require.True(t, cache.areInternalMapsConsistent())
}

func Test_RemoveByTxHash(t *testing.T) {
	cache := newUnconstrainedCacheToTest()

	cache.AddTx(createTx([]byte("hash-1"), "alice", 1))
	cache.AddTx(createTx([]byte("hash-2"), "alice", 2))

	err := cache.RemoveTxByHash([]byte("hash-1"))
	require.Nil(t, err)
	cache.Remove([]byte("hash-2"))

	foundTx, ok := cache.GetByTxHash([]byte("hash-1"))
	require.False(t, ok)
	require.Nil(t, foundTx)

	foundTx, ok = cache.GetByTxHash([]byte("hash-2"))
	require.False(t, ok)
	require.Nil(t, foundTx)
}

func Test_CountTx_And_Len(t *testing.T) {
	cache := newUnconstrainedCacheToTest()

	cache.AddTx(createTx([]byte("hash-1"), "alice", 1))
	cache.AddTx(createTx([]byte("hash-2"), "alice", 2))
	cache.AddTx(createTx([]byte("hash-3"), "alice", 3))

	require.Equal(t, uint64(3), cache.CountTx())
	require.Equal(t, 3, cache.Len())
}

func Test_GetByTxHash_And_Peek_And_Get(t *testing.T) {
	cache := newUnconstrainedCacheToTest()

	txHash := []byte("hash-1")
	tx := createTx(txHash, "alice", 1)
	cache.AddTx(tx)

	foundTx, ok := cache.GetByTxHash(txHash)
	require.True(t, ok)
	require.Equal(t, tx, foundTx)

	foundTxPeek, okPeek := cache.Peek(txHash)
	require.True(t, okPeek)
	require.Equal(t, tx.Tx, foundTxPeek)

	foundTxPeek, okPeek = cache.Peek([]byte("missing"))
	require.False(t, okPeek)
	require.Nil(t, foundTxPeek)

	foundTxGet, okGet := cache.Get(txHash)
	require.True(t, okGet)
	require.Equal(t, tx.Tx, foundTxGet)

	foundTxGet, okGet = cache.Get([]byte("missing"))
	require.False(t, okGet)
	require.Nil(t, foundTxGet)
}

func Test_RemoveByTxHash_Error_WhenMissing(t *testing.T) {
	cache := newUnconstrainedCacheToTest()
	err := cache.RemoveTxByHash([]byte("missing"))
	require.Equal(t, err, errTxNotFound)
}

func Test_RemoveByTxHash_RemovesFromByHash_WhenMapsInconsistency(t *testing.T) {
	cache := newUnconstrainedCacheToTest()

	txHash := []byte("hash-1")
	tx := createTx(txHash, "alice", 1)
	cache.AddTx(tx)

	// Cause an inconsistency between the two internal maps (theoretically possible in case of misbehaving eviction)
	cache.txListBySender.removeTx(tx)

	_ = cache.RemoveTxByHash(txHash)
	require.Equal(t, 0, cache.txByHash.backingMap.Count())
}

func Test_Clear(t *testing.T) {
	cache := newUnconstrainedCacheToTest()

	cache.AddTx(createTx([]byte("hash-alice-1"), "alice", 1))
	cache.AddTx(createTx([]byte("hash-bob-7"), "bob", 7))
	cache.AddTx(createTx([]byte("hash-alice-42"), "alice", 42))
	require.Equal(t, uint64(3), cache.CountTx())

	cache.Clear()
	require.Equal(t, uint64(0), cache.CountTx())
}

func Test_ForEachTransaction(t *testing.T) {
	cache := newUnconstrainedCacheToTest()

	cache.AddTx(createTx([]byte("hash-alice-1"), "alice", 1))
	cache.AddTx(createTx([]byte("hash-bob-7"), "bob", 7))

	counter := 0
	cache.ForEachTransaction(func(txHash []byte, value *WrappedTransaction) {
		counter++
	})
	require.Equal(t, 2, counter)
}

func Test_SelectTransactions_Dummy(t *testing.T) {
	cache := newUnconstrainedCacheToTest()

	cache.AddTx(createTx([]byte("hash-alice-4"), "alice", 4))
	cache.AddTx(createTx([]byte("hash-alice-3"), "alice", 3))
	cache.AddTx(createTx([]byte("hash-alice-2"), "alice", 2))
	cache.AddTx(createTx([]byte("hash-alice-1"), "alice", 1))
	cache.AddTx(createTx([]byte("hash-bob-7"), "bob", 7))
	cache.AddTx(createTx([]byte("hash-bob-6"), "bob", 6))
	cache.AddTx(createTx([]byte("hash-bob-5"), "bob", 5))
	cache.AddTx(createTx([]byte("hash-carol-1"), "carol", 1))

	sorted := cache.SelectTransactions(10, 2)
	require.Len(t, sorted, 8)
}

func Test_SelectTransactions_BreaksAtNonceGaps(t *testing.T) {
	cache := newUnconstrainedCacheToTest()

	cache.AddTx(createTx([]byte("hash-alice-1"), "alice", 1))
	cache.AddTx(createTx([]byte("hash-alice-2"), "alice", 2))
	cache.AddTx(createTx([]byte("hash-alice-3"), "alice", 3))
	cache.AddTx(createTx([]byte("hash-alice-5"), "alice", 5))
	cache.AddTx(createTx([]byte("hash-bob-42"), "bob", 42))
	cache.AddTx(createTx([]byte("hash-bob-44"), "bob", 44))
	cache.AddTx(createTx([]byte("hash-bob-45"), "bob", 45))
	cache.AddTx(createTx([]byte("hash-carol-7"), "carol", 7))
	cache.AddTx(createTx([]byte("hash-carol-8"), "carol", 8))
	cache.AddTx(createTx([]byte("hash-carol-10"), "carol", 10))
	cache.AddTx(createTx([]byte("hash-carol-11"), "carol", 11))

	numSelected := 3 + 1 + 2 // 3 alice + 1 bob + 2 carol

	sorted := cache.SelectTransactions(10, 2)
	require.Len(t, sorted, numSelected)
}

func Test_SelectTransactions(t *testing.T) {
	cache := newUnconstrainedCacheToTest()

	// Add "nSenders" * "nTransactionsPerSender" transactions in the cache (in reversed nonce order)
	nSenders := 1000
	nTransactionsPerSender := 100
	nTotalTransactions := nSenders * nTransactionsPerSender
	nRequestedTransactions := math.MaxInt16

	for senderTag := 0; senderTag < nSenders; senderTag++ {
		sender := fmt.Sprintf("sender:%d", senderTag)

		for txNonce := nTransactionsPerSender; txNonce > 0; txNonce-- {
			txHash := fmt.Sprintf("hash:%d:%d", senderTag, txNonce)
			tx := createTx([]byte(txHash), sender, uint64(txNonce))
			cache.AddTx(tx)
		}
	}

	require.Equal(t, uint64(nTotalTransactions), cache.CountTx())

	sorted := cache.SelectTransactions(nRequestedTransactions, 2)

	require.Len(t, sorted, core.MinInt(nRequestedTransactions, nTotalTransactions))

	// Check order
	nonces := make(map[string]uint64, nSenders)
	for _, tx := range sorted {
		nonce := tx.Tx.GetNonce()
		sender := string(tx.Tx.GetSndAddr())
		previousNonce := nonces[sender]

		require.LessOrEqual(t, previousNonce, nonce)
		nonces[sender] = nonce
	}
}

func Test_Keys(t *testing.T) {
	cache := newUnconstrainedCacheToTest()

	cache.AddTx(createTx([]byte("alice-x"), "alice", 42))
	cache.AddTx(createTx([]byte("alice-y"), "alice", 43))
	cache.AddTx(createTx([]byte("bob-x"), "bob", 42))
	cache.AddTx(createTx([]byte("bob-y"), "bob", 43))

	keys := cache.Keys()
	require.Equal(t, 4, len(keys))
	require.Contains(t, keys, []byte("alice-x"))
	require.Contains(t, keys, []byte("alice-y"))
	require.Contains(t, keys, []byte("bob-x"))
	require.Contains(t, keys, []byte("bob-y"))
}

func Test_AddWithEviction_UniformDistributionOfTxsPerSender(t *testing.T) {
	config := CacheConfig{
		Name:                       "untitled",
		NumChunksHint:              16,
		EvictionEnabled:            true,
		NumBytesThreshold:          math.MaxUint32,
		CountThreshold:             100,
		NumSendersToEvictInOneStep: 1,
		NumBytesPerSenderThreshold: math.MaxUint32,
		CountPerSenderThreshold:    math.MaxUint32,
		MinGasPriceNanoErd:         100,
	}

	// 11 * 10
	cache, err := NewTxCache(config)
	require.Nil(t, err)
	require.NotNil(t, cache)

	addManyTransactionsWithUniformDistribution(cache, 11, 10)
	require.LessOrEqual(t, cache.CountTx(), uint64(100))

	config = CacheConfig{
		Name:                       "untitled",
		NumChunksHint:              16,
		EvictionEnabled:            true,
		NumBytesThreshold:          math.MaxUint32,
		CountThreshold:             250000,
		NumSendersToEvictInOneStep: 1,
		NumBytesPerSenderThreshold: math.MaxUint32,
		CountPerSenderThreshold:    math.MaxUint32,
		MinGasPriceNanoErd:         100,
	}

	// 100 * 1000
	cache, err = NewTxCache(config)
	require.Nil(t, err)
	require.NotNil(t, cache)

	addManyTransactionsWithUniformDistribution(cache, 100, 1000)
	require.LessOrEqual(t, cache.CountTx(), uint64(250000))
}

func Test_NotImplementedFunctions(t *testing.T) {
	cache := newUnconstrainedCacheToTest()

	evicted := cache.Put(nil, nil, 0)
	require.False(t, evicted)

<<<<<<< HEAD
	has := cache.Has(nil)
	require.False(t, has)

	ok, evicted := cache.HasOrAdd(nil, nil, 0)
=======
	ok, evicted := cache.HasOrAdd(nil, nil)
>>>>>>> 9fe28e3f
	require.False(t, ok)
	require.False(t, evicted)

	require.NotPanics(t, func() { cache.RemoveOldest() })
	require.NotPanics(t, func() { cache.RegisterHandler(nil) })
	require.Zero(t, cache.MaxSize())
}

func Test_IsInterfaceNil(t *testing.T) {
	cache := newUnconstrainedCacheToTest()
	require.False(t, check.IfNil(cache))

	makeNil := func() storage.Cacher {
		return nil
	}

	thisIsNil := makeNil()
	require.True(t, check.IfNil(thisIsNil))
}

func TestTxCache_ConcurrentMutationAndSelection(t *testing.T) {
	cache := newUnconstrainedCacheToTest()

	// Alice will quickly move between two score buckets (chunks)
	cheapTransaction := createTxWithParams([]byte("alice-x-o"), "alice", 0, 128, 50000, 100*oneBillion)
	expensiveTransaction := createTxWithParams([]byte("alice-x-1"), "alice", 1, 128, 50000, 300*oneBillion)
	cache.AddTx(cheapTransaction)
	cache.AddTx(expensiveTransaction)

	wg := sync.WaitGroup{}

	// Simulate selection
	wg.Add(1)
	go func() {
		for i := 0; i < 100; i++ {
			fmt.Println("Selection", i)
			cache.SelectTransactions(100, 100)
		}

		wg.Done()
	}()

	// Simulate add / remove transactions
	wg.Add(1)
	go func() {
		for i := 0; i < 100; i++ {
			fmt.Println("Add / remove", i)
			cache.Remove([]byte("alice-x-1"))
			cache.AddTx(expensiveTransaction)
		}

		wg.Done()
	}()

	timedOut := waitTimeout(&wg, 1*time.Second)
	require.False(t, timedOut, "Timed out. Perhaps deadlock?")
}

func TestTxCache_TransactionIsAdded_EvenWhenInternalMapsAreInconsistent(t *testing.T) {
	cache := newUnconstrainedCacheToTest()

	// Setup inconsistency: transaction already exists in map by hash, but not in map by sender
	cache.txByHash.addTx(createTx([]byte("alice-x"), "alice", 42))

	require.Equal(t, 1, cache.txByHash.backingMap.Count())
	require.True(t, cache.Has([]byte("alice-x")))
	ok, added := cache.AddTx(createTx([]byte("alice-x"), "alice", 42))
	require.True(t, ok)
	require.True(t, added)
	require.Equal(t, uint64(1), cache.CountSenders())
	require.Equal(t, []string{"alice-x"}, cache.getHashesForSender("alice"))
	cache.Clear()

	// Setup inconsistency: transaction already exists in map by sender, but not in map by hash
	cache.txListBySender.addTx(createTx([]byte("alice-x"), "alice", 42))

	require.False(t, cache.Has([]byte("alice-x")))
	ok, added = cache.AddTx(createTx([]byte("alice-x"), "alice", 42))
	require.True(t, ok)
	require.True(t, added)
	require.Equal(t, uint64(1), cache.CountSenders())
	require.Equal(t, []string{"alice-x"}, cache.getHashesForSender("alice"))
	cache.Clear()
}

func TestTxCache_NoCriticalInconsistency_WhenConcurrentAdditionsAndRemovals(t *testing.T) {
	cache := newUnconstrainedCacheToTest()

	// A lot of routines concur to add & remove THE FIRST transaction of a sender
	for try := 0; try < 100; try++ {
		var wg sync.WaitGroup

		for i := 0; i < 50; i++ {
			wg.Add(1)
			go func() {
				cache.AddTx(createTx([]byte("alice-x"), "alice", 42))
				_ = cache.RemoveTxByHash([]byte("alice-x"))
				wg.Done()
			}()
		}

		wg.Wait()
		// In this case, there is the slight chance that:
		// go A: add to map by hash
		// go B: won't add in map by hash, already there
		// go A: add to map by sender
		// go A: remove from map by hash
		// go A: remove from map by sender and delete empty sender
		// go B: add to map by sender
		// go B: can't remove from map by hash, not found
		// go B: won't remove from map by sender (sender unknown)

		// Therefore, the number of senders could be 0 or 1
		require.Equal(t, 0, cache.txByHash.backingMap.Count())
		expectedCountConsistent := 0
		expectedCountSlightlyInconsistent := 1
		actualCount := int(cache.txListBySender.backingMap.Count())
		require.True(t, actualCount == expectedCountConsistent || actualCount == expectedCountSlightlyInconsistent)

		// A further addition works:
		cache.AddTx(createTx([]byte("alice-x"), "alice", 42))
		require.True(t, cache.Has([]byte("alice-x")))
		require.Equal(t, []string{"alice-x"}, cache.getHashesForSender("alice"))
	}

	cache.Clear()

	// A lot of routines concur to add & remove subsequent transactions of a sender
	cache.AddTx(createTx([]byte("alice-w"), "alice", 41))

	for try := 0; try < 100; try++ {
		var wg sync.WaitGroup

		for i := 0; i < 50; i++ {
			wg.Add(1)
			go func() {
				cache.AddTx(createTx([]byte("alice-x"), "alice", 42))
				_ = cache.RemoveTxByHash([]byte("alice-x"))
				wg.Done()
			}()
		}

		wg.Wait()

		// In this case, there is the slight chance that:
		// go A: add to map by hash
		// go B: won't add in map by hash, already there
		// go A: add to map by sender (existing sender/list)
		// go A: remove from map by hash
		// go A: remove from map by sender
		// go B: add to map by sender (existing sender/list)
		// go B: can't remove from map by hash, not found
		// go B: won't remove from map by sender (sender unknown)

		// Therefore, Alice may have one or two transactions in her list.
		require.Equal(t, 1, cache.txByHash.backingMap.Count())
		expectedTxsConsistent := []string{"alice-w"}
		expectedTxsSlightlyInconsistent := []string{"alice-w", "alice-x"}
		actualTxs := cache.getHashesForSender("alice")
		require.True(t, assert.ObjectsAreEqual(expectedTxsConsistent, actualTxs) || assert.ObjectsAreEqual(expectedTxsSlightlyInconsistent, actualTxs))

		// A further addition works:
		cache.AddTx(createTx([]byte("alice-x"), "alice", 42))
		require.True(t, cache.Has([]byte("alice-w")))
		require.True(t, cache.Has([]byte("alice-x")))
		require.Equal(t, []string{"alice-w", "alice-x"}, cache.getHashesForSender("alice"))
	}

	cache.Clear()
}

func newUnconstrainedCacheToTest() *TxCache {
	cache, err := NewTxCache(CacheConfig{
		Name:                       "test",
		NumChunksHint:              16,
		NumBytesPerSenderThreshold: math.MaxUint32,
		CountPerSenderThreshold:    math.MaxUint32,
		MinGasPriceNanoErd:         100,
	})
	if err != nil {
		panic(fmt.Sprintf("newUnconstrainedCacheToTest(): %s", err))
	}

	return cache
}

func newCacheToTest(numBytesPerSenderThreshold uint32, countPerSenderThreshold uint32) *TxCache {
	cache, err := NewTxCache(CacheConfig{
		Name:                       "test",
		NumChunksHint:              16,
		NumBytesPerSenderThreshold: numBytesPerSenderThreshold,
		CountPerSenderThreshold:    countPerSenderThreshold,
		MinGasPriceNanoErd:         100,
	})
	if err != nil {
		panic(fmt.Sprintf("newCacheToTest(): %s", err))
	}

	return cache
}<|MERGE_RESOLUTION|>--- conflicted
+++ resolved
@@ -394,14 +394,7 @@
 	evicted := cache.Put(nil, nil, 0)
 	require.False(t, evicted)
 
-<<<<<<< HEAD
-	has := cache.Has(nil)
-	require.False(t, has)
-
 	ok, evicted := cache.HasOrAdd(nil, nil, 0)
-=======
-	ok, evicted := cache.HasOrAdd(nil, nil)
->>>>>>> 9fe28e3f
 	require.False(t, ok)
 	require.False(t, evicted)
 
