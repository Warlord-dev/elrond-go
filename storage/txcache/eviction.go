package txcache

import (
	"github.com/ElrondNetwork/elrond-go/core"
)

// EvictionConfig is a cache eviction model
type EvictionConfig struct {
	Enabled                         bool
	NumBytesThreshold               uint32
	CountThreshold                  uint32
	ThresholdEvictSenders           uint32
	NumSendersToEvictInOneStep      uint32
	ALotOfTransactionsForASender    uint32
	NumTxsToEvictForASenderWithALot uint32
}

// doEviction does cache eviction
// We do not allow more evictions to start concurrently
func (cache *TxCache) doEviction() evictionJournal {
	if !cache.areThereTooManyBytes() && !cache.areThereTooManyTxs() {
		return evictionJournal{}
	}

	cache.evictionMutex.Lock()
	defer cache.evictionMutex.Unlock()

	//log.Info("TxCache.doEviction()")

	journal := evictionJournal{}

	if cache.isSizeEvictionEnabled() && cache.areThereTooManyBytes() {
		journal.passZeroNumSteps, journal.passZeroNumTxs, journal.passZeroNumSenders = cache.evictSendersWhileTooManyBytes()
	}

	if cache.areThereTooManySenders() {
<<<<<<< HEAD
		journal.passOneNumTxs, journal.passOneNumSenders = cache.evictOldestSenders()
	}

	if cache.areThereTooManyTxs() {
		journal.passTwoNumTxs, journal.passTwoNumSenders = cache.evictHighNonceTransactions()
	}

	if cache.areThereTooManyTxs() && !cache.areThereJustAFewSenders() {
		journal.passThreeNumSteps, journal.passThreeNumTxs, journal.passThreeNumSenders = cache.evictSendersWhileTooManyTxs()
	}

	cache.evictionJournal = journal
	journal.display()
=======
		countTxs, countSenders := cache.evictOldestSenders()
		journal.passOneNumTxs = countTxs
		journal.passOneNumSenders = countSenders
		journal.evictionPerformed = true
	}

	if cache.areThereTooManyTxs() {
		countTxs, countSenders := cache.evictHighNonceTransactions()
		journal.passTwoNumTxs = countTxs
		journal.passTwoNumSenders = countSenders
		journal.evictionPerformed = true
	}

	if cache.areThereTooManyTxs() && !cache.areThereJustAFewSenders() {
		steps, countTxs, countSenders := cache.evictSendersWhileTooManyTxs()
		journal.passThreeNumTxs = countTxs
		journal.passThreeNumSenders = countSenders
		journal.passThreeNumSteps = steps
		journal.evictionPerformed = true
	}

	if journal.evictionPerformed {
		journal.display()
	}

>>>>>>> 53af7f6c
	return journal
}

func (cache *TxCache) isSizeEvictionEnabled() bool {
	return cache.evictionConfig.NumBytesThreshold > 0
}

func (cache *TxCache) areThereTooManyBytes() bool {
	numBytes := cache.NumBytes()
	tooManyBytes := numBytes > int64(cache.evictionConfig.NumBytesThreshold)
	return tooManyBytes
}

func (cache *TxCache) areThereTooManySenders() bool {
	numSenders := cache.CountSenders()
	tooManySenders := numSenders > int64(cache.evictionConfig.CountThreshold)
	return tooManySenders
}

func (cache *TxCache) areThereJustAFewSenders() bool {
	numSenders := cache.CountSenders()
	justAFewSenders := numSenders < int64(cache.evictionConfig.ThresholdEvictSenders)
	return justAFewSenders
}

func (cache *TxCache) areThereTooManyTxs() bool {
	numTxs := cache.CountTx()
	tooManyTxs := numTxs > int64(cache.evictionConfig.CountThreshold)
	return tooManyTxs
}

// evictOldestSenders removes transactions from the cache
func (cache *TxCache) evictOldestSenders() (uint32, uint32) {
	listsOrdered := cache.txListBySender.GetListsSortedByOrderNumber()
	sliceEnd := core.MinUint32(cache.evictionConfig.NumSendersToEvictInOneStep, uint32(len(listsOrdered)))
	listsToEvict := listsOrdered[:sliceEnd]

	return cache.evictSendersAndTheirTxs(listsToEvict)
}

func (cache *TxCache) evictSendersAndTheirTxs(listsToEvict []*txListForSender) (uint32, uint32) {
	sendersToEvict := make([]string, 0)
	txsToEvict := make([][]byte, 0)

	for _, txList := range listsToEvict {
		sendersToEvict = append(sendersToEvict, txList.sender)
		txsToEvict = append(txsToEvict, txList.getTxHashes()...)
	}

	return cache.doEvictItems(txsToEvict, sendersToEvict)
}

func (cache *TxCache) doEvictItems(txsToEvict [][]byte, sendersToEvict []string) (countTxs uint32, countSenders uint32) {
	countTxs = cache.txByHash.RemoveTxsBulk(txsToEvict)
	countSenders = cache.txListBySender.RemoveSendersBulk(sendersToEvict)
	return
}

// evictHighNonceTransactions removes transactions from the cache
// For senders with many transactions (> "ALotOfTransactionsForASender"), evict "NumTxsToEvictForASenderWithALot" transactions
// Also makes sure that there's no sender with 0 transactions
func (cache *TxCache) evictHighNonceTransactions() (uint32, uint32) {
	txsToEvict := make([][]byte, 0)
	sendersToEvict := make([]string, 0)

	cache.forEachSender(func(key string, txList *txListForSender) {
		aLot := cache.evictionConfig.ALotOfTransactionsForASender
		numTxsToEvict := cache.evictionConfig.NumTxsToEvictForASenderWithALot

		if txList.HasMoreThan(aLot) {
			txsToEvictForSender := txList.RemoveHighNonceTxs(numTxsToEvict)
			txsToEvict = append(txsToEvict, txsToEvictForSender...)
		}

		if txList.IsEmpty() {
			sendersToEvict = append(sendersToEvict, key)
		}
	})

	return cache.doEvictItems(txsToEvict, sendersToEvict)
}

func (cache *TxCache) evictSendersWhileTooManyTxs() (step uint32, countTxs uint32, countSenders uint32) {
	return cache.evictSendersWhile(cache.areThereTooManyTxs, SortByOrderNumberAsc)
}

func (cache *TxCache) evictSendersWhileTooManyBytes() (step uint32, countTxs uint32, countSenders uint32) {
	return cache.evictSendersWhile(cache.areThereTooManyBytes, SortByTotalGas)
}

// evictSendersWhileTooManyTxs removes transactions in a loop, as long as "stopCondition" is true
// One batch of senders is removed in each step
// Before starting the loop, the senders are sorted as specified by "sendersSortKind"
func (cache *TxCache) evictSendersWhile(stopCondition func() bool, sendersSortKind txListBySenderSortKind) (step uint32, countTxs uint32, countSenders uint32) {
	batchesSource := cache.txListBySender.GetListsSortedBy(sendersSortKind)
	batchSize := cache.evictionConfig.NumSendersToEvictInOneStep
	batchStart := uint32(0)

	for step = 1; stopCondition(); step++ {
		batchEnd := core.MinUint32(batchStart+batchSize, uint32(len(batchesSource)))
		batch := batchesSource[batchStart:batchEnd]

		countTxsEvictedInStep, countSendersEvictedInStep := cache.evictSendersAndTheirTxs(batch)

		countTxs += countTxsEvictedInStep
		countSenders += countSendersEvictedInStep
		batchStart += batchSize

		shouldBreak := countTxsEvictedInStep == 0 || countSendersEvictedInStep < batchSize
		if shouldBreak {
			break
		}
	}

	return
}<|MERGE_RESOLUTION|>--- conflicted
+++ resolved
@@ -34,47 +34,26 @@
 	}
 
 	if cache.areThereTooManySenders() {
-<<<<<<< HEAD
 		journal.passOneNumTxs, journal.passOneNumSenders = cache.evictOldestSenders()
+		journal.evictionPerformed = true
 	}
 
 	if cache.areThereTooManyTxs() {
 		journal.passTwoNumTxs, journal.passTwoNumSenders = cache.evictHighNonceTransactions()
+		journal.evictionPerformed = true
 	}
 
 	if cache.areThereTooManyTxs() && !cache.areThereJustAFewSenders() {
 		journal.passThreeNumSteps, journal.passThreeNumTxs, journal.passThreeNumSenders = cache.evictSendersWhileTooManyTxs()
+		journal.evictionPerformed = true
 	}
 
 	cache.evictionJournal = journal
-	journal.display()
-=======
-		countTxs, countSenders := cache.evictOldestSenders()
-		journal.passOneNumTxs = countTxs
-		journal.passOneNumSenders = countSenders
-		journal.evictionPerformed = true
-	}
-
-	if cache.areThereTooManyTxs() {
-		countTxs, countSenders := cache.evictHighNonceTransactions()
-		journal.passTwoNumTxs = countTxs
-		journal.passTwoNumSenders = countSenders
-		journal.evictionPerformed = true
-	}
-
-	if cache.areThereTooManyTxs() && !cache.areThereJustAFewSenders() {
-		steps, countTxs, countSenders := cache.evictSendersWhileTooManyTxs()
-		journal.passThreeNumTxs = countTxs
-		journal.passThreeNumSenders = countSenders
-		journal.passThreeNumSteps = steps
-		journal.evictionPerformed = true
-	}
 
 	if journal.evictionPerformed {
 		journal.display()
 	}
 
->>>>>>> 53af7f6c
 	return journal
 }
 
