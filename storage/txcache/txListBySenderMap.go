package txcache

import (
	"github.com/ElrondNetwork/elrond-go/core/atomic"
	"github.com/ElrondNetwork/elrond-go/storage/txcache/maps"
)

const numberOfScoreChunks = uint32(100)

// txListBySenderMap is a map-like structure for holding and accessing transactions by sender
type txListBySenderMap struct {
	backingMap  *maps.BucketSortedMap
	cacheConfig CacheConfig
	counter     atomic.Counter
}

// newTxListBySenderMap creates a new instance of TxListBySenderMap
func newTxListBySenderMap(nChunksHint uint32, cacheConfig CacheConfig) txListBySenderMap {
	backingMap := maps.NewBucketSortedMap(nChunksHint, numberOfScoreChunks)

	return txListBySenderMap{
		backingMap:  backingMap,
		cacheConfig: cacheConfig,
	}
}

// addTx adds a transaction in the map, in the corresponding list (selected by its sender)
<<<<<<< HEAD
func (txMap *txListBySenderMap) addTx(tx *WrappedTransaction) {
	sender := string(tx.Tx.GetSndAddress())
=======
func (txMap *txListBySenderMap) addTx(txHash []byte, tx data.TransactionHandler) {
	sender := string(tx.GetSndAddr())
>>>>>>> 9a90e47c
	listForSender := txMap.getOrAddListForSender(sender)
	listForSender.AddTx(tx)
	txMap.notifyScoreChange(listForSender)
}

func (txMap *txListBySenderMap) notifyScoreChange(txList *txListForSender) {
	txMap.backingMap.NotifyScoreChange(txList)
}

func (txMap *txListBySenderMap) getOrAddListForSender(sender string) *txListForSender {
	listForSender, ok := txMap.getListForSender(sender)
	if !ok {
		listForSender = txMap.addSender(sender)
	}

	return listForSender
}

func (txMap *txListBySenderMap) getListForSender(sender string) (*txListForSender, bool) {
	listForSenderUntyped, ok := txMap.backingMap.Get(sender)
	if !ok {
		return nil, false
	}

	listForSender := listForSenderUntyped.(*txListForSender)
	return listForSender, true
}

func (txMap *txListBySenderMap) addSender(sender string) *txListForSender {
	listForSender := newTxListForSender(sender, &txMap.cacheConfig)

	txMap.backingMap.Set(listForSender)
	txMap.counter.Increment()

	return listForSender
}

// removeTx removes a transaction from the map
<<<<<<< HEAD
func (txMap *txListBySenderMap) removeTx(tx *WrappedTransaction) bool {
	sender := string(tx.Tx.GetSndAddress())
=======
func (txMap *txListBySenderMap) removeTx(tx data.TransactionHandler) bool {
	sender := string(tx.GetSndAddr())
>>>>>>> 9a90e47c

	listForSender, ok := txMap.getListForSender(sender)
	if !ok {
		txMap.onRemoveTxInconsistency(sender)
		return false
	}

	isFound := listForSender.RemoveTx(tx)

	if listForSender.IsEmpty() {
		txMap.removeSender(sender)
	} else {
		txMap.notifyScoreChange(listForSender)
	}

	return isFound
}

func (txMap *txListBySenderMap) removeSender(sender string) {
	if !txMap.backingMap.Has(sender) {
		return
	}

	txMap.backingMap.Remove(sender)
	txMap.counter.Decrement()
}

// RemoveSendersBulk removes senders, in bulk
func (txMap *txListBySenderMap) RemoveSendersBulk(senders []string) uint32 {
	oldCount := uint32(txMap.counter.Get())

	for _, senderKey := range senders {
		txMap.removeSender(senderKey)
	}

	newCount := uint32(txMap.counter.Get())
	nRemoved := oldCount - newCount
	return nRemoved
}

func (txMap *txListBySenderMap) notifyAccountNonce(accountKey []byte, nonce uint64) {
	sender := string(accountKey)
	listForSender, ok := txMap.getListForSender(sender)
	if !ok {
		return
	}

	listForSender.notifyAccountNonce(nonce)
}

func (txMap *txListBySenderMap) getSnapshotAscending() []*txListForSender {
	itemsSnapshot := txMap.backingMap.GetSnapshotAscending()
	listsSnapshot := make([]*txListForSender, len(itemsSnapshot))

	for i, item := range itemsSnapshot {
		listsSnapshot[i] = item.(*txListForSender)
	}

	return listsSnapshot
}

// ForEachSender is an iterator callback
type ForEachSender func(key string, value *txListForSender)

func (txMap *txListBySenderMap) forEachDescending(function ForEachSender) {
	txMap.backingMap.IterCbSortedDescending(func(key string, item maps.BucketSortedMapItem) {
		txList := item.(*txListForSender)
		function(key, txList)
	})
}

func (txMap *txListBySenderMap) clear() {
	txMap.backingMap.Clear()
	txMap.counter.Set(0)
}<|MERGE_RESOLUTION|>--- conflicted
+++ resolved
@@ -25,13 +25,8 @@
 }
 
 // addTx adds a transaction in the map, in the corresponding list (selected by its sender)
-<<<<<<< HEAD
 func (txMap *txListBySenderMap) addTx(tx *WrappedTransaction) {
-	sender := string(tx.Tx.GetSndAddress())
-=======
-func (txMap *txListBySenderMap) addTx(txHash []byte, tx data.TransactionHandler) {
-	sender := string(tx.GetSndAddr())
->>>>>>> 9a90e47c
+	sender := string(tx.Tx.GetSndAddr())
 	listForSender := txMap.getOrAddListForSender(sender)
 	listForSender.AddTx(tx)
 	txMap.notifyScoreChange(listForSender)
@@ -70,13 +65,8 @@
 }
 
 // removeTx removes a transaction from the map
-<<<<<<< HEAD
 func (txMap *txListBySenderMap) removeTx(tx *WrappedTransaction) bool {
-	sender := string(tx.Tx.GetSndAddress())
-=======
-func (txMap *txListBySenderMap) removeTx(tx data.TransactionHandler) bool {
-	sender := string(tx.GetSndAddr())
->>>>>>> 9a90e47c
+	sender := string(tx.Tx.GetSndAddr())
 
 	listForSender, ok := txMap.getListForSender(sender)
 	if !ok {
