package factory

import (
	"fmt"
	"path/filepath"

	logger "github.com/ElrondNetwork/elrond-go-logger"
	"github.com/ElrondNetwork/elrond-go/config"
	"github.com/ElrondNetwork/elrond-go/core"
	"github.com/ElrondNetwork/elrond-go/core/check"
	"github.com/ElrondNetwork/elrond-go/dataRetriever"
	"github.com/ElrondNetwork/elrond-go/storage"
	"github.com/ElrondNetwork/elrond-go/storage/pruning"
	"github.com/ElrondNetwork/elrond-go/storage/storageUnit"
)

var log = logger.GetOrCreate("storage/factory")

const (
	minimumNumberOfActivePersisters = 1
	minimumNumberOfEpochsToKeep     = 2
)

// StorageServiceFactory handles the creation of storage services for both meta and shards
type StorageServiceFactory struct {
	generalConfig                 *config.Config
	shardCoordinator              storage.ShardCoordinator
	pathManager                   storage.PathManagerHandler
	epochStartNotifier            storage.EpochStartNotifier
	createTrieEpochRootHashStorer bool
	currentEpoch                  uint32
}

// NewStorageServiceFactory will return a new instance of StorageServiceFactory
func NewStorageServiceFactory(
	config *config.Config,
	shardCoordinator storage.ShardCoordinator,
	pathManager storage.PathManagerHandler,
	epochStartNotifier storage.EpochStartNotifier,
	currentEpoch uint32,
	createTrieEpochRootHashStorer bool,
) (*StorageServiceFactory, error) {
	if config == nil {
		return nil, storage.ErrNilConfig
	}
	if config.StoragePruning.NumEpochsToKeep < minimumNumberOfEpochsToKeep && config.StoragePruning.CleanOldEpochsData {
		return nil, storage.ErrInvalidNumberOfEpochsToSave
	}
	if config.StoragePruning.NumActivePersisters < minimumNumberOfActivePersisters {
		return nil, storage.ErrInvalidNumberOfActivePersisters
	}
	if check.IfNil(shardCoordinator) {
		return nil, storage.ErrNilShardCoordinator
	}
	if check.IfNil(pathManager) {
		return nil, storage.ErrNilPathManager
	}
	if check.IfNil(epochStartNotifier) {
		return nil, storage.ErrNilEpochStartNotifier
	}

	return &StorageServiceFactory{
		generalConfig:                 config,
		shardCoordinator:              shardCoordinator,
		pathManager:                   pathManager,
		epochStartNotifier:            epochStartNotifier,
		currentEpoch:                  currentEpoch,
		createTrieEpochRootHashStorer: createTrieEpochRootHashStorer,
	}, nil
}

// CreateForShard will return the storage service which contains all storers needed for a shard
func (psf *StorageServiceFactory) CreateForShard() (dataRetriever.StorageService, error) {
	var headerUnit storage.Storer
	var peerBlockUnit storage.Storer
	var miniBlockUnit storage.Storer
	var txUnit storage.Storer
	var metachainHeaderUnit storage.Storer
	var unsignedTxUnit storage.Storer
	var rewardTxUnit storage.Storer
	var bootstrapUnit storage.Storer
	var txLogsUnit storage.Storer
	var receiptsUnit storage.Storer
	var err error

	successfullyCreatedStorers := make([]storage.Storer, 0)
	defer func() {
		// cleanup
		if err != nil {
			for _, storer := range successfullyCreatedStorers {
				_ = storer.DestroyUnit()
			}
		}
	}()

	txUnitStorerArgs := psf.createPruningStorerArgs(psf.generalConfig.TxStorage)
	txUnit, err = psf.createPruningPersister(txUnitStorerArgs)
	if err != nil {
		return nil, err
	}
	successfullyCreatedStorers = append(successfullyCreatedStorers, txUnit)

	unsignedTxUnitStorerArgs := psf.createPruningStorerArgs(psf.generalConfig.UnsignedTransactionStorage)
	unsignedTxUnit, err = psf.createPruningPersister(unsignedTxUnitStorerArgs)
	if err != nil {
		return nil, err
	}
	successfullyCreatedStorers = append(successfullyCreatedStorers, unsignedTxUnit)

	rewardTxUnitArgs := psf.createPruningStorerArgs(psf.generalConfig.RewardTxStorage)
	rewardTxUnit, err = psf.createPruningPersister(rewardTxUnitArgs)
	if err != nil {
		return nil, err
	}
	successfullyCreatedStorers = append(successfullyCreatedStorers, rewardTxUnit)

	miniBlockUnitArgs := psf.createPruningStorerArgs(psf.generalConfig.MiniBlocksStorage)
	miniBlockUnit, err = psf.createPruningPersister(miniBlockUnitArgs)
	if err != nil {
		return nil, err
	}
	successfullyCreatedStorers = append(successfullyCreatedStorers, miniBlockUnit)

	peerBlockUnitArgs := psf.createPruningStorerArgs(psf.generalConfig.PeerBlockBodyStorage)
	peerBlockUnit, err = psf.createPruningPersister(peerBlockUnitArgs)
	if err != nil {
		return nil, err
	}
	successfullyCreatedStorers = append(successfullyCreatedStorers, peerBlockUnit)

	headerUnitArgs := psf.createPruningStorerArgs(psf.generalConfig.BlockHeaderStorage)
	headerUnit, err = psf.createPruningPersister(headerUnitArgs)
	if err != nil {
		return nil, err
	}
	successfullyCreatedStorers = append(successfullyCreatedStorers, headerUnit)

	metaChainHeaderUnitArgs := psf.createPruningStorerArgs(psf.generalConfig.MetaBlockStorage)
	metachainHeaderUnit, err = psf.createPruningPersister(metaChainHeaderUnitArgs)
	if err != nil {
		return nil, err
	}
	successfullyCreatedStorers = append(successfullyCreatedStorers, metachainHeaderUnit)

	// metaHdrHashNonce is static
	metaHdrHashNonceUnitConfig := GetDBFromConfig(psf.generalConfig.MetaHdrNonceHashStorage.DB)
	shardID := core.GetShardIDString(psf.shardCoordinator.SelfId())
	dbPath := psf.pathManager.PathForStatic(shardID, psf.generalConfig.MetaHdrNonceHashStorage.DB.FilePath)
	metaHdrHashNonceUnitConfig.FilePath = dbPath
	metaHdrHashNonceUnit, err := storageUnit.NewStorageUnitFromConf(
		GetCacherFromConfig(psf.generalConfig.MetaHdrNonceHashStorage.Cache),
		metaHdrHashNonceUnitConfig,
		GetBloomFromConfig(psf.generalConfig.MetaHdrNonceHashStorage.Bloom))
	if err != nil {
		return nil, err
	}
	successfullyCreatedStorers = append(successfullyCreatedStorers, metaHdrHashNonceUnit)

	// shardHdrHashNonce storer is static
	shardHdrHashNonceConfig := GetDBFromConfig(psf.generalConfig.ShardHdrNonceHashStorage.DB)
	shardID = core.GetShardIDString(psf.shardCoordinator.SelfId())
	dbPath = psf.pathManager.PathForStatic(shardID, psf.generalConfig.ShardHdrNonceHashStorage.DB.FilePath) + shardID
	shardHdrHashNonceConfig.FilePath = dbPath
	shardHdrHashNonceUnit, err := storageUnit.NewStorageUnitFromConf(
		GetCacherFromConfig(psf.generalConfig.ShardHdrNonceHashStorage.Cache),
		shardHdrHashNonceConfig,
		GetBloomFromConfig(psf.generalConfig.ShardHdrNonceHashStorage.Bloom))
	if err != nil {
		return nil, err
	}
	successfullyCreatedStorers = append(successfullyCreatedStorers, shardHdrHashNonceUnit)

	heartbeatDbConfig := GetDBFromConfig(psf.generalConfig.Heartbeat.HeartbeatStorage.DB)
	shardId := core.GetShardIDString(psf.shardCoordinator.SelfId())
	dbPath = psf.pathManager.PathForStatic(shardId, psf.generalConfig.Heartbeat.HeartbeatStorage.DB.FilePath)
	heartbeatDbConfig.FilePath = dbPath
	heartbeatStorageUnit, err := storageUnit.NewStorageUnitFromConf(
		GetCacherFromConfig(psf.generalConfig.Heartbeat.HeartbeatStorage.Cache),
		heartbeatDbConfig,
		GetBloomFromConfig(psf.generalConfig.Heartbeat.HeartbeatStorage.Bloom))
	if err != nil {
		return nil, err
	}
	successfullyCreatedStorers = append(successfullyCreatedStorers, heartbeatStorageUnit)

	statusMetricsDbConfig := GetDBFromConfig(psf.generalConfig.StatusMetricsStorage.DB)
	shardId = core.GetShardIDString(psf.shardCoordinator.SelfId())
	dbPath = psf.pathManager.PathForStatic(shardId, psf.generalConfig.StatusMetricsStorage.DB.FilePath)
	statusMetricsDbConfig.FilePath = dbPath
	statusMetricsStorageUnit, err := storageUnit.NewStorageUnitFromConf(
		GetCacherFromConfig(psf.generalConfig.StatusMetricsStorage.Cache),
		statusMetricsDbConfig,
		GetBloomFromConfig(psf.generalConfig.StatusMetricsStorage.Bloom))
	if err != nil {
		return nil, err
	}
	successfullyCreatedStorers = append(successfullyCreatedStorers, statusMetricsStorageUnit)

	trieEpochRootHashStorageUnit, err := psf.createTrieEpochRootHashStorerIfNeeded()
	if err != nil {
		return nil, err
	}
	successfullyCreatedStorers = append(successfullyCreatedStorers, trieEpochRootHashStorageUnit)

	bootstrapUnitArgs := psf.createPruningStorerArgs(psf.generalConfig.BootstrapStorage)
	bootstrapUnit, err = psf.createPruningPersister(bootstrapUnitArgs)
	if err != nil {
		return nil, err
	}
	successfullyCreatedStorers = append(successfullyCreatedStorers, bootstrapUnit)

	txLogsUnitArgs := psf.createPruningStorerArgs(psf.generalConfig.TxLogsStorage)
	txLogsUnit, err = psf.createPruningPersister(txLogsUnitArgs)
	if err != nil {
		return nil, err
	}
	successfullyCreatedStorers = append(successfullyCreatedStorers, txLogsUnit)

	receiptsUnitArgs := psf.createPruningStorerArgs(psf.generalConfig.ReceiptsStorage)
	receiptsUnit, err = psf.createPruningPersister(receiptsUnitArgs)
	if err != nil {
		return nil, err
	}
	successfullyCreatedStorers = append(successfullyCreatedStorers, receiptsUnit)

	store := dataRetriever.NewChainStorer()
	store.AddStorer(dataRetriever.TransactionUnit, txUnit)
	store.AddStorer(dataRetriever.MiniBlockUnit, miniBlockUnit)
	store.AddStorer(dataRetriever.PeerChangesUnit, peerBlockUnit)
	store.AddStorer(dataRetriever.BlockHeaderUnit, headerUnit)
	store.AddStorer(dataRetriever.MetaBlockUnit, metachainHeaderUnit)
	store.AddStorer(dataRetriever.UnsignedTransactionUnit, unsignedTxUnit)
	store.AddStorer(dataRetriever.RewardTransactionUnit, rewardTxUnit)
	store.AddStorer(dataRetriever.MetaHdrNonceHashDataUnit, metaHdrHashNonceUnit)
	hdrNonceHashDataUnit := dataRetriever.ShardHdrNonceHashDataUnit + dataRetriever.UnitType(psf.shardCoordinator.SelfId())
	store.AddStorer(hdrNonceHashDataUnit, shardHdrHashNonceUnit)
	store.AddStorer(dataRetriever.HeartbeatUnit, heartbeatStorageUnit)
	store.AddStorer(dataRetriever.BootstrapUnit, bootstrapUnit)
	store.AddStorer(dataRetriever.StatusMetricsUnit, statusMetricsStorageUnit)
	store.AddStorer(dataRetriever.TxLogsUnit, txLogsUnit)
	store.AddStorer(dataRetriever.ReceiptsUnit, receiptsUnit)
	store.AddStorer(dataRetriever.TrieEpochRootHashUnit, trieEpochRootHashStorageUnit)

	err = psf.setupDbLookupExtensions(store, &successfullyCreatedStorers)
	if err != nil {
		return nil, err
	}

	return store, err
}

// CreateForMeta will return the storage service which contains all storers needed for metachain
func (psf *StorageServiceFactory) CreateForMeta() (dataRetriever.StorageService, error) {
	var metaBlockUnit storage.Storer
	var headerUnit storage.Storer
	var txUnit storage.Storer
	var miniBlockUnit storage.Storer
	var unsignedTxUnit storage.Storer
	var rewardTxUnit storage.Storer
	var bootstrapUnit storage.Storer
	var txLogsUnit storage.Storer
	var receiptsUnit storage.Storer
	var err error

	successfullyCreatedStorers := make([]storage.Storer, 0)

	defer func() {
		// cleanup
		if err != nil {
			log.Error("create meta store", "error", err.Error())
			for _, storer := range successfullyCreatedStorers {
				_ = storer.DestroyUnit()
			}
		}
	}()

	metaBlockUnitArgs := psf.createPruningStorerArgs(psf.generalConfig.MetaBlockStorage)
	metaBlockUnit, err = psf.createPruningPersister(metaBlockUnitArgs)
	if err != nil {
		return nil, err
	}
	successfullyCreatedStorers = append(successfullyCreatedStorers, metaBlockUnit)

	headerUnitArgs := psf.createPruningStorerArgs(psf.generalConfig.BlockHeaderStorage)
	headerUnit, err = psf.createPruningPersister(headerUnitArgs)
	if err != nil {
		return nil, err
	}
	successfullyCreatedStorers = append(successfullyCreatedStorers, headerUnit)

	// metaHdrHashNonce is static
	metaHdrHashNonceUnitConfig := GetDBFromConfig(psf.generalConfig.MetaHdrNonceHashStorage.DB)
	shardID := core.GetShardIDString(core.MetachainShardId)
	dbPath := psf.pathManager.PathForStatic(shardID, psf.generalConfig.MetaHdrNonceHashStorage.DB.FilePath)
	metaHdrHashNonceUnitConfig.FilePath = dbPath
	metaHdrHashNonceUnit, err := storageUnit.NewStorageUnitFromConf(
		GetCacherFromConfig(psf.generalConfig.MetaHdrNonceHashStorage.Cache),
		metaHdrHashNonceUnitConfig,
		GetBloomFromConfig(psf.generalConfig.MetaHdrNonceHashStorage.Bloom))
	if err != nil {
		return nil, err
	}
	successfullyCreatedStorers = append(successfullyCreatedStorers, metaHdrHashNonceUnit)

	shardHdrHashNonceUnits := make([]*storageUnit.Unit, psf.shardCoordinator.NumberOfShards())
	for i := uint32(0); i < psf.shardCoordinator.NumberOfShards(); i++ {
		shardHdrHashNonceConfig := GetDBFromConfig(psf.generalConfig.ShardHdrNonceHashStorage.DB)
		shardID = core.GetShardIDString(core.MetachainShardId)
		dbPath = psf.pathManager.PathForStatic(shardID, psf.generalConfig.ShardHdrNonceHashStorage.DB.FilePath) + fmt.Sprintf("%d", i)
		shardHdrHashNonceConfig.FilePath = dbPath
		shardHdrHashNonceUnits[i], err = storageUnit.NewStorageUnitFromConf(
			GetCacherFromConfig(psf.generalConfig.ShardHdrNonceHashStorage.Cache),
			shardHdrHashNonceConfig,
			GetBloomFromConfig(psf.generalConfig.ShardHdrNonceHashStorage.Bloom))
		if err != nil {
			return nil, err
		}

		successfullyCreatedStorers = append(successfullyCreatedStorers, shardHdrHashNonceUnits[i])
	}

	shardId := core.GetShardIDString(psf.shardCoordinator.SelfId())
	heartbeatDbConfig := GetDBFromConfig(psf.generalConfig.Heartbeat.HeartbeatStorage.DB)
	dbPath = psf.pathManager.PathForStatic(shardId, psf.generalConfig.Heartbeat.HeartbeatStorage.DB.FilePath)
	heartbeatDbConfig.FilePath = dbPath
	heartbeatStorageUnit, err := storageUnit.NewStorageUnitFromConf(
		GetCacherFromConfig(psf.generalConfig.Heartbeat.HeartbeatStorage.Cache),
		heartbeatDbConfig,
		GetBloomFromConfig(psf.generalConfig.Heartbeat.HeartbeatStorage.Bloom))
	if err != nil {
		return nil, err
	}
	successfullyCreatedStorers = append(successfullyCreatedStorers, heartbeatStorageUnit)

	statusMetricsDbConfig := GetDBFromConfig(psf.generalConfig.StatusMetricsStorage.DB)
	shardId = core.GetShardIDString(psf.shardCoordinator.SelfId())
	dbPath = psf.pathManager.PathForStatic(shardId, psf.generalConfig.StatusMetricsStorage.DB.FilePath)
	statusMetricsDbConfig.FilePath = dbPath
	statusMetricsStorageUnit, err := storageUnit.NewStorageUnitFromConf(
		GetCacherFromConfig(psf.generalConfig.StatusMetricsStorage.Cache),
		statusMetricsDbConfig,
		GetBloomFromConfig(psf.generalConfig.StatusMetricsStorage.Bloom))
	if err != nil {
		return nil, err
	}
	successfullyCreatedStorers = append(successfullyCreatedStorers, statusMetricsStorageUnit)

	trieEpochRootHashStorageUnit, err := psf.createTrieEpochRootHashStorerIfNeeded()
	if err != nil {
		return nil, err
	}
	successfullyCreatedStorers = append(successfullyCreatedStorers, trieEpochRootHashStorageUnit)

	txUnitArgs := psf.createPruningStorerArgs(psf.generalConfig.TxStorage)
	txUnit, err = psf.createPruningPersister(txUnitArgs)
	if err != nil {
		return nil, err
	}
	successfullyCreatedStorers = append(successfullyCreatedStorers, txUnit)

	unsignedTxUnitArgs := psf.createPruningStorerArgs(psf.generalConfig.UnsignedTransactionStorage)
	unsignedTxUnit, err = psf.createPruningPersister(unsignedTxUnitArgs)
	if err != nil {
		return nil, err
	}
	successfullyCreatedStorers = append(successfullyCreatedStorers, unsignedTxUnit)

	rewardTxUnitArgs := psf.createPruningStorerArgs(psf.generalConfig.RewardTxStorage)
	rewardTxUnit, err = psf.createPruningPersister(rewardTxUnitArgs)
	if err != nil {
		return nil, err
	}
	successfullyCreatedStorers = append(successfullyCreatedStorers, rewardTxUnit)

	miniBlockUnitArgs := psf.createPruningStorerArgs(psf.generalConfig.MiniBlocksStorage)
	miniBlockUnit, err = psf.createPruningPersister(miniBlockUnitArgs)
	if err != nil {
		return nil, err
	}
	successfullyCreatedStorers = append(successfullyCreatedStorers, miniBlockUnit)

	bootstrapUnitArgs := psf.createPruningStorerArgs(psf.generalConfig.BootstrapStorage)
	bootstrapUnit, err = psf.createPruningPersister(bootstrapUnitArgs)
	if err != nil {
		return nil, err
	}
	successfullyCreatedStorers = append(successfullyCreatedStorers, bootstrapUnit)

	txLogsUnitArgs := psf.createPruningStorerArgs(psf.generalConfig.TxLogsStorage)
	txLogsUnit, err = psf.createPruningPersister(txLogsUnitArgs)
	if err != nil {
		return nil, err
	}
	successfullyCreatedStorers = append(successfullyCreatedStorers, txLogsUnit)

	receiptsUnitArgs := psf.createPruningStorerArgs(psf.generalConfig.ReceiptsStorage)
	receiptsUnit, err = psf.createPruningPersister(receiptsUnitArgs)
	if err != nil {
		return nil, err
	}
	successfullyCreatedStorers = append(successfullyCreatedStorers, receiptsUnit)

	store := dataRetriever.NewChainStorer()
	store.AddStorer(dataRetriever.MetaBlockUnit, metaBlockUnit)
	store.AddStorer(dataRetriever.BlockHeaderUnit, headerUnit)
	store.AddStorer(dataRetriever.MetaHdrNonceHashDataUnit, metaHdrHashNonceUnit)
	store.AddStorer(dataRetriever.TransactionUnit, txUnit)
	store.AddStorer(dataRetriever.UnsignedTransactionUnit, unsignedTxUnit)
	store.AddStorer(dataRetriever.MiniBlockUnit, miniBlockUnit)
	store.AddStorer(dataRetriever.RewardTransactionUnit, rewardTxUnit)
	for i := uint32(0); i < psf.shardCoordinator.NumberOfShards(); i++ {
		hdrNonceHashDataUnit := dataRetriever.ShardHdrNonceHashDataUnit + dataRetriever.UnitType(i)
		store.AddStorer(hdrNonceHashDataUnit, shardHdrHashNonceUnits[i])
	}
	store.AddStorer(dataRetriever.HeartbeatUnit, heartbeatStorageUnit)
	store.AddStorer(dataRetriever.BootstrapUnit, bootstrapUnit)
	store.AddStorer(dataRetriever.StatusMetricsUnit, statusMetricsStorageUnit)
	store.AddStorer(dataRetriever.TxLogsUnit, txLogsUnit)
	store.AddStorer(dataRetriever.ReceiptsUnit, receiptsUnit)
	store.AddStorer(dataRetriever.TrieEpochRootHashUnit, trieEpochRootHashStorageUnit)

	err = psf.setupDbLookupExtensions(store, &successfullyCreatedStorers)
	if err != nil {
		return nil, err
	}

	return store, err
}

func (psf *StorageServiceFactory) setupDbLookupExtensions(chainStorer *dataRetriever.ChainStorer, createdStorers *[]storage.Storer) error {
	if !psf.generalConfig.DbLookupExtensions.Enabled {
		return nil
	}

	shardID := core.GetShardIDString(psf.shardCoordinator.SelfId())

	// Create the eventsHashesByTxHash (PRUNING) storer
	eventsHashesByTxHashConfig := psf.generalConfig.DbLookupExtensions.ResultsHashesByTxHashStorageConfig
	eventsHashesByTxHashStorerArgs := psf.createPruningStorerArgs(eventsHashesByTxHashConfig)
	eventsHashesByTxHashPruningStorer, err := psf.createPruningPersister(eventsHashesByTxHashStorerArgs)
	if err != nil {
		return err
	}

	*createdStorers = append(*createdStorers, eventsHashesByTxHashPruningStorer)
	chainStorer.AddStorer(dataRetriever.ResultsHashesByTxHashUnit, eventsHashesByTxHashPruningStorer)

	// Create the miniblocksMetadata (PRUNING) storer
	miniblocksMetadataConfig := psf.generalConfig.DbLookupExtensions.MiniblocksMetadataStorageConfig
	miniblocksMetadataPruningStorerArgs := psf.createPruningStorerArgs(miniblocksMetadataConfig)
	miniblocksMetadataPruningStorer, err := psf.createPruningPersister(miniblocksMetadataPruningStorerArgs)
	if err != nil {
		return err
	}

	*createdStorers = append(*createdStorers, miniblocksMetadataPruningStorer)
	chainStorer.AddStorer(dataRetriever.MiniblocksMetadataUnit, miniblocksMetadataPruningStorer)

	// Create the miniblocksHashByTxHash (STATIC) storer
	miniblockHashByTxHashConfig := psf.generalConfig.DbLookupExtensions.MiniblockHashByTxHashStorageConfig
	miniblockHashByTxHashDbConfig := GetDBFromConfig(miniblockHashByTxHashConfig.DB)
	miniblockHashByTxHashDbConfig.FilePath = psf.pathManager.PathForStatic(shardID, miniblockHashByTxHashConfig.DB.FilePath)
	miniblockHashByTxHashCacherConfig := GetCacherFromConfig(miniblockHashByTxHashConfig.Cache)
	miniblockHashByTxHashBloomFilter := GetBloomFromConfig(miniblockHashByTxHashConfig.Bloom)
	miniblockHashByTxHashUnit, err := storageUnit.NewStorageUnitFromConf(miniblockHashByTxHashCacherConfig, miniblockHashByTxHashDbConfig, miniblockHashByTxHashBloomFilter)
	if err != nil {
		return err
	}

	*createdStorers = append(*createdStorers, miniblockHashByTxHashUnit)
	chainStorer.AddStorer(dataRetriever.MiniblockHashByTxHashUnit, miniblockHashByTxHashUnit)

	// Create the epochByHash (STATIC) storer
	epochByHashConfig := psf.generalConfig.DbLookupExtensions.EpochByHashStorageConfig
	epochByHashDbConfig := GetDBFromConfig(epochByHashConfig.DB)
	epochByHashDbConfig.FilePath = psf.pathManager.PathForStatic(shardID, epochByHashConfig.DB.FilePath)
	epochByHashCacherConfig := GetCacherFromConfig(epochByHashConfig.Cache)
	epochByHashBloomFilter := GetBloomFromConfig(epochByHashConfig.Bloom)
	epochByHashUnit, err := storageUnit.NewStorageUnitFromConf(epochByHashCacherConfig, epochByHashDbConfig, epochByHashBloomFilter)
	if err != nil {
		return err
	}

	*createdStorers = append(*createdStorers, epochByHashUnit)
	chainStorer.AddStorer(dataRetriever.EpochByHashUnit, epochByHashUnit)

	return nil
}

func (psf *StorageServiceFactory) createPruningStorerArgs(storageConfig config.StorageConfig) *pruning.StorerArgs {
	cleanOldEpochsData := psf.generalConfig.StoragePruning.CleanOldEpochsData
	numOfEpochsToKeep := uint32(psf.generalConfig.StoragePruning.NumEpochsToKeep)
	numOfActivePersisters := uint32(psf.generalConfig.StoragePruning.NumActivePersisters)
	pruningEnabled := psf.generalConfig.StoragePruning.Enabled
	shardId := core.GetShardIDString(psf.shardCoordinator.SelfId())
	dbPath := filepath.Join(psf.pathManager.PathForEpoch(shardId, psf.currentEpoch, storageConfig.DB.FilePath))
	args := &pruning.StorerArgs{
		Identifier:                storageConfig.DB.FilePath,
		PruningEnabled:            pruningEnabled,
		StartingEpoch:             psf.currentEpoch,
		CleanOldEpochsData:        cleanOldEpochsData,
		ShardCoordinator:          psf.shardCoordinator,
		CacheConf:                 GetCacherFromConfig(storageConfig.Cache),
		PathManager:               psf.pathManager,
		DbPath:                    dbPath,
		PersisterFactory:          NewPersisterFactory(storageConfig.DB),
		BloomFilterConf:           GetBloomFromConfig(storageConfig.Bloom),
		NumOfEpochsToKeep:         numOfEpochsToKeep,
		NumOfActivePersisters:     numOfActivePersisters,
		Notifier:                  psf.epochStartNotifier,
		MaxBatchSize:              storageConfig.DB.MaxBatchSize,
		EnabledDbLookupExtensions: psf.generalConfig.DbLookupExtensions.Enabled,
	}

	return args
}

<<<<<<< HEAD
func (psf *StorageServiceFactory) createPruningPersister(arg *pruning.StorerArgs) (storage.Storer, error) {
	if psf.generalConfig.StoragePruning.FullArchive {
		historyArgs := &pruning.FullHistoryStorerArgs{
			StorerArgs:               arg,
			NumOfOldActivePersisters: psf.generalConfig.StoragePruning.FullArchiveNumActivePersisters,
		}

		return pruning.NewFullHistoryPruningStorer(historyArgs)
	}

	return pruning.NewPruningStorer(arg)
=======
func (psf *StorageServiceFactory) createTrieEpochRootHashStorerIfNeeded() (storage.Storer, error) {
	if !psf.createTrieEpochRootHashStorer {
		return storageUnit.NewNilStorer(), nil
	}

	trieEpochRootHashDbConfig := GetDBFromConfig(psf.generalConfig.TrieEpochRootHashStorage.DB)
	shardId := core.GetShardIDString(psf.shardCoordinator.SelfId())
	dbPath := psf.pathManager.PathForStatic(shardId, psf.generalConfig.TrieEpochRootHashStorage.DB.FilePath)
	trieEpochRootHashDbConfig.FilePath = dbPath
	trieEpochRootHashStorageUnit, err := storageUnit.NewStorageUnitFromConf(
		GetCacherFromConfig(psf.generalConfig.TrieEpochRootHashStorage.Cache),
		trieEpochRootHashDbConfig,
		GetBloomFromConfig(psf.generalConfig.TrieEpochRootHashStorage.Bloom))
	if err != nil {
		return nil, err
	}

	return trieEpochRootHashStorageUnit, nil
>>>>>>> eb759a4e
}<|MERGE_RESOLUTION|>--- conflicted
+++ resolved
@@ -515,19 +515,6 @@
 	return args
 }
 
-<<<<<<< HEAD
-func (psf *StorageServiceFactory) createPruningPersister(arg *pruning.StorerArgs) (storage.Storer, error) {
-	if psf.generalConfig.StoragePruning.FullArchive {
-		historyArgs := &pruning.FullHistoryStorerArgs{
-			StorerArgs:               arg,
-			NumOfOldActivePersisters: psf.generalConfig.StoragePruning.FullArchiveNumActivePersisters,
-		}
-
-		return pruning.NewFullHistoryPruningStorer(historyArgs)
-	}
-
-	return pruning.NewPruningStorer(arg)
-=======
 func (psf *StorageServiceFactory) createTrieEpochRootHashStorerIfNeeded() (storage.Storer, error) {
 	if !psf.createTrieEpochRootHashStorer {
 		return storageUnit.NewNilStorer(), nil
@@ -546,5 +533,17 @@
 	}
 
 	return trieEpochRootHashStorageUnit, nil
->>>>>>> eb759a4e
+}
+
+func (psf *StorageServiceFactory) createPruningPersister(arg *pruning.StorerArgs) (storage.Storer, error) {
+	if psf.generalConfig.StoragePruning.FullArchive {
+		historyArgs := &pruning.FullHistoryStorerArgs{
+			StorerArgs:               arg,
+			NumOfOldActivePersisters: psf.generalConfig.StoragePruning.FullArchiveNumActivePersisters,
+		}
+
+		return pruning.NewFullHistoryPruningStorer(historyArgs)
+	}
+
+	return pruning.NewPruningStorer(arg)
 }