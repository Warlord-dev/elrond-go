--- conflicted
+++ resolved
@@ -93,16 +93,7 @@
 		return nil, err
 	}
 
-<<<<<<< HEAD
 	persisters, persistersMapByEpoch, err := initPersistersInEpoch(args, shardIdStr)
-=======
-	filePath := args.PathManager.PathForEpoch(core.GetShardIdString(args.ShardCoordinator.SelfId()), args.StartingEpoch, args.Identifier)
-	if len(shardIdStr) > 0 {
-		filePath += shardIdStr
-		args.Identifier += shardIdStr
-	}
-	db, err = args.PersisterFactory.Create(filePath)
->>>>>>> 548ba5c3
 	if err != nil {
 		return nil, err
 	}
@@ -580,7 +571,7 @@
 	// e.g. determined from directories in persister path or taken from boot storer
 	filePath := args.PathManager.PathForEpoch(core.GetShardIdString(args.ShardCoordinator.SelfId()), epoch, args.Identifier)
 	if len(shardIdStr) > 0 {
-		filePath = filePath + shardIdStr
+		filePath += shardIdStr
 		args.Identifier += shardIdStr
 	}
 
