--- conflicted
+++ resolved
@@ -8,9 +8,6 @@
 	return new(nilStorer)
 }
 
-<<<<<<< HEAD
-// Put will do nothing
-=======
 func (ns *nilStorer) GetFromEpoch(key []byte, epoch uint32) ([]byte, error) {
 	return nil, nil
 }
@@ -23,7 +20,7 @@
 	return nil, nil
 }
 
->>>>>>> 59094257
+// Put will do nothing
 func (ns *nilStorer) Put(key, data []byte) error {
 	return nil
 }
