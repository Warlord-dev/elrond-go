--- conflicted
+++ resolved
@@ -41,13 +41,8 @@
 // More to be added
 const (
 	LvlDB       DBType = "LvlDB"
-<<<<<<< HEAD
-	LvlDbSerial DBType = "LvlDBSerial"
-	MemDB       DBType = "MemDB"
-=======
 	LvlDBSerial DBType = "LvlDBSerial"
 	MemoryDB    DBType = "MemoryDB"
->>>>>>> 43befa1e
 )
 
 const (
@@ -367,17 +362,10 @@
 
 	switch argDB.DBType {
 	case LvlDB:
-<<<<<<< HEAD
-		db, err = leveldb.NewDB(path, batchDelaySeconds, maxBatchSize, maxOpenFiles)
-	case LvlDbSerial:
-		db, err = leveldb.NewSerialDB(path, batchDelaySeconds, maxBatchSize, maxOpenFiles)
-	case MemDB:
-=======
 		db, err = leveldb.NewDB(argDB.Path, argDB.BatchDelaySeconds, argDB.MaxBatchSize, argDB.MaxOpenFiles)
 	case LvlDBSerial:
 		db, err = leveldb.NewSerialDB(argDB.Path, argDB.BatchDelaySeconds, argDB.MaxBatchSize, argDB.MaxOpenFiles)
 	case MemoryDB:
->>>>>>> 43befa1e
 		db = memorydb.New()
 	default:
 		return nil, storage.ErrNotSupportedDBType
