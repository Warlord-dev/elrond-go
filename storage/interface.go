--- conflicted
+++ resolved
@@ -169,7 +169,17 @@
 	IsInterfaceNil() bool
 }
 
-<<<<<<< HEAD
+// CacheItem defines the interface of a cache item
+type CacheItem interface {
+	GetKey() []byte
+	Size() int
+	IsImmuneToEviction() bool
+	ImmunizeAgainstEviction()
+}
+
+// ForEachItem is an iterator callback
+type ForEachItem func(key []byte, value CacheItem)
+
 //LRUCacheHandler is the interface for LRU cache.
 type LRUCacheHandler interface {
 	Add(key, value interface{}) bool
@@ -194,16 +204,4 @@
 	Keys() []interface{}
 	Len() int
 	Purge()
-}
-=======
-// CacheItem defines the interface of a cache item
-type CacheItem interface {
-	GetKey() []byte
-	Size() int
-	IsImmuneToEviction() bool
-	ImmunizeAgainstEviction()
-}
-
-// ForEachItem is an iterator callback
-type ForEachItem func(key []byte, value CacheItem)
->>>>>>> c1647424
+}