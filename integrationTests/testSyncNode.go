--- conflicted
+++ resolved
@@ -156,11 +156,8 @@
 		tpn.ShardCoordinator,
 		tpn.AccntState,
 		1,
-<<<<<<< HEAD
 		tpn.BlackListHandler,
-=======
 		tpn.Messenger,
->>>>>>> 36674c25
 	)
 	if err != nil {
 		return nil, err
@@ -186,11 +183,8 @@
 		tpn.ShardCoordinator,
 		tpn.AccntState,
 		1,
-<<<<<<< HEAD
 		tpn.BlackListHandler,
-=======
 		tpn.Messenger,
->>>>>>> 36674c25
 	)
 
 	if err != nil {
