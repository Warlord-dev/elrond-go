--- conflicted
+++ resolved
@@ -997,14 +997,8 @@
 		atomic.AddInt32(&tpn.CounterHdrRecv, 1)
 	}
 
-<<<<<<< HEAD
 	if tpn.ShardCoordinator.SelfId() == core.MetachainShardId {
-		tpn.MetaDataPool.ShardHeaders().RegisterHandler(hdrHandlers)
-		tpn.MetaDataPool.MetaBlocks().RegisterHandler(metaHandlers)
-=======
-	if tpn.ShardCoordinator.SelfId() == sharding.MetachainShardId {
 		tpn.MetaDataPool.Headers().RegisterHandler(hdrHandlers)
->>>>>>> 04d73682
 	} else {
 		txHandler := func(key []byte) {
 			atomic.AddInt32(&tpn.CounterTxRecv, 1)
@@ -1059,14 +1053,7 @@
 		currHdr = tpn.BlockChain.GetGenesisHeader()
 	}
 
-	if currHdr.GetNonce() != (nonce - 1) {
-		fmt.Println("missed a block")
-	}
-
-	buff, err := TestMarshalizer.Marshal(currHdr)
-	if err != nil {
-		fmt.Println("error marshalizing")
-	}
+	buff, _ := TestMarshalizer.Marshal(currHdr)
 	blockHeader.SetPrevHash(TestHasher.Compute(string(buff)))
 	blockHeader.SetPrevRandSeed(currHdr.GetRandSeed())
 	sig, _ := TestMultiSig.AggregateSigs(nil)
