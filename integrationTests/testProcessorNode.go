package integrationTests

import (
	"context"
	"encoding/hex"
	"fmt"
	"strconv"
	"sync/atomic"
	"time"

	"github.com/ElrondNetwork/elrond-go/config"
	"github.com/ElrondNetwork/elrond-go/consensus"
	"github.com/ElrondNetwork/elrond-go/consensus/spos/sposFactory"
	"github.com/ElrondNetwork/elrond-go/core"
	"github.com/ElrondNetwork/elrond-go/core/partitioning"
	"github.com/ElrondNetwork/elrond-go/crypto"
	"github.com/ElrondNetwork/elrond-go/data"
	dataBlock "github.com/ElrondNetwork/elrond-go/data/block"
	"github.com/ElrondNetwork/elrond-go/data/state"
	"github.com/ElrondNetwork/elrond-go/data/state/addressConverters"
	dataTransaction "github.com/ElrondNetwork/elrond-go/data/transaction"
	"github.com/ElrondNetwork/elrond-go/data/typeConverters/uint64ByteSlice"
	"github.com/ElrondNetwork/elrond-go/dataRetriever"
	"github.com/ElrondNetwork/elrond-go/dataRetriever/factory/containers"
	metafactoryDataRetriever "github.com/ElrondNetwork/elrond-go/dataRetriever/factory/metachain"
	factoryDataRetriever "github.com/ElrondNetwork/elrond-go/dataRetriever/factory/shard"
	"github.com/ElrondNetwork/elrond-go/dataRetriever/requestHandlers"
	"github.com/ElrondNetwork/elrond-go/hashing/sha256"
	"github.com/ElrondNetwork/elrond-go/integrationTests/mock"
	"github.com/ElrondNetwork/elrond-go/marshal"
	"github.com/ElrondNetwork/elrond-go/node"
	"github.com/ElrondNetwork/elrond-go/node/external"
	"github.com/ElrondNetwork/elrond-go/p2p"
	"github.com/ElrondNetwork/elrond-go/process"
	"github.com/ElrondNetwork/elrond-go/process/block"
	"github.com/ElrondNetwork/elrond-go/process/block/preprocess"
	"github.com/ElrondNetwork/elrond-go/process/coordinator"
	"github.com/ElrondNetwork/elrond-go/process/economics"
	"github.com/ElrondNetwork/elrond-go/process/factory"
	metaProcess "github.com/ElrondNetwork/elrond-go/process/factory/metachain"
	"github.com/ElrondNetwork/elrond-go/process/factory/shard"
	"github.com/ElrondNetwork/elrond-go/process/rewardTransaction"
	"github.com/ElrondNetwork/elrond-go/process/smartContract"
	"github.com/ElrondNetwork/elrond-go/process/smartContract/hooks"
	"github.com/ElrondNetwork/elrond-go/process/transaction"
	"github.com/ElrondNetwork/elrond-go/sharding"
	"github.com/ElrondNetwork/elrond-vm-common"
	"github.com/pkg/errors"
)

// TestHasher represents a Sha256 hasher
var TestHasher = sha256.Sha256{}

// TestMarshalizer represents a JSON marshalizer
var TestMarshalizer = &marshal.JsonMarshalizer{}

// TestAddressConverter represents a plain address converter
var TestAddressConverter, _ = addressConverters.NewPlainAddressConverter(32, "0x")

// TestMultiSig represents a mock multisig
var TestMultiSig = mock.NewMultiSigner(1)

// TestUint64Converter represents an uint64 to byte slice converter
var TestUint64Converter = uint64ByteSlice.NewBigEndianConverter()

// MinTxGasPrice minimum gas price required by a transaction
//TODO refactor all tests to pass with a non zero value
var MinTxGasPrice = uint64(0)

// MinTxGasLimit minimum gas limit required by a transaction
var MinTxGasLimit = uint64(4)

const maxTxNonceDeltaAllowed = 8000

// TestKeyPair holds a pair of private/public Keys
type TestKeyPair struct {
	Sk crypto.PrivateKey
	Pk crypto.PublicKey
}

//CryptoParams holds crypto parametres
type CryptoParams struct {
	KeyGen       crypto.KeyGenerator
	Keys         map[uint32][]*TestKeyPair
	SingleSigner crypto.SingleSigner
}

// TestProcessorNode represents a container type of class used in integration tests
// with all its fields exported
type TestProcessorNode struct {
	ShardCoordinator      sharding.Coordinator
	NodesCoordinator      sharding.NodesCoordinator
	SpecialAddressHandler process.SpecialAddressHandler
	Messenger             p2p.Messenger

	OwnAccount *TestWalletAccount
	NodeKeys   *TestKeyPair

	ShardDataPool dataRetriever.PoolsHolder
	MetaDataPool  dataRetriever.MetaPoolsHolder
	Storage       dataRetriever.StorageService
	AccntState    state.AccountsAdapter
	BlockChain    data.ChainHandler
	GenesisBlocks map[uint32]data.HeaderHandler

	EconomicsData *economics.TestEconomicsData

	InterceptorsContainer process.InterceptorsContainer
	ResolversContainer    dataRetriever.ResolversContainer
	ResolverFinder        dataRetriever.ResolversFinder
	RequestHandler        process.RequestHandler

	InterimProcContainer   process.IntermediateProcessorContainer
	TxProcessor            process.TransactionProcessor
	TxCoordinator          process.TransactionCoordinator
	ScrForwarder           process.IntermediateTransactionHandler
	VmProcessor            vmcommon.VMExecutionHandler
	VmDataGetter           vmcommon.VMExecutionHandler
	BlockchainHook         vmcommon.BlockchainHook
	ArgsParser             process.ArgumentsParser
	ScProcessor            process.SmartContractProcessor
	RewardsProcessor       process.RewardTransactionProcessor
	PreProcessorsContainer process.PreProcessorsContainer
	MiniBlocksCompacter    process.MiniBlocksCompacter

	ForkDetector       process.ForkDetector
	BlockProcessor     process.BlockProcessor
	BroadcastMessenger consensus.BroadcastMessenger
	Bootstrapper       TestBootstrapper
	Rounder            *mock.RounderMock

	MultiSigner crypto.MultiSigner

	//Node is used to call the functionality already implemented in it
	Node         *node.Node
	ScDataGetter external.ScDataGetter

	CounterHdrRecv int32
	CounterMbRecv  int32
	CounterTxRecv  int32
	CounterMetaRcv int32
}

// NewTestProcessorNode returns a new TestProcessorNode instance
func NewTestProcessorNode(
	maxShards uint32,
	nodeShardId uint32,
	txSignPrivKeyShardId uint32,
	initialNodeAddr string,
) *TestProcessorNode {

	shardCoordinator, _ := sharding.NewMultiShardCoordinator(maxShards, nodeShardId)
	nodesCoordinator := &mock.NodesCoordinatorMock{}
	kg := &mock.KeyGenMock{}
	sk, pk := kg.GeneratePair()

	messenger := CreateMessengerWithKadDht(context.Background(), initialNodeAddr)
	tpn := &TestProcessorNode{
		ShardCoordinator: shardCoordinator,
		Messenger:        messenger,
		NodesCoordinator: nodesCoordinator,
	}

	tpn.NodeKeys = &TestKeyPair{
		Sk: sk,
		Pk: pk,
	}
	tpn.MultiSigner = TestMultiSig
	tpn.OwnAccount = CreateTestWalletAccount(shardCoordinator, txSignPrivKeyShardId)
	tpn.initDataPools()
	tpn.initTestNode()

	return tpn
}

// NewTestProcessorNodeWithCustomDataPool returns a new TestProcessorNode instance with the given data pool
func NewTestProcessorNodeWithCustomDataPool(maxShards uint32, nodeShardId uint32, txSignPrivKeyShardId uint32, initialNodeAddr string, dPool dataRetriever.PoolsHolder) *TestProcessorNode {
	shardCoordinator, _ := sharding.NewMultiShardCoordinator(maxShards, nodeShardId)

	messenger := CreateMessengerWithKadDht(context.Background(), initialNodeAddr)
	nodesCoordinator := &mock.NodesCoordinatorMock{}
	kg := &mock.KeyGenMock{}
	sk, pk := kg.GeneratePair()

	tpn := &TestProcessorNode{
		ShardCoordinator: shardCoordinator,
		Messenger:        messenger,
		NodesCoordinator: nodesCoordinator,
	}

	tpn.NodeKeys = &TestKeyPair{
		Sk: sk,
		Pk: pk,
	}
	tpn.MultiSigner = TestMultiSig
	tpn.OwnAccount = CreateTestWalletAccount(shardCoordinator, txSignPrivKeyShardId)
	if tpn.ShardCoordinator.SelfId() != sharding.MetachainShardId {
		tpn.ShardDataPool = dPool
	} else {
		tpn.initDataPools()
	}
	tpn.initTestNode()

	return tpn
}

func (tpn *TestProcessorNode) initTestNode() {
	tpn.SpecialAddressHandler = mock.NewSpecialAddressHandlerMock(
		TestAddressConverter,
		tpn.ShardCoordinator,
		tpn.NodesCoordinator,
	)
	tpn.initStorage()
	tpn.AccntState, _, _ = CreateAccountsDB(0)
	tpn.initChainHandler()
	tpn.GenesisBlocks = CreateGenesisBlocks(tpn.ShardCoordinator)
	tpn.initEconomicsData()
	tpn.initInterceptors()
	tpn.initResolvers()
	tpn.initInnerProcessors()
	tpn.initBlockProcessor()
	tpn.BroadcastMessenger, _ = sposFactory.GetBroadcastMessenger(
		TestMarshalizer,
		tpn.Messenger,
		tpn.ShardCoordinator,
		tpn.OwnAccount.SkTxSign,
		tpn.OwnAccount.SingleSigner,
	)
	tpn.setGenesisBlock()
	tpn.initNode()
	tpn.ScDataGetter, _ = smartContract.NewSCDataGetter(tpn.VmDataGetter)
	tpn.addHandlersForCounters()
	tpn.addGenesisBlocksIntoStorage()
}

func (tpn *TestProcessorNode) initDataPools() {
	if tpn.ShardCoordinator.SelfId() == sharding.MetachainShardId {
		tpn.MetaDataPool = CreateTestMetaDataPool()
	} else {
		tpn.ShardDataPool = CreateTestShardDataPool(nil)
	}
}

func (tpn *TestProcessorNode) initStorage() {
	if tpn.ShardCoordinator.SelfId() == sharding.MetachainShardId {
		tpn.Storage = CreateMetaStore(tpn.ShardCoordinator)
	} else {
		tpn.Storage = CreateShardStore(tpn.ShardCoordinator.NumberOfShards())
	}
}

func (tpn *TestProcessorNode) initChainHandler() {
	if tpn.ShardCoordinator.SelfId() == sharding.MetachainShardId {
		tpn.BlockChain = CreateMetaChain()
	} else {
		tpn.BlockChain = CreateShardChain()
	}
}

func (tpn *TestProcessorNode) initEconomicsData() {
	mingGasPrice := strconv.FormatUint(MinTxGasPrice, 10)
	minGasLimit := strconv.FormatUint(MinTxGasLimit, 10)

	economicsData, _ := economics.NewEconomicsData(
		&config.ConfigEconomics{
			EconomicsAddresses: config.EconomicsAddresses{
				CommunityAddress: "addr1",
				BurnAddress:      "addr2",
			},
			RewardsSettings: config.RewardsSettings{
				RewardsValue:        "1000",
				CommunityPercentage: 0.10,
				LeaderPercentage:    0.50,
				BurnPercentage:      0.40,
			},
			FeeSettings: config.FeeSettings{
				MinGasPrice: mingGasPrice,
				MinGasLimit: minGasLimit,
			},
		},
	)

	tpn.EconomicsData = &economics.TestEconomicsData{
		EconomicsData: economicsData,
	}
}

func (tpn *TestProcessorNode) initInterceptors() {
	var err error
	if tpn.ShardCoordinator.SelfId() == sharding.MetachainShardId {
		interceptorContainerFactory, _ := metaProcess.NewInterceptorsContainerFactory(
			tpn.ShardCoordinator,
			tpn.NodesCoordinator,
			tpn.Messenger,
			tpn.Storage,
			TestMarshalizer,
			TestHasher,
			TestMultiSig,
			tpn.MetaDataPool,
			tpn.AccntState,
			TestAddressConverter,
			tpn.OwnAccount.SingleSigner,
			tpn.OwnAccount.KeygenTxSign,
			maxTxNonceDeltaAllowed,
			tpn.EconomicsData,
		)

		tpn.InterceptorsContainer, err = interceptorContainerFactory.Create()
		if err != nil {
			fmt.Println(err.Error())
		}
	} else {
		interceptorContainerFactory, _ := shard.NewInterceptorsContainerFactory(
			tpn.AccntState,
			tpn.ShardCoordinator,
			tpn.NodesCoordinator,
			tpn.Messenger,
			tpn.Storage,
			TestMarshalizer,
			TestHasher,
			tpn.OwnAccount.KeygenTxSign,
			tpn.OwnAccount.SingleSigner,
			TestMultiSig,
			tpn.ShardDataPool,
			TestAddressConverter,
			maxTxNonceDeltaAllowed,
			tpn.EconomicsData,
		)

		tpn.InterceptorsContainer, err = interceptorContainerFactory.Create()
		if err != nil {
			fmt.Println(err.Error())
		}
	}
}

func (tpn *TestProcessorNode) initResolvers() {
	dataPacker, _ := partitioning.NewSimpleDataPacker(TestMarshalizer)

	if tpn.ShardCoordinator.SelfId() == sharding.MetachainShardId {
		resolversContainerFactory, _ := metafactoryDataRetriever.NewResolversContainerFactory(
			tpn.ShardCoordinator,
			tpn.Messenger,
			tpn.Storage,
			TestMarshalizer,
			tpn.MetaDataPool,
			TestUint64Converter,
			dataPacker,
		)

		tpn.ResolversContainer, _ = resolversContainerFactory.Create()
		tpn.ResolverFinder, _ = containers.NewResolversFinder(tpn.ResolversContainer, tpn.ShardCoordinator)
		tpn.RequestHandler, _ = requestHandlers.NewMetaResolverRequestHandler(
			tpn.ResolverFinder,
			factory.ShardHeadersForMetachainTopic,
			factory.MetachainBlocksTopic,
			factory.TransactionTopic,
			factory.UnsignedTransactionTopic,
			factory.MiniBlocksTopic,
		)
	} else {
		resolversContainerFactory, _ := factoryDataRetriever.NewResolversContainerFactory(
			tpn.ShardCoordinator,
			tpn.Messenger,
			tpn.Storage,
			TestMarshalizer,
			tpn.ShardDataPool,
			TestUint64Converter,
			dataPacker,
		)

		tpn.ResolversContainer, _ = resolversContainerFactory.Create()
		tpn.ResolverFinder, _ = containers.NewResolversFinder(tpn.ResolversContainer, tpn.ShardCoordinator)
		tpn.RequestHandler, _ = requestHandlers.NewShardResolverRequestHandler(
			tpn.ResolverFinder,
			factory.TransactionTopic,
			factory.UnsignedTransactionTopic,
			factory.RewardsTransactionTopic,
			factory.MiniBlocksTopic,
			factory.HeadersTopic,
			factory.MetachainBlocksTopic,
			100,
		)
	}
}

func (tpn *TestProcessorNode) initInnerProcessors() {
	if tpn.ShardCoordinator.SelfId() == sharding.MetachainShardId {
		return
	}

	interimProcFactory, _ := shard.NewIntermediateProcessorsContainerFactory(
		tpn.ShardCoordinator,
		TestMarshalizer,
		TestHasher,
		TestAddressConverter,
		tpn.SpecialAddressHandler,
		tpn.Storage,
		tpn.ShardDataPool,
		tpn.EconomicsData.EconomicsData,
	)

	tpn.InterimProcContainer, _ = interimProcFactory.Create()
	tpn.ScrForwarder, _ = tpn.InterimProcContainer.Get(dataBlock.SmartContractResultBlock)
	rewardsInter, _ := tpn.InterimProcContainer.Get(dataBlock.RewardsBlock)
	rewardsHandler, _ := rewardsInter.(process.TransactionFeeHandler)
	internalTxProducer, _ := rewardsInter.(process.InternalTransactionProducer)

	tpn.RewardsProcessor, _ = rewardTransaction.NewRewardTxProcessor(
		tpn.AccntState,
		TestAddressConverter,
		tpn.ShardCoordinator,
		rewardsInter,
	)

	tpn.VmProcessor, tpn.BlockchainHook = CreateIeleVMAndBlockchainHook(tpn.AccntState)
	tpn.VmDataGetter, _ = CreateIeleVMAndBlockchainHook(tpn.AccntState)

	vmContainer := &mock.VMContainerMock{
		GetCalled: func(key []byte) (handler vmcommon.VMExecutionHandler, e error) {
			return tpn.VmProcessor, nil
		}}

	tpn.ArgsParser, _ = smartContract.NewAtArgumentParser()
	tpn.ScProcessor, _ = smartContract.NewSmartContractProcessor(
		vmContainer,
		tpn.ArgsParser,
		TestHasher,
		TestMarshalizer,
		tpn.AccntState,
		tpn.BlockchainHook.(*hooks.BlockChainHookImpl),
		TestAddressConverter,
		tpn.ShardCoordinator,
		tpn.ScrForwarder,
		rewardsHandler,
	)

	txTypeHandler, _ := coordinator.NewTxTypeHandler(TestAddressConverter, tpn.ShardCoordinator, tpn.AccntState)

	tpn.TxProcessor, _ = transaction.NewTxProcessor(
		tpn.AccntState,
		TestHasher,
		TestAddressConverter,
		TestMarshalizer,
		tpn.ShardCoordinator,
		tpn.ScProcessor,
		rewardsHandler,
		txTypeHandler,
		tpn.EconomicsData,
	)

	tpn.MiniBlocksCompacter, _ = preprocess.NewMiniBlocksCompaction(tpn.EconomicsData, tpn.ShardCoordinator)

	fact, _ := shard.NewPreProcessorsContainerFactory(
		tpn.ShardCoordinator,
		tpn.Storage,
		TestMarshalizer,
		TestHasher,
		tpn.ShardDataPool,
		TestAddressConverter,
		tpn.AccntState,
		tpn.RequestHandler,
		tpn.TxProcessor,
		tpn.ScProcessor,
		tpn.ScProcessor.(process.SmartContractResultProcessor),
		tpn.RewardsProcessor,
		internalTxProducer,
		tpn.EconomicsData,
		tpn.MiniBlocksCompacter,
	)
	tpn.PreProcessorsContainer, _ = fact.Create()

	tpn.TxCoordinator, _ = coordinator.NewTransactionCoordinator(
		tpn.ShardCoordinator,
		tpn.AccntState,
		tpn.ShardDataPool,
		tpn.RequestHandler,
		tpn.PreProcessorsContainer,
		tpn.InterimProcContainer,
	)
}

func (tpn *TestProcessorNode) initBlockProcessor() {
	var err error

	tpn.ForkDetector = &mock.ForkDetectorMock{
		AddHeaderCalled: func(header data.HeaderHandler, hash []byte, state process.BlockHeaderState, finalHeaders []data.HeaderHandler, finalHeadersHashes [][]byte) error {
			return nil
		},
		GetHighestFinalBlockNonceCalled: func() uint64 {
			return 0
		},
		ProbableHighestNonceCalled: func() uint64 {
			return 0
		},
	}

	argumentsBase := block.ArgBaseProcessor{
<<<<<<< HEAD
		Accounts:              tpn.AccntState,
		ForkDetector:          tpn.ForkDetector,
		Hasher:                TestHasher,
		Marshalizer:           TestMarshalizer,
		Store:                 tpn.Storage,
		ShardCoordinator:      tpn.ShardCoordinator,
		NodesCoordinator:      tpn.NodesCoordinator,
		SpecialAddressHandler: tpn.SpecialAddressHandler,
		Uint64Converter:       TestUint64Converter,
		StartHeaders:          tpn.GenesisBlocks,
		RequestHandler:        tpn.RequestHandler,
		Core:                  nil,
		BlockChainHook:        &mock.BlockChainHookHandlerMock{},
=======
		Accounts:                     tpn.AccntState,
		ForkDetector:                 tpn.ForkDetector,
		Hasher:                       TestHasher,
		Marshalizer:                  TestMarshalizer,
		Store:                        tpn.Storage,
		ShardCoordinator:             tpn.ShardCoordinator,
		NodesCoordinator:             tpn.NodesCoordinator,
		SpecialAddressHandler:        tpn.SpecialAddressHandler,
		Uint64Converter:              TestUint64Converter,
		StartHeaders:                 tpn.GenesisBlocks,
		RequestHandler:               tpn.RequestHandler,
		Core:                         nil,
		ValidatorStatisticsProcessor: &mock.ValidatorStatisticsProcessorMock{},
>>>>>>> 80a5a2b8
	}

	if tpn.ShardCoordinator.SelfId() == sharding.MetachainShardId {
		argumentsBase.Core = &mock.ServiceContainerMock{}
		argumentsBase.TxCoordinator = &mock.TransactionCoordinatorMock{}
		arguments := block.ArgMetaProcessor{
			ArgBaseProcessor: argumentsBase,
			DataPool:         tpn.MetaDataPool,
		}

		tpn.BlockProcessor, err = block.NewMetaProcessor(arguments)
	} else {
		argumentsBase.BlockChainHook = tpn.BlockchainHook.(process.BlockChainHookHandler)
		argumentsBase.TxCoordinator = tpn.TxCoordinator
		arguments := block.ArgShardProcessor{
			ArgBaseProcessor: argumentsBase,
			DataPool:         tpn.ShardDataPool,
			TxsPoolsCleaner:  &mock.TxPoolsCleanerMock{},
		}

		tpn.BlockProcessor, err = block.NewShardProcessor(arguments)
	}

	if err != nil {
		fmt.Printf("Error creating blockprocessor: %s\n", err.Error())
	}
}

func (tpn *TestProcessorNode) setGenesisBlock() {
	genesisBlock := tpn.GenesisBlocks[tpn.ShardCoordinator.SelfId()]
	_ = tpn.BlockChain.SetGenesisHeader(genesisBlock)
	hash, _ := core.CalculateHash(TestMarshalizer, TestHasher, genesisBlock)
	tpn.BlockChain.SetGenesisHeaderHash(hash)
}

func (tpn *TestProcessorNode) initNode() {
	var err error

	tpn.Node, err = node.NewNode(
		node.WithMessenger(tpn.Messenger),
		node.WithMarshalizer(TestMarshalizer),
		node.WithHasher(TestHasher),
		node.WithHasher(TestHasher),
		node.WithAddressConverter(TestAddressConverter),
		node.WithAccountsAdapter(tpn.AccntState),
		node.WithKeyGen(tpn.OwnAccount.KeygenTxSign),
		node.WithShardCoordinator(tpn.ShardCoordinator),
		node.WithNodesCoordinator(tpn.NodesCoordinator),
		node.WithBlockChain(tpn.BlockChain),
		node.WithUint64ByteSliceConverter(TestUint64Converter),
		node.WithMultiSigner(tpn.MultiSigner),
		node.WithSingleSigner(tpn.OwnAccount.SingleSigner),
		node.WithTxSignPrivKey(tpn.OwnAccount.SkTxSign),
		node.WithTxSignPubKey(tpn.OwnAccount.PkTxSign),
		node.WithPrivKey(tpn.NodeKeys.Sk),
		node.WithPubKey(tpn.NodeKeys.Pk),
		node.WithInterceptorsContainer(tpn.InterceptorsContainer),
		node.WithResolversFinder(tpn.ResolverFinder),
		node.WithBlockProcessor(tpn.BlockProcessor),
		node.WithTxSingleSigner(tpn.OwnAccount.SingleSigner),
		node.WithDataStore(tpn.Storage),
		node.WithSyncer(&mock.SyncTimerMock{}),
	)
	if err != nil {
		fmt.Printf("Error creating node: %s\n", err.Error())
	}

	if tpn.ShardCoordinator.SelfId() == sharding.MetachainShardId {
		err = tpn.Node.ApplyOptions(
			node.WithMetaDataPool(tpn.MetaDataPool),
		)
	} else {
		err = tpn.Node.ApplyOptions(
			node.WithDataPool(tpn.ShardDataPool),
		)
	}

	if err != nil {
		fmt.Printf("Error creating node: %s\n", err.Error())
	}
}

// SendTransaction can send a transaction (it does the dispatching)
func (tpn *TestProcessorNode) SendTransaction(tx *dataTransaction.Transaction) (string, error) {
	txHash, err := tpn.Node.SendTransaction(
		tx.Nonce,
		hex.EncodeToString(tx.SndAddr),
		hex.EncodeToString(tx.RcvAddr),
		tx.Value,
		tx.GasPrice,
		tx.GasLimit,
		tx.Data,
		tx.Signature,
	)
	return txHash, err
}

func (tpn *TestProcessorNode) addHandlersForCounters() {
	metaHandlers := func(key []byte) {
		atomic.AddInt32(&tpn.CounterMetaRcv, 1)
	}
	hdrHandlers := func(key []byte) {
		atomic.AddInt32(&tpn.CounterHdrRecv, 1)
	}

	if tpn.ShardCoordinator.SelfId() == sharding.MetachainShardId {
		tpn.MetaDataPool.ShardHeaders().RegisterHandler(hdrHandlers)
		tpn.MetaDataPool.MetaBlocks().RegisterHandler(metaHandlers)
	} else {
		txHandler := func(key []byte) {
			atomic.AddInt32(&tpn.CounterTxRecv, 1)
		}
		mbHandlers := func(key []byte) {
			atomic.AddInt32(&tpn.CounterMbRecv, 1)
		}

		tpn.ShardDataPool.UnsignedTransactions().RegisterHandler(txHandler)
		tpn.ShardDataPool.Transactions().RegisterHandler(txHandler)
		tpn.ShardDataPool.RewardTransactions().RegisterHandler(txHandler)
		tpn.ShardDataPool.Headers().RegisterHandler(hdrHandlers)
		tpn.ShardDataPool.MetaBlocks().RegisterHandler(metaHandlers)
		tpn.ShardDataPool.MiniBlocks().RegisterHandler(mbHandlers)
	}
}

// StartSync calls Bootstrapper.StartSync. Errors if bootstrapper is not set
func (tpn *TestProcessorNode) StartSync() error {
	if tpn.Bootstrapper == nil {
		return errors.New("no bootstrapper available")
	}

	tpn.Bootstrapper.StartSync()

	return nil
}

// LoadTxSignSkBytes alters the already generated sk/pk pair
func (tpn *TestProcessorNode) LoadTxSignSkBytes(skBytes []byte) {
	tpn.OwnAccount.LoadTxSignSkBytes(skBytes)
}

// ProposeBlock proposes a new block
func (tpn *TestProcessorNode) ProposeBlock(round uint64, nonce uint64) (data.BodyHandler, data.HeaderHandler, [][]byte) {
	startTime := time.Now()
	maxTime := time.Second

	haveTime := func() bool {
		elapsedTime := time.Since(startTime)
		remainingTime := maxTime - elapsedTime
		return remainingTime > 0
	}

	var blockHeader data.HeaderHandler
	if tpn.ShardCoordinator.SelfId() == sharding.MetachainShardId {
		blockHeader = &dataBlock.MetaBlock{}
	} else {
		blockHeader = &dataBlock.Header{}
	}

	blockHeader.SetRound(round)
	blockHeader.SetNonce(nonce)
	blockHeader.SetPubKeysBitmap([]byte{1})
	currHdr := tpn.BlockChain.GetCurrentBlockHeader()
	if currHdr == nil {
		currHdr = tpn.BlockChain.GetGenesisHeader()
	}

	buff, _ := TestMarshalizer.Marshal(currHdr)
	blockHeader.SetPrevHash(TestHasher.Compute(string(buff)))
	blockHeader.SetPrevRandSeed(currHdr.GetRandSeed())
	sig, _ := TestMultiSig.AggregateSigs(nil)
	blockHeader.SetSignature(sig)
	blockHeader.SetRandSeed(sig)

	blockBody, err := tpn.BlockProcessor.CreateBlockBody(blockHeader, haveTime)
	if err != nil {
		fmt.Println(err.Error())
		return nil, nil, nil
	}
	err = tpn.BlockProcessor.ApplyBodyToHeader(blockHeader, blockBody)
	if err != nil {
		fmt.Println(err.Error())
		return nil, nil, nil
	}

	shardBlockBody, ok := blockBody.(dataBlock.Body)
	txHashes := make([][]byte, 0)
	if !ok {
		return blockBody, blockHeader, txHashes
	}

	for _, mb := range shardBlockBody {
		for _, hash := range mb.TxHashes {
			copiedHash := make([]byte, len(hash))
			copy(copiedHash, hash)
			txHashes = append(txHashes, copiedHash)
		}
	}

	return blockBody, blockHeader, txHashes
}

// BroadcastBlock broadcasts the block and body to the connected peers
func (tpn *TestProcessorNode) BroadcastBlock(body data.BodyHandler, header data.HeaderHandler) {
	_ = tpn.BroadcastMessenger.BroadcastBlock(body, header)
	_ = tpn.BroadcastMessenger.BroadcastShardHeader(header)
	miniBlocks, transactions, _ := tpn.BlockProcessor.MarshalizedDataToBroadcast(header, body)
	_ = tpn.BroadcastMessenger.BroadcastMiniBlocks(miniBlocks)
	_ = tpn.BroadcastMessenger.BroadcastTransactions(transactions)
}

// CommitBlock commits the block and body
func (tpn *TestProcessorNode) CommitBlock(body data.BodyHandler, header data.HeaderHandler) {
	_ = tpn.BlockProcessor.CommitBlock(tpn.BlockChain, header, body)
}

// GetShardHeader returns the first *dataBlock.Header stored in datapools having the nonce provided as parameter
func (tpn *TestProcessorNode) GetShardHeader(nonce uint64) (*dataBlock.Header, error) {
	invalidCachers := tpn.ShardDataPool == nil || tpn.ShardDataPool.Headers() == nil || tpn.ShardDataPool.HeadersNonces() == nil
	if invalidCachers {
		return nil, errors.New("invalid data pool")
	}

	syncMapHashNonce, ok := tpn.ShardDataPool.HeadersNonces().Get(nonce)
	if !ok {
		return nil, errors.New(fmt.Sprintf("no hash-nonce link in HeadersNonces for nonce %d", nonce))
	}

	headerHash, ok := syncMapHashNonce.Load(tpn.ShardCoordinator.SelfId())
	if !ok {
		return nil, errors.New(fmt.Sprintf("no hash-nonce hash in HeadersNonces for nonce %d", nonce))
	}

	headerObject, ok := tpn.ShardDataPool.Headers().Get(headerHash)
	if !ok {
		return nil, errors.New(fmt.Sprintf("no header found for hash %s", hex.EncodeToString(headerHash)))
	}

	header, ok := headerObject.(*dataBlock.Header)
	if !ok {
		return nil, errors.New(fmt.Sprintf("not a *dataBlock.Header stored in headers found for hash %s", hex.EncodeToString(headerHash)))
	}

	return header, nil
}

// GetBlockBody returns the body for provided header parameter
func (tpn *TestProcessorNode) GetBlockBody(header *dataBlock.Header) (dataBlock.Body, error) {
	invalidCachers := tpn.ShardDataPool == nil || tpn.ShardDataPool.MiniBlocks() == nil
	if invalidCachers {
		return nil, errors.New("invalid data pool")
	}

	body := dataBlock.Body{}
	for _, miniBlockHeader := range header.MiniBlockHeaders {
		miniBlockHash := miniBlockHeader.Hash

		mbObject, ok := tpn.ShardDataPool.MiniBlocks().Get(miniBlockHash)
		if !ok {
			return nil, errors.New(fmt.Sprintf("no miniblock found for hash %s", hex.EncodeToString(miniBlockHash)))
		}

		mb, ok := mbObject.(*dataBlock.MiniBlock)
		if !ok {
			return nil, errors.New(fmt.Sprintf("not a *dataBlock.MiniBlock stored in miniblocks found for hash %s", hex.EncodeToString(miniBlockHash)))
		}

		body = append(body, mb)
	}

	return body, nil
}

// GetMetaHeader returns the first *dataBlock.MetaBlock stored in datapools having the nonce provided as parameter
func (tpn *TestProcessorNode) GetMetaHeader(nonce uint64) (*dataBlock.MetaBlock, error) {
	invalidCachers := tpn.MetaDataPool == nil || tpn.MetaDataPool.MetaBlocks() == nil || tpn.MetaDataPool.HeadersNonces() == nil
	if invalidCachers {
		return nil, errors.New("invalid data pool")
	}

	syncMapHashNonce, ok := tpn.MetaDataPool.HeadersNonces().Get(nonce)
	if !ok {
		return nil, errors.New(fmt.Sprintf("no hash-nonce link in HeadersNonces for nonce %d", nonce))
	}

	headerHash, ok := syncMapHashNonce.Load(tpn.ShardCoordinator.SelfId())
	if !ok {
		return nil, errors.New(fmt.Sprintf("no hash-nonce hash in HeadersNonces for nonce %d", nonce))
	}

	headerObject, ok := tpn.MetaDataPool.MetaBlocks().Get(headerHash)
	if !ok {
		return nil, errors.New(fmt.Sprintf("no header found for hash %s", hex.EncodeToString(headerHash)))
	}

	header, ok := headerObject.(*dataBlock.MetaBlock)
	if !ok {
		return nil, errors.New(fmt.Sprintf("not a *dataBlock.MetaBlock stored in headers found for hash %s", hex.EncodeToString(headerHash)))
	}

	return header, nil
}

// SyncNode tries to process and commit a block already stored in data pool with provided nonce
func (tpn *TestProcessorNode) SyncNode(nonce uint64) error {
	if tpn.ShardCoordinator.SelfId() == sharding.MetachainShardId {
		return tpn.syncMetaNode(nonce)
	} else {
		return tpn.syncShardNode(nonce)
	}
}

func (tpn *TestProcessorNode) syncShardNode(nonce uint64) error {
	header, err := tpn.GetShardHeader(nonce)
	if err != nil {
		return err
	}

	body, err := tpn.GetBlockBody(header)
	if err != nil {
		return err
	}

	err = tpn.BlockProcessor.ProcessBlock(
		tpn.BlockChain,
		header,
		body,
		func() time.Duration {
			return time.Second * 2
		},
	)
	if err != nil {
		return err
	}

	err = tpn.BlockProcessor.CommitBlock(tpn.BlockChain, header, body)
	if err != nil {
		return err
	}

	return nil
}

func (tpn *TestProcessorNode) syncMetaNode(nonce uint64) error {
	header, err := tpn.GetMetaHeader(nonce)
	if err != nil {
		return err
	}

	err = tpn.BlockProcessor.ProcessBlock(
		tpn.BlockChain,
		header,
		dataBlock.Body{},
		func() time.Duration {
			return time.Second * 2
		},
	)
	if err != nil {
		return err
	}

	err = tpn.BlockProcessor.CommitBlock(tpn.BlockChain, header, dataBlock.Body{})
	if err != nil {
		return err
	}

	return nil
}

// SetAccountNonce sets the account nonce with journal
func (tpn *TestProcessorNode) SetAccountNonce(nonce uint64) error {
	nodeAccount, _ := tpn.AccntState.GetAccountWithJournal(tpn.OwnAccount.Address)
	err := nodeAccount.(*state.Account).SetNonceWithJournal(nonce)
	if err != nil {
		return err
	}

	_, err = tpn.AccntState.Commit()
	if err != nil {
		return err
	}

	return nil
}

// MiniBlocksPresent checks if the all the miniblocks are present in the pool
func (tpn *TestProcessorNode) MiniBlocksPresent(hashes [][]byte) bool {
	mbCacher := tpn.ShardDataPool.MiniBlocks()
	for i := 0; i < len(hashes); i++ {
		ok := mbCacher.Has(hashes[i])
		if !ok {
			return false
		}
	}

	return true
}

func (tpn *TestProcessorNode) initRounder() {
	tpn.Rounder = &mock.RounderMock{}
}<|MERGE_RESOLUTION|>--- conflicted
+++ resolved
@@ -496,7 +496,6 @@
 	}
 
 	argumentsBase := block.ArgBaseProcessor{
-<<<<<<< HEAD
 		Accounts:              tpn.AccntState,
 		ForkDetector:          tpn.ForkDetector,
 		Hasher:                TestHasher,
@@ -510,21 +509,7 @@
 		RequestHandler:        tpn.RequestHandler,
 		Core:                  nil,
 		BlockChainHook:        &mock.BlockChainHookHandlerMock{},
-=======
-		Accounts:                     tpn.AccntState,
-		ForkDetector:                 tpn.ForkDetector,
-		Hasher:                       TestHasher,
-		Marshalizer:                  TestMarshalizer,
-		Store:                        tpn.Storage,
-		ShardCoordinator:             tpn.ShardCoordinator,
-		NodesCoordinator:             tpn.NodesCoordinator,
-		SpecialAddressHandler:        tpn.SpecialAddressHandler,
-		Uint64Converter:              TestUint64Converter,
-		StartHeaders:                 tpn.GenesisBlocks,
-		RequestHandler:               tpn.RequestHandler,
-		Core:                         nil,
 		ValidatorStatisticsProcessor: &mock.ValidatorStatisticsProcessorMock{},
->>>>>>> 80a5a2b8
 	}
 
 	if tpn.ShardCoordinator.SelfId() == sharding.MetachainShardId {
