package integrationTests

import (
	"context"
	"encoding/hex"
	"fmt"
	"github.com/ElrondNetwork/elrond-go/process/rewardTransaction"
	"sync/atomic"
	"time"

	"github.com/ElrondNetwork/elrond-go/consensus"
	"github.com/ElrondNetwork/elrond-go/consensus/spos/sposFactory"
	"github.com/ElrondNetwork/elrond-go/core"
	"github.com/ElrondNetwork/elrond-go/core/partitioning"
	"github.com/ElrondNetwork/elrond-go/crypto"
	"github.com/ElrondNetwork/elrond-go/data"
	dataBlock "github.com/ElrondNetwork/elrond-go/data/block"
	"github.com/ElrondNetwork/elrond-go/data/state"
	"github.com/ElrondNetwork/elrond-go/data/state/addressConverters"
	dataTransaction "github.com/ElrondNetwork/elrond-go/data/transaction"
	"github.com/ElrondNetwork/elrond-go/data/typeConverters/uint64ByteSlice"
	"github.com/ElrondNetwork/elrond-go/dataRetriever"
	"github.com/ElrondNetwork/elrond-go/dataRetriever/factory/containers"
	metafactoryDataRetriever "github.com/ElrondNetwork/elrond-go/dataRetriever/factory/metachain"
	factoryDataRetriever "github.com/ElrondNetwork/elrond-go/dataRetriever/factory/shard"
	"github.com/ElrondNetwork/elrond-go/dataRetriever/requestHandlers"
	"github.com/ElrondNetwork/elrond-go/hashing/sha256"
	"github.com/ElrondNetwork/elrond-go/integrationTests/mock"
	"github.com/ElrondNetwork/elrond-go/marshal"
	"github.com/ElrondNetwork/elrond-go/node"
	"github.com/ElrondNetwork/elrond-go/node/external"
	"github.com/ElrondNetwork/elrond-go/p2p"
	"github.com/ElrondNetwork/elrond-go/process"
	"github.com/ElrondNetwork/elrond-go/process/block"
	"github.com/ElrondNetwork/elrond-go/process/coordinator"
	"github.com/ElrondNetwork/elrond-go/process/factory"
	metaProcess "github.com/ElrondNetwork/elrond-go/process/factory/metachain"
	"github.com/ElrondNetwork/elrond-go/process/factory/shard"
	"github.com/ElrondNetwork/elrond-go/process/rewardTransaction"
	"github.com/ElrondNetwork/elrond-go/process/smartContract"
	"github.com/ElrondNetwork/elrond-go/process/smartContract/hooks"
	"github.com/ElrondNetwork/elrond-go/process/transaction"
	"github.com/ElrondNetwork/elrond-go/sharding"
	vmcommon "github.com/ElrondNetwork/elrond-vm-common"
	"github.com/pkg/errors"
)

// TestHasher represents a Sha256 hasher
var TestHasher = sha256.Sha256{}

// TestMarshalizer represents a JSON marshalizer
var TestMarshalizer = &marshal.JsonMarshalizer{}

// TestAddressConverter represents a plain address converter
var TestAddressConverter, _ = addressConverters.NewPlainAddressConverter(32, "0x")

// TestMultiSig represents a mock multisig
var TestMultiSig = mock.NewMultiSigner(1)

// TestUint64Converter represents an uint64 to byte slice converter
var TestUint64Converter = uint64ByteSlice.NewBigEndianConverter()

// TestKeyPair holds a pair of private/public Keys
type TestKeyPair struct {
	Sk crypto.PrivateKey
	Pk crypto.PublicKey
}

//CryptoParams holds crypto parametres
type CryptoParams struct {
	KeyGen       crypto.KeyGenerator
	Keys         map[uint32][]*TestKeyPair
	SingleSigner crypto.SingleSigner
}

// TestProcessorNode represents a container type of class used in integration tests
// with all its fields exported
type TestProcessorNode struct {
	ShardCoordinator      sharding.Coordinator
	NodesCoordinator      sharding.NodesCoordinator
	SpecialAddressHandler process.SpecialAddressHandler
	Messenger             p2p.Messenger

	OwnAccount *TestWalletAccount
	NodeKeys   *TestKeyPair

	ShardDataPool dataRetriever.PoolsHolder
	MetaDataPool  dataRetriever.MetaPoolsHolder
	Storage       dataRetriever.StorageService
	AccntState    state.AccountsAdapter
	BlockChain    data.ChainHandler
	GenesisBlocks map[uint32]data.HeaderHandler

	InterceptorsContainer process.InterceptorsContainer
	ResolversContainer    dataRetriever.ResolversContainer
	ResolverFinder        dataRetriever.ResolversFinder
	RequestHandler        process.RequestHandler

	InterimProcContainer   process.IntermediateProcessorContainer
	TxProcessor            process.TransactionProcessor
	TxCoordinator          process.TransactionCoordinator
	ScrForwarder           process.IntermediateTransactionHandler
	VmProcessor            vmcommon.VMExecutionHandler
	VmDataGetter           vmcommon.VMExecutionHandler
	BlockchainHook         vmcommon.BlockchainHook
	ArgsParser             process.ArgumentsParser
	ScProcessor            process.SmartContractProcessor
	RewardsProcessor       process.RewardTransactionProcessor
	PreProcessorsContainer process.PreProcessorsContainer

	ForkDetector       process.ForkDetector
	BlockTracker       process.BlocksTracker
	BlockProcessor     process.BlockProcessor
	BroadcastMessenger consensus.BroadcastMessenger

	MultiSigner crypto.MultiSigner

	//Node is used to call the functionality already implemented in it
	Node         *node.Node
	ScDataGetter external.ScDataGetter

	CounterHdrRecv int32
	CounterMbRecv  int32
	CounterTxRecv  int32
	CounterMetaRcv int32
}

// NewTestProcessorNode returns a new TestProcessorNode instance
func NewTestProcessorNode(
	maxShards uint32,
	nodeShardId uint32,
	txSignPrivKeyShardId uint32,
	initialNodeAddr string,
) *TestProcessorNode {

	shardCoordinator, _ := sharding.NewMultiShardCoordinator(maxShards, nodeShardId)
	nodesCoordinator := &mock.NodesCoordinatorMock{}
	kg := &mock.KeyGenMock{}
	sk, pk := kg.GeneratePair()

	messenger := CreateMessengerWithKadDht(context.Background(), initialNodeAddr)
	tpn := &TestProcessorNode{
		ShardCoordinator: shardCoordinator,
		Messenger:        messenger,
		NodesCoordinator: nodesCoordinator,
	}

	tpn.NodeKeys = &TestKeyPair{
		Sk: sk,
		Pk: pk,
	}
	tpn.MultiSigner = TestMultiSig
	tpn.OwnAccount = CreateTestWalletAccount(shardCoordinator, txSignPrivKeyShardId)
	tpn.initDataPools()
	tpn.initTestNode()

	return tpn
}

// NewTestProcessorNodeWithCustomDataPool returns a new TestProcessorNode instance with the given data pool
func NewTestProcessorNodeWithCustomDataPool(maxShards uint32, nodeShardId uint32, txSignPrivKeyShardId uint32, initialNodeAddr string, dPool dataRetriever.PoolsHolder) *TestProcessorNode {
	shardCoordinator, _ := sharding.NewMultiShardCoordinator(maxShards, nodeShardId)

	messenger := CreateMessengerWithKadDht(context.Background(), initialNodeAddr)
	nodesCoordinator := &mock.NodesCoordinatorMock{}
	kg := &mock.KeyGenMock{}
	sk, pk := kg.GeneratePair()

	tpn := &TestProcessorNode{
		ShardCoordinator: shardCoordinator,
		Messenger:        messenger,
		NodesCoordinator: nodesCoordinator,
	}

	tpn.NodeKeys = &TestKeyPair{
		Sk: sk,
		Pk: pk,
	}
	tpn.MultiSigner = TestMultiSig
	tpn.OwnAccount = CreateTestWalletAccount(shardCoordinator, txSignPrivKeyShardId)
	if tpn.ShardCoordinator.SelfId() != sharding.MetachainShardId {
		tpn.ShardDataPool = dPool
	} else {
		tpn.initDataPools()
	}
	tpn.initTestNode()

	return tpn
}

func (tpn *TestProcessorNode) initTestNode() {
	tpn.SpecialAddressHandler = &mock.SpecialAddressHandlerMock{
		ShardCoordinator:tpn.ShardCoordinator,
		AdrConv: TestAddressConverter,
	}
	tpn.initStorage()
	tpn.AccntState, _, _ = CreateAccountsDB(0)
	tpn.initChainHandler()
	tpn.GenesisBlocks = CreateGenesisBlocks(tpn.ShardCoordinator)
	tpn.initInterceptors()
	tpn.initResolvers()
	tpn.initInnerProcessors()
	tpn.initBlockProcessor()
	tpn.BroadcastMessenger, _ = sposFactory.GetBroadcastMessenger(
		TestMarshalizer,
		tpn.Messenger,
		tpn.ShardCoordinator,
		tpn.OwnAccount.SkTxSign,
		tpn.OwnAccount.SingleSigner,
	)
	tpn.setGenesisBlock()
	tpn.initNode()
	tpn.ScDataGetter, _ = smartContract.NewSCDataGetter(tpn.VmDataGetter)
	tpn.addHandlersForCounters()
}

func (tpn *TestProcessorNode) initDataPools() {
	if tpn.ShardCoordinator.SelfId() == sharding.MetachainShardId {
		tpn.MetaDataPool = CreateTestMetaDataPool()
	} else {
		tpn.ShardDataPool = CreateTestShardDataPool(nil, tpn.ShardCoordinator.NumberOfShards())
	}
}

func (tpn *TestProcessorNode) initStorage() {
	if tpn.ShardCoordinator.SelfId() == sharding.MetachainShardId {
		tpn.Storage = CreateMetaStore(tpn.ShardCoordinator)
	} else {
		tpn.Storage = CreateShardStore(tpn.ShardCoordinator.NumberOfShards())
	}
}

func (tpn *TestProcessorNode) initChainHandler() {
	if tpn.ShardCoordinator.SelfId() == sharding.MetachainShardId {
		tpn.BlockChain = CreateMetaChain()
	} else {
		tpn.BlockChain = CreateShardChain()
	}
}

func (tpn *TestProcessorNode) initInterceptors() {
	var err error
	if tpn.ShardCoordinator.SelfId() == sharding.MetachainShardId {
		interceptorContainerFactory, _ := metaProcess.NewInterceptorsContainerFactory(
			tpn.ShardCoordinator,
			tpn.NodesCoordinator,
			tpn.Messenger,
			tpn.Storage,
			TestMarshalizer,
			TestHasher,
			TestMultiSig,
			tpn.MetaDataPool,
		)

		tpn.InterceptorsContainer, err = interceptorContainerFactory.Create()
		if err != nil {
			fmt.Println(err.Error())
		}
	} else {
		interceptorContainerFactory, _ := shard.NewInterceptorsContainerFactory(
			tpn.ShardCoordinator,
			tpn.NodesCoordinator,
			tpn.Messenger,
			tpn.Storage,
			TestMarshalizer,
			TestHasher,
			tpn.OwnAccount.KeygenTxSign,
			tpn.OwnAccount.SingleSigner,
			TestMultiSig,
			tpn.ShardDataPool,
			TestAddressConverter,
		)

		tpn.InterceptorsContainer, err = interceptorContainerFactory.Create()
		if err != nil {
			fmt.Println(err.Error())
		}
	}
}

func (tpn *TestProcessorNode) initResolvers() {
	dataPacker, _ := partitioning.NewSizeDataPacker(TestMarshalizer)

	if tpn.ShardCoordinator.SelfId() == sharding.MetachainShardId {
		resolversContainerFactory, _ := metafactoryDataRetriever.NewResolversContainerFactory(
			tpn.ShardCoordinator,
			tpn.Messenger,
			tpn.Storage,
			TestMarshalizer,
			tpn.MetaDataPool,
			TestUint64Converter,
		)

		tpn.ResolversContainer, _ = resolversContainerFactory.Create()
		tpn.ResolverFinder, _ = containers.NewResolversFinder(tpn.ResolversContainer, tpn.ShardCoordinator)
		tpn.RequestHandler, _ = requestHandlers.NewMetaResolverRequestHandler(
			tpn.ResolverFinder,
			factory.ShardHeadersForMetachainTopic,
		)
	} else {
		resolversContainerFactory, _ := factoryDataRetriever.NewResolversContainerFactory(
			tpn.ShardCoordinator,
			tpn.Messenger,
			tpn.Storage,
			TestMarshalizer,
			tpn.ShardDataPool,
			TestUint64Converter,
			dataPacker,
		)

		tpn.ResolversContainer, _ = resolversContainerFactory.Create()
		tpn.ResolverFinder, _ = containers.NewResolversFinder(tpn.ResolversContainer, tpn.ShardCoordinator)
		tpn.RequestHandler, _ = requestHandlers.NewShardResolverRequestHandler(
			tpn.ResolverFinder,
			factory.TransactionTopic,
			factory.UnsignedTransactionTopic,
			factory.RewardsTransactionTopic,
			factory.MiniBlocksTopic,
			factory.MetachainBlocksTopic,
			100,
		)
	}
}

func (tpn *TestProcessorNode) initInnerProcessors() {
	if tpn.ShardCoordinator.SelfId() == sharding.MetachainShardId {
		return
	}

	interimProcFactory, _ := shard.NewIntermediateProcessorsContainerFactory(
		tpn.ShardCoordinator,
		TestMarshalizer,
		TestHasher,
		TestAddressConverter,
		tpn.SpecialAddressHandler,
		tpn.Storage,
		tpn.ShardDataPool,
	)

	tpn.InterimProcContainer, _ = interimProcFactory.Create()
	tpn.ScrForwarder, _ = tpn.InterimProcContainer.Get(dataBlock.SmartContractResultBlock)
	rewardsInter, _ := tpn.InterimProcContainer.Get(dataBlock.RewardsBlockType)
	rewardsHandler, _ := rewardsInter.(process.TransactionFeeHandler)

	tpn.RewardsProcessor, _ = rewardTransaction.NewRewardTxProcessor(
		tpn.AccntState,
		TestAddressConverter,
		tpn.ShardCoordinator,
		rewardsInter,
	)

	tpn.VmProcessor, tpn.BlockchainHook = CreateIeleVMAndBlockchainHook(tpn.AccntState)
	tpn.VmDataGetter, _ = CreateIeleVMAndBlockchainHook(tpn.AccntState)

	vmContainer := &mock.VMContainerMock{
		GetCalled: func(key []byte) (handler vmcommon.VMExecutionHandler, e error) {
			return tpn.VmProcessor, nil
		}}

	tpn.ArgsParser, _ = smartContract.NewAtArgumentParser()
	tpn.ScProcessor, _ = smartContract.NewSmartContractProcessor(
		vmContainer,
		tpn.ArgsParser,
		TestHasher,
		TestMarshalizer,
		tpn.AccntState,
		tpn.BlockchainHook.(*hooks.VMAccountsDB),
		TestAddressConverter,
		tpn.ShardCoordinator,
		tpn.ScrForwarder,
		rewardsHandler,
	)
	tpn.RewardsProcessor, _ = rewardTransaction.NewRewardTxProcessor(
		tpn.AccntState,
		TestAddressConverter,
		tpn.ShardCoordinator,
	)

	txTypeHandler, _ := coordinator.NewTxTypeHandler(TestAddressConverter, tpn.ShardCoordinator, tpn.AccntState)

	tpn.TxProcessor, _ = transaction.NewTxProcessor(
		tpn.AccntState,
		TestHasher,
		TestAddressConverter,
		TestMarshalizer,
		tpn.ShardCoordinator,
		tpn.ScProcessor,
		rewardsHandler,
		txTypeHandler,
	)

	fact, _ := shard.NewPreProcessorsContainerFactory(
		tpn.ShardCoordinator,
		tpn.Storage,
		TestMarshalizer,
		TestHasher,
		tpn.ShardDataPool,
		TestAddressConverter,
		tpn.AccntState,
		tpn.RequestHandler,
		tpn.TxProcessor,
		tpn.ScProcessor,
		tpn.ScProcessor.(process.SmartContractResultProcessor),
		tpn.RewardsProcessor,
	)
	tpn.PreProcessorsContainer, _ = fact.Create()

	tpn.TxCoordinator, _ = coordinator.NewTransactionCoordinator(
		tpn.ShardCoordinator,
		tpn.AccntState,
		tpn.ShardDataPool,
		tpn.RequestHandler,
		tpn.PreProcessorsContainer,
		tpn.InterimProcContainer,
	)
}

func (tpn *TestProcessorNode) initBlockProcessor() {
	var err error

	tpn.ForkDetector = &mock.ForkDetectorMock{
		AddHeaderCalled: func(header data.HeaderHandler, hash []byte, state process.BlockHeaderState, finalHeader data.HeaderHandler, finalHeaderHash []byte) error {
			return nil
		},
		GetHighestFinalBlockNonceCalled: func() uint64 {
			return 0
		},
		ProbableHighestNonceCalled: func() uint64 {
			return 0
		},
	}

	tpn.BlockTracker = &mock.BlocksTrackerMock{
		AddBlockCalled: func(headerHandler data.HeaderHandler) {
		},
		RemoveNotarisedBlocksCalled: func(headerHandler data.HeaderHandler) error {
			return nil
		},
		UnnotarisedBlocksCalled: func() []data.HeaderHandler {
			return make([]data.HeaderHandler, 0)
		},
	}

	if tpn.ShardCoordinator.SelfId() == sharding.MetachainShardId {
		tpn.BlockProcessor, err = block.NewMetaProcessor(
			&mock.ServiceContainerMock{},
			tpn.AccntState,
			tpn.MetaDataPool,
			tpn.ForkDetector,
			tpn.ShardCoordinator,
			tpn.NodesCoordinator,
<<<<<<< HEAD
			tpn.SpecialAddressHandler,
=======
			&mock.SpecialAddressHandlerMock{},
>>>>>>> de822135
			TestHasher,
			TestMarshalizer,
			tpn.Storage,
			tpn.GenesisBlocks,
			tpn.RequestHandler,
			TestUint64Converter,
		)
	} else {
		tpn.BlockProcessor, err = block.NewShardProcessor(
			nil,
			tpn.ShardDataPool,
			tpn.Storage,
			TestHasher,
			TestMarshalizer,
			tpn.AccntState,
			tpn.ShardCoordinator,
			tpn.NodesCoordinator,
<<<<<<< HEAD
			tpn.SpecialAddressHandler,
=======
			&mock.SpecialAddressHandlerMock{},
>>>>>>> de822135
			tpn.ForkDetector,
			tpn.BlockTracker,
			tpn.GenesisBlocks,
			tpn.RequestHandler,
			tpn.TxCoordinator,
			TestUint64Converter,
		)
	}

	if err != nil {
		fmt.Printf("Error creating blockprocessor: %s\n", err.Error())
	}
}

func (tpn *TestProcessorNode) setGenesisBlock() {
	genesisBlock := tpn.GenesisBlocks[tpn.ShardCoordinator.SelfId()]
	_ = tpn.BlockChain.SetGenesisHeader(genesisBlock)
	hash, _ := core.CalculateHash(TestMarshalizer, TestHasher, genesisBlock)
	tpn.BlockChain.SetGenesisHeaderHash(hash)
}

func (tpn *TestProcessorNode) initNode() {
	var err error

	tpn.Node, err = node.NewNode(
		node.WithMessenger(tpn.Messenger),
		node.WithMarshalizer(TestMarshalizer),
		node.WithHasher(TestHasher),
		node.WithHasher(TestHasher),
		node.WithAddressConverter(TestAddressConverter),
		node.WithAccountsAdapter(tpn.AccntState),
		node.WithKeyGen(tpn.OwnAccount.KeygenTxSign),
		node.WithShardCoordinator(tpn.ShardCoordinator),
		node.WithNodesCoordinator(tpn.NodesCoordinator),
		node.WithBlockChain(tpn.BlockChain),
		node.WithUint64ByteSliceConverter(TestUint64Converter),
		node.WithMultiSigner(tpn.MultiSigner),
		node.WithSingleSigner(tpn.OwnAccount.SingleSigner),
		node.WithTxSignPrivKey(tpn.OwnAccount.SkTxSign),
		node.WithTxSignPubKey(tpn.OwnAccount.PkTxSign),
		node.WithPrivKey(tpn.NodeKeys.Sk),
		node.WithPubKey(tpn.NodeKeys.Pk),
		node.WithInterceptorsContainer(tpn.InterceptorsContainer),
		node.WithResolversFinder(tpn.ResolverFinder),
		node.WithBlockProcessor(tpn.BlockProcessor),
		node.WithTxSingleSigner(tpn.OwnAccount.SingleSigner),
		node.WithDataStore(tpn.Storage),
		node.WithSyncer(&mock.SyncTimerMock{}),
	)
	if err != nil {
		fmt.Printf("Error creating node: %s\n", err.Error())
	}

	if tpn.ShardCoordinator.SelfId() == sharding.MetachainShardId {
		err = tpn.Node.ApplyOptions(
			node.WithMetaDataPool(tpn.MetaDataPool),
		)
	} else {
		err = tpn.Node.ApplyOptions(
			node.WithDataPool(tpn.ShardDataPool),
		)
	}

	if err != nil {
		fmt.Printf("Error creating node: %s\n", err.Error())
	}
}

// SendTransaction can send a transaction (it does the dispatching)
func (tpn *TestProcessorNode) SendTransaction(tx *dataTransaction.Transaction) (string, error) {
	txHash, err := tpn.Node.SendTransaction(
		tx.Nonce,
		hex.EncodeToString(tx.SndAddr),
		hex.EncodeToString(tx.RcvAddr),
		tx.Value,
		tx.GasPrice,
		tx.GasLimit,
		tx.Data,
		tx.Signature,
	)
	return txHash, err
}

func (tpn *TestProcessorNode) addHandlersForCounters() {
	metaHandlers := func(key []byte) {
		atomic.AddInt32(&tpn.CounterMetaRcv, 1)
	}
	hdrHandlers := func(key []byte) {
		atomic.AddInt32(&tpn.CounterHdrRecv, 1)
	}

	if tpn.ShardCoordinator.SelfId() == sharding.MetachainShardId {
		tpn.MetaDataPool.ShardHeaders().RegisterHandler(hdrHandlers)
		tpn.MetaDataPool.MetaChainBlocks().RegisterHandler(metaHandlers)
	} else {
		txHandler := func(key []byte) {
			atomic.AddInt32(&tpn.CounterTxRecv, 1)
		}
		mbHandlers := func(key []byte) {
			atomic.AddInt32(&tpn.CounterMbRecv, 1)
		}

		tpn.ShardDataPool.UnsignedTransactions().RegisterHandler(txHandler)
		tpn.ShardDataPool.Transactions().RegisterHandler(txHandler)
		tpn.ShardDataPool.RewardTransactions().RegisterHandler(txHandler)
		tpn.ShardDataPool.Headers().RegisterHandler(hdrHandlers)
		tpn.ShardDataPool.MetaBlocks().RegisterHandler(metaHandlers)
		tpn.ShardDataPool.MiniBlocks().RegisterHandler(mbHandlers)
	}
}

// LoadTxSignSkBytes alters the already generated sk/pk pair
func (tpn *TestProcessorNode) LoadTxSignSkBytes(skBytes []byte) {
	tpn.OwnAccount.LoadTxSignSkBytes(skBytes)
}

// ProposeBlock proposes a new block
func (tpn *TestProcessorNode) ProposeBlock(round uint64, nonce uint64) (data.BodyHandler, data.HeaderHandler, [][]byte) {
	startTime := time.Now()
	maxTime := time.Second

	haveTime := func() bool {
		elapsedTime := time.Since(startTime)
		remainingTime := maxTime - elapsedTime
		return remainingTime > 0
	}

	blockBody, err := tpn.BlockProcessor.CreateBlockBody(round, haveTime)
	if err != nil {
		fmt.Println(err.Error())
		return nil, nil, nil
	}
	blockHeader, err := tpn.BlockProcessor.CreateBlockHeader(blockBody, round, haveTime)
	if err != nil {
		fmt.Println(err.Error())
		return nil, nil, nil
	}

	blockHeader.SetRound(round)
	blockHeader.SetNonce(nonce)
	blockHeader.SetPubKeysBitmap([]byte{1})
	sig, _ := TestMultiSig.AggregateSigs(nil)
	blockHeader.SetSignature(sig)
	currHdr := tpn.BlockChain.GetCurrentBlockHeader()
	if currHdr == nil {
		currHdr = tpn.BlockChain.GetGenesisHeader()
	}

	buff, _ := TestMarshalizer.Marshal(currHdr)
	blockHeader.SetPrevHash(TestHasher.Compute(string(buff)))
	blockHeader.SetPrevRandSeed(currHdr.GetRandSeed())
	blockHeader.SetRandSeed(sig)

	shardBlockBody, ok := blockBody.(dataBlock.Body)
	txHashes := make([][]byte, 0)
	if !ok {
		return blockBody, blockHeader, txHashes
	}

	for _, mb := range shardBlockBody {
		for _, hash := range mb.TxHashes {
			copiedHash := make([]byte, len(hash))
			copy(copiedHash, hash)
			txHashes = append(txHashes, copiedHash)
		}
	}

	return blockBody, blockHeader, txHashes
}

// BroadcastBlock broadcasts the block and body to the connected peers
func (tpn *TestProcessorNode) BroadcastBlock(body data.BodyHandler, header data.HeaderHandler) {
	_ = tpn.BroadcastMessenger.BroadcastBlock(body, header)
	_ = tpn.BroadcastMessenger.BroadcastHeader(header)
	miniBlocks, transactions, _ := tpn.BlockProcessor.MarshalizedDataToBroadcast(header, body)
	_ = tpn.BroadcastMessenger.BroadcastMiniBlocks(miniBlocks)
	_ = tpn.BroadcastMessenger.BroadcastTransactions(transactions)
}

// CommitBlock commits the block and body
func (tpn *TestProcessorNode) CommitBlock(body data.BodyHandler, header data.HeaderHandler) {
	_ = tpn.BlockProcessor.CommitBlock(tpn.BlockChain, header, body)
}

// GetShardHeader returns the first *dataBlock.Header stored in datapools having the nonce provided as parameter
func (tpn *TestProcessorNode) GetShardHeader(nonce uint64) (*dataBlock.Header, error) {
	invalidCachers := tpn.ShardDataPool == nil || tpn.ShardDataPool.Headers() == nil || tpn.ShardDataPool.HeadersNonces() == nil
	if invalidCachers {
		return nil, errors.New("invalid data pool")
	}

	syncMapHashNonce, ok := tpn.ShardDataPool.HeadersNonces().Get(nonce)
	if !ok {
		return nil, errors.New(fmt.Sprintf("no hash-nonce link in HeadersNonces for nonce %d", nonce))
	}

	headerHash, ok := syncMapHashNonce.Load(tpn.ShardCoordinator.SelfId())
	if !ok {
		return nil, errors.New(fmt.Sprintf("no hash-nonce hash in HeadersNonces for nonce %d", nonce))
	}

	headerObject, ok := tpn.ShardDataPool.Headers().Get(headerHash)
	if !ok {
		return nil, errors.New(fmt.Sprintf("no header found for hash %s", hex.EncodeToString(headerHash)))
	}

	header, ok := headerObject.(*dataBlock.Header)
	if !ok {
		return nil, errors.New(fmt.Sprintf("not a *dataBlock.Header stored in headers found for hash %s", hex.EncodeToString(headerHash)))
	}

	return header, nil
}

// GetBlockBody returns the body for provided header parameter
func (tpn *TestProcessorNode) GetBlockBody(header *dataBlock.Header) (dataBlock.Body, error) {
	invalidCachers := tpn.ShardDataPool == nil || tpn.ShardDataPool.MiniBlocks() == nil
	if invalidCachers {
		return nil, errors.New("invalid data pool")
	}

	body := dataBlock.Body{}
	for _, miniBlockHeader := range header.MiniBlockHeaders {
		miniBlockHash := miniBlockHeader.Hash

		mbObject, ok := tpn.ShardDataPool.MiniBlocks().Get(miniBlockHash)
		if !ok {
			return nil, errors.New(fmt.Sprintf("no miniblock found for hash %s", hex.EncodeToString(miniBlockHash)))
		}

		mb, ok := mbObject.(*dataBlock.MiniBlock)
		if !ok {
			return nil, errors.New(fmt.Sprintf("not a *dataBlock.MiniBlock stored in miniblocks found for hash %s", hex.EncodeToString(miniBlockHash)))
		}

		body = append(body, mb)
	}

	return body, nil
}

// GetMetaHeader returns the first *dataBlock.MetaBlock stored in datapools having the nonce provided as parameter
func (tpn *TestProcessorNode) GetMetaHeader(nonce uint64) (*dataBlock.MetaBlock, error) {
	invalidCachers := tpn.MetaDataPool == nil || tpn.MetaDataPool.MetaChainBlocks() == nil || tpn.MetaDataPool.HeadersNonces() == nil
	if invalidCachers {
		return nil, errors.New("invalid data pool")
	}

	syncMapHashNonce, ok := tpn.MetaDataPool.HeadersNonces().Get(nonce)
	if !ok {
		return nil, errors.New(fmt.Sprintf("no hash-nonce link in HeadersNonces for nonce %d", nonce))
	}

	headerHash, ok := syncMapHashNonce.Load(tpn.ShardCoordinator.SelfId())
	if !ok {
		return nil, errors.New(fmt.Sprintf("no hash-nonce hash in HeadersNonces for nonce %d", nonce))
	}

	headerObject, ok := tpn.MetaDataPool.MetaChainBlocks().Get(headerHash)
	if !ok {
		return nil, errors.New(fmt.Sprintf("no header found for hash %s", hex.EncodeToString(headerHash)))
	}

	header, ok := headerObject.(*dataBlock.MetaBlock)
	if !ok {
		return nil, errors.New(fmt.Sprintf("not a *dataBlock.MetaBlock stored in headers found for hash %s", hex.EncodeToString(headerHash)))
	}

	return header, nil
}

// SyncNode tries to process and commit a block already stored in data pool with provided nonce
func (tpn *TestProcessorNode) SyncNode(nonce uint64) error {
	if tpn.ShardCoordinator.SelfId() == sharding.MetachainShardId {
		return tpn.syncMetaNode(nonce)
	} else {
		return tpn.syncShardNode(nonce)
	}
}

func (tpn *TestProcessorNode) syncShardNode(nonce uint64) error {
	header, err := tpn.GetShardHeader(nonce)
	if err != nil {
		return err
	}

	body, err := tpn.GetBlockBody(header)
	if err != nil {
		return err
	}

	err = tpn.BlockProcessor.ProcessBlock(
		tpn.BlockChain,
		header,
		body,
		func() time.Duration {
			return time.Second * 2
		},
	)
	if err != nil {
		return err
	}

	err = tpn.BlockProcessor.CommitBlock(tpn.BlockChain, header, body)
	if err != nil {
		return err
	}

	return nil
}

func (tpn *TestProcessorNode) syncMetaNode(nonce uint64) error {
	header, err := tpn.GetMetaHeader(nonce)
	if err != nil {
		return err
	}

	err = tpn.BlockProcessor.ProcessBlock(
		tpn.BlockChain,
		header,
		&dataBlock.MetaBlockBody{},
		func() time.Duration {
			return time.Second * 2
		},
	)
	if err != nil {
		return err
	}

	err = tpn.BlockProcessor.CommitBlock(tpn.BlockChain, header, &dataBlock.MetaBlockBody{})
	if err != nil {
		return err
	}

	return nil
}

// SetAccountNonce sets the account nonce with journal
func (tpn *TestProcessorNode) SetAccountNonce(nonce uint64) error {
	nodeAccount, _ := tpn.AccntState.GetAccountWithJournal(tpn.OwnAccount.Address)
	err := nodeAccount.(*state.Account).SetNonceWithJournal(nonce)
	if err != nil {
		return err
	}

	_, err = tpn.AccntState.Commit()
	if err != nil {
		return err
	}

	return nil
}

// MiniBlocksPresent checks if the all the miniblocks are present in the pool
func (tpn *TestProcessorNode) MiniBlocksPresent(hashes [][]byte) bool {
	mbCacher := tpn.ShardDataPool.MiniBlocks()
	for i := 0; i < len(hashes); i++ {
		ok := mbCacher.Has(hashes[i])
		if !ok {
			return false
		}
	}

	return true
}<|MERGE_RESOLUTION|>--- conflicted
+++ resolved
@@ -4,7 +4,6 @@
 	"context"
 	"encoding/hex"
 	"fmt"
-	"github.com/ElrondNetwork/elrond-go/process/rewardTransaction"
 	"sync/atomic"
 	"time"
 
@@ -339,7 +338,7 @@
 
 	tpn.InterimProcContainer, _ = interimProcFactory.Create()
 	tpn.ScrForwarder, _ = tpn.InterimProcContainer.Get(dataBlock.SmartContractResultBlock)
-	rewardsInter, _ := tpn.InterimProcContainer.Get(dataBlock.RewardsBlockType)
+	rewardsInter, _ := tpn.InterimProcContainer.Get(dataBlock.RewardsBlock)
 	rewardsHandler, _ := rewardsInter.(process.TransactionFeeHandler)
 
 	tpn.RewardsProcessor, _ = rewardTransaction.NewRewardTxProcessor(
@@ -369,11 +368,6 @@
 		tpn.ShardCoordinator,
 		tpn.ScrForwarder,
 		rewardsHandler,
-	)
-	tpn.RewardsProcessor, _ = rewardTransaction.NewRewardTxProcessor(
-		tpn.AccntState,
-		TestAddressConverter,
-		tpn.ShardCoordinator,
 	)
 
 	txTypeHandler, _ := coordinator.NewTxTypeHandler(TestAddressConverter, tpn.ShardCoordinator, tpn.AccntState)
@@ -449,11 +443,7 @@
 			tpn.ForkDetector,
 			tpn.ShardCoordinator,
 			tpn.NodesCoordinator,
-<<<<<<< HEAD
 			tpn.SpecialAddressHandler,
-=======
-			&mock.SpecialAddressHandlerMock{},
->>>>>>> de822135
 			TestHasher,
 			TestMarshalizer,
 			tpn.Storage,
@@ -471,11 +461,7 @@
 			tpn.AccntState,
 			tpn.ShardCoordinator,
 			tpn.NodesCoordinator,
-<<<<<<< HEAD
 			tpn.SpecialAddressHandler,
-=======
-			&mock.SpecialAddressHandlerMock{},
->>>>>>> de822135
 			tpn.ForkDetector,
 			tpn.BlockTracker,
 			tpn.GenesisBlocks,
