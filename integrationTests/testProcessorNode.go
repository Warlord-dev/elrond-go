--- conflicted
+++ resolved
@@ -126,7 +126,6 @@
 	CounterMetaRcv int32
 }
 
-<<<<<<< HEAD
 // NewTestProcessorNode returns a new TestProcessorNode instance
 func NewTestProcessorNode(
 	maxShards uint32,
@@ -135,10 +134,6 @@
 	initialNodeAddr string,
 ) *TestProcessorNode {
 
-=======
-// NewTestProcessorNode returns a new TestProcessorNode instance without sync capabilities
-func NewTestProcessorNode(maxShards uint32, nodeShardId uint32, txSignPrivKeyShardId uint32, initialNodeAddr string) *TestProcessorNode {
->>>>>>> 5f08e3bf
 	shardCoordinator, _ := sharding.NewMultiShardCoordinator(maxShards, nodeShardId)
 	nodesCoordinator := &mock.NodesCoordinatorMock{}
 	kg := &mock.KeyGenMock{}
@@ -195,7 +190,6 @@
 }
 
 func (tpn *TestProcessorNode) initTestNode() {
-	tpn.initRounder()
 	tpn.initStorage()
 	tpn.AccntState, _, _ = CreateAccountsDB(0)
 	tpn.initChainHandler()
@@ -223,10 +217,6 @@
 	} else {
 		tpn.ShardDataPool = CreateTestShardDataPool(nil)
 	}
-}
-
-func (tpn *TestProcessorNode) initRounder() {
-	tpn.Rounder = &mock.RounderMock{}
 }
 
 func (tpn *TestProcessorNode) initStorage() {
