package integrationTests

import (
	"context"
	"encoding/hex"
	"fmt"
	"math/big"
	"strconv"
	"sync/atomic"
	"time"

	arwenConfig "github.com/ElrondNetwork/arwen-wasm-vm/config"
	"github.com/ElrondNetwork/elrond-go/config"
	"github.com/ElrondNetwork/elrond-go/consensus"
	"github.com/ElrondNetwork/elrond-go/consensus/spos/sposFactory"
	"github.com/ElrondNetwork/elrond-go/core"
	"github.com/ElrondNetwork/elrond-go/core/check"
	"github.com/ElrondNetwork/elrond-go/core/partitioning"
	"github.com/ElrondNetwork/elrond-go/crypto"
	"github.com/ElrondNetwork/elrond-go/crypto/signing"
	"github.com/ElrondNetwork/elrond-go/crypto/signing/kyber"
	"github.com/ElrondNetwork/elrond-go/data"
	dataBlock "github.com/ElrondNetwork/elrond-go/data/block"
	"github.com/ElrondNetwork/elrond-go/data/state"
	"github.com/ElrondNetwork/elrond-go/data/state/addressConverters"
	factory2 "github.com/ElrondNetwork/elrond-go/data/state/factory"
	dataTransaction "github.com/ElrondNetwork/elrond-go/data/transaction"
	factory3 "github.com/ElrondNetwork/elrond-go/data/trie/factory"
	"github.com/ElrondNetwork/elrond-go/data/typeConverters/uint64ByteSlice"
	"github.com/ElrondNetwork/elrond-go/dataRetriever"
	"github.com/ElrondNetwork/elrond-go/dataRetriever/factory/containers"
	"github.com/ElrondNetwork/elrond-go/dataRetriever/factory/resolverscontainer"
	"github.com/ElrondNetwork/elrond-go/dataRetriever/requestHandlers"
	"github.com/ElrondNetwork/elrond-go/epochStart/genesis"
	"github.com/ElrondNetwork/elrond-go/epochStart/metachain"
	"github.com/ElrondNetwork/elrond-go/epochStart/notifier"
	"github.com/ElrondNetwork/elrond-go/epochStart/shardchain"
	"github.com/ElrondNetwork/elrond-go/hashing/sha256"
	"github.com/ElrondNetwork/elrond-go/integrationTests/mock"
	"github.com/ElrondNetwork/elrond-go/integrationTests/vm"
	"github.com/ElrondNetwork/elrond-go/marshal"
	"github.com/ElrondNetwork/elrond-go/node"
	"github.com/ElrondNetwork/elrond-go/node/external"
	"github.com/ElrondNetwork/elrond-go/p2p"
	"github.com/ElrondNetwork/elrond-go/process"
	"github.com/ElrondNetwork/elrond-go/process/block"
	"github.com/ElrondNetwork/elrond-go/process/block/bootstrapStorage"
	"github.com/ElrondNetwork/elrond-go/process/block/postprocess"
	"github.com/ElrondNetwork/elrond-go/process/block/preprocess"
	"github.com/ElrondNetwork/elrond-go/process/coordinator"
	"github.com/ElrondNetwork/elrond-go/process/economics"
	"github.com/ElrondNetwork/elrond-go/process/factory"
	procFactory "github.com/ElrondNetwork/elrond-go/process/factory"
	"github.com/ElrondNetwork/elrond-go/process/factory/interceptorscontainer"
	metaProcess "github.com/ElrondNetwork/elrond-go/process/factory/metachain"
	"github.com/ElrondNetwork/elrond-go/process/factory/shard"
	"github.com/ElrondNetwork/elrond-go/process/peer"
	"github.com/ElrondNetwork/elrond-go/process/rating"
	"github.com/ElrondNetwork/elrond-go/process/rewardTransaction"
	scToProtocol2 "github.com/ElrondNetwork/elrond-go/process/scToProtocol"
	"github.com/ElrondNetwork/elrond-go/process/smartContract"
	"github.com/ElrondNetwork/elrond-go/process/smartContract/hooks"
	"github.com/ElrondNetwork/elrond-go/process/track"
	"github.com/ElrondNetwork/elrond-go/process/transaction"
	"github.com/ElrondNetwork/elrond-go/sharding"
	"github.com/ElrondNetwork/elrond-go/storage/timecache"
	vmcommon "github.com/ElrondNetwork/elrond-vm-common"
	"github.com/ElrondNetwork/elrond-vm/iele/elrond/node/endpoint"
	"github.com/pkg/errors"
)

// TestHasher represents a Sha256 hasher
var TestHasher = sha256.Sha256{}

// TestMarshalizer represents the main marshalizer
var TestMarshalizer = &marshal.GogoProtoMarshalizer{}

// TestVmMarshalizer represents the marshalizer used in vm communication
var TestVmMarshalizer = &marshal.JsonMarshalizer{}

// TestTxSignMarshalizer represents the marshalizer used in vm communication
var TestTxSignMarshalizer = &marshal.JsonMarshalizer{}

// TestAddressConverter represents a plain address converter
var TestAddressConverter, _ = addressConverters.NewPlainAddressConverter(32, "0x")

// TestAddressConverterBLS represents an address converter from BLS public keys
var TestAddressConverterBLS, _ = addressConverters.NewPlainAddressConverter(128, "0x")

// TestMultiSig represents a mock multisig
var TestMultiSig = mock.NewMultiSigner(1)

// TestKeyGenForAccounts represents a mock key generator for balances
var TestKeyGenForAccounts = signing.NewKeyGenerator(kyber.NewBlakeSHA256Ed25519())

// TestUint64Converter represents an uint64 to byte slice converter
var TestUint64Converter = uint64ByteSlice.NewBigEndianConverter()

// MinTxGasPrice defines minimum gas price required by a transaction
var MinTxGasPrice = uint64(10)

// MinTxGasLimit defines minimum gas limit required by a transaction
var MinTxGasLimit = uint64(1000)

// MaxGasLimitPerBlock defines maximum gas limit allowed per one block
const MaxGasLimitPerBlock = uint64(300000)

const maxTxNonceDeltaAllowed = 8000
const minConnectedPeers = 0

// OpGasValueForMockVm represents the gas value that it consumed by each operation called on the mock VM
// By operation, we mean each go function that is called on the VM implementation
const OpGasValueForMockVm = uint64(50)

// TimeSpanForBadHeaders is the expiry time for an added block header hash
var TimeSpanForBadHeaders = time.Second * 30

// roundDuration defines the duration of the round
const roundDuration = 5 * time.Second

// ChainID is the chain ID identifier used in integration tests, processing nodes
var ChainID = []byte("integration tests chain ID")

// sizeCheckDelta the maximum allowed bufer overhead (p2p unmarshalling)
const sizeCheckDelta = 100

const stateCheckpointModulus = 100

// TestKeyPair holds a pair of private/public Keys
type TestKeyPair struct {
	Sk crypto.PrivateKey
	Pk crypto.PublicKey
}

//CryptoParams holds crypto parametres
type CryptoParams struct {
	KeyGen       crypto.KeyGenerator
	Keys         map[uint32][]*TestKeyPair
	SingleSigner crypto.SingleSigner
}

// TestProcessorNode represents a container type of class used in integration tests
// with all its fields exported
type TestProcessorNode struct {
	ShardCoordinator sharding.Coordinator
	NodesCoordinator sharding.NodesCoordinator
	Messenger        p2p.Messenger

	OwnAccount *TestWalletAccount
	NodeKeys   *TestKeyPair

	DataPool      dataRetriever.PoolsHolder
	Storage       dataRetriever.StorageService
	PeerState     state.AccountsAdapter
	AccntState    state.AccountsAdapter
	TrieContainer state.TriesHolder
	BlockChain    data.ChainHandler
	GenesisBlocks map[uint32]data.HeaderHandler

	EconomicsData *economics.TestEconomicsData

	BlackListHandler      process.BlackListHandler
	HeaderValidator       process.HeaderConstructionValidator
	BlockTracker          process.BlockTracker
	InterceptorsContainer process.InterceptorsContainer
	ResolversContainer    dataRetriever.ResolversContainer
	ResolverFinder        dataRetriever.ResolversFinder
	RequestHandler        process.RequestHandler

	InterimProcContainer   process.IntermediateProcessorContainer
	TxProcessor            process.TransactionProcessor
	TxCoordinator          process.TransactionCoordinator
	ScrForwarder           process.IntermediateTransactionHandler
	BlockchainHook         *hooks.BlockChainHookImpl
	VMContainer            process.VirtualMachinesContainer
	ArgsParser             process.ArgumentsParser
	ScProcessor            process.SmartContractProcessor
	RewardsProcessor       process.RewardTransactionProcessor
	PreProcessorsContainer process.PreProcessorsContainer
	MiniBlocksCompacter    process.MiniBlocksCompacter
	GasHandler             process.GasHandler
	FeeAccumulator         process.TransactionFeeHandler

	ForkDetector          process.ForkDetector
	BlockProcessor        process.BlockProcessor
	BroadcastMessenger    consensus.BroadcastMessenger
	Bootstrapper          TestBootstrapper
	Rounder               *mock.RounderMock
	BootstrapStorer       *mock.BoostrapStorerMock
	StorageBootstrapper   *mock.StorageBootstrapperMock
	RequestedItemsHandler dataRetriever.RequestedItemsHandler

	EpochStartTrigger  TestEpochStartTrigger
	EpochStartNotifier notifier.EpochStartNotifier

	MultiSigner       crypto.MultiSigner
	HeaderSigVerifier process.InterceptedHeaderSigVerifier

	ValidatorStatisticsProcessor process.ValidatorStatisticsProcessor
	Rater                        sharding.RaterHandler

	//Node is used to call the functionality already implemented in it
	Node           *node.Node
	SCQueryService external.SCQueryService

	CounterHdrRecv int32
	CounterMbRecv  int32
	CounterTxRecv  int32
	CounterMetaRcv int32

	InitialNodes []*sharding.InitialNode

	ChainID []byte
}

// NewTestProcessorNode returns a new TestProcessorNode instance with a libp2p messenger
func NewTestProcessorNode(
	maxShards uint32,
	nodeShardId uint32,
	txSignPrivKeyShardId uint32,
	initialNodeAddr string,
) *TestProcessorNode {

	shardCoordinator, _ := sharding.NewMultiShardCoordinator(maxShards, nodeShardId)

	kg := &mock.KeyGenMock{}
	sk, pk := kg.GeneratePair()

	pkBytes := make([]byte, 128)
	pkBytes = []byte("afafafafafafafafafafafafafafafafafafafafafafafafafafafafafafafafafafafafafafafafafafafafafafafafafafafafafafafafafafafafafafafaf")
	address := make([]byte, 32)
	address = []byte("afafafafafafafafafafafafafafafaf")
	nodesCoordinator := &mock.NodesCoordinatorMock{
		ComputeValidatorsGroupCalled: func(randomness []byte, round uint64, shardId uint32, epoch uint32) (validators []sharding.Validator, err error) {
			v, _ := sharding.NewValidator(pkBytes, address)
			return []sharding.Validator{v}, nil
		},
		GetAllValidatorsPublicKeysCalled: func() (map[uint32][][]byte, error) {
			keys := make(map[uint32][][]byte)
			keys[0] = make([][]byte, 0)
			keys[0] = append(keys[0], pkBytes)
			return keys, nil
		},
		GetValidatorWithPublicKeyCalled: func(publicKey []byte) (sharding.Validator, uint32, error) {
			validator, _ := sharding.NewValidator(publicKey, address)
			return validator, 0, nil
		},
	}

	messenger := CreateMessengerWithKadDht(context.Background(), initialNodeAddr)
	tpn := &TestProcessorNode{
		ShardCoordinator:  shardCoordinator,
		Messenger:         messenger,
		NodesCoordinator:  nodesCoordinator,
		HeaderSigVerifier: &mock.HeaderSigVerifierStub{},
		ChainID:           ChainID,
	}

	tpn.NodeKeys = &TestKeyPair{
		Sk: sk,
		Pk: pk,
	}
	tpn.MultiSigner = TestMultiSig
	tpn.OwnAccount = CreateTestWalletAccount(shardCoordinator, txSignPrivKeyShardId)
	tpn.initDataPools()
	tpn.initTestNode()

	tpn.StorageBootstrapper = &mock.StorageBootstrapperMock{}
	tpn.BootstrapStorer = &mock.BoostrapStorerMock{}

	return tpn
}

// NewTestProcessorNodeWithCustomDataPool returns a new TestProcessorNode instance with the given data pool
func NewTestProcessorNodeWithCustomDataPool(maxShards uint32, nodeShardId uint32, txSignPrivKeyShardId uint32, initialNodeAddr string, dPool dataRetriever.PoolsHolder) *TestProcessorNode {
	shardCoordinator, _ := sharding.NewMultiShardCoordinator(maxShards, nodeShardId)

	messenger := CreateMessengerWithKadDht(context.Background(), initialNodeAddr)
	_ = messenger.SetThresholdMinConnectedPeers(minConnectedPeers)
	nodesCoordinator := &mock.NodesCoordinatorMock{}
	kg := &mock.KeyGenMock{}
	sk, pk := kg.GeneratePair()

	tpn := &TestProcessorNode{
		ShardCoordinator:  shardCoordinator,
		Messenger:         messenger,
		NodesCoordinator:  nodesCoordinator,
		HeaderSigVerifier: &mock.HeaderSigVerifierStub{},
		ChainID:           ChainID,
	}

	tpn.NodeKeys = &TestKeyPair{
		Sk: sk,
		Pk: pk,
	}
	tpn.MultiSigner = TestMultiSig
	tpn.OwnAccount = CreateTestWalletAccount(shardCoordinator, txSignPrivKeyShardId)
	if tpn.ShardCoordinator.SelfId() != core.MetachainShardId {
		tpn.DataPool = dPool
	} else {
		tpn.initDataPools()
	}
	tpn.initTestNode()

	return tpn
}

func (tpn *TestProcessorNode) initAccountDBs() {
	tpn.TrieContainer = state.NewDataTriesHolder()
	var stateTrie data.Trie
	tpn.AccntState, stateTrie, _ = CreateAccountsDB(factory2.UserAccount)
	tpn.TrieContainer.Put([]byte(factory3.UserAccountTrie), stateTrie)

	var peerTrie data.Trie
	tpn.PeerState, peerTrie, _ = CreateAccountsDB(factory2.ValidatorAccount)
	tpn.TrieContainer.Put([]byte(factory3.PeerAccountTrie), peerTrie)
}

func (tpn *TestProcessorNode) initValidatorStatistics() {
	rater, _ := rating.NewBlockSigningRater(tpn.EconomicsData.RatingsData())

	arguments := peer.ArgValidatorStatisticsProcessor{
		PeerAdapter:         tpn.PeerState,
		AdrConv:             TestAddressConverterBLS,
		NodesCoordinator:    tpn.NodesCoordinator,
		ShardCoordinator:    tpn.ShardCoordinator,
		DataPool:            tpn.DataPool,
		StorageService:      tpn.Storage,
		Marshalizer:         TestMarshalizer,
		StakeValue:          big.NewInt(500),
		Rater:               rater,
		MaxComputableRounds: 1000,
		RewardsHandler:      tpn.EconomicsData,
		StartEpoch:          0,
	}

	tpn.ValidatorStatisticsProcessor, _ = peer.NewValidatorStatisticsProcessor(arguments)
}

func (tpn *TestProcessorNode) initTestNode() {
	tpn.initChainHandler()
	tpn.initHeaderValidator()
	tpn.initRounder()
	tpn.initStorage()
	tpn.initAccountDBs()
	tpn.initEconomicsData()
	tpn.initRequestedItemsHandler()
	tpn.initResolvers()
	tpn.initValidatorStatistics()
	rootHash, _ := tpn.ValidatorStatisticsProcessor.RootHash()
	tpn.GenesisBlocks = CreateGenesisBlocks(
		tpn.AccntState,
		TestAddressConverter,
		&sharding.NodesSetup{},
		tpn.ShardCoordinator,
		tpn.Storage,
		tpn.BlockChain,
		TestMarshalizer,
		TestHasher,
		TestUint64Converter,
		tpn.DataPool,
		tpn.EconomicsData.EconomicsData,
		rootHash,
	)
	tpn.initBlockTracker()
	tpn.initInterceptors()
	tpn.initInnerProcessors()
	tpn.SCQueryService, _ = smartContract.NewSCQueryService(tpn.VMContainer, tpn.EconomicsData.MaxGasLimitPerBlock())
	tpn.initBlockProcessor(stateCheckpointModulus)
	tpn.BroadcastMessenger, _ = sposFactory.GetBroadcastMessenger(
		TestMarshalizer,
		tpn.Messenger,
		tpn.ShardCoordinator,
		tpn.OwnAccount.SkTxSign,
		tpn.OwnAccount.SingleSigner,
	)
	tpn.setGenesisBlock()
	tpn.initNode()
	tpn.SCQueryService, _ = smartContract.NewSCQueryService(tpn.VMContainer, tpn.EconomicsData.MaxGasLimitPerBlock())
	tpn.addHandlersForCounters()
	tpn.addGenesisBlocksIntoStorage()
}

func (tpn *TestProcessorNode) initDataPools() {
	tpn.DataPool = CreateTestDataPool(nil)
}

func (tpn *TestProcessorNode) initStorage() {
	if tpn.ShardCoordinator.SelfId() == core.MetachainShardId {
		tpn.Storage = CreateMetaStore(tpn.ShardCoordinator)
	} else {
		tpn.Storage = CreateShardStore(tpn.ShardCoordinator.NumberOfShards())
	}
}

func (tpn *TestProcessorNode) initChainHandler() {
	if tpn.ShardCoordinator.SelfId() == core.MetachainShardId {
		tpn.BlockChain = CreateMetaChain()
	} else {
		tpn.BlockChain = CreateShardChain()
	}
}

func (tpn *TestProcessorNode) initEconomicsData() {
	economicsData := CreateEconomicsData()

	tpn.EconomicsData = &economics.TestEconomicsData{
		EconomicsData: economicsData,
	}
}

// CreateEconomicsData creates a mock EconomicsData object
func CreateEconomicsData() *economics.EconomicsData {
	maxGasLimitPerBlock := strconv.FormatUint(MaxGasLimitPerBlock, 10)
	minGasPrice := strconv.FormatUint(MinTxGasPrice, 10)
	minGasLimit := strconv.FormatUint(MinTxGasLimit, 10)

	economicsData, _ := economics.NewEconomicsData(
		&config.EconomicsConfig{
			GlobalSettings: config.GlobalSettings{
				TotalSupply:      "2000000000000000000000",
				MinimumInflation: 0,
				MaximumInflation: 0.5,
			},
			RewardsSettings: config.RewardsSettings{
				LeaderPercentage:    0.10,
				DeveloperPercentage: 0.10,
			},
			FeeSettings: config.FeeSettings{
				MaxGasLimitPerBlock:  maxGasLimitPerBlock,
				MinGasPrice:          minGasPrice,
				MinGasLimit:          minGasLimit,
				GasPerDataByte:       "1",
				DataLimitForBaseCalc: "10000",
			},
			ValidatorSettings: config.ValidatorSettings{
				GenesisNodePrice:         "500000000",
				UnBondPeriod:             "5",
				TotalSupply:              "200000000000",
				MinStepValue:             "100000",
				NumNodes:                 1000,
				AuctionEnableNonce:       "100000",
				StakeEnableNonce:         "0",
				NumRoundsWithoutBleed:    "1000",
				MaximumPercentageToBleed: "0.5",
				BleedPercentagePerRound:  "0.00001",
				UnJailValue:              "1000",
			},
			RatingSettings: config.RatingSettings{
				StartRating:                 500000,
				MaxRating:                   1000000,
				MinRating:                   1,
				ProposerDecreaseRatingStep:  3858,
				ProposerIncreaseRatingStep:  1929,
				ValidatorDecreaseRatingStep: 61,
				ValidatorIncreaseRatingStep: 31,
				SelectionChance: []config.SelectionChance{
					{
						MaxThreshold:  0,
						ChancePercent: 0,
					},
					{
						MaxThreshold:  100000,
						ChancePercent: 0,
					},
					{
						MaxThreshold:  200000,
						ChancePercent: 16,
					},
					{
						MaxThreshold:  300000,
						ChancePercent: 17,
					},
					{
						MaxThreshold:  400000,
						ChancePercent: 18,
					},
					{
						MaxThreshold:  500000,
						ChancePercent: 19,
					},
					{
						MaxThreshold:  600000,
						ChancePercent: 20,
					},
					{
						MaxThreshold:  700000,
						ChancePercent: 21,
					},
					{
						MaxThreshold:  800000,
						ChancePercent: 22,
					},
					{
						MaxThreshold:  900000,
						ChancePercent: 23,
					},
					{
						MaxThreshold:  1000000,
						ChancePercent: 24,
					},
				},
			},
		},
	)
	return economicsData
}

func (tpn *TestProcessorNode) initInterceptors() {
	var err error
	tpn.BlackListHandler = timecache.NewTimeCache(TimeSpanForBadHeaders)

	if tpn.ShardCoordinator.SelfId() == core.MetachainShardId {

		argsEpochStart := &metachain.ArgsNewMetaEpochStartTrigger{
			GenesisTime: tpn.Rounder.TimeStamp(),
			Settings: &config.EpochStartConfig{
				MinRoundsBetweenEpochs: 1000,
				RoundsPerEpoch:         10000,
			},
			Epoch:              0,
			EpochStartNotifier: &mock.EpochStartNotifierStub{},
			Storage:            tpn.Storage,
			Marshalizer:        TestMarshalizer,
		}
		epochStartTrigger, _ := metachain.NewEpochStartTrigger(argsEpochStart)
		tpn.EpochStartTrigger = &metachain.TestTrigger{}
		tpn.EpochStartTrigger.SetTrigger(epochStartTrigger)
		metaIntercContFactArgs := interceptorscontainer.MetaInterceptorsContainerFactoryArgs{
			ShardCoordinator:       tpn.ShardCoordinator,
			NodesCoordinator:       tpn.NodesCoordinator,
			Messenger:              tpn.Messenger,
			Store:                  tpn.Storage,
			ProtoMarshalizer:       TestMarshalizer,
			TxSignMarshalizer:      TestTxSignMarshalizer,
			Hasher:                 TestHasher,
			MultiSigner:            TestMultiSig,
			DataPool:               tpn.DataPool,
			Accounts:               tpn.AccntState,
			AddrConverter:          TestAddressConverter,
			SingleSigner:           tpn.OwnAccount.SingleSigner,
			BlockSingleSigner:      tpn.OwnAccount.BlockSingleSigner,
			KeyGen:                 tpn.OwnAccount.KeygenTxSign,
			BlockKeyGen:            tpn.OwnAccount.KeygenBlockSign,
			MaxTxNonceDeltaAllowed: maxTxNonceDeltaAllowed,
			TxFeeHandler:           tpn.EconomicsData,
			BlackList:              tpn.BlackListHandler,
			HeaderSigVerifier:      tpn.HeaderSigVerifier,
			ChainID:                tpn.ChainID,
			SizeCheckDelta:         sizeCheckDelta,
			ValidityAttester:       tpn.BlockTracker,
			EpochStartTrigger:      tpn.EpochStartTrigger,
		}
		interceptorContainerFactory, _ := interceptorscontainer.NewMetaInterceptorsContainerFactory(metaIntercContFactArgs)

		tpn.InterceptorsContainer, err = interceptorContainerFactory.Create()
		if err != nil {
			log.Debug("interceptor container factory Create", "error", err.Error())
		}
	} else {
		argsShardEpochStart := &shardchain.ArgsShardEpochStartTrigger{
			Marshalizer:        TestMarshalizer,
			Hasher:             TestHasher,
			HeaderValidator:    tpn.HeaderValidator,
			Uint64Converter:    TestUint64Converter,
			DataPool:           tpn.DataPool,
			Storage:            tpn.Storage,
			RequestHandler:     tpn.RequestHandler,
			Epoch:              0,
			Validity:           1,
			Finality:           1,
			EpochStartNotifier: &mock.EpochStartNotifierStub{},
		}
		epochStartTrigger, _ := shardchain.NewEpochStartTrigger(argsShardEpochStart)
		tpn.EpochStartTrigger = &shardchain.TestTrigger{}
		tpn.EpochStartTrigger.SetTrigger(epochStartTrigger)

		shardInterContFactArgs := interceptorscontainer.ShardInterceptorsContainerFactoryArgs{
			Accounts:               tpn.AccntState,
			ShardCoordinator:       tpn.ShardCoordinator,
			NodesCoordinator:       tpn.NodesCoordinator,
			Messenger:              tpn.Messenger,
			Store:                  tpn.Storage,
			ProtoMarshalizer:       TestMarshalizer,
			TxSignMarshalizer:      TestTxSignMarshalizer,
			Hasher:                 TestHasher,
			KeyGen:                 tpn.OwnAccount.KeygenTxSign,
			BlockSignKeyGen:        tpn.OwnAccount.KeygenBlockSign,
			SingleSigner:           tpn.OwnAccount.SingleSigner,
			BlockSingleSigner:      tpn.OwnAccount.BlockSingleSigner,
			MultiSigner:            TestMultiSig,
			DataPool:               tpn.DataPool,
			AddrConverter:          TestAddressConverter,
			MaxTxNonceDeltaAllowed: maxTxNonceDeltaAllowed,
			TxFeeHandler:           tpn.EconomicsData,
			BlackList:              tpn.BlackListHandler,
			HeaderSigVerifier:      tpn.HeaderSigVerifier,
			ChainID:                tpn.ChainID,
			SizeCheckDelta:         sizeCheckDelta,
			ValidityAttester:       tpn.BlockTracker,
			EpochStartTrigger:      tpn.EpochStartTrigger,
		}
		interceptorContainerFactory, _ := interceptorscontainer.NewShardInterceptorsContainerFactory(shardInterContFactArgs)

		tpn.InterceptorsContainer, err = interceptorContainerFactory.Create()
		if err != nil {
			fmt.Println(err.Error())
		}
	}
}

func (tpn *TestProcessorNode) initResolvers() {
	dataPacker, _ := partitioning.NewSimpleDataPacker(TestMarshalizer)

	resolverContainerFactory := resolverscontainer.FactoryArgs{
		ShardCoordinator:         tpn.ShardCoordinator,
		Messenger:                tpn.Messenger,
		Store:                    tpn.Storage,
		Marshalizer:              TestMarshalizer,
		DataPools:                tpn.DataPool,
		Uint64ByteSliceConverter: TestUint64Converter,
		DataPacker:               dataPacker,
		TriesContainer:           tpn.TrieContainer,
		SizeCheckDelta:           100,
	}

	if tpn.ShardCoordinator.SelfId() == core.MetachainShardId {
		resolversContainerFactory, _ := resolverscontainer.NewMetaResolversContainerFactory(resolverContainerFactory)

		tpn.ResolversContainer, _ = resolversContainerFactory.Create()
		tpn.ResolverFinder, _ = containers.NewResolversFinder(tpn.ResolversContainer, tpn.ShardCoordinator)
		tpn.RequestHandler, _ = requestHandlers.NewMetaResolverRequestHandler(
			tpn.ResolverFinder,
			tpn.RequestedItemsHandler,
			100,
		)
	} else {
		resolversContainerFactory, _ := resolverscontainer.NewShardResolversContainerFactory(resolverContainerFactory)

		tpn.ResolversContainer, _ = resolversContainerFactory.Create()
		tpn.ResolverFinder, _ = containers.NewResolversFinder(tpn.ResolversContainer, tpn.ShardCoordinator)
		tpn.RequestHandler, _ = requestHandlers.NewShardResolverRequestHandler(
			tpn.ResolverFinder,
			tpn.RequestedItemsHandler,
			100,
			tpn.ShardCoordinator.SelfId(),
		)
	}
}

func createAndAddIeleVM(
	vmContainer process.VirtualMachinesContainer,
	blockChainHook vmcommon.BlockchainHook,
) {
	cryptoHook := hooks.NewVMCryptoHook()
	ieleVM := endpoint.NewElrondIeleVM(factory.IELEVirtualMachine, endpoint.ElrondTestnet, blockChainHook, cryptoHook)
	_ = vmContainer.Add(factory.IELEVirtualMachine, ieleVM)
}

func (tpn *TestProcessorNode) initInnerProcessors() {
	if tpn.ShardCoordinator.SelfId() == core.MetachainShardId {
		tpn.initMetaInnerProcessors()
		return
	}

	if tpn.ValidatorStatisticsProcessor == nil {
		tpn.ValidatorStatisticsProcessor = &mock.ValidatorStatisticsProcessorStub{}
	}

	interimProcFactory, _ := shard.NewIntermediateProcessorsContainerFactory(
		tpn.ShardCoordinator,
		TestMarshalizer,
		TestHasher,
		TestAddressConverter,
		tpn.Storage,
		tpn.DataPool,
		tpn.EconomicsData.EconomicsData,
	)

	tpn.InterimProcContainer, _ = interimProcFactory.Create()
	tpn.ScrForwarder, _ = tpn.InterimProcContainer.Get(dataBlock.SmartContractResultBlock)

	tpn.RewardsProcessor, _ = rewardTransaction.NewRewardTxProcessor(
		tpn.AccntState,
		TestAddressConverter,
		tpn.ShardCoordinator,
	)

	argsHook := hooks.ArgBlockChainHook{
		Accounts:         tpn.AccntState,
		AddrConv:         TestAddressConverter,
		StorageService:   tpn.Storage,
		BlockChain:       tpn.BlockChain,
		ShardCoordinator: tpn.ShardCoordinator,
		Marshalizer:      TestMarshalizer,
		Uint64Converter:  TestUint64Converter,
	}
	maxGasLimitPerBlock := uint64(0xFFFFFFFFFFFFFFFF)
	gasSchedule := arwenConfig.MakeGasMap(1)
	vmFactory, _ := shard.NewVMContainerFactory(maxGasLimitPerBlock, gasSchedule, argsHook)

	tpn.VMContainer, _ = vmFactory.Create()
	tpn.BlockchainHook, _ = vmFactory.BlockChainHookImpl().(*hooks.BlockChainHookImpl)
	createAndAddIeleVM(tpn.VMContainer, tpn.BlockchainHook)

	mockVM, _ := mock.NewOneSCExecutorMockVM(tpn.BlockchainHook, TestHasher)
	mockVM.GasForOperation = OpGasValueForMockVm
	_ = tpn.VMContainer.Add(procFactory.InternalTestingVM, mockVM)

	tpn.FeeAccumulator, _ = postprocess.NewFeeAccumulator()
	tpn.ArgsParser = vmcommon.NewAtArgumentParser()
	txTypeHandler, _ := coordinator.NewTxTypeHandler(TestAddressConverter, tpn.ShardCoordinator, tpn.AccntState)
	tpn.GasHandler, _ = preprocess.NewGasComputation(tpn.EconomicsData)

	vm.FillGasMapInternal(gasSchedule, 1)
	argsNewScProcessor := smartContract.ArgsNewSmartContractProcessor{
		VmContainer:   tpn.VMContainer,
		ArgsParser:    tpn.ArgsParser,
		Hasher:        TestHasher,
		Marshalizer:   TestMarshalizer,
		AccountsDB:    tpn.AccntState,
		TempAccounts:  vmFactory.BlockChainHookImpl(),
		AdrConv:       TestAddressConverter,
		Coordinator:   tpn.ShardCoordinator,
		ScrForwarder:  tpn.ScrForwarder,
		TxFeeHandler:  tpn.FeeAccumulator,
		EconomicsFee:  tpn.EconomicsData,
		TxTypeHandler: txTypeHandler,
		GasHandler:    tpn.GasHandler,
		GasMap:        gasSchedule,
	}
	tpn.ScProcessor, _ = smartContract.NewSmartContractProcessor(argsNewScProcessor)

	receiptsHandler, _ := tpn.InterimProcContainer.Get(dataBlock.ReceiptBlock)
	badBlocskHandler, _ := tpn.InterimProcContainer.Get(dataBlock.InvalidBlock)
	tpn.TxProcessor, _ = transaction.NewTxProcessor(
		tpn.AccntState,
		TestHasher,
		TestAddressConverter,
		TestMarshalizer,
		tpn.ShardCoordinator,
		tpn.ScProcessor,
		tpn.FeeAccumulator,
		txTypeHandler,
		tpn.EconomicsData,
		receiptsHandler,
		badBlocskHandler,
	)

	tpn.MiniBlocksCompacter, _ = preprocess.NewMiniBlocksCompaction(tpn.EconomicsData, tpn.ShardCoordinator, tpn.GasHandler)

	fact, _ := shard.NewPreProcessorsContainerFactory(
		tpn.ShardCoordinator,
		tpn.Storage,
		TestMarshalizer,
		TestHasher,
		tpn.DataPool,
		TestAddressConverter,
		tpn.AccntState,
		tpn.RequestHandler,
		tpn.TxProcessor,
		tpn.ScProcessor,
		tpn.ScProcessor.(process.SmartContractResultProcessor),
		tpn.RewardsProcessor,
		tpn.EconomicsData,
		tpn.MiniBlocksCompacter,
		tpn.GasHandler,
		tpn.BlockTracker,
	)
	tpn.PreProcessorsContainer, _ = fact.Create()

	tpn.TxCoordinator, _ = coordinator.NewTransactionCoordinator(
		TestHasher,
		TestMarshalizer,
		tpn.ShardCoordinator,
		tpn.AccntState,
		tpn.DataPool.MiniBlocks(),
		tpn.RequestHandler,
		tpn.PreProcessorsContainer,
		tpn.InterimProcContainer,
		tpn.GasHandler,
	)
}

func (tpn *TestProcessorNode) initMetaInnerProcessors() {
	interimProcFactory, _ := metaProcess.NewIntermediateProcessorsContainerFactory(
		tpn.ShardCoordinator,
		TestMarshalizer,
		TestHasher,
		TestAddressConverter,
		tpn.Storage,
		tpn.DataPool,
	)

	tpn.InterimProcContainer, _ = interimProcFactory.Create()
	tpn.ScrForwarder, _ = tpn.InterimProcContainer.Get(dataBlock.SmartContractResultBlock)

	argsHook := hooks.ArgBlockChainHook{
		Accounts:         tpn.AccntState,
		AddrConv:         TestAddressConverter,
		StorageService:   tpn.Storage,
		BlockChain:       tpn.BlockChain,
		ShardCoordinator: tpn.ShardCoordinator,
		Marshalizer:      TestMarshalizer,
		Uint64Converter:  TestUint64Converter,
	}
	gasSchedule := make(map[string]map[string]uint64)
	vm.FillGasMapInternal(gasSchedule, 1)
	vmFactory, _ := metaProcess.NewVMContainerFactory(argsHook, tpn.EconomicsData.EconomicsData, &genesis.NilMessageSignVerifier{}, gasSchedule)

	tpn.VMContainer, _ = vmFactory.Create()
	tpn.BlockchainHook, _ = vmFactory.BlockChainHookImpl().(*hooks.BlockChainHookImpl)

	tpn.addMockVm(tpn.BlockchainHook)

	tpn.FeeAccumulator, _ = postprocess.NewFeeAccumulator()
	txTypeHandler, _ := coordinator.NewTxTypeHandler(TestAddressConverter, tpn.ShardCoordinator, tpn.AccntState)
	tpn.ArgsParser = vmcommon.NewAtArgumentParser()
	tpn.GasHandler, _ = preprocess.NewGasComputation(tpn.EconomicsData)
	argsNewScProcessor := smartContract.ArgsNewSmartContractProcessor{
		VmContainer:   tpn.VMContainer,
		ArgsParser:    tpn.ArgsParser,
		Hasher:        TestHasher,
		Marshalizer:   TestMarshalizer,
		AccountsDB:    tpn.AccntState,
		TempAccounts:  vmFactory.BlockChainHookImpl(),
		AdrConv:       TestAddressConverter,
		Coordinator:   tpn.ShardCoordinator,
		ScrForwarder:  tpn.ScrForwarder,
		TxFeeHandler:  tpn.FeeAccumulator,
		EconomicsFee:  tpn.EconomicsData,
		TxTypeHandler: txTypeHandler,
		GasHandler:    tpn.GasHandler,
		GasMap:        gasSchedule,
	}
	scProcessor, _ := smartContract.NewSmartContractProcessor(argsNewScProcessor)
	tpn.ScProcessor = scProcessor
	tpn.TxProcessor, _ = transaction.NewMetaTxProcessor(
		tpn.AccntState,
		TestAddressConverter,
		tpn.ShardCoordinator,
		tpn.ScProcessor,
		txTypeHandler,
		tpn.EconomicsData,
	)

	tpn.MiniBlocksCompacter, _ = preprocess.NewMiniBlocksCompaction(tpn.EconomicsData, tpn.ShardCoordinator, tpn.GasHandler)

	fact, _ := metaProcess.NewPreProcessorsContainerFactory(
		tpn.ShardCoordinator,
		tpn.Storage,
		TestMarshalizer,
		TestHasher,
		tpn.DataPool,
		tpn.AccntState,
		tpn.RequestHandler,
		tpn.TxProcessor,
		scProcessor,
		tpn.EconomicsData.EconomicsData,
		tpn.MiniBlocksCompacter,
		tpn.GasHandler,
		tpn.BlockTracker,
	)
	tpn.PreProcessorsContainer, _ = fact.Create()

	tpn.TxCoordinator, _ = coordinator.NewTransactionCoordinator(
		TestHasher,
		TestMarshalizer,
		tpn.ShardCoordinator,
		tpn.AccntState,
		tpn.DataPool.MiniBlocks(),
		tpn.RequestHandler,
		tpn.PreProcessorsContainer,
		tpn.InterimProcContainer,
		tpn.GasHandler,
	)
}

func (tpn *TestProcessorNode) addMockVm(blockchainHook vmcommon.BlockchainHook) {
	mockVM, _ := mock.NewOneSCExecutorMockVM(blockchainHook, TestHasher)
	mockVM.GasForOperation = OpGasValueForMockVm

	_ = tpn.VMContainer.Add(factory.InternalTestingVM, mockVM)
}

func (tpn *TestProcessorNode) initBlockProcessor(stateCheckpointModulus uint) {
	var err error

	tpn.ForkDetector = &mock.ForkDetectorMock{
		AddHeaderCalled: func(header data.HeaderHandler, hash []byte, state process.BlockHeaderState, selfNotarizedHeaders []data.HeaderHandler, selfNotarizedHeadersHashes [][]byte) error {
			return nil
		},
		GetHighestFinalBlockNonceCalled: func() uint64 {
			return 0
		},
		ProbableHighestNonceCalled: func() uint64 {
			return 0
		},
		GetHighestFinalBlockHashCalled: func() []byte {
			return nil
		},
	}

	accountsDb := make(map[state.AccountsDbIdentifier]state.AccountsAdapter)
	accountsDb[state.UserAccountsState] = tpn.AccntState
	accountsDb[state.PeerAccountsState] = tpn.PeerState

	argumentsBase := block.ArgBaseProcessor{
		AccountsDB:                   accountsDb,
		ForkDetector:                 tpn.ForkDetector,
		Hasher:                       TestHasher,
		Marshalizer:                  TestMarshalizer,
		Store:                        tpn.Storage,
		ShardCoordinator:             tpn.ShardCoordinator,
		NodesCoordinator:             tpn.NodesCoordinator,
		FeeHandler:                   tpn.FeeAccumulator,
		Uint64Converter:              TestUint64Converter,
		RequestHandler:               tpn.RequestHandler,
		Core:                         nil,
		BlockChainHook:               tpn.BlockchainHook,
		ValidatorStatisticsProcessor: tpn.ValidatorStatisticsProcessor,
		HeaderValidator:              tpn.HeaderValidator,
		Rounder:                      tpn.Rounder,
		BootStorer: &mock.BoostrapStorerMock{
			PutCalled: func(round int64, bootData bootstrapStorage.BootstrapData) error {
				return nil
			},
		},
		BlockTracker:           tpn.BlockTracker,
		DataPool:               tpn.DataPool,
		StateCheckpointModulus: stateCheckpointModulus,
		BlockChain:             tpn.BlockChain,
	}

	if tpn.EpochStartNotifier == nil {
		tpn.EpochStartNotifier = &mock.EpochStartNotifierStub{}
	}

	if tpn.ShardCoordinator.SelfId() == core.MetachainShardId {
		argsEpochStart := &metachain.ArgsNewMetaEpochStartTrigger{
			GenesisTime: argumentsBase.Rounder.TimeStamp(),
			Settings: &config.EpochStartConfig{
				MinRoundsBetweenEpochs: 1000,
				RoundsPerEpoch:         10000,
			},
			Epoch:              0,
			EpochStartNotifier: tpn.EpochStartNotifier,
			Storage:            tpn.Storage,
			Marshalizer:        TestMarshalizer,
		}
		epochStartTrigger, _ := metachain.NewEpochStartTrigger(argsEpochStart)
		tpn.EpochStartTrigger = &metachain.TestTrigger{}
		tpn.EpochStartTrigger.SetTrigger(epochStartTrigger)

		argumentsBase.EpochStartTrigger = tpn.EpochStartTrigger
		argumentsBase.TxCoordinator = tpn.TxCoordinator

		blsKeyedAddressConverter, _ := addressConverters.NewPlainAddressConverter(
			128,
			"0x",
		)
		argsStakingToPeer := scToProtocol2.ArgStakingToPeer{
			AdrConv:          blsKeyedAddressConverter,
			Hasher:           TestHasher,
			ProtoMarshalizer: TestMarshalizer,
			VmMarshalizer:    TestVmMarshalizer,
			PeerState:        tpn.PeerState,
			BaseState:        tpn.AccntState,
			ArgParser:        tpn.ArgsParser,
			CurrTxs:          tpn.DataPool.CurrentBlockTxs(),
			ScQuery:          tpn.SCQueryService,
		}
		scToProtocol, _ := scToProtocol2.NewStakingToPeer(argsStakingToPeer)

		argsEpochStartData := metachain.ArgsNewEpochStartData{
			Marshalizer:       TestMarshalizer,
			Hasher:            TestHasher,
			Store:             tpn.Storage,
			DataPool:          tpn.DataPool,
			BlockTracker:      tpn.BlockTracker,
			ShardCoordinator:  tpn.ShardCoordinator,
			EpochStartTrigger: tpn.EpochStartTrigger,
		}
		epochStartDataCreator, _ := metachain.NewEpochStartData(argsEpochStartData)

		argsEpochEconomics := metachain.ArgsNewEpochEconomics{
			Marshalizer:      TestMarshalizer,
			Store:            tpn.Storage,
			ShardCoordinator: tpn.ShardCoordinator,
			NodesCoordinator: tpn.NodesCoordinator,
			RewardsHandler:   tpn.EconomicsData,
			RoundTime:        tpn.Rounder,
		}
		epochEconomics, _ := metachain.NewEndOfEpochEconomicsDataCreator(argsEpochEconomics)

		rewardsStorage := tpn.Storage.GetStorer(dataRetriever.RewardTransactionUnit)
		miniBlockStorage := tpn.Storage.GetStorer(dataRetriever.MiniBlockUnit)
		argsEpochRewards := metachain.ArgsNewRewardsCreator{
			ShardCoordinator: tpn.ShardCoordinator,
			AddrConverter:    TestAddressConverter,
			RewardsStorage:   rewardsStorage,
			MiniBlockStorage: miniBlockStorage,
			Hasher:           TestHasher,
			Marshalizer:      TestMarshalizer,
		}
		epochStartRewards, _ := metachain.NewEpochStartRewardsCreator(argsEpochRewards)

		argsEpochValidatorInfo := metachain.ArgsNewValidatorInfoCreator{
			ShardCoordinator: tpn.ShardCoordinator,
			MiniBlockStorage: miniBlockStorage,
			Hasher:           TestHasher,
			Marshalizer:      TestMarshalizer,
		}

		epochStartValidatorInfo, _ := metachain.NewValidatorInfoCreator(argsEpochValidatorInfo)

		arguments := block.ArgMetaProcessor{
			ArgBaseProcessor:          argumentsBase,
			SCDataGetter:              tpn.SCQueryService,
			SCToProtocol:              scToProtocol,
			PendingMiniBlocksHandler:  &mock.PendingMiniBlocksHandlerStub{},
			EpochEconomics:            epochEconomics,
			EpochStartDataCreator:     epochStartDataCreator,
			EpochRewardsCreator:       epochStartRewards,
			EpochValidatorInfoCreator: epochStartValidatorInfo,
		}

		tpn.BlockProcessor, err = block.NewMetaProcessor(arguments)
	} else {
		argsShardEpochStart := &shardchain.ArgsShardEpochStartTrigger{
			Marshalizer:        TestMarshalizer,
			Hasher:             TestHasher,
			HeaderValidator:    tpn.HeaderValidator,
			Uint64Converter:    TestUint64Converter,
			DataPool:           tpn.DataPool,
			Storage:            tpn.Storage,
			RequestHandler:     tpn.RequestHandler,
			Epoch:              0,
			Validity:           1,
			Finality:           1,
			EpochStartNotifier: tpn.EpochStartNotifier,
		}
		epochStartTrigger, _ := shardchain.NewEpochStartTrigger(argsShardEpochStart)
		tpn.EpochStartTrigger = &shardchain.TestTrigger{}
		tpn.EpochStartTrigger.SetTrigger(epochStartTrigger)

		argumentsBase.EpochStartTrigger = tpn.EpochStartTrigger
		argumentsBase.BlockChainHook = tpn.BlockchainHook
		argumentsBase.TxCoordinator = tpn.TxCoordinator
		arguments := block.ArgShardProcessor{
			ArgBaseProcessor: argumentsBase,
			TxsPoolsCleaner:  &mock.TxPoolsCleanerMock{},
		}

		tpn.BlockProcessor, err = block.NewShardProcessor(arguments)
	}

	if err != nil {
		fmt.Printf("Error creating blockprocessor: %s\n", err.Error())
	}
}

func (tpn *TestProcessorNode) setGenesisBlock() {
	genesisBlock := tpn.GenesisBlocks[tpn.ShardCoordinator.SelfId()]
	_ = tpn.BlockChain.SetGenesisHeader(genesisBlock)
	hash, _ := core.CalculateHash(TestMarshalizer, TestHasher, genesisBlock)
	tpn.BlockChain.SetGenesisHeaderHash(hash)
	fmt.Println(fmt.Sprintf("Set genesis hash shard %d %s", tpn.ShardCoordinator.SelfId(), core.ToHex(hash)))
}

func (tpn *TestProcessorNode) initNode() {
	var err error

	tpn.Node, err = node.NewNode(
		node.WithMessenger(tpn.Messenger),
		node.WithProtoMarshalizer(TestMarshalizer, 100),
		node.WithVmMarshalizer(TestVmMarshalizer),
		node.WithTxSignMarshalizer(TestTxSignMarshalizer),
		node.WithHasher(TestHasher),
		node.WithAddressConverter(TestAddressConverter),
		node.WithAccountsAdapter(tpn.AccntState),
		node.WithKeyGen(tpn.OwnAccount.KeygenTxSign),
		node.WithKeyGenForAccounts(TestKeyGenForAccounts),
		node.WithTxFeeHandler(tpn.EconomicsData),
		node.WithShardCoordinator(tpn.ShardCoordinator),
		node.WithNodesCoordinator(tpn.NodesCoordinator),
		node.WithBlockChain(tpn.BlockChain),
		node.WithUint64ByteSliceConverter(TestUint64Converter),
		node.WithMultiSigner(tpn.MultiSigner),
		node.WithSingleSigner(tpn.OwnAccount.SingleSigner),
		node.WithPrivKey(tpn.NodeKeys.Sk),
		node.WithPubKey(tpn.NodeKeys.Pk),
		node.WithInterceptorsContainer(tpn.InterceptorsContainer),
		node.WithResolversFinder(tpn.ResolverFinder),
		node.WithBlockProcessor(tpn.BlockProcessor),
		node.WithTxSingleSigner(tpn.OwnAccount.SingleSigner),
		node.WithDataStore(tpn.Storage),
		node.WithSyncer(&mock.SyncTimerMock{}),
		node.WithBlackListHandler(tpn.BlackListHandler),
		node.WithDataPool(tpn.DataPool),
	)
	if err != nil {
		fmt.Printf("Error creating node: %s\n", err.Error())
	}
}

// SendTransaction can send a transaction (it does the dispatching)
func (tpn *TestProcessorNode) SendTransaction(tx *dataTransaction.Transaction) (string, error) {
	txHash, err := tpn.Node.SendTransaction(
		tx.Nonce,
		hex.EncodeToString(tx.SndAddr),
		hex.EncodeToString(tx.RcvAddr),
		tx.Value.String(),
		tx.GasPrice,
		tx.GasLimit,
		tx.Data,
		tx.Signature,
	)
	return txHash, err
}

func (tpn *TestProcessorNode) addHandlersForCounters() {
	hdrHandlers := func(header data.HeaderHandler, key []byte) {
		atomic.AddInt32(&tpn.CounterHdrRecv, 1)
	}

	if tpn.ShardCoordinator.SelfId() == core.MetachainShardId {
		tpn.DataPool.Headers().RegisterHandler(hdrHandlers)
	} else {
		txHandler := func(key []byte) {
			atomic.AddInt32(&tpn.CounterTxRecv, 1)
		}
		mbHandlers := func(key []byte) {
			atomic.AddInt32(&tpn.CounterMbRecv, 1)
		}

		tpn.DataPool.UnsignedTransactions().RegisterHandler(txHandler)
		tpn.DataPool.Transactions().RegisterHandler(txHandler)
		tpn.DataPool.RewardTransactions().RegisterHandler(txHandler)
		tpn.DataPool.Headers().RegisterHandler(hdrHandlers)
		tpn.DataPool.MiniBlocks().RegisterHandler(mbHandlers)
	}
}

// StartSync calls Bootstrapper.StartSync. Errors if bootstrapper is not set
func (tpn *TestProcessorNode) StartSync() error {
	if tpn.Bootstrapper == nil {
		return errors.New("no bootstrapper available")
	}

	tpn.Bootstrapper.StartSync()

	return nil
}

// LoadTxSignSkBytes alters the already generated sk/pk pair
func (tpn *TestProcessorNode) LoadTxSignSkBytes(skBytes []byte) {
	tpn.OwnAccount.LoadTxSignSkBytes(skBytes)
}

// ProposeBlock proposes a new block
func (tpn *TestProcessorNode) ProposeBlock(round uint64, nonce uint64) (data.BodyHandler, data.HeaderHandler, [][]byte) {
	startTime := time.Now()
	maxTime := time.Second * 2

	haveTime := func() bool {
		elapsedTime := time.Since(startTime)
		remainingTime := maxTime - elapsedTime
		return remainingTime > 0
	}

	blockHeader := tpn.BlockProcessor.CreateNewHeader(round)

	blockHeader.SetShardID(tpn.ShardCoordinator.SelfId())
	blockHeader.SetRound(round)
	blockHeader.SetNonce(nonce)
	blockHeader.SetPubKeysBitmap([]byte{1})

	currHdr := tpn.BlockChain.GetCurrentBlockHeader()
	currHdrHash := tpn.BlockChain.GetCurrentBlockHeaderHash()
	if check.IfNil(currHdr) {
		currHdr = tpn.BlockChain.GetGenesisHeader()
		currHdrHash = tpn.BlockChain.GetGenesisHeaderHash()
	}

	blockHeader.SetPrevHash(currHdrHash)
	blockHeader.SetPrevRandSeed(currHdr.GetRandSeed())
	sig, _ := TestMultiSig.AggregateSigs(nil)
	blockHeader.SetSignature(sig)
	blockHeader.SetRandSeed(sig)
	blockHeader.SetLeaderSignature([]byte("leader sign"))
	blockHeader.SetChainID(tpn.ChainID)
	blockHeader.SetTimeStamp(round * uint64(tpn.Rounder.TimeDuration().Seconds()))

	blockHeader, blockBody, err := tpn.BlockProcessor.CreateBlock(blockHeader, haveTime)
	if err != nil {
		log.Warn("createBlockBody", "error", err.Error())
		return nil, nil, nil
	}

	shardBlockBody, ok := blockBody.(*dataBlock.Body)
	txHashes := make([][]byte, 0)
	if !ok {
		return blockBody, blockHeader, txHashes
	}

<<<<<<< HEAD
	for _, mb := range shardBlockBody {
		if mb.Type == dataBlock.PeerBlock {
			continue
		}
=======
	for _, mb := range shardBlockBody.MiniBlocks {
>>>>>>> 9a90e47c
		for _, hash := range mb.TxHashes {
			copiedHash := make([]byte, len(hash))
			copy(copiedHash, hash)
			txHashes = append(txHashes, copiedHash)
		}
	}

	return blockBody, blockHeader, txHashes
}

// BroadcastBlock broadcasts the block and body to the connected peers
func (tpn *TestProcessorNode) BroadcastBlock(body data.BodyHandler, header data.HeaderHandler) {
	_ = tpn.BroadcastMessenger.BroadcastBlock(body, header)
	miniBlocks, transactions, _ := tpn.BlockProcessor.MarshalizedDataToBroadcast(header, body)
	_ = tpn.BroadcastMessenger.BroadcastMiniBlocks(miniBlocks)
	_ = tpn.BroadcastMessenger.BroadcastTransactions(transactions)
}

// CommitBlock commits the block and body
func (tpn *TestProcessorNode) CommitBlock(body data.BodyHandler, header data.HeaderHandler) {
	_ = tpn.BlockProcessor.CommitBlock(header, body)
}

// GetShardHeader returns the first *dataBlock.Header stored in datapools having the nonce provided as parameter
func (tpn *TestProcessorNode) GetShardHeader(nonce uint64) (*dataBlock.Header, error) {
	invalidCachers := tpn.DataPool == nil || tpn.DataPool.Headers() == nil
	if invalidCachers {
		return nil, errors.New("invalid data pool")
	}

	headerObjects, _, err := tpn.DataPool.Headers().GetHeadersByNonceAndShardId(nonce, tpn.ShardCoordinator.SelfId())
	if err != nil {
		return nil, errors.New(fmt.Sprintf("no headers found for nonce and shard id %d %d %s", nonce, tpn.ShardCoordinator.SelfId(), err.Error()))
	}

	headerObject := headerObjects[len(headerObjects)-1]

	header, ok := headerObject.(*dataBlock.Header)
	if !ok {
		return nil, errors.New(fmt.Sprintf("not a *dataBlock.Header stored in headers found for nonce and shard id %d %d", nonce, tpn.ShardCoordinator.SelfId()))
	}

	return header, nil
}

// GetBlockBody returns the body for provided header parameter
func (tpn *TestProcessorNode) GetBlockBody(header *dataBlock.Header) (*dataBlock.Body, error) {
	invalidCachers := tpn.DataPool == nil || tpn.DataPool.MiniBlocks() == nil
	if invalidCachers {
		return nil, errors.New("invalid data pool")
	}

	body := &dataBlock.Body{}
	for _, miniBlockHeader := range header.MiniBlockHeaders {
		miniBlockHash := miniBlockHeader.Hash

		mbObject, ok := tpn.DataPool.MiniBlocks().Get(miniBlockHash)
		if !ok {
			return nil, errors.New(fmt.Sprintf("no miniblock found for hash %s", hex.EncodeToString(miniBlockHash)))
		}

		mb, ok := mbObject.(*dataBlock.MiniBlock)
		if !ok {
			return nil, errors.New(fmt.Sprintf("not a *dataBlock.MiniBlock stored in miniblocks found for hash %s", hex.EncodeToString(miniBlockHash)))
		}

		body.MiniBlocks = append(body.MiniBlocks, mb)
	}

	return body, nil
}

// GetMetaBlockBody returns the body for provided header parameter
func (tpn *TestProcessorNode) GetMetaBlockBody(header *dataBlock.MetaBlock) (*dataBlock.Body, error) {
	invalidCachers := tpn.DataPool == nil || tpn.DataPool.MiniBlocks() == nil
	if invalidCachers {
		return nil, errors.New("invalid data pool")
	}

	body := &dataBlock.Body{}
	for _, miniBlockHeader := range header.MiniBlockHeaders {
		miniBlockHash := miniBlockHeader.Hash

		mbObject, ok := tpn.DataPool.MiniBlocks().Get(miniBlockHash)
		if !ok {
			return nil, errors.New(fmt.Sprintf("no miniblock found for hash %s", hex.EncodeToString(miniBlockHash)))
		}

		mb, ok := mbObject.(*dataBlock.MiniBlock)
		if !ok {
			return nil, errors.New(fmt.Sprintf("not a *dataBlock.MiniBlock stored in miniblocks found for hash %s", hex.EncodeToString(miniBlockHash)))
		}

		body.MiniBlocks = append(body.MiniBlocks, mb)
	}

	return body, nil
}

// GetMetaHeader returns the first *dataBlock.MetaBlock stored in datapools having the nonce provided as parameter
func (tpn *TestProcessorNode) GetMetaHeader(nonce uint64) (*dataBlock.MetaBlock, error) {
	invalidCachers := tpn.DataPool == nil || tpn.DataPool.Headers() == nil
	if invalidCachers {
		return nil, errors.New("invalid data pool")
	}

	headerObjects, _, err := tpn.DataPool.Headers().GetHeadersByNonceAndShardId(nonce, core.MetachainShardId)
	if err != nil {
		return nil, errors.New(fmt.Sprintf("no headers found for nonce and shard id %d %d %s", nonce, core.MetachainShardId, err.Error()))
	}

	headerObject := headerObjects[len(headerObjects)-1]

	header, ok := headerObject.(*dataBlock.MetaBlock)
	if !ok {
		return nil, errors.New(fmt.Sprintf("not a *dataBlock.MetaBlock stored in headers found for nonce and shard id %d %d", nonce, core.MetachainShardId))
	}

	return header, nil
}

// SyncNode tries to process and commit a block already stored in data pool with provided nonce
func (tpn *TestProcessorNode) SyncNode(nonce uint64) error {
	if tpn.ShardCoordinator.SelfId() == core.MetachainShardId {
		return tpn.syncMetaNode(nonce)
	} else {
		return tpn.syncShardNode(nonce)
	}
}

func (tpn *TestProcessorNode) syncShardNode(nonce uint64) error {
	header, err := tpn.GetShardHeader(nonce)
	if err != nil {
		return err
	}

	body, err := tpn.GetBlockBody(header)
	if err != nil {
		return err
	}

	err = tpn.BlockProcessor.ProcessBlock(
		header,
		body,
		func() time.Duration {
			return time.Second * 5
		},
	)
	if err != nil {
		return err
	}

	err = tpn.BlockProcessor.CommitBlock(header, body)
	if err != nil {
		return err
	}

	return nil
}

func (tpn *TestProcessorNode) syncMetaNode(nonce uint64) error {
	header, err := tpn.GetMetaHeader(nonce)
	if err != nil {
		return err
	}

	body, err := tpn.GetMetaBlockBody(header)
	if err != nil {
		return err
	}

	err = tpn.BlockProcessor.ProcessBlock(
		header,
		body,
		func() time.Duration {
			return time.Second * 2
		},
	)
	if err != nil {
		return err
	}

	err = tpn.BlockProcessor.CommitBlock(header, body)
	if err != nil {
		return err
	}

	return nil
}

// SetAccountNonce sets the account nonce with journal
func (tpn *TestProcessorNode) SetAccountNonce(nonce uint64) error {
	nodeAccount, _ := tpn.AccntState.GetAccountWithJournal(tpn.OwnAccount.Address)
	err := nodeAccount.(*state.Account).SetNonceWithJournal(nonce)
	if err != nil {
		return err
	}

	_, err = tpn.AccntState.Commit()
	if err != nil {
		return err
	}

	return nil
}

// MiniBlocksPresent checks if the all the miniblocks are present in the pool
func (tpn *TestProcessorNode) MiniBlocksPresent(hashes [][]byte) bool {
	mbCacher := tpn.DataPool.MiniBlocks()
	for i := 0; i < len(hashes); i++ {
		ok := mbCacher.Has(hashes[i])
		if !ok {
			return false
		}
	}

	return true
}

func (tpn *TestProcessorNode) initRounder() {
	tpn.Rounder = &mock.RounderMock{TimeDurationField: 5 * time.Second}
}

func (tpn *TestProcessorNode) initRequestedItemsHandler() {
	tpn.RequestedItemsHandler = timecache.NewTimeCache(roundDuration)
}

func (tpn *TestProcessorNode) initBlockTracker() {
	argBaseTracker := track.ArgBaseTracker{
		Hasher:           TestHasher,
		HeaderValidator:  tpn.HeaderValidator,
		Marshalizer:      TestMarshalizer,
		RequestHandler:   tpn.RequestHandler,
		Rounder:          tpn.Rounder,
		ShardCoordinator: tpn.ShardCoordinator,
		Store:            tpn.Storage,
		StartHeaders:     tpn.GenesisBlocks,
	}

	if tpn.ShardCoordinator.SelfId() != core.MetachainShardId {
		arguments := track.ArgShardTracker{
			ArgBaseTracker: argBaseTracker,
			PoolsHolder:    tpn.DataPool,
		}

		tpn.BlockTracker, _ = track.NewShardBlockTrack(arguments)
	} else {
		arguments := track.ArgMetaTracker{
			ArgBaseTracker: argBaseTracker,
			PoolsHolder:    tpn.DataPool,
		}

		tpn.BlockTracker, _ = track.NewMetaBlockTrack(arguments)
	}
}

func (tpn *TestProcessorNode) initHeaderValidator() {
	argsHeaderValidator := block.ArgsHeaderValidator{
		Hasher:      TestHasher,
		Marshalizer: TestMarshalizer,
	}

	tpn.HeaderValidator, _ = block.NewHeaderValidator(argsHeaderValidator)
}<|MERGE_RESOLUTION|>--- conflicted
+++ resolved
@@ -1204,14 +1204,10 @@
 		return blockBody, blockHeader, txHashes
 	}
 
-<<<<<<< HEAD
-	for _, mb := range shardBlockBody {
+	for _, mb := range shardBlockBody.MiniBlocks {
 		if mb.Type == dataBlock.PeerBlock {
 			continue
 		}
-=======
-	for _, mb := range shardBlockBody.MiniBlocks {
->>>>>>> 9a90e47c
 		for _, hash := range mb.TxHashes {
 			copiedHash := make([]byte, len(hash))
 			copy(copiedHash, hash)
