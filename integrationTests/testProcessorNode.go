--- conflicted
+++ resolved
@@ -505,11 +505,8 @@
 	createAndAddIeleVM(tpn.VMContainer, tpn.BlockchainHook)
 
 	tpn.ArgsParser, _ = smartContract.NewAtArgumentParser()
-<<<<<<< HEAD
 	txTypeHandler, _ := coordinator.NewTxTypeHandler(TestAddressConverter, tpn.ShardCoordinator, tpn.AccntState)
-=======
 	tpn.GasHandler, _ = preprocess.NewGasComputation(tpn.EconomicsData)
->>>>>>> 01a584bf
 	tpn.ScProcessor, _ = smartContract.NewSmartContractProcessor(
 		tpn.VMContainer,
 		tpn.ArgsParser,
@@ -522,11 +519,8 @@
 		tpn.ScrForwarder,
 		rewardsHandler,
 		tpn.EconomicsData,
-<<<<<<< HEAD
 		txTypeHandler,
-=======
 		tpn.GasHandler,
->>>>>>> 01a584bf
 	)
 
 	tpn.TxProcessor, _ = transaction.NewTxProcessor(
@@ -604,12 +598,9 @@
 
 	txTypeHandler, _ := coordinator.NewTxTypeHandler(TestAddressConverter, tpn.ShardCoordinator, tpn.AccntState)
 	tpn.ArgsParser, _ = smartContract.NewAtArgumentParser()
-<<<<<<< HEAD
 	scProcessor, _ := smartContract.NewSmartContractProcessor(
-=======
 	tpn.GasHandler, _ = preprocess.NewGasComputation(tpn.EconomicsData)
 	tpn.ScProcessor, _ = smartContract.NewSmartContractProcessor(
->>>>>>> 01a584bf
 		tpn.VMContainer,
 		tpn.ArgsParser,
 		TestHasher,
@@ -621,11 +612,8 @@
 		tpn.ScrForwarder,
 		&metaProcess.TransactionFeeHandler{},
 		tpn.EconomicsData,
-<<<<<<< HEAD
 		txTypeHandler,
-=======
 		tpn.GasHandler,
->>>>>>> 01a584bf
 	)
 	tpn.ScProcessor = scProcessor
 	tpn.TxProcessor, _ = transaction.NewMetaTxProcessor(
