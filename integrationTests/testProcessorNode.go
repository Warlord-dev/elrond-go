package integrationTests

import (
	"bytes"
	"context"
	"encoding/hex"
	"fmt"
	"math/big"
	"sort"
	"strconv"
	"sync/atomic"
	"time"

	arwenConfig "github.com/ElrondNetwork/arwen-wasm-vm/config"
	"github.com/ElrondNetwork/elrond-go/config"
	"github.com/ElrondNetwork/elrond-go/consensus"
	"github.com/ElrondNetwork/elrond-go/consensus/spos/sposFactory"
	"github.com/ElrondNetwork/elrond-go/core"
	"github.com/ElrondNetwork/elrond-go/core/partitioning"
	"github.com/ElrondNetwork/elrond-go/crypto"
	"github.com/ElrondNetwork/elrond-go/crypto/signing"
	"github.com/ElrondNetwork/elrond-go/crypto/signing/kyber"
	"github.com/ElrondNetwork/elrond-go/data"
	dataBlock "github.com/ElrondNetwork/elrond-go/data/block"
	"github.com/ElrondNetwork/elrond-go/data/state"
	"github.com/ElrondNetwork/elrond-go/data/state/addressConverters"
	factory2 "github.com/ElrondNetwork/elrond-go/data/state/factory"
	dataTransaction "github.com/ElrondNetwork/elrond-go/data/transaction"
	factory3 "github.com/ElrondNetwork/elrond-go/data/trie/factory"
	"github.com/ElrondNetwork/elrond-go/data/typeConverters/uint64ByteSlice"
	"github.com/ElrondNetwork/elrond-go/dataRetriever"
	"github.com/ElrondNetwork/elrond-go/dataRetriever/factory/containers"
	metafactoryDataRetriever "github.com/ElrondNetwork/elrond-go/dataRetriever/factory/metachain"
	factoryDataRetriever "github.com/ElrondNetwork/elrond-go/dataRetriever/factory/shard"
	"github.com/ElrondNetwork/elrond-go/dataRetriever/requestHandlers"
	"github.com/ElrondNetwork/elrond-go/epochStart/metachain"
	"github.com/ElrondNetwork/elrond-go/epochStart/shardchain"
	"github.com/ElrondNetwork/elrond-go/hashing/sha256"
	"github.com/ElrondNetwork/elrond-go/integrationTests/mock"
	"github.com/ElrondNetwork/elrond-go/marshal"
	"github.com/ElrondNetwork/elrond-go/node"
	"github.com/ElrondNetwork/elrond-go/node/external"
	"github.com/ElrondNetwork/elrond-go/p2p"
	"github.com/ElrondNetwork/elrond-go/process"
	"github.com/ElrondNetwork/elrond-go/process/block"
	"github.com/ElrondNetwork/elrond-go/process/block/bootstrapStorage"
	"github.com/ElrondNetwork/elrond-go/process/block/preprocess"
	"github.com/ElrondNetwork/elrond-go/process/coordinator"
	"github.com/ElrondNetwork/elrond-go/process/economics"
	"github.com/ElrondNetwork/elrond-go/process/factory"
	procFactory "github.com/ElrondNetwork/elrond-go/process/factory"
	metaProcess "github.com/ElrondNetwork/elrond-go/process/factory/metachain"
	"github.com/ElrondNetwork/elrond-go/process/factory/shard"
	"github.com/ElrondNetwork/elrond-go/process/peer"
	"github.com/ElrondNetwork/elrond-go/process/rating"
	"github.com/ElrondNetwork/elrond-go/process/rewardTransaction"
	scToProtocol2 "github.com/ElrondNetwork/elrond-go/process/scToProtocol"
	"github.com/ElrondNetwork/elrond-go/process/smartContract"
	"github.com/ElrondNetwork/elrond-go/process/smartContract/hooks"
	"github.com/ElrondNetwork/elrond-go/process/track"
	"github.com/ElrondNetwork/elrond-go/process/transaction"
	"github.com/ElrondNetwork/elrond-go/sharding"
	"github.com/ElrondNetwork/elrond-go/storage/timecache"
	vmcommon "github.com/ElrondNetwork/elrond-vm-common"
	"github.com/ElrondNetwork/elrond-vm/iele/elrond/node/endpoint"
	"github.com/pkg/errors"
)

// TestHasher represents a Sha256 hasher
var TestHasher = sha256.Sha256{}

// TestMarshalizer represents a JSON marshalizer
var TestMarshalizer = &marshal.JsonMarshalizer{}

// TestAddressConverter represents a plain address converter
var TestAddressConverter, _ = addressConverters.NewPlainAddressConverter(32, "0x")

// TestAddressConverterBLS represents an address converter from BLS public keys
var TestAddressConverterBLS, _ = addressConverters.NewPlainAddressConverter(128, "0x")

// TestMultiSig represents a mock multisig
var TestMultiSig = mock.NewMultiSigner(1)

// TestKeyGenForAccounts represents a mock key generator for balances
var TestKeyGenForAccounts = signing.NewKeyGenerator(kyber.NewBlakeSHA256Ed25519())

// TestUint64Converter represents an uint64 to byte slice converter
var TestUint64Converter = uint64ByteSlice.NewBigEndianConverter()

// MinTxGasPrice defines minimum gas price required by a transaction
var MinTxGasPrice = uint64(10)

// MinTxGasLimit defines minimum gas limit required by a transaction
var MinTxGasLimit = uint64(1000)

// MaxGasLimitPerBlock defines maximum gas limit allowed per one block
const MaxGasLimitPerBlock = uint64(300000)

const maxTxNonceDeltaAllowed = 8000
const minConnectedPeers = 0

// OpGasValueForMockVm represents the gas value that it consumed by each operation called on the mock VM
// By operation, we mean each go function that is called on the VM implementation
const OpGasValueForMockVm = uint64(50)

// TimeSpanForBadHeaders is the expiry time for an added block header hash
var TimeSpanForBadHeaders = time.Second * 30

// roundDuration defines the duration of the round
const roundDuration = 5 * time.Second

// IntegrationTestsChainID is the chain ID identifier used in integration tests, processing nodes
var IntegrationTestsChainID = []byte("integration tests chain ID")

// sizeCheckDelta the maximum allowed bufer overhead (p2p unmarshalling)
const sizeCheckDelta = 100

const stateCheckpointModulus = 100

// TestKeyPair holds a pair of private/public Keys
type TestKeyPair struct {
	Sk crypto.PrivateKey
	Pk crypto.PublicKey
}

//CryptoParams holds crypto parametres
type CryptoParams struct {
	KeyGen       crypto.KeyGenerator
	Keys         map[uint32][]*TestKeyPair
	SingleSigner crypto.SingleSigner
}

// TestProcessorNode represents a container type of class used in integration tests
// with all its fields exported
type TestProcessorNode struct {
	ShardCoordinator      sharding.Coordinator
	NodesCoordinator      sharding.NodesCoordinator
	SpecialAddressHandler process.SpecialAddressHandler
	Messenger             p2p.Messenger

	OwnAccount *TestWalletAccount
	NodeKeys   *TestKeyPair

	DataPool      dataRetriever.PoolsHolder
	Storage       dataRetriever.StorageService
	PeerState     state.AccountsAdapter
	AccntState    state.AccountsAdapter
	TrieContainer state.TriesHolder
	BlockChain    data.ChainHandler
	GenesisBlocks map[uint32]data.HeaderHandler

	EconomicsData *economics.TestEconomicsData

	BlackListHandler      process.BlackListHandler
	HeaderValidator       process.HeaderConstructionValidator
	BlockTracker          process.BlockTracker
	InterceptorsContainer process.InterceptorsContainer
	ResolversContainer    dataRetriever.ResolversContainer
	ResolverFinder        dataRetriever.ResolversFinder
	RequestHandler        process.RequestHandler

	InterimProcContainer   process.IntermediateProcessorContainer
	TxProcessor            process.TransactionProcessor
	TxCoordinator          process.TransactionCoordinator
	ScrForwarder           process.IntermediateTransactionHandler
	BlockchainHook         *hooks.BlockChainHookImpl
	VMContainer            process.VirtualMachinesContainer
	ArgsParser             process.ArgumentsParser
	ScProcessor            process.SmartContractProcessor
	RewardsProcessor       process.RewardTransactionProcessor
	PreProcessorsContainer process.PreProcessorsContainer
	MiniBlocksCompacter    process.MiniBlocksCompacter
	GasHandler             process.GasHandler

	ForkDetector          process.ForkDetector
	BlockProcessor        process.BlockProcessor
	BroadcastMessenger    consensus.BroadcastMessenger
	Bootstrapper          TestBootstrapper
	Rounder               *mock.RounderMock
	BootstrapStorer       *mock.BoostrapStorerMock
	StorageBootstrapper   *mock.StorageBootstrapperMock
	RequestedItemsHandler dataRetriever.RequestedItemsHandler

	EpochStartTrigger TestEpochStartTrigger

	MultiSigner       crypto.MultiSigner
	HeaderSigVerifier process.InterceptedHeaderSigVerifier

	ValidatorStatisticsProcessor process.ValidatorStatisticsProcessor

	//Node is used to call the functionality already implemented in it
	Node           *node.Node
	SCQueryService external.SCQueryService

	CounterHdrRecv int32
	CounterMbRecv  int32
	CounterTxRecv  int32
	CounterMetaRcv int32

	ChainID []byte
}

// NewTestProcessorNode returns a new TestProcessorNode instance with a libp2p messenger
func NewTestProcessorNode(
	maxShards uint32,
	nodeShardId uint32,
	txSignPrivKeyShardId uint32,
	initialNodeAddr string,
) *TestProcessorNode {

	shardCoordinator, _ := sharding.NewMultiShardCoordinator(maxShards, nodeShardId)

	kg := &mock.KeyGenMock{}
	sk, pk := kg.GeneratePair()

	pkBytes := make([]byte, 128)
	address := make([]byte, 32)
	nodesCoordinator := &mock.NodesCoordinatorMock{
		ComputeValidatorsGroupCalled: func(randomness []byte, round uint64, shardId uint32) (validators []sharding.Validator, err error) {
			v, _ := sharding.NewValidator(big.NewInt(0), 1, pkBytes, address)
			return []sharding.Validator{v}, nil
		},
	}

	messenger := CreateMessengerWithKadDht(context.Background(), initialNodeAddr)
	tpn := &TestProcessorNode{
		ShardCoordinator:  shardCoordinator,
		Messenger:         messenger,
		NodesCoordinator:  nodesCoordinator,
		HeaderSigVerifier: &mock.HeaderSigVerifierStub{},
		ChainID:           IntegrationTestsChainID,
	}

	tpn.NodeKeys = &TestKeyPair{
		Sk: sk,
		Pk: pk,
	}
	tpn.MultiSigner = TestMultiSig
	tpn.OwnAccount = CreateTestWalletAccount(shardCoordinator, txSignPrivKeyShardId)
	tpn.initDataPools()
	tpn.initTestNode()

	tpn.StorageBootstrapper = &mock.StorageBootstrapperMock{}
	tpn.BootstrapStorer = &mock.BoostrapStorerMock{}

	return tpn
}

// NewTestProcessorNodeWithCustomDataPool returns a new TestProcessorNode instance with the given data pool
func NewTestProcessorNodeWithCustomDataPool(maxShards uint32, nodeShardId uint32, txSignPrivKeyShardId uint32, initialNodeAddr string, dPool dataRetriever.PoolsHolder) *TestProcessorNode {
	shardCoordinator, _ := sharding.NewMultiShardCoordinator(maxShards, nodeShardId)

	messenger := CreateMessengerWithKadDht(context.Background(), initialNodeAddr)
	_ = messenger.SetThresholdMinConnectedPeers(minConnectedPeers)
	nodesCoordinator := &mock.NodesCoordinatorMock{}
	kg := &mock.KeyGenMock{}
	sk, pk := kg.GeneratePair()

	tpn := &TestProcessorNode{
		ShardCoordinator:  shardCoordinator,
		Messenger:         messenger,
		NodesCoordinator:  nodesCoordinator,
		HeaderSigVerifier: &mock.HeaderSigVerifierStub{},
		ChainID:           IntegrationTestsChainID,
	}

	tpn.NodeKeys = &TestKeyPair{
		Sk: sk,
		Pk: pk,
	}
	tpn.MultiSigner = TestMultiSig
	tpn.OwnAccount = CreateTestWalletAccount(shardCoordinator, txSignPrivKeyShardId)
	if tpn.ShardCoordinator.SelfId() != sharding.MetachainShardId {
		tpn.DataPool = dPool
	} else {
		tpn.initDataPools()
	}
	tpn.initTestNode()

	return tpn
}

func (tpn *TestProcessorNode) initAccountDBs() {
	tpn.TrieContainer = state.NewDataTriesHolder()
	var stateTrie data.Trie
	tpn.AccntState, stateTrie, _ = CreateAccountsDB(factory2.UserAccount)
	tpn.TrieContainer.Put([]byte(factory3.UserAccountTrie), stateTrie)

	var peerTrie data.Trie
	tpn.PeerState, peerTrie, _ = CreateAccountsDB(factory2.ValidatorAccount)
	tpn.TrieContainer.Put([]byte(factory3.PeerAccountTrie), peerTrie)
}

func (tpn *TestProcessorNode) initTestNode() {
	tpn.SpecialAddressHandler = mock.NewSpecialAddressHandlerMock(
		TestAddressConverter,
		tpn.ShardCoordinator,
		tpn.NodesCoordinator,
	)
	tpn.initHeaderValidator()
	tpn.initRounder()
	tpn.initStorage()
	tpn.initAccountDBs()
	tpn.initChainHandler()
	tpn.initEconomicsData()
	tpn.initRequestedItemsHandler()
	tpn.initResolvers()
	tpn.initInterceptors()
	tpn.initValidatorStatistics()
	rootHash, _ := tpn.ValidatorStatisticsProcessor.RootHash()
	tpn.GenesisBlocks = CreateGenesisBlocks(
		tpn.AccntState,
		TestAddressConverter,
		&sharding.NodesSetup{},
		tpn.ShardCoordinator,
		tpn.Storage,
		tpn.BlockChain,
		TestMarshalizer,
		TestHasher,
		TestUint64Converter,
		tpn.DataPool,
		tpn.EconomicsData.EconomicsData,
		rootHash,
	)
	tpn.initBlockTracker()
	tpn.initInterceptors()
	tpn.initInnerProcessors()
	tpn.SCQueryService, _ = smartContract.NewSCQueryService(tpn.VMContainer, tpn.EconomicsData.MaxGasLimitPerBlock())
	tpn.initBlockProcessor(stateCheckpointModulus)
	tpn.BroadcastMessenger, _ = sposFactory.GetBroadcastMessenger(
		TestMarshalizer,
		tpn.Messenger,
		tpn.ShardCoordinator,
		tpn.OwnAccount.SkTxSign,
		tpn.OwnAccount.SingleSigner,
	)
	tpn.setGenesisBlock()
	tpn.initNode()
	tpn.SCQueryService, _ = smartContract.NewSCQueryService(tpn.VMContainer, tpn.EconomicsData.MaxGasLimitPerBlock())
	tpn.addHandlersForCounters()
	tpn.addGenesisBlocksIntoStorage()
}

func (tpn *TestProcessorNode) initDataPools() {
	tpn.DataPool = CreateTestDataPool(nil)
}

func (tpn *TestProcessorNode) initStorage() {
	if tpn.ShardCoordinator.SelfId() == sharding.MetachainShardId {
		tpn.Storage = CreateMetaStore(tpn.ShardCoordinator)
	} else {
		tpn.Storage = CreateShardStore(tpn.ShardCoordinator.NumberOfShards())
	}
}

func (tpn *TestProcessorNode) initChainHandler() {
	if tpn.ShardCoordinator.SelfId() == sharding.MetachainShardId {
		tpn.BlockChain = CreateMetaChain()
	} else {
		tpn.BlockChain = CreateShardChain()
	}
}

func (tpn *TestProcessorNode) initEconomicsData() {
	maxGasLimitPerBlock := strconv.FormatUint(MaxGasLimitPerBlock, 10)
	minGasPrice := strconv.FormatUint(MinTxGasPrice, 10)
	minGasLimit := strconv.FormatUint(MinTxGasLimit, 10)

	economicsData, _ := economics.NewEconomicsData(
		&config.ConfigEconomics{
			EconomicsAddresses: config.EconomicsAddresses{
				CommunityAddress: "addr1",
				BurnAddress:      "addr2",
			},
			RewardsSettings: config.RewardsSettings{
				RewardsValue:        "1000",
				CommunityPercentage: 0.10,
				LeaderPercentage:    0.50,
				BurnPercentage:      0.40,
			},
			FeeSettings: config.FeeSettings{
				MaxGasLimitPerBlock:  maxGasLimitPerBlock,
				MinGasPrice:          minGasPrice,
				MinGasLimit:          minGasLimit,
				GasPerDataByte:       "1",
				DataLimitForBaseCalc: "10000",
			},
			ValidatorSettings: config.ValidatorSettings{
				StakeValue:    "500",
				UnBoundPeriod: "5",
			},
			RatingSettings: config.RatingSettings{
				StartRating:                 500000,
				MaxRating:                   1000000,
				MinRating:                   1,
				ProposerDecreaseRatingStep:  3858,
				ProposerIncreaseRatingStep:  1929,
				ValidatorDecreaseRatingStep: 61,
				ValidatorIncreaseRatingStep: 31,
			},
		},
	)

	tpn.EconomicsData = &economics.TestEconomicsData{
		EconomicsData: economicsData,
	}
}

func (tpn *TestProcessorNode) initInterceptors() {
	var err error
	tpn.BlackListHandler = timecache.NewTimeCache(TimeSpanForBadHeaders)

	if tpn.ShardCoordinator.SelfId() == sharding.MetachainShardId {

		argsEpochStart := &metachain.ArgsNewMetaEpochStartTrigger{
			GenesisTime: tpn.Rounder.TimeStamp(),
			Settings: &config.EpochStartConfig{
				MinRoundsBetweenEpochs: 1000,
				RoundsPerEpoch:         10000,
			},
			Epoch:              0,
			EpochStartNotifier: &mock.EpochStartNotifierStub{},
			Storage:            tpn.Storage,
			Marshalizer:        TestMarshalizer,
		}
		epochStartTrigger, _ := metachain.NewEpochStartTrigger(argsEpochStart)
		tpn.EpochStartTrigger = &metachain.TestTrigger{}
		tpn.EpochStartTrigger.SetTrigger(epochStartTrigger)

		interceptorContainerFactory, _ := metaProcess.NewInterceptorsContainerFactory(
			tpn.ShardCoordinator,
			tpn.NodesCoordinator,
			tpn.Messenger,
			tpn.Storage,
			TestMarshalizer,
			TestHasher,
			TestMultiSig,
			tpn.DataPool,
			tpn.AccntState,
			TestAddressConverter,
			tpn.OwnAccount.SingleSigner,
			tpn.OwnAccount.BlockSingleSigner,
			tpn.OwnAccount.KeygenTxSign,
			tpn.OwnAccount.KeygenBlockSign,
			maxTxNonceDeltaAllowed,
			tpn.EconomicsData,
			tpn.BlackListHandler,
			tpn.HeaderSigVerifier,
			tpn.ChainID,
			sizeCheckDelta,
<<<<<<< HEAD
			tpn.BlockTracker,
=======
			tpn.EpochStartTrigger,
>>>>>>> fb571a56
		)

		tpn.InterceptorsContainer, err = interceptorContainerFactory.Create()
		if err != nil {
			fmt.Println(err.Error())
		}
	} else {
		argsShardEpochStart := &shardchain.ArgsShardEpochStartTrigger{
			Marshalizer:        TestMarshalizer,
			Hasher:             TestHasher,
			HeaderValidator:    tpn.HeaderValidator,
			Uint64Converter:    TestUint64Converter,
			DataPool:           tpn.DataPool,
			Storage:            tpn.Storage,
			RequestHandler:     tpn.RequestHandler,
			Epoch:              0,
			Validity:           1,
			Finality:           1,
			EpochStartNotifier: &mock.EpochStartNotifierStub{},
		}
		epochStartTrigger, _ := shardchain.NewEpochStartTrigger(argsShardEpochStart)
		tpn.EpochStartTrigger = &shardchain.TestTrigger{}
		tpn.EpochStartTrigger.SetTrigger(epochStartTrigger)

		interceptorContainerFactory, _ := shard.NewInterceptorsContainerFactory(
			tpn.AccntState,
			tpn.ShardCoordinator,
			tpn.NodesCoordinator,
			tpn.Messenger,
			tpn.Storage,
			TestMarshalizer,
			TestHasher,
			tpn.OwnAccount.KeygenTxSign,
			tpn.OwnAccount.KeygenBlockSign,
			tpn.OwnAccount.SingleSigner,
			tpn.OwnAccount.BlockSingleSigner,
			TestMultiSig,
			tpn.DataPool,
			TestAddressConverter,
			maxTxNonceDeltaAllowed,
			tpn.EconomicsData,
			tpn.BlackListHandler,
			tpn.HeaderSigVerifier,
			tpn.ChainID,
			sizeCheckDelta,
<<<<<<< HEAD
			tpn.BlockTracker,
=======
			tpn.EpochStartTrigger,
>>>>>>> fb571a56
		)

		tpn.InterceptorsContainer, err = interceptorContainerFactory.Create()
		if err != nil {
			fmt.Println(err.Error())
		}
	}
}

func (tpn *TestProcessorNode) initResolvers() {
	dataPacker, _ := partitioning.NewSimpleDataPacker(TestMarshalizer)

	if tpn.ShardCoordinator.SelfId() == sharding.MetachainShardId {
		resolversContainerFactory, _ := metafactoryDataRetriever.NewResolversContainerFactory(
			tpn.ShardCoordinator,
			tpn.Messenger,
			tpn.Storage,
			TestMarshalizer,
			tpn.DataPool,
			TestUint64Converter,
			dataPacker,
			tpn.TrieContainer,
			100,
		)

		tpn.ResolversContainer, _ = resolversContainerFactory.Create()
		tpn.ResolverFinder, _ = containers.NewResolversFinder(tpn.ResolversContainer, tpn.ShardCoordinator)
		tpn.RequestHandler, _ = requestHandlers.NewMetaResolverRequestHandler(
			tpn.ResolverFinder,
			tpn.RequestedItemsHandler,
			100,
		)
	} else {
		resolversContainerFactory, _ := factoryDataRetriever.NewResolversContainerFactory(
			tpn.ShardCoordinator,
			tpn.Messenger,
			tpn.Storage,
			TestMarshalizer,
			tpn.DataPool,
			TestUint64Converter,
			dataPacker,
			tpn.TrieContainer,
			100,
		)

		tpn.ResolversContainer, _ = resolversContainerFactory.Create()
		tpn.ResolverFinder, _ = containers.NewResolversFinder(tpn.ResolversContainer, tpn.ShardCoordinator)
		tpn.RequestHandler, _ = requestHandlers.NewShardResolverRequestHandler(
			tpn.ResolverFinder,
			tpn.RequestedItemsHandler,
			100,
			tpn.ShardCoordinator.SelfId(),
		)
	}
}

func createAndAddIeleVM(
	vmContainer process.VirtualMachinesContainer,
	blockChainHook vmcommon.BlockchainHook,
) {
	cryptoHook := hooks.NewVMCryptoHook()
	ieleVM := endpoint.NewElrondIeleVM(factory.IELEVirtualMachine, endpoint.ElrondTestnet, blockChainHook, cryptoHook)
	_ = vmContainer.Add(factory.IELEVirtualMachine, ieleVM)
}

func (tpn *TestProcessorNode) initInnerProcessors() {
	if tpn.ShardCoordinator.SelfId() == sharding.MetachainShardId {
		tpn.initMetaInnerProcessors()
		return
	}

	if tpn.ValidatorStatisticsProcessor == nil {
		tpn.ValidatorStatisticsProcessor = &mock.ValidatorStatisticsProcessorMock{}
	}

	interimProcFactory, _ := shard.NewIntermediateProcessorsContainerFactory(
		tpn.ShardCoordinator,
		TestMarshalizer,
		TestHasher,
		TestAddressConverter,
		tpn.SpecialAddressHandler,
		tpn.Storage,
		tpn.DataPool,
		tpn.EconomicsData.EconomicsData,
	)

	tpn.InterimProcContainer, _ = interimProcFactory.Create()
	tpn.ScrForwarder, _ = tpn.InterimProcContainer.Get(dataBlock.SmartContractResultBlock)
	rewardsInter, _ := tpn.InterimProcContainer.Get(dataBlock.RewardsBlock)
	rewardsHandler, _ := rewardsInter.(process.TransactionFeeHandler)
	internalTxProducer, _ := rewardsInter.(process.InternalTransactionProducer)

	tpn.RewardsProcessor, _ = rewardTransaction.NewRewardTxProcessor(
		tpn.AccntState,
		TestAddressConverter,
		tpn.ShardCoordinator,
		rewardsInter,
	)

	argsHook := hooks.ArgBlockChainHook{
		Accounts:         tpn.AccntState,
		AddrConv:         TestAddressConverter,
		StorageService:   tpn.Storage,
		BlockChain:       tpn.BlockChain,
		ShardCoordinator: tpn.ShardCoordinator,
		Marshalizer:      TestMarshalizer,
		Uint64Converter:  TestUint64Converter,
	}
	maxGasLimitPerBlock := uint64(0xFFFFFFFFFFFFFFFF)
	gasSchedule := arwenConfig.MakeGasMap(1)
	vmFactory, _ := shard.NewVMContainerFactory(maxGasLimitPerBlock, gasSchedule, argsHook)

	tpn.VMContainer, _ = vmFactory.Create()
	tpn.BlockchainHook, _ = vmFactory.BlockChainHookImpl().(*hooks.BlockChainHookImpl)
	createAndAddIeleVM(tpn.VMContainer, tpn.BlockchainHook)

	mockVM, _ := mock.NewOneSCExecutorMockVM(tpn.BlockchainHook, TestHasher)
	mockVM.GasForOperation = OpGasValueForMockVm
	_ = tpn.VMContainer.Add(procFactory.InternalTestingVM, mockVM)

	tpn.ArgsParser, _ = vmcommon.NewAtArgumentParser()
	txTypeHandler, _ := coordinator.NewTxTypeHandler(TestAddressConverter, tpn.ShardCoordinator, tpn.AccntState)
	tpn.GasHandler, _ = preprocess.NewGasComputation(tpn.EconomicsData)
	tpn.ScProcessor, _ = smartContract.NewSmartContractProcessor(
		tpn.VMContainer,
		tpn.ArgsParser,
		TestHasher,
		TestMarshalizer,
		tpn.AccntState,
		vmFactory.BlockChainHookImpl(),
		TestAddressConverter,
		tpn.ShardCoordinator,
		tpn.ScrForwarder,
		rewardsHandler,
		tpn.EconomicsData,
		txTypeHandler,
		tpn.GasHandler,
	)

	receiptsHandler, _ := tpn.InterimProcContainer.Get(dataBlock.ReceiptBlock)
	badBlocskHandler, _ := tpn.InterimProcContainer.Get(dataBlock.InvalidBlock)
	tpn.TxProcessor, _ = transaction.NewTxProcessor(
		tpn.AccntState,
		TestHasher,
		TestAddressConverter,
		TestMarshalizer,
		tpn.ShardCoordinator,
		tpn.ScProcessor,
		rewardsHandler,
		txTypeHandler,
		tpn.EconomicsData,
		receiptsHandler,
		badBlocskHandler,
	)

	tpn.MiniBlocksCompacter, _ = preprocess.NewMiniBlocksCompaction(tpn.EconomicsData, tpn.ShardCoordinator, tpn.GasHandler)

	fact, _ := shard.NewPreProcessorsContainerFactory(
		tpn.ShardCoordinator,
		tpn.Storage,
		TestMarshalizer,
		TestHasher,
		tpn.DataPool,
		TestAddressConverter,
		tpn.AccntState,
		tpn.RequestHandler,
		tpn.TxProcessor,
		tpn.ScProcessor,
		tpn.ScProcessor.(process.SmartContractResultProcessor),
		tpn.RewardsProcessor,
		internalTxProducer,
		tpn.EconomicsData,
		tpn.MiniBlocksCompacter,
		tpn.GasHandler,
		tpn.BlockTracker,
	)
	tpn.PreProcessorsContainer, _ = fact.Create()

	tpn.TxCoordinator, _ = coordinator.NewTransactionCoordinator(
		TestHasher,
		TestMarshalizer,
		tpn.ShardCoordinator,
		tpn.AccntState,
		tpn.DataPool.MiniBlocks(),
		tpn.RequestHandler,
		tpn.PreProcessorsContainer,
		tpn.InterimProcContainer,
		tpn.GasHandler,
	)
}

func (tpn *TestProcessorNode) initMetaInnerProcessors() {
	interimProcFactory, _ := metaProcess.NewIntermediateProcessorsContainerFactory(
		tpn.ShardCoordinator,
		TestMarshalizer,
		TestHasher,
		TestAddressConverter,
		tpn.Storage,
		tpn.DataPool,
	)

	tpn.InterimProcContainer, _ = interimProcFactory.Create()
	tpn.ScrForwarder, _ = tpn.InterimProcContainer.Get(dataBlock.SmartContractResultBlock)

	argsHook := hooks.ArgBlockChainHook{
		Accounts:         tpn.AccntState,
		AddrConv:         TestAddressConverter,
		StorageService:   tpn.Storage,
		BlockChain:       tpn.BlockChain,
		ShardCoordinator: tpn.ShardCoordinator,
		Marshalizer:      TestMarshalizer,
		Uint64Converter:  TestUint64Converter,
	}

	vmFactory, _ := metaProcess.NewVMContainerFactory(argsHook, tpn.EconomicsData.EconomicsData)

	tpn.VMContainer, _ = vmFactory.Create()
	tpn.BlockchainHook, _ = vmFactory.BlockChainHookImpl().(*hooks.BlockChainHookImpl)

	tpn.addMockVm(tpn.BlockchainHook)

	txTypeHandler, _ := coordinator.NewTxTypeHandler(TestAddressConverter, tpn.ShardCoordinator, tpn.AccntState)
	tpn.ArgsParser, _ = vmcommon.NewAtArgumentParser()
	tpn.GasHandler, _ = preprocess.NewGasComputation(tpn.EconomicsData)
	scProcessor, _ := smartContract.NewSmartContractProcessor(
		tpn.VMContainer,
		tpn.ArgsParser,
		TestHasher,
		TestMarshalizer,
		tpn.AccntState,
		vmFactory.BlockChainHookImpl(),
		TestAddressConverter,
		tpn.ShardCoordinator,
		tpn.ScrForwarder,
		&metaProcess.TransactionFeeHandler{},
		tpn.EconomicsData,
		txTypeHandler,
		tpn.GasHandler,
	)
	tpn.ScProcessor = scProcessor
	tpn.TxProcessor, _ = transaction.NewMetaTxProcessor(
		tpn.AccntState,
		TestAddressConverter,
		tpn.ShardCoordinator,
		tpn.ScProcessor,
		txTypeHandler,
		tpn.EconomicsData,
	)

	tpn.MiniBlocksCompacter, _ = preprocess.NewMiniBlocksCompaction(tpn.EconomicsData, tpn.ShardCoordinator, tpn.GasHandler)

	fact, _ := metaProcess.NewPreProcessorsContainerFactory(
		tpn.ShardCoordinator,
		tpn.Storage,
		TestMarshalizer,
		TestHasher,
		tpn.DataPool,
		tpn.AccntState,
		tpn.RequestHandler,
		tpn.TxProcessor,
		scProcessor,
		tpn.EconomicsData.EconomicsData,
		tpn.MiniBlocksCompacter,
		tpn.GasHandler,
		tpn.BlockTracker,
	)
	tpn.PreProcessorsContainer, _ = fact.Create()

	tpn.TxCoordinator, _ = coordinator.NewTransactionCoordinator(
		TestHasher,
		TestMarshalizer,
		tpn.ShardCoordinator,
		tpn.AccntState,
		tpn.DataPool.MiniBlocks(),
		tpn.RequestHandler,
		tpn.PreProcessorsContainer,
		tpn.InterimProcContainer,
		tpn.GasHandler,
	)
}

func (tpn *TestProcessorNode) initValidatorStatistics() {
	initialNodes := make([]*sharding.InitialNode, 0)
	nodesMap := tpn.NodesCoordinator.GetAllValidatorsPublicKeys()
	for _, pks := range nodesMap {
		for _, pk := range pks {
			validator, _, _ := tpn.NodesCoordinator.GetValidatorWithPublicKey(pk)
			n := &sharding.InitialNode{
				PubKey:   core.ToHex(validator.PubKey()),
				Address:  core.ToHex(validator.Address()),
				NodeInfo: sharding.NodeInfo{},
			}
			initialNodes = append(initialNodes, n)
		}
	}

	sort.Slice(initialNodes, func(i, j int) bool {
		return bytes.Compare([]byte(initialNodes[i].PubKey), []byte(initialNodes[j].PubKey)) > 0
	})

	rater, _ := rating.NewBlockSigningRater(tpn.EconomicsData.RatingsData())

	arguments := peer.ArgValidatorStatisticsProcessor{
		InitialNodes:     initialNodes,
		PeerAdapter:      tpn.PeerState,
		AdrConv:          TestAddressConverterBLS,
		NodesCoordinator: tpn.NodesCoordinator,
		ShardCoordinator: tpn.ShardCoordinator,
		DataPool:         tpn.DataPool,
		StorageService:   tpn.Storage,
		Marshalizer:      TestMarshalizer,
		StakeValue:       big.NewInt(500),
		Rater:            rater,
	}

	tpn.ValidatorStatisticsProcessor, _ = peer.NewValidatorStatisticsProcessor(arguments)
}

func (tpn *TestProcessorNode) addMockVm(blockchainHook vmcommon.BlockchainHook) {
	mockVM, _ := mock.NewOneSCExecutorMockVM(blockchainHook, TestHasher)
	mockVM.GasForOperation = OpGasValueForMockVm

	_ = tpn.VMContainer.Add(factory.InternalTestingVM, mockVM)
}

func (tpn *TestProcessorNode) initBlockProcessor(stateCheckpointModulus uint) {
	var err error

	tpn.ForkDetector = &mock.ForkDetectorMock{
		AddHeaderCalled: func(header data.HeaderHandler, hash []byte, state process.BlockHeaderState, selfNotarizedHeaders []data.HeaderHandler, selfNotarizedHeadersHashes [][]byte) error {
			return nil
		},
		GetHighestFinalBlockNonceCalled: func() uint64 {
			return 0
		},
		ProbableHighestNonceCalled: func() uint64 {
			return 0
		},
		GetHighestFinalBlockHashCalled: func() []byte {
			return nil
		},
	}

	argumentsBase := block.ArgBaseProcessor{
		Accounts:                     tpn.AccntState,
		ForkDetector:                 tpn.ForkDetector,
		Hasher:                       TestHasher,
		Marshalizer:                  TestMarshalizer,
		Store:                        tpn.Storage,
		ShardCoordinator:             tpn.ShardCoordinator,
		NodesCoordinator:             tpn.NodesCoordinator,
		SpecialAddressHandler:        tpn.SpecialAddressHandler,
		Uint64Converter:              TestUint64Converter,
		RequestHandler:               tpn.RequestHandler,
		Core:                         nil,
		BlockChainHook:               tpn.BlockchainHook,
		ValidatorStatisticsProcessor: tpn.ValidatorStatisticsProcessor,
		HeaderValidator:              tpn.HeaderValidator,
		Rounder:                      tpn.Rounder,
		BootStorer: &mock.BoostrapStorerMock{
			PutCalled: func(round int64, bootData bootstrapStorage.BootstrapData) error {
				return nil
			},
		},
		BlockTracker: tpn.BlockTracker,
		DataPool:     tpn.DataPool,
	}

	if tpn.ShardCoordinator.SelfId() == sharding.MetachainShardId {
		argumentsBase.EpochStartTrigger = tpn.EpochStartTrigger
		argumentsBase.TxCoordinator = tpn.TxCoordinator

		blsKeyedAddressConverter, _ := addressConverters.NewPlainAddressConverter(
			128,
			"0x",
		)
		argsStakingToPeer := scToProtocol2.ArgStakingToPeer{
			AdrConv:     blsKeyedAddressConverter,
			Hasher:      TestHasher,
			Marshalizer: TestMarshalizer,
			PeerState:   tpn.PeerState,
			BaseState:   tpn.AccntState,
			ArgParser:   tpn.ArgsParser,
			CurrTxs:     tpn.DataPool.CurrentBlockTxs(),
			ScQuery:     tpn.SCQueryService,
		}
		scToProtocol, _ := scToProtocol2.NewStakingToPeer(argsStakingToPeer)
		arguments := block.ArgMetaProcessor{
			ArgBaseProcessor:   argumentsBase,
			SCDataGetter:       tpn.SCQueryService,
			SCToProtocol:       scToProtocol,
			PeerChangesHandler: scToProtocol,
			PendingMiniBlocks:  &mock.PendingMiniBlocksHandlerStub{},
		}

		tpn.BlockProcessor, err = block.NewMetaProcessor(arguments)
	} else {
		argumentsBase.EpochStartTrigger = tpn.EpochStartTrigger
		argumentsBase.BlockChainHook = tpn.BlockchainHook
		argumentsBase.TxCoordinator = tpn.TxCoordinator
		arguments := block.ArgShardProcessor{
			ArgBaseProcessor:       argumentsBase,
			TxsPoolsCleaner:        &mock.TxPoolsCleanerMock{},
			StateCheckpointModulus: stateCheckpointModulus,
		}

		tpn.BlockProcessor, err = block.NewShardProcessor(arguments)
	}

	if err != nil {
		fmt.Printf("Error creating blockprocessor: %s\n", err.Error())
	}
}

func (tpn *TestProcessorNode) setGenesisBlock() {
	genesisBlock := tpn.GenesisBlocks[tpn.ShardCoordinator.SelfId()]
	_ = tpn.BlockChain.SetGenesisHeader(genesisBlock)
	hash, _ := core.CalculateHash(TestMarshalizer, TestHasher, genesisBlock)
	tpn.BlockChain.SetGenesisHeaderHash(hash)
}

func (tpn *TestProcessorNode) initNode() {
	var err error

	tpn.Node, err = node.NewNode(
		node.WithMessenger(tpn.Messenger),
		node.WithMarshalizer(TestMarshalizer, 100),
		node.WithHasher(TestHasher),
		node.WithHasher(TestHasher),
		node.WithAddressConverter(TestAddressConverter),
		node.WithAccountsAdapter(tpn.AccntState),
		node.WithKeyGen(tpn.OwnAccount.KeygenTxSign),
		node.WithKeyGenForAccounts(TestKeyGenForAccounts),
		node.WithTxFeeHandler(tpn.EconomicsData),
		node.WithShardCoordinator(tpn.ShardCoordinator),
		node.WithNodesCoordinator(tpn.NodesCoordinator),
		node.WithBlockChain(tpn.BlockChain),
		node.WithUint64ByteSliceConverter(TestUint64Converter),
		node.WithMultiSigner(tpn.MultiSigner),
		node.WithSingleSigner(tpn.OwnAccount.SingleSigner),
		node.WithTxSignPrivKey(tpn.OwnAccount.SkTxSign),
		node.WithTxSignPubKey(tpn.OwnAccount.PkTxSign),
		node.WithPrivKey(tpn.NodeKeys.Sk),
		node.WithPubKey(tpn.NodeKeys.Pk),
		node.WithInterceptorsContainer(tpn.InterceptorsContainer),
		node.WithResolversFinder(tpn.ResolverFinder),
		node.WithBlockProcessor(tpn.BlockProcessor),
		node.WithTxSingleSigner(tpn.OwnAccount.SingleSigner),
		node.WithDataStore(tpn.Storage),
		node.WithSyncer(&mock.SyncTimerMock{}),
		node.WithBlackListHandler(tpn.BlackListHandler),
		node.WithDataPool(tpn.DataPool),
	)
	if err != nil {
		fmt.Printf("Error creating node: %s\n", err.Error())
	}
}

// SendTransaction can send a transaction (it does the dispatching)
func (tpn *TestProcessorNode) SendTransaction(tx *dataTransaction.Transaction) (string, error) {
	txHash, err := tpn.Node.SendTransaction(
		tx.Nonce,
		hex.EncodeToString(tx.SndAddr),
		hex.EncodeToString(tx.RcvAddr),
		tx.Value.String(),
		tx.GasPrice,
		tx.GasLimit,
		tx.Data,
		tx.Signature,
	)
	return txHash, err
}

func (tpn *TestProcessorNode) addHandlersForCounters() {
	hdrHandlers := func(header data.HeaderHandler, key []byte) {
		atomic.AddInt32(&tpn.CounterHdrRecv, 1)
	}

	if tpn.ShardCoordinator.SelfId() == sharding.MetachainShardId {
		tpn.DataPool.Headers().RegisterHandler(hdrHandlers)
	} else {
		txHandler := func(key []byte) {
			atomic.AddInt32(&tpn.CounterTxRecv, 1)
		}
		mbHandlers := func(key []byte) {
			atomic.AddInt32(&tpn.CounterMbRecv, 1)
		}

		tpn.DataPool.UnsignedTransactions().RegisterHandler(txHandler)
		tpn.DataPool.Transactions().RegisterHandler(txHandler)
		tpn.DataPool.RewardTransactions().RegisterHandler(txHandler)
		tpn.DataPool.Headers().RegisterHandler(hdrHandlers)
		tpn.DataPool.MiniBlocks().RegisterHandler(mbHandlers)
	}
}

// StartSync calls Bootstrapper.StartSync. Errors if bootstrapper is not set
func (tpn *TestProcessorNode) StartSync() error {
	if tpn.Bootstrapper == nil {
		return errors.New("no bootstrapper available")
	}

	tpn.Bootstrapper.StartSync()

	return nil
}

// LoadTxSignSkBytes alters the already generated sk/pk pair
func (tpn *TestProcessorNode) LoadTxSignSkBytes(skBytes []byte) {
	tpn.OwnAccount.LoadTxSignSkBytes(skBytes)
}

// ProposeBlock proposes a new block
func (tpn *TestProcessorNode) ProposeBlock(round uint64, nonce uint64) (data.BodyHandler, data.HeaderHandler, [][]byte) {
	startTime := time.Now()
	maxTime := time.Second * 2

	haveTime := func() bool {
		elapsedTime := time.Since(startTime)
		remainingTime := maxTime - elapsedTime
		return remainingTime > 0
	}

	blockHeader := tpn.BlockProcessor.CreateNewHeader()

	blockHeader.SetShardID(tpn.ShardCoordinator.SelfId())
	blockHeader.SetRound(round)
	blockHeader.SetNonce(nonce)
	blockHeader.SetPubKeysBitmap([]byte{1})
	currHdr := tpn.BlockChain.GetCurrentBlockHeader()
	if currHdr == nil {
		currHdr = tpn.BlockChain.GetGenesisHeader()
	}

	buff, _ := TestMarshalizer.Marshal(currHdr)
	blockHeader.SetPrevHash(TestHasher.Compute(string(buff)))
	blockHeader.SetPrevRandSeed(currHdr.GetRandSeed())
	sig, _ := TestMultiSig.AggregateSigs(nil)
	blockHeader.SetSignature(sig)
	blockHeader.SetRandSeed(sig)
	blockHeader.SetLeaderSignature([]byte("leader sign"))
	blockHeader.SetChainID(tpn.ChainID)

	blockBody, err := tpn.BlockProcessor.CreateBlockBody(blockHeader, haveTime)
	if err != nil {
		fmt.Println(err.Error())
		return nil, nil, nil
	}
	blockBody, err = tpn.BlockProcessor.ApplyBodyToHeader(blockHeader, blockBody)
	if err != nil {
		fmt.Println(err.Error())
		return nil, nil, nil
	}

	shardBlockBody, ok := blockBody.(dataBlock.Body)
	txHashes := make([][]byte, 0)
	if !ok {
		return blockBody, blockHeader, txHashes
	}

	for _, mb := range shardBlockBody {
		for _, hash := range mb.TxHashes {
			copiedHash := make([]byte, len(hash))
			copy(copiedHash, hash)
			txHashes = append(txHashes, copiedHash)
		}
	}

	return blockBody, blockHeader, txHashes
}

// BroadcastBlock broadcasts the block and body to the connected peers
func (tpn *TestProcessorNode) BroadcastBlock(body data.BodyHandler, header data.HeaderHandler) {
	_ = tpn.BroadcastMessenger.BroadcastBlock(body, header)
	miniBlocks, transactions, _ := tpn.BlockProcessor.MarshalizedDataToBroadcast(header, body)
	_ = tpn.BroadcastMessenger.BroadcastMiniBlocks(miniBlocks)
	_ = tpn.BroadcastMessenger.BroadcastTransactions(transactions)
}

// CommitBlock commits the block and body
func (tpn *TestProcessorNode) CommitBlock(body data.BodyHandler, header data.HeaderHandler) {
	_ = tpn.BlockProcessor.CommitBlock(tpn.BlockChain, header, body)
}

// GetShardHeader returns the first *dataBlock.Header stored in datapools having the nonce provided as parameter
func (tpn *TestProcessorNode) GetShardHeader(nonce uint64) (*dataBlock.Header, error) {
	invalidCachers := tpn.DataPool == nil || tpn.DataPool.Headers() == nil
	if invalidCachers {
		return nil, errors.New("invalid data pool")
	}

	headerObjects, _, err := tpn.DataPool.Headers().GetHeadersByNonceAndShardId(nonce, tpn.ShardCoordinator.SelfId())
	if err != nil {
		return nil, errors.New(fmt.Sprintf("no headers found for nonce and shard id %d %d %s", nonce, tpn.ShardCoordinator.SelfId(), err.Error()))
	}

	headerObject := headerObjects[len(headerObjects)-1]

	header, ok := headerObject.(*dataBlock.Header)
	if !ok {
		return nil, errors.New(fmt.Sprintf("not a *dataBlock.Header stored in headers found for nonce and shard id %d %d", nonce, tpn.ShardCoordinator.SelfId()))
	}

	return header, nil
}

// GetBlockBody returns the body for provided header parameter
func (tpn *TestProcessorNode) GetBlockBody(header *dataBlock.Header) (dataBlock.Body, error) {
	invalidCachers := tpn.DataPool == nil || tpn.DataPool.MiniBlocks() == nil
	if invalidCachers {
		return nil, errors.New("invalid data pool")
	}

	body := dataBlock.Body{}
	for _, miniBlockHeader := range header.MiniBlockHeaders {
		miniBlockHash := miniBlockHeader.Hash

		mbObject, ok := tpn.DataPool.MiniBlocks().Get(miniBlockHash)
		if !ok {
			return nil, errors.New(fmt.Sprintf("no miniblock found for hash %s", hex.EncodeToString(miniBlockHash)))
		}

		mb, ok := mbObject.(*dataBlock.MiniBlock)
		if !ok {
			return nil, errors.New(fmt.Sprintf("not a *dataBlock.MiniBlock stored in miniblocks found for hash %s", hex.EncodeToString(miniBlockHash)))
		}

		body = append(body, mb)
	}

	return body, nil
}

// GetMetaBlockBody returns the body for provided header parameter
func (tpn *TestProcessorNode) GetMetaBlockBody(header *dataBlock.MetaBlock) (dataBlock.Body, error) {
	invalidCachers := tpn.DataPool == nil || tpn.DataPool.MiniBlocks() == nil
	if invalidCachers {
		return nil, errors.New("invalid data pool")
	}

	body := dataBlock.Body{}
	for _, miniBlockHeader := range header.MiniBlockHeaders {
		miniBlockHash := miniBlockHeader.Hash

		mbObject, ok := tpn.DataPool.MiniBlocks().Get(miniBlockHash)
		if !ok {
			return nil, errors.New(fmt.Sprintf("no miniblock found for hash %s", hex.EncodeToString(miniBlockHash)))
		}

		mb, ok := mbObject.(*dataBlock.MiniBlock)
		if !ok {
			return nil, errors.New(fmt.Sprintf("not a *dataBlock.MiniBlock stored in miniblocks found for hash %s", hex.EncodeToString(miniBlockHash)))
		}

		body = append(body, mb)
	}

	return body, nil
}

// GetMetaHeader returns the first *dataBlock.MetaBlock stored in datapools having the nonce provided as parameter
func (tpn *TestProcessorNode) GetMetaHeader(nonce uint64) (*dataBlock.MetaBlock, error) {
	invalidCachers := tpn.DataPool == nil || tpn.DataPool.Headers() == nil
	if invalidCachers {
		return nil, errors.New("invalid data pool")
	}

	headerObjects, _, err := tpn.DataPool.Headers().GetHeadersByNonceAndShardId(nonce, sharding.MetachainShardId)
	if err != nil {
		return nil, errors.New(fmt.Sprintf("no headers found for nonce and shard id %d %d %s", nonce, sharding.MetachainShardId, err.Error()))
	}

	headerObject := headerObjects[len(headerObjects)-1]

	header, ok := headerObject.(*dataBlock.MetaBlock)
	if !ok {
		return nil, errors.New(fmt.Sprintf("not a *dataBlock.MetaBlock stored in headers found for nonce and shard id %d %d", nonce, sharding.MetachainShardId))
	}

	return header, nil
}

// SyncNode tries to process and commit a block already stored in data pool with provided nonce
func (tpn *TestProcessorNode) SyncNode(nonce uint64) error {
	if tpn.ShardCoordinator.SelfId() == sharding.MetachainShardId {
		return tpn.syncMetaNode(nonce)
	} else {
		return tpn.syncShardNode(nonce)
	}
}

func (tpn *TestProcessorNode) syncShardNode(nonce uint64) error {
	header, err := tpn.GetShardHeader(nonce)
	if err != nil {
		return err
	}

	body, err := tpn.GetBlockBody(header)
	if err != nil {
		return err
	}

	err = tpn.BlockProcessor.ProcessBlock(
		tpn.BlockChain,
		header,
		body,
		func() time.Duration {
			return time.Second * 2
		},
	)
	if err != nil {
		return err
	}

	err = tpn.BlockProcessor.CommitBlock(tpn.BlockChain, header, body)
	if err != nil {
		return err
	}

	return nil
}

func (tpn *TestProcessorNode) syncMetaNode(nonce uint64) error {
	header, err := tpn.GetMetaHeader(nonce)
	if err != nil {
		return err
	}

	body, err := tpn.GetMetaBlockBody(header)
	if err != nil {
		return err
	}

	err = tpn.BlockProcessor.ProcessBlock(
		tpn.BlockChain,
		header,
		body,
		func() time.Duration {
			return time.Second * 2
		},
	)
	if err != nil {
		return err
	}

	err = tpn.BlockProcessor.CommitBlock(tpn.BlockChain, header, body)
	if err != nil {
		return err
	}

	return nil
}

// SetAccountNonce sets the account nonce with journal
func (tpn *TestProcessorNode) SetAccountNonce(nonce uint64) error {
	nodeAccount, _ := tpn.AccntState.GetAccountWithJournal(tpn.OwnAccount.Address)
	err := nodeAccount.(*state.Account).SetNonceWithJournal(nonce)
	if err != nil {
		return err
	}

	_, err = tpn.AccntState.Commit()
	if err != nil {
		return err
	}

	return nil
}

// MiniBlocksPresent checks if the all the miniblocks are present in the pool
func (tpn *TestProcessorNode) MiniBlocksPresent(hashes [][]byte) bool {
	mbCacher := tpn.DataPool.MiniBlocks()
	for i := 0; i < len(hashes); i++ {
		ok := mbCacher.Has(hashes[i])
		if !ok {
			return false
		}
	}

	return true
}

func (tpn *TestProcessorNode) initRounder() {
	tpn.Rounder = &mock.RounderMock{}
}

func (tpn *TestProcessorNode) initRequestedItemsHandler() {
	tpn.RequestedItemsHandler = timecache.NewTimeCache(roundDuration)
}

func (tpn *TestProcessorNode) initBlockTracker() {
	argBaseTracker := track.ArgBaseTracker{
		Hasher:           TestHasher,
		HeaderValidator:  tpn.HeaderValidator,
		Marshalizer:      TestMarshalizer,
		RequestHandler:   tpn.RequestHandler,
		Rounder:          tpn.Rounder,
		ShardCoordinator: tpn.ShardCoordinator,
		Store:            tpn.Storage,
		StartHeaders:     tpn.GenesisBlocks,
	}

	if tpn.ShardCoordinator.SelfId() != sharding.MetachainShardId {
		arguments := track.ArgShardTracker{
			ArgBaseTracker: argBaseTracker,
			PoolsHolder:    tpn.DataPool,
		}

		tpn.BlockTracker, _ = track.NewShardBlockTrack(arguments)
	} else {
		arguments := track.ArgMetaTracker{
			ArgBaseTracker: argBaseTracker,
			PoolsHolder:    tpn.DataPool,
		}

		tpn.BlockTracker, _ = track.NewMetaBlockTrack(arguments)
	}
}

func (tpn *TestProcessorNode) initHeaderValidator() {
	argsHeaderValidator := block.ArgsHeaderValidator{
		Hasher:      TestHasher,
		Marshalizer: TestMarshalizer,
	}

	tpn.HeaderValidator, _ = block.NewHeaderValidator(argsHeaderValidator)
}<|MERGE_RESOLUTION|>--- conflicted
+++ resolved
@@ -448,11 +448,8 @@
 			tpn.HeaderSigVerifier,
 			tpn.ChainID,
 			sizeCheckDelta,
-<<<<<<< HEAD
 			tpn.BlockTracker,
-=======
 			tpn.EpochStartTrigger,
->>>>>>> fb571a56
 		)
 
 		tpn.InterceptorsContainer, err = interceptorContainerFactory.Create()
@@ -498,11 +495,8 @@
 			tpn.HeaderSigVerifier,
 			tpn.ChainID,
 			sizeCheckDelta,
-<<<<<<< HEAD
 			tpn.BlockTracker,
-=======
 			tpn.EpochStartTrigger,
->>>>>>> fb571a56
 		)
 
 		tpn.InterceptorsContainer, err = interceptorContainerFactory.Create()
