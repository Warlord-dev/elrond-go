--- conflicted
+++ resolved
@@ -198,11 +198,8 @@
 		NodeShuffler:               &mock.NodeShufflerMock{},
 		Rounder:                    rounder,
 		AddressPubkeyConverter:     integrationTests.TestAddressPubkeyConverter,
-<<<<<<< HEAD
+		StatusHandler:              &mock.AppStatusHandlerStub{},
 		ImportStartHandler:         &mock.ImportStartHandlerStub{},
-=======
-		StatusHandler:              &mock.AppStatusHandlerStub{},
->>>>>>> 9a76fb9a
 	}
 	epochStartBootstrap, err := bootstrap.NewEpochStartBootstrap(argsBootstrapHandler)
 	assert.Nil(t, err)
