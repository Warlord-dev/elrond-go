--- conflicted
+++ resolved
@@ -42,17 +42,11 @@
 	displayAndStartNodes(nodes)
 
 	defer func() {
-<<<<<<< HEAD
-		advertiser.Close()
+		_ = advertiser.Close()
 		for _, nodeList := range nodes {
 			for _, n := range nodeList {
-				n.node.Stop()
+				_ = n.node.Stop()
 			}
-=======
-		_ = advertiser.Close()
-		for _, n := range nodes {
-			_ = n.node.Stop()
->>>>>>> 16c57aaa
 		}
 	}()
 
