--- conflicted
+++ resolved
@@ -236,7 +236,6 @@
 	checkRootHashes(t, nodes, idxProposers)
 }
 
-<<<<<<< HEAD
 // TestShouldProcessWithScTxsJoinNoCommitShouldProcessedByValidators tests the following scenario:
 // There are 2 shard and 1 meta, each with one proposer and one validator.
 // Shard 1's proposer deploys a SC. There is 1 round for proposing block that will create the SC account.
@@ -340,10 +339,7 @@
 	)
 }
 
-func incrementAndPrintRound(round uint32) uint32 {
-=======
 func incrementAndPrintRound(round uint64) uint64 {
->>>>>>> c75b127c
 	round++
 	fmt.Printf("#################################### ROUND %d BEGINS ####################################\n\n", round)
 
