--- conflicted
+++ resolved
@@ -869,12 +869,9 @@
 			StartHeaders:    genesisBlocks,
 			RequestHandler:  requestHandler,
 			Core:            &mock.ServiceContainerMock{},
-<<<<<<< HEAD
-			Rounder:         &mock.RounderMock{},
-=======
 			BlockChainHook:  &mock.BlockChainHookHandlerMock{},
 			TxCoordinator:   &mock.TransactionCoordinatorMock{},
->>>>>>> f3d0c84b
+			Rounder:         &mock.RounderMock{},
 		},
 		DataPool:           dPool,
 		SCDataGetter:       &mock.ScDataGetterMock{},
