package smartContract

import (
	"bytes"
	"encoding/hex"
	"errors"
	"fmt"
	"io/ioutil"
	"math/big"
	"strings"
	"testing"
	"time"

	logger "github.com/ElrondNetwork/elrond-go-logger"
	"github.com/ElrondNetwork/elrond-go/core"
	"github.com/ElrondNetwork/elrond-go/core/check"
	"github.com/ElrondNetwork/elrond-go/core/vmcommon"
	"github.com/ElrondNetwork/elrond-go/data/block"
	"github.com/ElrondNetwork/elrond-go/data/state"
	"github.com/ElrondNetwork/elrond-go/data/transaction"
	"github.com/ElrondNetwork/elrond-go/integrationTests"
	"github.com/ElrondNetwork/elrond-go/integrationTests/vm"
	"github.com/ElrondNetwork/elrond-go/process"
	"github.com/ElrondNetwork/elrond-go/process/factory"
	systemVm "github.com/ElrondNetwork/elrond-go/vm"
	"github.com/stretchr/testify/assert"
	"github.com/stretchr/testify/require"
)

var log = logger.GetOrCreate("integrationtests/multishard/smartcontract")

func TestSCCallingIntraShard(t *testing.T) {
	if testing.Short() {
		t.Skip("this is not a short test")
	}

	numOfShards := 1
	nodesPerShard := 2
	numMetachainNodes := 0

	advertiser := integrationTests.CreateMessengerWithKadDht("")
	_ = advertiser.Bootstrap(0)

	nodes := integrationTests.CreateNodes(
		numOfShards,
		nodesPerShard,
		numMetachainNodes,
		integrationTests.GetConnectableAddress(advertiser),
	)

	idxProposers := make([]int, numOfShards+1)
	for i := 0; i < numOfShards; i++ {
		idxProposers[i] = i * nodesPerShard
	}
	idxProposers[numOfShards] = numOfShards * nodesPerShard

	integrationTests.DisplayAndStartNodes(nodes)

	defer func() {
		_ = advertiser.Close()
		for _, n := range nodes {
			_ = n.Messenger.Close()
		}
	}()

	initialVal := big.NewInt(10000000000000)
	initialVal.Mul(initialVal, initialVal)
	fmt.Printf("Initial minted sum: %s\n", initialVal.String())
	integrationTests.MintAllNodes(nodes, initialVal)

	round := uint64(0)
	nonce := uint64(0)
	round = integrationTests.IncrementAndPrintRound(round)
	nonce++

	// mint smart contract holders
	firstSCOwner := []byte("12345678901234567890123456789000")
	secondSCOwner := []byte("99945678901234567890123456789001")

	mintPubKey(firstSCOwner, initialVal, nodes)
	mintPubKey(secondSCOwner, initialVal, nodes)

	// deploy the smart contracts
	firstSCAddress := putDeploySCToDataPool(
		"./testdata/first/first.wasm",
		firstSCOwner,
		0,
		big.NewInt(50),
		"",
		nodes,
		nodes[0].EconomicsData.MaxGasLimitPerBlock(0)-1,
	)
	//000000000000000005005d3d53b5d0fcf07d222170978932166ee9f3972d3030
	secondSCAddress := putDeploySCToDataPool(
		"./testdata/second/second.wasm",
		secondSCOwner,
		0,
		big.NewInt(50),
		"",
		nodes,
		nodes[0].EconomicsData.MaxGasLimitPerBlock(0)-1,
	)
	//00000000000000000500017cc09151c48b99e2a1522fb70a5118ad4cb26c3031

	// Run two rounds, so the two SmartContracts get deployed.
	nonce, round = integrationTests.WaitOperationToBeDone(t, nodes, 2, nonce, round, idxProposers)

	time.Sleep(time.Second)

	// Create transactions that invoke "doSomething" from the second SC, which
	// will execute an "asyncCall" to a method in the first SC which counts how
	// many times it has been called. There will be as many transactions as there
	// are nodes.
	for _, node := range nodes {
		txData := "doSomething"
		integrationTests.CreateAndSendTransaction(node, nodes, big.NewInt(50), secondSCAddress, txData, integrationTests.AdditionalGasLimit)
	}
	time.Sleep(time.Second)

	_, _ = integrationTests.WaitOperationToBeDone(t, nodes, 3, nonce, round, idxProposers)

	// verify how many times was the first SC called
	for index, node := range nodes {
		numCalled := vm.GetIntValueFromSC(nil, node.AccntState, firstSCAddress, "numCalled", nil)
		assert.NotNil(t, numCalled)
		if numCalled != nil {
			assert.Equal(t, uint64(len(nodes)), numCalled.Uint64(), fmt.Sprintf("Node %d", index))
		}
	}
}

func TestScDeployAndChangeScOwner(t *testing.T) {
	if testing.Short() {
		t.Skip("this is not a short test")
	}

	sleepDuration := time.Second
	numShards := 2
	nodesPerShard := 2
	numMetachainNodes := 2

	advertiser := integrationTests.CreateMessengerWithKadDht("")
	_ = advertiser.Bootstrap(0)

	nodes := integrationTests.CreateNodes(
		numShards,
		nodesPerShard,
		numMetachainNodes,
		integrationTests.GetConnectableAddress(advertiser),
	)

	idxProposers := make([]int, numShards+1)
	for i := 0; i < numShards; i++ {
		idxProposers[i] = i * nodesPerShard
	}
	idxProposers[numShards] = numShards * nodesPerShard

	integrationTests.DisplayAndStartNodes(nodes)

	defer func() {
		_ = advertiser.Close()
		for _, n := range nodes {
			_ = n.Messenger.Close()
		}
	}()

	initialVal := big.NewInt(1000000000)
	integrationTests.MintAllNodes(nodes, initialVal)

	firstSCOwner := nodes[0].OwnAccount.Address

	// deploy the smart contracts
	firstSCAddress := putDeploySCToDataPool(
		"../../vm/arwen/testdata/counter/counter.wasm",
		firstSCOwner,
		0,
		big.NewInt(50),
		"",
		nodes,
		nodes[0].EconomicsData.MaxGasLimitPerBlock(0)-1,
	)

	round := uint64(0)
	nonce := uint64(0)
	round = integrationTests.IncrementAndPrintRound(round)
	nonce++
	integrationTests.ProposeBlock(nodes, idxProposers, round, nonce)
	integrationTests.SyncBlock(t, nodes, idxProposers, round)
	round = integrationTests.IncrementAndPrintRound(round)
	nonce++

	// make smart contract call to shard 1 which will do in shard 0
	for _, node := range nodes {
		txData := "increment"
		for i := 0; i < 10; i++ {
			integrationTests.CreateAndSendTransaction(node, nodes, big.NewInt(0), firstSCAddress, txData, integrationTests.AdditionalGasLimit)
		}
	}

	time.Sleep(sleepDuration)

	numRoundsToPropagateMultiShard := 15
	for i := 0; i < numRoundsToPropagateMultiShard; i++ {
		integrationTests.UpdateRound(nodes, round)
		integrationTests.AddSelfNotarizedHeaderByMetachain(nodes)
		integrationTests.ProposeBlock(nodes, idxProposers, round, nonce)
		integrationTests.SyncBlock(t, nodes, idxProposers, round)
		round = integrationTests.IncrementAndPrintRound(round)
		nonce++
	}

	shId := nodes[0].ShardCoordinator.ComputeId(firstSCAddress)
	for _, node := range nodes {
		if node.ShardCoordinator.SelfId() != shId {
			continue
		}

		numCalled := vm.GetIntValueFromSC(nil, node.AccntState, firstSCAddress, "get", nil)
		require.NotNil(t, numCalled)
	}

	account := getAccountFromAddrBytes(nodes[0].AccntState, nodes[0].OwnAccount.Address)
	require.Equal(t, big.NewInt(0), account.GetDeveloperReward())

	newOwnerAddress := []byte("12345678123456781234567812345678")
	txData := "ChangeOwnerAddress" + "@" + hex.EncodeToString(newOwnerAddress)
	integrationTests.CreateAndSendTransaction(nodes[0], nodes, big.NewInt(0), firstSCAddress, txData, integrationTests.AdditionalGasLimit)

	for i := 0; i < numRoundsToPropagateMultiShard; i++ {
		integrationTests.UpdateRound(nodes, round)
		integrationTests.AddSelfNotarizedHeaderByMetachain(nodes)
		integrationTests.ProposeBlock(nodes, idxProposers, round, nonce)
		integrationTests.SyncBlock(t, nodes, idxProposers, round)
		round = integrationTests.IncrementAndPrintRound(round)
		nonce++
	}

	// check new owner address is set
	account = getAccountFromAddrBytes(nodes[0].AccntState, firstSCAddress)
	require.Equal(t, newOwnerAddress, account.GetOwnerAddress())
	require.True(t, account.GetDeveloperReward().Cmp(big.NewInt(0)) == 1)
}

func TestScDeployAndClaimSmartContractDeveloperRewards(t *testing.T) {
	// TODO: Fix this test and enable it.
	t.Skip()

	if testing.Short() {
		t.Skip("this is not a short test")
	}

	numShards := 1
	nodesPerShard := 5
	numMetachainNodes := 1

	advertiser := integrationTests.CreateMessengerWithKadDht("")
	_ = advertiser.Bootstrap(0)

	nodes := integrationTests.CreateNodes(
		numShards,
		nodesPerShard,
		numMetachainNodes,
		integrationTests.GetConnectableAddress(advertiser),
	)

	idxProposers := make([]int, numShards+1)
	for i := 0; i < numShards; i++ {
		idxProposers[i] = i * nodesPerShard
	}
	idxProposers[numShards] = numShards * nodesPerShard

	integrationTests.DisplayAndStartNodes(nodes)

	defer func() {
		_ = advertiser.Close()
		for _, n := range nodes {
			_ = n.Messenger.Close()
		}
	}()

	initialVal, _:= big.NewInt(0).SetString("100000000000000000000000", 10)
	integrationTests.MintAllNodes(nodes, initialVal)

	firstSCOwner := nodes[0].OwnAccount.Address
	// deploy the smart contracts
	firstSCAddress := putDeploySCToDataPool(
		"../../vm/arwen/testdata/counter/counter.wasm",
		firstSCOwner,
		0,
		big.NewInt(50),
		"",
		nodes,
		nodes[0].EconomicsData.MaxGasLimitPerBlock(0)-1,
	)
<<<<<<< HEAD
	// increase nonce due to SC deploy
	nodes[0].OwnAccount.Nonce++
=======
	nodes[0].OwnAccount.Nonce += 1

	time.Sleep(time.Second)
>>>>>>> 84536a09

	round := uint64(0)
	nonce := uint64(0)
	round = integrationTests.IncrementAndPrintRound(round)
	nonce++
	integrationTests.ProposeBlock(nodes, idxProposers, round, nonce)
	integrationTests.SyncBlock(t, nodes, idxProposers, round)
	round = integrationTests.IncrementAndPrintRound(round)
	nonce++

	// make smart contract call to shard 1 which will do in shard 0
	numTxsPerNode := 10
	for _, node := range nodes {
		txData := "increment"
		for i := 0; i < numTxsPerNode; i++ {
			integrationTests.CreateAndSendTransaction(node, nodes, big.NewInt(0), firstSCAddress, txData, 50000)
		}
	}

	time.Sleep(time.Second)

	for i := 0; i < 5; i++ {
		integrationTests.UpdateRound(nodes, round)
		integrationTests.AddSelfNotarizedHeaderByMetachain(nodes)
		integrationTests.ProposeBlock(nodes, idxProposers, round, nonce)
		integrationTests.SyncBlock(t, nodes, idxProposers, round)
		round = integrationTests.IncrementAndPrintRound(round)
		nonce++
	}

	shId := nodes[0].ShardCoordinator.ComputeId(firstSCAddress)
	for _, node := range nodes {
		if node.ShardCoordinator.SelfId() != shId {
			continue
		}

		numCalled := vm.GetIntValueFromSC(nil, node.AccntState, firstSCAddress, "get", nil)
		require.NotNil(t, numCalled)
		require.Equal(t, numCalled.Uint64(), uint64(len(nodes)*numTxsPerNode)+1)
	}

	account := getAccountFromAddrBytes(nodes[0].AccntState, nodes[0].OwnAccount.Address)
	require.Equal(t, big.NewInt(0), account.GetDeveloperReward())
	fmt.Println("smart contract owner before claim", account.GetBalance())
	oldOwnerBalance := big.NewInt(0).Set(account.GetBalance())

	account = getAccountFromAddrBytes(nodes[0].AccntState, firstSCAddress)
	fmt.Println("smart contract rewards balance", account.GetDeveloperReward())

	for _, node := range nodes {
		node.EconomicsData.SetGasPerDataByte(0)
		node.EconomicsData.SetMinGasLimit(0)
		node.EconomicsData.SetMinGasPrice(0)
	}

	txData := "ClaimDeveloperRewards"
	integrationTests.CreateAndSendTransaction(nodes[0], nodes, big.NewInt(0), firstSCAddress, txData, integrationTests.AdditionalGasLimit)
	time.Sleep(time.Second)

	for i := 0; i < 3; i++ {
		integrationTests.UpdateRound(nodes, round)
		integrationTests.AddSelfNotarizedHeaderByMetachain(nodes)
		integrationTests.ProposeBlock(nodes, idxProposers, round, nonce)
		integrationTests.SyncBlock(t, nodes, idxProposers, round)
		round = integrationTests.IncrementAndPrintRound(round)
		nonce++
	}

	time.Sleep(time.Second)
	account = getAccountFromAddrBytes(nodes[0].AccntState, nodes[0].OwnAccount.Address)
	fmt.Println("smart contract owner after claim", account.GetBalance())
	require.True(t, account.GetBalance().Cmp(oldOwnerBalance) == 1)
}

func getAccountFromAddrBytes(accState state.AccountsAdapter, address []byte) state.UserAccountHandler {
	sndrAcc, _ := accState.GetExistingAccount(address)

	sndAccSt, _ := sndrAcc.(state.UserAccountHandler)

	return sndAccSt
}

func TestSCCallingInCrossShard(t *testing.T) {
	if testing.Short() {
		t.Skip("this is not a short test")
	}

	numOfShards := 2
	nodesPerShard := 1
	numMetachainNodes := 1

	advertiser := integrationTests.CreateMessengerWithKadDht("")
	_ = advertiser.Bootstrap(0)

	nodes := integrationTests.CreateNodes(
		numOfShards,
		nodesPerShard,
		numMetachainNodes,
		integrationTests.GetConnectableAddress(advertiser),
	)

	idxProposers := make([]int, numOfShards+1)
	for i := 0; i < numOfShards; i++ {
		idxProposers[i] = i * nodesPerShard
	}
	idxProposers[numOfShards] = numOfShards * nodesPerShard

	integrationTests.DisplayAndStartNodes(nodes)

	defer func() {
		_ = advertiser.Close()
		for _, n := range nodes {
			_ = n.Messenger.Close()
		}
	}()

	initialVal := big.NewInt(10000000000000)
	initialVal.Mul(initialVal, initialVal)
	fmt.Printf("Initial minted sum: %s\n", initialVal.String())
	integrationTests.MintAllNodes(nodes, initialVal)

	round := uint64(0)
	nonce := uint64(0)
	round = integrationTests.IncrementAndPrintRound(round)
	nonce++

	// mint smart contract holders
	firstSCOwner := []byte("12345678901234567890123456789000")
	secondSCOwner := []byte("99945678901234567890123456789001")

	mintPubKey(firstSCOwner, initialVal, nodes)
	mintPubKey(secondSCOwner, initialVal, nodes)

	// deploy the smart contracts
	firstSCAddress := putDeploySCToDataPool(
		"./testdata/first/first.wasm",
		firstSCOwner,
		0,
		big.NewInt(50),
		"",
		nodes,
		nodes[0].EconomicsData.MaxGasLimitPerBlock(0)-1,
	)
	//000000000000000005005d3d53b5d0fcf07d222170978932166ee9f3972d3030
	secondSCAddress := putDeploySCToDataPool(
		"./testdata/second/second.wasm",
		secondSCOwner,
		0,
		big.NewInt(50),
		"",
		nodes,
		nodes[0].EconomicsData.MaxGasLimitPerBlock(0)-1,
	)
	//00000000000000000500017cc09151c48b99e2a1522fb70a5118ad4cb26c3031

	nonce, round = integrationTests.WaitOperationToBeDone(t, nodes, 1, nonce, round, idxProposers)

	// make smart contract call to shard 1 which will do in shard 0
	for _, node := range nodes {
		txData := "doSomething"
		integrationTests.PlayerSendsTransaction(
			nodes,
			node.OwnAccount,
			secondSCAddress,
			big.NewInt(50),
			txData,
			500000,
		)
	}

	time.Sleep(time.Second)

	nrRoundsToPropagateMultiShard := 10
	_, _ = integrationTests.WaitOperationToBeDone(t, nodes, nrRoundsToPropagateMultiShard, nonce, round, idxProposers)

	// verify how many times was shard 0 and shard 1 called
	shId := nodes[0].ShardCoordinator.ComputeId(firstSCAddress)
	for index, node := range nodes {
		if node.ShardCoordinator.SelfId() != shId {
			continue
		}

		numCalled := vm.GetIntValueFromSC(nil, node.AccntState, firstSCAddress, "numCalled", nil)
		assert.NotNil(t, numCalled)
		if numCalled != nil {
			assert.Equal(t, uint64(len(nodes)), numCalled.Uint64(), fmt.Sprintf("Node %d, Shard %d", index, shId))
		}
	}
}

func TestSCCallingBuiltinAndFails(t *testing.T) {
	if testing.Short() {
		t.Skip("this is not a short test")
	}

	numOfShards := 2
	nodesPerShard := 1
	numMetachainNodes := 1

	advertiser := integrationTests.CreateMessengerWithKadDht("")
	_ = advertiser.Bootstrap(0)

	testBuiltinFunc := &integrationTests.TestBuiltinFunction{}
	testBuiltinFunc.Function = func(acntSnd, acntDst state.UserAccountHandler, vmInput *vmcommon.ContractCallInput) (*vmcommon.VMOutput, error) {
		if !check.IfNil(acntSnd) {
			fmt.Println("builtin snd", hex.EncodeToString(acntSnd.AddressBytes()))
		}
		if !check.IfNil(acntDst) {
			fmt.Println("builtin dst", hex.EncodeToString(acntDst.AddressBytes()))
			return nil, errors.New("some error")
		}

		vmOutput := &vmcommon.VMOutput{}
		vmOutput.ReturnCode = vmcommon.Ok
		vmOutput.GasRemaining = vmInput.GasProvided / 2
		vmOutput.OutputAccounts = make(map[string]*vmcommon.OutputAccount)
		outTransfer := vmcommon.OutputTransfer{
			Value:     big.NewInt(0),
			GasLimit:  200000,
			GasLocked: vmInput.GasLocked,
			Data:      []byte("testfunc@01"),
			CallType:  vmcommon.AsynchronousCall,
		}
		vmOutput.OutputAccounts[string(vmInput.RecipientAddr)] = &vmcommon.OutputAccount{
			Address:         vmInput.RecipientAddr,
			OutputTransfers: []vmcommon.OutputTransfer{outTransfer},
		}

		fmt.Println("OutputAccount recipient", hex.EncodeToString(vmInput.RecipientAddr))

		return vmOutput, nil
	}

	integrationTests.TestBuiltinFunctions["testfunc"] = testBuiltinFunc

	nodes := integrationTests.CreateNodes(
		numOfShards,
		nodesPerShard,
		numMetachainNodes,
		integrationTests.GetConnectableAddress(advertiser),
	)

	idxProposers := make([]int, numOfShards+1)
	for i := 0; i < numOfShards; i++ {
		idxProposers[i] = i * nodesPerShard
	}
	idxProposers[numOfShards] = numOfShards * nodesPerShard

	integrationTests.DisplayAndStartNodes(nodes)

	defer func() {
		_ = advertiser.Close()
		for _, n := range nodes {
			_ = n.Messenger.Close()
		}
	}()

	initialVal := big.NewInt(10000000000000)
	initialVal.Mul(initialVal, initialVal)
	fmt.Printf("Initial minted sum: %s\n", initialVal.String())
	integrationTests.MintAllNodes(nodes, initialVal)

	round := uint64(0)
	nonce := uint64(0)
	round = integrationTests.IncrementAndPrintRound(round)
	nonce++

	require.Equal(t, uint32(0), nodes[0].ShardCoordinator.SelfId())
	require.Equal(t, uint32(1), nodes[1].ShardCoordinator.SelfId())

	scOwner := []byte("12345678901234567890123456789000")
	mintPubKey(scOwner, initialVal, nodes)
	scAddress := putDeploySCToDataPool(
		"./testdata/callBuiltin/output/callBuiltin.wasm",
		scOwner,
		0,
		big.NewInt(0),
		"",
		[]*integrationTests.TestProcessorNode{nodes[0]},
		nodes[0].EconomicsData.MaxGasLimitPerBlock(0)-1,
	)

	nonce, round = integrationTests.WaitOperationToBeDone(t, nodes, 1, nonce, round, idxProposers)

	sender := nodes[0]
	receiver := nodes[1]

	fmt.Println("nodes[0]", hex.EncodeToString(sender.OwnAccount.Address))
	fmt.Println("nodes[1]", hex.EncodeToString(receiver.OwnAccount.Address))
	fmt.Println("scAddress", hex.EncodeToString(scAddress))

	integrationTests.CreateAndSendTransaction(
		sender,
		nodes,
		big.NewInt(0),
		scAddress,
		"callBuiltin@"+hex.EncodeToString(receiver.OwnAccount.Address),
		1500000,
	)

	time.Sleep(time.Second)
	nonce, round = integrationTests.WaitOperationToBeDone(t, nodes, 10, nonce, round, idxProposers)

	testValue1 := vm.GetIntValueFromSC(nil, sender.AccntState, scAddress, "testValue1", nil)
	require.NotNil(t, testValue1)
	require.Equal(t, uint64(255), testValue1.Uint64())

	testValue2 := vm.GetIntValueFromSC(nil, sender.AccntState, scAddress, "testValue2", nil)
	require.NotNil(t, testValue2)
	require.Equal(t, uint64(254), testValue2.Uint64())
}

func TestSCCallingInCrossShardDelegationMock(t *testing.T) {
	if testing.Short() {
		t.Skip("this is not a short test")
	}

	numOfShards := 2
	nodesPerShard := 3
	numMetachainNodes := 3
	shardConsensusGroupSize := 2
	metaConsensusGroupSize := 2

	advertiser := integrationTests.CreateMessengerWithKadDht("")
	_ = advertiser.Bootstrap(0)

	nodesMap := integrationTests.CreateNodesWithNodesCoordinator(
		nodesPerShard,
		numMetachainNodes,
		numOfShards,
		shardConsensusGroupSize,
		metaConsensusGroupSize,
		integrationTests.GetConnectableAddress(advertiser),
	)

	nodes := make([]*integrationTests.TestProcessorNode, 0)
	idxProposers := make([]int, numOfShards+1)

	for _, nds := range nodesMap {
		nodes = append(nodes, nds...)
	}

	for _, nds := range nodesMap {
		idx, err := getNodeIndex(nodes, nds[0])
		assert.Nil(t, err)

		idxProposers = append(idxProposers, idx)
	}

	integrationTests.DisplayAndStartNodes(nodes)

	defer func() {
		_ = advertiser.Close()
		for _, n := range nodes {
			_ = n.Messenger.Close()
		}
	}()

	initialVal := big.NewInt(1000000000)
	integrationTests.MintAllNodes(nodes, initialVal)

	round := uint64(0)
	nonce := uint64(0)
	round = integrationTests.IncrementAndPrintRound(round)
	nonce++

	// mint smart contract holders
	delegateSCOwner := []byte("12345678901234567890123456789002")
	stakerBLSKey, _ := hex.DecodeString(strings.Repeat("a", 256))

	mintPubKey(delegateSCOwner, initialVal, nodes)

	// deploy the smart contracts
	delegateSCAddress := putDeploySCToDataPool(
		"./testdata/delegate-mock/delegate.wasm",
		delegateSCOwner,
		0,
		big.NewInt(50),
		"",
		nodes,
		nodes[0].EconomicsData.MaxGasLimitPerBlock(0)-1,
	)

	nonce, round = integrationTests.WaitOperationToBeDone(t, nodes, 1, nonce, round, idxProposers)

	// one node calls to stake all the money from the delegation - that's how the contract is :D
	node := nodes[0]
	genesisBlock := node.GenesisBlocks[core.MetachainShardId]
	metaBlock := genesisBlock.(*block.MetaBlock)
	nodePrice := big.NewInt(0).Set(metaBlock.EpochStart.Economics.NodePrice)
	txData := "sendToStaking"
	integrationTests.PlayerSendsTransaction(nodes, node.OwnAccount, delegateSCAddress, nodePrice, txData, 500000)

	time.Sleep(time.Second)

	nrRoundsToPropagateMultiShard := 10
	_, _ = integrationTests.WaitOperationToBeDone(t, nodes, nrRoundsToPropagateMultiShard, nonce, round, idxProposers)

	time.Sleep(time.Second)
	// verify system smart contract has the value
	for _, n := range nodes {
		if n.ShardCoordinator.SelfId() != core.MetachainShardId {
			continue
		}
		scQuery := &process.SCQuery{
			ScAddress: systemVm.StakingSCAddress,
			FuncName:  "isStaked",
			Arguments: [][]byte{stakerBLSKey},
		}
		vmOutput, _ := n.SCQueryService.ExecuteQuery(scQuery)

		assert.NotNil(t, vmOutput)
		if vmOutput != nil {
			assert.Equal(t, vmOutput.ReturnCode, vmcommon.Ok)
		}
	}
}

func TestSCCallingInCrossShardDelegation(t *testing.T) {
	if testing.Short() {
		t.Skip("this is not a short test")
	}

	numOfShards := 2
	nodesPerShard := 3
	numMetachainNodes := 3
	shardConsensusGroupSize := 2
	metaConsensusGroupSize := 2

	advertiser := integrationTests.CreateMessengerWithKadDht("")
	_ = advertiser.Bootstrap(0)

	nodesMap := integrationTests.CreateNodesWithNodesCoordinator(
		nodesPerShard,
		numMetachainNodes,
		numOfShards,
		shardConsensusGroupSize,
		metaConsensusGroupSize,
		integrationTests.GetConnectableAddress(advertiser),
	)

	nodes := make([]*integrationTests.TestProcessorNode, 0)
	idxProposers := make([]int, numOfShards+1)

	for _, nds := range nodesMap {
		nodes = append(nodes, nds...)
	}

	for _, nds := range nodesMap {
		idx, err := getNodeIndex(nodes, nds[0])
		assert.Nil(t, err)

		idxProposers = append(idxProposers, idx)
	}

	integrationTests.DisplayAndStartNodes(nodes)

	defer func() {
		_ = advertiser.Close()
		for _, n := range nodes {
			_ = n.Messenger.Close()
		}
	}()

	initialVal := big.NewInt(1000000000)
	integrationTests.MintAllNodes(nodes, initialVal)

	round := uint64(0)
	nonce := uint64(0)
	round = integrationTests.IncrementAndPrintRound(round)
	nonce++

	// mint smart contract holders
	shardNode := findAnyShardNode(nodes)
	delegateSCOwner := shardNode.OwnAccount.Address
	node := nodes[0]
	genesisBlock := node.GenesisBlocks[core.MetachainShardId]
	metaBlock := genesisBlock.(*block.MetaBlock)
	nodePrice := big.NewInt(0).Set(metaBlock.EpochStart.Economics.NodePrice)
	totalStake := nodePrice // 1 node only in this test
	serviceFeePer10000 := 3000
	blocksBeforeForceUnstake := 50
	blocksBeforeUnBond := 60
	stakerBLSKey, _ := hex.DecodeString(strings.Repeat("a", 96*2))
	stakerBLSSignature, _ := hex.DecodeString(strings.Repeat("c", 32*2))

	delegateSCAddress := putDeploySCToDataPool(
		"./testdata/delegate/delegation.wasm",
		delegateSCOwner,
		0,
		big.NewInt(0),
		"@"+hex.EncodeToString(systemVm.AuctionSCAddress)+"@"+core.ConvertToEvenHex(serviceFeePer10000)+"@"+core.ConvertToEvenHex(blocksBeforeForceUnstake)+"@"+core.ConvertToEvenHex(blocksBeforeUnBond),
		nodes,
		nodes[0].EconomicsData.MaxGasLimitPerBlock(0)-1,
	)
	shardNode.OwnAccount.Nonce++

	nonce, round = integrationTests.WaitOperationToBeDone(t, nodes, 1, nonce, round, idxProposers)

	// check that the version is the expected one
	scQueryVersion := &process.SCQuery{
		ScAddress: delegateSCAddress,
		FuncName:  "version",
		Arguments: [][]byte{},
	}
	vmOutputVersion, _ := shardNode.SCQueryService.ExecuteQuery(scQueryVersion)
	assert.NotNil(t, vmOutputVersion)
	assert.Equal(t, len(vmOutputVersion.ReturnData), 1)
	require.True(t, bytes.Contains(vmOutputVersion.ReturnData[0], []byte("0.3.")))
	log.Info("SC deployed", "version", string(vmOutputVersion.ReturnData[0]))

	nonce, round = integrationTests.WaitOperationToBeDone(t, nodes, 1, nonce, round, idxProposers)

	// set stake per node
	setStakePerNodeTxData := "setStakePerNode@" + core.ConvertToEvenHexBigInt(nodePrice)
	integrationTests.CreateAndSendTransaction(shardNode, nodes, big.NewInt(0), delegateSCAddress, setStakePerNodeTxData, integrationTests.AdditionalGasLimit)

	nonce, round = integrationTests.WaitOperationToBeDone(t, nodes, 1, nonce, round, idxProposers)

	// add node
	addNodesTxData := fmt.Sprintf("addNodes@%s@%s",
		hex.EncodeToString(stakerBLSKey),
		hex.EncodeToString(stakerBLSSignature))
	integrationTests.CreateAndSendTransaction(shardNode, nodes, big.NewInt(0), delegateSCAddress, addNodesTxData, integrationTests.AdditionalGasLimit)

	nonce, round = integrationTests.WaitOperationToBeDone(t, nodes, 1, nonce, round, idxProposers)

	// stake some coin!
	// here the node account fills all the required stake
	stakeTxData := "stake"
	integrationTests.CreateAndSendTransaction(shardNode, nodes, totalStake, delegateSCAddress, stakeTxData, integrationTests.AdditionalGasLimit)

	nonce, round = integrationTests.WaitOperationToBeDone(t, nodes, 1, nonce, round, idxProposers)

	// activate the delegation, this involves an async call to auction
	stakeAllAvailableTxData := "stakeAllAvailable"
	integrationTests.CreateAndSendTransaction(shardNode, nodes, big.NewInt(0), delegateSCAddress, stakeAllAvailableTxData, integrationTests.AdditionalGasLimit)

	nonce, round = integrationTests.WaitOperationToBeDone(t, nodes, 1, nonce, round, idxProposers)

	time.Sleep(time.Second)

	nrRoundsToPropagateMultiShard := 10
	_, _ = integrationTests.WaitOperationToBeDone(t, nodes, nrRoundsToPropagateMultiShard, nonce, round, idxProposers)

	time.Sleep(time.Second)

	// check that delegation contract was correctly initialized by checking number of nodes added
	scQuery1 := &process.SCQuery{
		ScAddress: delegateSCAddress,
		FuncName:  "getNumNodes",
		Arguments: [][]byte{},
	}
	vmOutput1, _ := shardNode.SCQueryService.ExecuteQuery(scQuery1)
	require.NotNil(t, vmOutput1)
	require.Equal(t, len(vmOutput1.ReturnData), 1)
	require.True(t, bytes.Equal(vmOutput1.ReturnData[0], []byte{1}))

	// check that node/signature are correctly set
	scQuery2 := &process.SCQuery{
		ScAddress: delegateSCAddress,
		FuncName:  "getNodeSignature",
		Arguments: [][]byte{stakerBLSKey},
	}
	vmOutput2, _ := shardNode.SCQueryService.ExecuteQuery(scQuery2)
	require.NotNil(t, vmOutput2)
	require.Equal(t, len(vmOutput2.ReturnData), 1)
	require.True(t, bytes.Equal(stakerBLSSignature, vmOutput2.ReturnData[0]))

	// check that the stake got registered in delegation
	scQuery3 := &process.SCQuery{
		ScAddress: delegateSCAddress,
		FuncName:  "getUserStake",
		Arguments: [][]byte{delegateSCOwner},
	}
	vmOutput3, _ := shardNode.SCQueryService.ExecuteQuery(scQuery3)
	require.NotNil(t, vmOutput3)
	require.Equal(t, len(vmOutput3.ReturnData), 1)
	require.True(t, totalStake.Cmp(big.NewInt(0).SetBytes(vmOutput3.ReturnData[0])) == 0)

	// check that the stake got activated
	scQuery4 := &process.SCQuery{
		ScAddress: delegateSCAddress,
		FuncName:  "getUserActiveStake",
		Arguments: [][]byte{delegateSCOwner},
	}
	vmOutput4, _ := shardNode.SCQueryService.ExecuteQuery(scQuery4)
	require.NotNil(t, vmOutput4)
	require.Equal(t, len(vmOutput4.ReturnData), 1)
	require.True(t, totalStake.Cmp(big.NewInt(0).SetBytes(vmOutput4.ReturnData[0])) == 0)

	// check that the staking system smart contract has the value
	for _, n := range nodes {
		if n.ShardCoordinator.SelfId() != core.MetachainShardId {
			continue
		}
		scQuery := &process.SCQuery{
			ScAddress: systemVm.StakingSCAddress,
			FuncName:  "isStaked",
			Arguments: [][]byte{stakerBLSKey},
		}
		vmOutput, _ := n.SCQueryService.ExecuteQuery(scQuery)

		assert.NotNil(t, vmOutput)
		if vmOutput != nil {
			assert.Equal(t, vmOutput.ReturnCode, vmcommon.Ok)
		}
	}
}

func TestSCNonPayableIntraShardErrorShouldProcessBlock(t *testing.T) {
	if testing.Short() {
		t.Skip("this is not a short test")
	}

	numOfShards := 1
	nodesPerShard := 3
	numMetachainNodes := 0

	advertiser := integrationTests.CreateMessengerWithKadDht("")
	_ = advertiser.Bootstrap(0)

	nodes := integrationTests.CreateNodes(
		numOfShards,
		nodesPerShard,
		numMetachainNodes,
		integrationTests.GetConnectableAddress(advertiser),
	)

	idxProposers := make([]int, numOfShards+1)
	for i := 0; i < numOfShards; i++ {
		idxProposers[i] = i * nodesPerShard
	}
	idxProposers[numOfShards] = numOfShards * nodesPerShard

	integrationTests.DisplayAndStartNodes(nodes)

	defer func() {
		_ = advertiser.Close()
		for _, n := range nodes {
			_ = n.Messenger.Close()
		}
	}()

	initialVal := big.NewInt(10000000000000)
	initialVal.Mul(initialVal, initialVal)
	fmt.Printf("Initial minted sum: %s\n", initialVal.String())
	integrationTests.MintAllNodes(nodes, initialVal)

	round := uint64(0)
	nonce := uint64(0)
	round = integrationTests.IncrementAndPrintRound(round)
	nonce++

	// mint smart contract holders
	firstSCOwner := []byte("12345678901234567890123456789000")
	secondSCOwner := []byte("99945678901234567890123456789001")

	mintPubKey(firstSCOwner, initialVal, nodes)
	mintPubKey(secondSCOwner, initialVal, nodes)

	// deploy the smart contracts
	_ = putDeploySCToDataPool(
		"./testdata/first/first.wasm",
		firstSCOwner,
		0,
		big.NewInt(50),
		"",
		nodes,
		nodes[0].EconomicsData.MaxGasLimitPerBlock(0)-1,
	)
	//000000000000000005005d3d53b5d0fcf07d222170978932166ee9f3972d3030
	secondSCAddress := putDeploySCToDataPool(
		"./testdata/second/second.wasm",
		secondSCOwner,
		0,
		big.NewInt(50),
		"",
		nodes,
		nodes[0].EconomicsData.MaxGasLimitPerBlock(0)-1,
	)
	//00000000000000000500017cc09151c48b99e2a1522fb70a5118ad4cb26c3031

	// Run two rounds, so the two SmartContracts get deployed.
	nonce, round = integrationTests.WaitOperationToBeDone(t, nodes, 2, nonce, round, idxProposers)

	time.Sleep(time.Second)

	// Create transactions that invoke "doSomething" from the second SC, which
	// will execute an "asyncCall" to a method in the first SC which counts how
	// many times it has been called. There will be as many transactions as there
	// are nodes.
	for _, node := range nodes {
		txData := "doSomething@WRONG"
		integrationTests.CreateAndSendTransaction(node, nodes, big.NewInt(50), secondSCAddress, txData, integrationTests.AdditionalGasLimit)
	}
	time.Sleep(time.Second)

	_, _ = integrationTests.WaitOperationToBeDone(t, nodes, 3, nonce, round, idxProposers)

	for _, node := range nodes {
		assert.Equal(t, uint64(5), node.BlockChain.GetCurrentBlockHeader().GetNonce())
	}
}

func getNodeIndex(nodeList []*integrationTests.TestProcessorNode, node *integrationTests.TestProcessorNode) (int, error) {
	for i := range nodeList {
		if node == nodeList[i] {
			return i, nil
		}
	}

	return 0, errors.New("no such node in list")
}

func putDeploySCToDataPool(
	fileName string,
	pubkey []byte,
	nonce uint64,
	transferOnDeploy *big.Int,
	initArgs string,
	nodes []*integrationTests.TestProcessorNode,
	gasLimit uint64,
) []byte {
	scCode, err := ioutil.ReadFile(fileName)
	if err != nil {
		panic(fmt.Sprintf("putDeploySCToDataPool(): %s", err))
	}

	scCodeString := hex.EncodeToString(scCode)
	scCodeMetadataString := "0000"

	blockChainHook := nodes[0].BlockchainHook

	scAddressBytes, _ := blockChainHook.NewAddress(pubkey, nonce, factory.ArwenVirtualMachine)

	tx := &transaction.Transaction{
		Nonce:    nonce,
		Value:    new(big.Int).Set(transferOnDeploy),
		RcvAddr:  make([]byte, 32),
		SndAddr:  pubkey,
		GasPrice: nodes[0].EconomicsData.GetMinGasPrice(),
		GasLimit: gasLimit,
		Data:     []byte(scCodeString + "@" + hex.EncodeToString(factory.ArwenVirtualMachine) + "@" + scCodeMetadataString + initArgs),
		ChainID:  integrationTests.ChainID,
	}
	txHash, _ := core.CalculateHash(integrationTests.TestMarshalizer, integrationTests.TestHasher, tx)

	shId := nodes[0].ShardCoordinator.ComputeId(pubkey)

	for _, node := range nodes {
		if node.ShardCoordinator.SelfId() != shId {
			continue
		}
		strCache := process.ShardCacherIdentifier(shId, shId)
		node.DataPool.Transactions().AddData(txHash, tx, tx.Size(), strCache)
	}

	return scAddressBytes
}

func mintPubKey(
	pubkey []byte,
	initialVal *big.Int,
	nodes []*integrationTests.TestProcessorNode,
) {
	shId := nodes[0].ShardCoordinator.ComputeId(pubkey)
	for _, node := range nodes {
		if node.ShardCoordinator.SelfId() != shId {
			continue
		}
		integrationTests.MintAddress(node.AccntState, pubkey, initialVal)
	}
}

func findAnyShardNode(nodes []*integrationTests.TestProcessorNode) *integrationTests.TestProcessorNode {
	for _, node := range nodes {
		if node.ShardCoordinator.SelfId() != core.MetachainShardId {
			return node
		}
	}
	panic("no shard nodes found in test")
}<|MERGE_RESOLUTION|>--- conflicted
+++ resolved
@@ -282,6 +282,7 @@
 	integrationTests.MintAllNodes(nodes, initialVal)
 
 	firstSCOwner := nodes[0].OwnAccount.Address
+	nodes[0].OwnAccount.Nonce += 1
 	// deploy the smart contracts
 	firstSCAddress := putDeploySCToDataPool(
 		"../../vm/arwen/testdata/counter/counter.wasm",
@@ -292,14 +293,9 @@
 		nodes,
 		nodes[0].EconomicsData.MaxGasLimitPerBlock(0)-1,
 	)
-<<<<<<< HEAD
-	// increase nonce due to SC deploy
-	nodes[0].OwnAccount.Nonce++
-=======
 	nodes[0].OwnAccount.Nonce += 1
 
 	time.Sleep(time.Second)
->>>>>>> 84536a09
 
 	round := uint64(0)
 	nonce := uint64(0)
