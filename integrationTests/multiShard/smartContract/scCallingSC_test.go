package smartContract

import (
	"context"
	"encoding/hex"
<<<<<<< HEAD
	"fmt"
=======
	"errors"
>>>>>>> 77bfb2b2
	"io/ioutil"
	"math/big"
	"strings"
	"testing"
	"time"

	"github.com/ElrondNetwork/elrond-go/core"
	"github.com/ElrondNetwork/elrond-go/data/state"
	"github.com/ElrondNetwork/elrond-go/data/transaction"
	"github.com/ElrondNetwork/elrond-go/integrationTests"
	"github.com/ElrondNetwork/elrond-go/integrationTests/vm"
	"github.com/ElrondNetwork/elrond-go/logger"
	"github.com/ElrondNetwork/elrond-go/process"
	"github.com/ElrondNetwork/elrond-go/process/factory"
	factory2 "github.com/ElrondNetwork/elrond-go/vm/factory"
	vmcommon "github.com/ElrondNetwork/elrond-vm-common"
	"github.com/stretchr/testify/assert"
	"github.com/stretchr/testify/require"
)

func TestScDeployAndChangeScOwner(t *testing.T) {
	if testing.Short() {
		t.Skip("this is not a short test")
	}

	sleepDuration := time.Second
	numShards := 2
	nodesPerShard := 2
	numMetachainNodes := 2

	advertiser := integrationTests.CreateMessengerWithKadDht(context.Background(), "")
	_ = advertiser.Bootstrap()

	nodes := integrationTests.CreateNodes(
		numShards,
		nodesPerShard,
		numMetachainNodes,
		integrationTests.GetConnectableAddress(advertiser),
	)

	idxProposers := make([]int, numShards+1)
	for i := 0; i < numShards; i++ {
		idxProposers[i] = i * nodesPerShard
	}
	idxProposers[numShards] = numShards * nodesPerShard

	integrationTests.DisplayAndStartNodes(nodes)

	defer func() {
		_ = advertiser.Close()
		for _, n := range nodes {
			_ = n.Node.Stop()
		}
	}()

	initialVal := big.NewInt(1000000000)
	integrationTests.MintAllNodes(nodes, initialVal)

	firstSCOwner := nodes[0].OwnAccount.Address.Bytes()

	// deploy the smart contracts
	firstSCAddress := putDeploySCToDataPool("./testdata/counter.wasm", firstSCOwner, 0, big.NewInt(50), nodes)

	round := uint64(0)
	nonce := uint64(0)
	round = integrationTests.IncrementAndPrintRound(round)
	nonce++
	integrationTests.ProposeBlock(nodes, idxProposers, round, nonce)
	integrationTests.SyncBlock(t, nodes, idxProposers, round)
	round = integrationTests.IncrementAndPrintRound(round)
	nonce++

	// make smart contract call to shard 1 which will do in shard 0
	for _, node := range nodes {
		txData := "increment"
		for i := 0; i < 10; i++ {
			integrationTests.CreateAndSendTransaction(node, big.NewInt(0), firstSCAddress, txData)
		}
	}

	time.Sleep(sleepDuration)

	numRoundsToPropagateMultiShard := 15
	for i := 0; i < numRoundsToPropagateMultiShard; i++ {
		integrationTests.UpdateRound(nodes, round)
		integrationTests.ProposeBlock(nodes, idxProposers, round, nonce)
		integrationTests.SyncBlock(t, nodes, idxProposers, round)
		round = integrationTests.IncrementAndPrintRound(round)
		nonce++
	}

	address, _ := integrationTests.TestAddressConverter.CreateAddressFromPublicKeyBytes(firstSCAddress)
	shId := nodes[0].ShardCoordinator.ComputeId(address)
	for _, node := range nodes {
		if node.ShardCoordinator.SelfId() != shId {
			continue
		}

		numCalled := vm.GetIntValueFromSC(nil, node.AccntState, firstSCAddress, "get", nil)
		require.NotNil(t, numCalled)
	}

	account := getAccountFromAddrBytes(nodes[0].AccntState, nodes[0].OwnAccount.Address.Bytes())
	require.Equal(t, big.NewInt(0), account.DeveloperReward)

	newOwnerAddress := []byte("12345678123456781234567812345678")
	txData := "ChangeOwnerAddress" + "@" + hex.EncodeToString(newOwnerAddress)
	integrationTests.CreateAndSendTransaction(nodes[0], big.NewInt(0), firstSCAddress, txData)

	for i := 0; i < numRoundsToPropagateMultiShard; i++ {
		integrationTests.UpdateRound(nodes, round)
		integrationTests.ProposeBlock(nodes, idxProposers, round, nonce)
		integrationTests.SyncBlock(t, nodes, idxProposers, round)
		round = integrationTests.IncrementAndPrintRound(round)
		nonce++
	}

	// check new owner address is set
	account = getAccountFromAddrBytes(nodes[0].AccntState, firstSCAddress)
	require.Equal(t, newOwnerAddress, account.OwnerAddress)
	require.True(t, account.DeveloperReward.Cmp(big.NewInt(0)) == 1)
}

func TestScDeployAndClaimSmartContractDeveloperRewards(t *testing.T) {
	if testing.Short() {
		t.Skip("this is not a short test")
	}

	numShards := 2
	nodesPerShard := 2
	numMetachainNodes := 2

	advertiser := integrationTests.CreateMessengerWithKadDht(context.Background(), "")
	_ = advertiser.Bootstrap()

	nodes := integrationTests.CreateNodes(
		numShards,
		nodesPerShard,
		numMetachainNodes,
		integrationTests.GetConnectableAddress(advertiser),
	)

	idxProposers := make([]int, numShards+1)
	for i := 0; i < numShards; i++ {
		idxProposers[i] = i * nodesPerShard
	}
	idxProposers[numShards] = numShards * nodesPerShard

	integrationTests.DisplayAndStartNodes(nodes)

	defer func() {
		_ = advertiser.Close()
		for _, n := range nodes {
			_ = n.Node.Stop()
		}
	}()

	initialVal := big.NewInt(1000000000)
	integrationTests.MintAllNodes(nodes, initialVal)

	firstSCOwner := nodes[0].OwnAccount.Address.Bytes()

	// deploy the smart contracts
	firstSCAddress := putDeploySCToDataPool("./testdata/counter.wasm", firstSCOwner, 0, big.NewInt(50), nodes)

	round := uint64(0)
	nonce := uint64(0)
	round = integrationTests.IncrementAndPrintRound(round)
	nonce++
	integrationTests.ProposeBlock(nodes, idxProposers, round, nonce)
	integrationTests.SyncBlock(t, nodes, idxProposers, round)
	round = integrationTests.IncrementAndPrintRound(round)
	nonce++

	// make smart contract call to shard 1 which will do in shard 0
	for _, node := range nodes {
		txData := "increment"
		for i := 0; i < 10; i++ {
			integrationTests.CreateAndSendTransaction(node, big.NewInt(0), firstSCAddress, txData)
		}
	}

	time.Sleep(time.Second)

	numRoundsToPropagateMultiShard := 15
	for i := 0; i < numRoundsToPropagateMultiShard; i++ {
		integrationTests.UpdateRound(nodes, round)
		integrationTests.ProposeBlock(nodes, idxProposers, round, nonce)
		integrationTests.SyncBlock(t, nodes, idxProposers, round)
		round = integrationTests.IncrementAndPrintRound(round)
		nonce++
	}

	address, _ := integrationTests.TestAddressConverter.CreateAddressFromPublicKeyBytes(firstSCAddress)
	shId := nodes[0].ShardCoordinator.ComputeId(address)
	for _, node := range nodes {
		if node.ShardCoordinator.SelfId() != shId {
			continue
		}

		numCalled := vm.GetIntValueFromSC(nil, node.AccntState, firstSCAddress, "get", nil)
		require.NotNil(t, numCalled)
	}

	account := getAccountFromAddrBytes(nodes[0].AccntState, nodes[0].OwnAccount.Address.Bytes())
	require.Equal(t, big.NewInt(0), account.DeveloperReward)
	fmt.Println("smart contract owner before claim", account.Balance)
	oldOwnerBalance := big.NewInt(0).Set(account.Balance)

	account = getAccountFromAddrBytes(nodes[0].AccntState, firstSCAddress)
	fmt.Println("smart contract rewards balance", account.DeveloperReward)

	for _, node := range nodes {
		node.EconomicsData.SetGasPerDataByte(0)
		node.EconomicsData.SetMinGasLimit(0)
		node.EconomicsData.SetMinGasPrice(0)
	}

	txData := "ClaimDeveloperRewards"
	integrationTests.CreateAndSendTransaction(nodes[0], big.NewInt(0), firstSCAddress, txData)

	for i := 0; i < numRoundsToPropagateMultiShard; i++ {
		integrationTests.UpdateRound(nodes, round)
		integrationTests.ProposeBlock(nodes, idxProposers, round, nonce)
		integrationTests.SyncBlock(t, nodes, idxProposers, round)
		round = integrationTests.IncrementAndPrintRound(round)
		nonce++
	}

	account = getAccountFromAddrBytes(nodes[0].AccntState, nodes[0].OwnAccount.Address.Bytes())
	fmt.Println("smart contract owner after claim", account.Balance)
	require.True(t, account.Balance.Cmp(oldOwnerBalance) == 1)
}

func getAccountFromAddrBytes(accState state.AccountsAdapter, address []byte) *state.Account {
	addrCont, _ := integrationTests.TestAddressConverter.CreateAddressFromPublicKeyBytes(address)
	sndrAcc, _ := accState.GetExistingAccount(addrCont)

	sndAccSt, _ := sndrAcc.(*state.Account)

	return sndAccSt
}

func TestSCCallingInCrossShard(t *testing.T) {
	if testing.Short() {
		t.Skip("this is not a short test")
	}

	numOfShards := 2
	nodesPerShard := 3
	numMetachainNodes := 3

	advertiser := integrationTests.CreateMessengerWithKadDht(context.Background(), "")
	_ = advertiser.Bootstrap()

	nodes := integrationTests.CreateNodes(
		numOfShards,
		nodesPerShard,
		numMetachainNodes,
		integrationTests.GetConnectableAddress(advertiser),
	)

	idxProposers := make([]int, numOfShards+1)
	for i := 0; i < numOfShards; i++ {
		idxProposers[i] = i * nodesPerShard
	}
	idxProposers[numOfShards] = numOfShards * nodesPerShard

	integrationTests.DisplayAndStartNodes(nodes)

	defer func() {
		_ = advertiser.Close()
		for _, n := range nodes {
			_ = n.Node.Stop()
		}
	}()

	initialVal := big.NewInt(1000000000)
	integrationTests.MintAllNodes(nodes, initialVal)

	round := uint64(0)
	nonce := uint64(0)
	round = integrationTests.IncrementAndPrintRound(round)
	nonce++

	// mint smart contract holders
	firstSCOwner := []byte("12345678901234567890123456789000")
	secondSCOwner := []byte("99945678901234567890123456789001")

	mintPubKey(firstSCOwner, initialVal, nodes)
	mintPubKey(secondSCOwner, initialVal, nodes)

	// deploy the smart contracts
	firstSCAddress := putDeploySCToDataPool("./testdata/first/first.wasm", firstSCOwner, 0, big.NewInt(50), nodes)
	//000000000000000005005d3d53b5d0fcf07d222170978932166ee9f3972d3030
	secondSCAddress := putDeploySCToDataPool("./testdata/second/second.wasm", secondSCOwner, 0, big.NewInt(50), nodes)
	//00000000000000000500017cc09151c48b99e2a1522fb70a5118ad4cb26c3031

	integrationTests.ProposeBlock(nodes, idxProposers, round, nonce)
	integrationTests.SyncBlock(t, nodes, idxProposers, round)
	round = integrationTests.IncrementAndPrintRound(round)
	nonce++

	// make smart contract call to shard 1 which will do in shard 0
	for _, node := range nodes {
		txData := "doSomething"
		integrationTests.CreateAndSendTransaction(node, big.NewInt(50), secondSCAddress, txData)
	}

	time.Sleep(time.Second)

	nrRoundsToPropagateMultiShard := 10
	for i := 0; i < nrRoundsToPropagateMultiShard; i++ {
		integrationTests.UpdateRound(nodes, round)
		integrationTests.ProposeBlock(nodes, idxProposers, round, nonce)
		integrationTests.SyncBlock(t, nodes, idxProposers, round)
		round = integrationTests.IncrementAndPrintRound(round)
		nonce++
	}

	// verify how many times was shard 0 and shard 1 called
	address, _ := integrationTests.TestAddressConverter.CreateAddressFromPublicKeyBytes(firstSCAddress)
	shId := nodes[0].ShardCoordinator.ComputeId(address)
	for _, node := range nodes {
		if node.ShardCoordinator.SelfId() != shId {
			continue
		}

		numCalled := vm.GetIntValueFromSC(nil, node.AccntState, firstSCAddress, "numCalled", nil)
		assert.Equal(t, uint64(len(nodes)), numCalled.Uint64())
	}
}

func TestSCCallingInCrossShardDelegation(t *testing.T) {
	if testing.Short() {
		t.Skip("this is not a short test")
	}

	_ = logger.SetLogLevel("*:INFO,process/smartcontract:DEBUG")

	numOfShards := 2
	nodesPerShard := 3
	numMetachainNodes := 3
	shardConsensusGroupSize := 2
	metaConsensusGroupSize := 2

	advertiser := integrationTests.CreateMessengerWithKadDht(context.Background(), "")
	_ = advertiser.Bootstrap()

	nodesMap := integrationTests.CreateNodesWithNodesCoordinator(
		nodesPerShard,
		numMetachainNodes,
		numOfShards,
		shardConsensusGroupSize,
		metaConsensusGroupSize,
		integrationTests.GetConnectableAddress(advertiser),
	)

	nodes := make([]*integrationTests.TestProcessorNode, 0)
	idxProposers := make([]int, numOfShards+1)

	for _, nds := range nodesMap {
		nodes = append(nodes, nds...)
	}

	for _, nds := range nodesMap {
		idx, err := getNodeIndex(nodes, nds[0])
		assert.Nil(t, err)

		idxProposers = append(idxProposers, idx)
	}

	integrationTests.DisplayAndStartNodes(nodes)

	defer func() {
		_ = advertiser.Close()
		for _, n := range nodes {
			_ = n.Node.Stop()
		}
	}()

	initialVal := big.NewInt(1000000000)
	integrationTests.MintAllNodes(nodes, initialVal)

	round := uint64(0)
	nonce := uint64(0)
	round = integrationTests.IncrementAndPrintRound(round)
	nonce++

	// mint smart contract holders
	delegateSCOwner := []byte("12345678901234567890123456789002")
	stakerBLSKey, _ := hex.DecodeString(strings.Repeat("a", 256))

	mintPubKey(delegateSCOwner, initialVal, nodes)

	// deploy the smart contracts
	delegateSCAddress := putDeploySCToDataPool("./testdata/delegate/delegate.wasm", delegateSCOwner, 0, big.NewInt(50), nodes)

	integrationTests.UpdateRound(nodes, round)
	integrationTests.ProposeBlock(nodes, idxProposers, round, nonce)
	integrationTests.SyncBlock(t, nodes, idxProposers, round)
	round = integrationTests.IncrementAndPrintRound(round)
	nonce++

	// one node calls to stake all the money from the delegation - that's how the contract is :D
	node := nodes[0]
	txData := "sendToStaking"
	integrationTests.CreateAndSendTransaction(node, node.EconomicsData.GenesisNodePrice(), delegateSCAddress, txData)

	time.Sleep(time.Second)

	nrRoundsToPropagateMultiShard := 10
	for i := 0; i < nrRoundsToPropagateMultiShard; i++ {
		integrationTests.UpdateRound(nodes, round)
		integrationTests.ProposeBlock(nodes, idxProposers, round, nonce)
		integrationTests.SyncBlock(t, nodes, idxProposers, round)
		round = integrationTests.IncrementAndPrintRound(round)
		nonce++
	}

	time.Sleep(time.Second)
	// verify system smart contract has the value
	for _, node := range nodes {
		if node.ShardCoordinator.SelfId() != core.MetachainShardId {
			continue
		}
		scQuery := &process.SCQuery{
			ScAddress: factory2.StakingSCAddress,
			FuncName:  "isStaked",
			Arguments: [][]byte{stakerBLSKey},
		}
		vmOutput, _ := node.SCQueryService.ExecuteQuery(scQuery)

		assert.NotNil(t, vmOutput)
		if vmOutput != nil {
			assert.Equal(t, vmOutput.ReturnCode, vmcommon.Ok)
		}
	}
}

func getNodeIndex(nodeList []*integrationTests.TestProcessorNode, node *integrationTests.TestProcessorNode) (int, error) {
	for i := range nodeList {
		if node == nodeList[i] {
			return i, nil
		}
	}

	return 0, errors.New("no such node in list")
}

func putDeploySCToDataPool(
	fileName string,
	pubkey []byte,
	nonce uint64,
	transferOnDeploy *big.Int,
	nodes []*integrationTests.TestProcessorNode,
) []byte {
	scCode, _ := ioutil.ReadFile(fileName)
	scCodeString := hex.EncodeToString(scCode)

	blockChainHook := nodes[0].BlockchainHook

	scAddressBytes, _ := blockChainHook.NewAddress(pubkey, nonce, factory.ArwenVirtualMachine)

	tx := &transaction.Transaction{
		Nonce:    nonce,
		Value:    transferOnDeploy,
		RcvAddr:  make([]byte, 32),
		SndAddr:  pubkey,
		GasPrice: nodes[0].EconomicsData.GetMinGasPrice(),
		GasLimit: nodes[0].EconomicsData.MaxGasLimitPerBlock() - 1,
		Data:     []byte(scCodeString + "@" + hex.EncodeToString(factory.ArwenVirtualMachine)),
	}
	txHash, _ := core.CalculateHash(integrationTests.TestMarshalizer, integrationTests.TestHasher, tx)

	address, _ := integrationTests.TestAddressConverter.CreateAddressFromPublicKeyBytes(pubkey)
	shId := nodes[0].ShardCoordinator.ComputeId(address)

	for _, node := range nodes {
		if node.ShardCoordinator.SelfId() != shId {
			continue
		}
		strCache := process.ShardCacherIdentifier(shId, shId)
		node.DataPool.Transactions().AddData(txHash, tx, strCache)
	}

	return scAddressBytes
}

func mintPubKey(
	pubkey []byte,
	initialVal *big.Int,
	nodes []*integrationTests.TestProcessorNode,
) {
	address, _ := integrationTests.TestAddressConverter.CreateAddressFromPublicKeyBytes(pubkey)
	shId := nodes[0].ShardCoordinator.ComputeId(address)
	for _, node := range nodes {
		if node.ShardCoordinator.SelfId() != shId {
			continue
		}
		integrationTests.MintAddress(node.AccntState, pubkey, initialVal)
	}
}<|MERGE_RESOLUTION|>--- conflicted
+++ resolved
@@ -3,11 +3,8 @@
 import (
 	"context"
 	"encoding/hex"
-<<<<<<< HEAD
 	"fmt"
-=======
 	"errors"
->>>>>>> 77bfb2b2
 	"io/ioutil"
 	"math/big"
 	"strings"
