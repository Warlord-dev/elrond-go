--- conflicted
+++ resolved
@@ -6,7 +6,6 @@
 	"encoding/base64"
 	"encoding/hex"
 	"fmt"
-	"github.com/ElrondNetwork/elrond-go/process/rewardTransaction"
 	"math/big"
 	"math/rand"
 	"strings"
@@ -349,14 +348,9 @@
 	)
 	interimProcContainer, _ := interimProcFactory.Create()
 	scForwarder, _ := interimProcContainer.Get(dataBlock.SmartContractResultBlock)
-<<<<<<< HEAD
-	rewardsInter, _ := interimProcContainer.Get(dataBlock.RewardsBlockType)
-	rewardsHandler, _ := rewardsInter.(process.TransactionFeeHandler)
-=======
 	rewardsInter, _ := interimProcContainer.Get(dataBlock.RewardsBlock)
 	rewardsHandler, _ := rewardsInter.(process.TransactionFeeHandler)
 	internalTxProducer, _ := rewardsInter.(process.InternalTransactionProducer)
->>>>>>> 0bb17f52
 	rewardProcessor, _ := rewardTransaction.NewRewardTxProcessor(
 		accntAdapter,
 		addrConv,
@@ -408,10 +402,7 @@
 		scProcessor,
 		scProcessor,
 		rewardProcessor,
-<<<<<<< HEAD
-=======
 		internalTxProducer,
->>>>>>> 0bb17f52
 	)
 	container, _ := fact.Create()
 
