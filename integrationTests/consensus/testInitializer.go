package consensus

import (
	"context"
	"crypto/ecdsa"
	"encoding/hex"
	"fmt"
	"math/rand"
	"strconv"
	"strings"
	"sync"
	"time"

<<<<<<< HEAD
	"github.com/ElrondNetwork/elrond-go/integrationTests"

=======
>>>>>>> acb4d92f
	"github.com/ElrondNetwork/elrond-go/epochStart"

	"github.com/ElrondNetwork/elrond-go/config"
	"github.com/ElrondNetwork/elrond-go/consensus/round"
	"github.com/ElrondNetwork/elrond-go/core"
	"github.com/ElrondNetwork/elrond-go/crypto"
	"github.com/ElrondNetwork/elrond-go/crypto/signing"
	"github.com/ElrondNetwork/elrond-go/crypto/signing/kyber"
	"github.com/ElrondNetwork/elrond-go/crypto/signing/kyber/singlesig"
	"github.com/ElrondNetwork/elrond-go/data"
	dataBlock "github.com/ElrondNetwork/elrond-go/data/block"
	"github.com/ElrondNetwork/elrond-go/data/blockchain"
	"github.com/ElrondNetwork/elrond-go/data/state"
	"github.com/ElrondNetwork/elrond-go/data/state/addressConverters"
	"github.com/ElrondNetwork/elrond-go/data/trie"
	"github.com/ElrondNetwork/elrond-go/data/typeConverters/uint64ByteSlice"
	"github.com/ElrondNetwork/elrond-go/dataRetriever"
	"github.com/ElrondNetwork/elrond-go/dataRetriever/dataPool"
	"github.com/ElrondNetwork/elrond-go/dataRetriever/shardedData"
	"github.com/ElrondNetwork/elrond-go/dataRetriever/txpool"
	"github.com/ElrondNetwork/elrond-go/epochStart/metachain"
	"github.com/ElrondNetwork/elrond-go/hashing"
	"github.com/ElrondNetwork/elrond-go/hashing/blake2b"
	"github.com/ElrondNetwork/elrond-go/hashing/sha256"
	"github.com/ElrondNetwork/elrond-go/integrationTests/mock"
	"github.com/ElrondNetwork/elrond-go/marshal"
	"github.com/ElrondNetwork/elrond-go/node"
	"github.com/ElrondNetwork/elrond-go/ntp"
	"github.com/ElrondNetwork/elrond-go/p2p"
	"github.com/ElrondNetwork/elrond-go/p2p/libp2p"
	"github.com/ElrondNetwork/elrond-go/p2p/libp2p/discovery"
	"github.com/ElrondNetwork/elrond-go/p2p/loadBalancer"
	"github.com/ElrondNetwork/elrond-go/process/factory"
	syncFork "github.com/ElrondNetwork/elrond-go/process/sync"
	"github.com/ElrondNetwork/elrond-go/sharding"
	"github.com/ElrondNetwork/elrond-go/storage"
	"github.com/ElrondNetwork/elrond-go/storage/memorydb"
	"github.com/ElrondNetwork/elrond-go/storage/storageUnit"
	"github.com/ElrondNetwork/elrond-go/storage/timecache"
	"github.com/btcsuite/btcd/btcec"
	libp2pCrypto "github.com/libp2p/go-libp2p-core/crypto"
)

const blsConsensusType = "bls"
const bnConsensusType = "bn"

var r *rand.Rand
var consensusChainID = []byte("consensus chain ID")

func init() {
	r = rand.New(rand.NewSource(time.Now().UnixNano()))
}

type testNode struct {
	node             *node.Node
	mesenger         p2p.Messenger
	shardId          uint32
	accntState       state.AccountsAdapter
	blkc             data.ChainHandler
	blkProcessor     *mock.BlockProcessorMock
	sk               crypto.PrivateKey
	pk               crypto.PublicKey
	dPool            dataRetriever.PoolsHolder
	dMetaPool        dataRetriever.MetaPoolsHolder
	headersRecv      int32
	mutHeaders       sync.Mutex
	headersHashes    [][]byte
	headers          []data.HeaderHandler
	metachainHdrRecv int32
}

type keyPair struct {
	sk crypto.PrivateKey
	pk crypto.PublicKey
}

type cryptoParams struct {
	keyGen       crypto.KeyGenerator
	keys         map[uint32][]*keyPair
	singleSigner crypto.SingleSigner
}

func genValidatorsFromPubKeys(pubKeysMap map[uint32][]string) map[uint32][]sharding.Validator {
	validatorsMap := make(map[uint32][]sharding.Validator)

	for shardId, shardNodesPks := range pubKeysMap {
		shardValidators := make([]sharding.Validator, 0)
		for i := 0; i < len(shardNodesPks); i++ {
			address := fmt.Sprintf("addr_%d_%d", shardId, i)
			v, _ := sharding.NewValidator([]byte(shardNodesPks[i]), []byte(address))
			shardValidators = append(shardValidators, v)
		}
		validatorsMap[shardId] = shardValidators
	}

	return validatorsMap
}

func pubKeysMapFromKeysMap(keyPairMap map[uint32][]*keyPair) map[uint32][]string {
	keysMap := make(map[uint32][]string, 0)

	for shardId, pairList := range keyPairMap {
		shardKeys := make([]string, len(pairList))
		for i, pair := range pairList {
			b, _ := pair.pk.ToByteArray()
			shardKeys[i] = string(b)
		}
		keysMap[shardId] = shardKeys
	}

	return keysMap
}

func createMessengerWithKadDht(ctx context.Context, initialAddr string) p2p.Messenger {
	prvKey, _ := ecdsa.GenerateKey(btcec.S256(), r)
	sk := (*libp2pCrypto.Secp256k1PrivateKey)(prvKey)

	libP2PMes, err := libp2p.NewNetworkMessengerOnFreePort(
		ctx,
		sk,
		nil,
		loadBalancer.NewOutgoingChannelLoadBalancer(),
		discovery.NewKadDhtPeerDiscoverer(time.Second, "test", []string{initialAddr}),
	)
	if err != nil {
		fmt.Println(err.Error())
	}

	return libP2PMes
}

func getConnectableAddress(mes p2p.Messenger) string {
	for _, addr := range mes.Addresses() {
		if strings.Contains(addr, "circuit") || strings.Contains(addr, "169.254") {
			continue
		}
		return addr
	}
	return ""
}

func displayAndStartNodes(nodes []*testNode) {
	for _, n := range nodes {
		skBuff, _ := n.sk.ToByteArray()
		pkBuff, _ := n.pk.ToByteArray()

		fmt.Printf("Shard ID: %v, sk: %s, pk: %s\n",
			n.shardId,
			hex.EncodeToString(skBuff),
			hex.EncodeToString(pkBuff),
		)
		_ = n.node.Start()
		_ = n.node.P2PBootstrap()
	}
}

func createTestBlockChain() data.ChainHandler {
	cfgCache := storageUnit.CacheConfig{Size: 100, Type: storageUnit.LRUCache}
	badBlockCache, _ := storageUnit.NewCache(cfgCache.Type, cfgCache.Size, cfgCache.Shards)
	blockChain, _ := blockchain.NewBlockChain(
		badBlockCache,
	)
	blockChain.GenesisHeader = &dataBlock.Header{}

	return blockChain
}

func createMemUnit() storage.Storer {
	cache, _ := storageUnit.NewCache(storageUnit.LRUCache, 10, 1)
	persist, _ := memorydb.New()

	unit, _ := storageUnit.NewStorageUnit(cache, persist)
	return unit
}

func createTestStore() dataRetriever.StorageService {
	store := dataRetriever.NewChainStorer()
	store.AddStorer(dataRetriever.TransactionUnit, createMemUnit())
	store.AddStorer(dataRetriever.MiniBlockUnit, createMemUnit())
	store.AddStorer(dataRetriever.MetaBlockUnit, createMemUnit())
	store.AddStorer(dataRetriever.PeerChangesUnit, createMemUnit())
	store.AddStorer(dataRetriever.BlockHeaderUnit, createMemUnit())
	store.AddStorer(dataRetriever.BootstrapUnit, createMemUnit())
	return store
}

func createTestShardDataPool() dataRetriever.PoolsHolder {
	txPool, _ := txpool.NewShardedTxPool(storageUnit.CacheConfig{Size: 100000, Shards: 1})
	uTxPool, _ := shardedData.NewShardedData(storageUnit.CacheConfig{Size: 100000, Type: storageUnit.LRUCache})
	rewardsTxPool, _ := shardedData.NewShardedData(storageUnit.CacheConfig{Size: 100, Type: storageUnit.LRUCache})
	cacherCfg := storageUnit.CacheConfig{Size: 100, Type: storageUnit.LRUCache}
	hdrPool, _ := storageUnit.NewCache(cacherCfg.Type, cacherCfg.Size, cacherCfg.Shards)

	cacherCfg = storageUnit.CacheConfig{Size: 100000, Type: storageUnit.LRUCache}
	hdrNoncesCacher, _ := storageUnit.NewCache(cacherCfg.Type, cacherCfg.Size, cacherCfg.Shards)
	hdrNonces, _ := dataPool.NewNonceSyncMapCacher(hdrNoncesCacher, uint64ByteSlice.NewBigEndianConverter())

	cacherCfg = storageUnit.CacheConfig{Size: 100000, Type: storageUnit.LRUCache}
	txBlockBody, _ := storageUnit.NewCache(cacherCfg.Type, cacherCfg.Size, cacherCfg.Shards)

	cacherCfg = storageUnit.CacheConfig{Size: 100000, Type: storageUnit.LRUCache}
	peerChangeBlockBody, _ := storageUnit.NewCache(cacherCfg.Type, cacherCfg.Size, cacherCfg.Shards)

	cacherCfg = storageUnit.CacheConfig{Size: 100000, Type: storageUnit.LRUCache}
	metaBlocks, _ := storageUnit.NewCache(cacherCfg.Type, cacherCfg.Size, cacherCfg.Shards)

	currTxs, _ := dataPool.NewCurrentBlockPool()

	dPool, _ := dataPool.NewShardedDataPool(
		txPool,
		uTxPool,
		rewardsTxPool,
		hdrPool,
		hdrNonces,
		txBlockBody,
		peerChangeBlockBody,
		metaBlocks,
		currTxs,
	)

	return dPool
}

func createAccountsDB(marshalizer marshal.Marshalizer) state.AccountsAdapter {
	marsh := &marshal.JsonMarshalizer{}
	hasher := sha256.Sha256{}
	store := createMemUnit()

	tr, _ := trie.NewTrie(store, marsh, hasher)
	adb, _ := state.NewAccountsDB(tr, sha256.Sha256{}, marshalizer, &mock.AccountsFactoryStub{
		CreateAccountCalled: func(address state.AddressContainer, tracker state.AccountTracker) (wrapper state.AccountHandler, e error) {
			return state.NewAccount(address, tracker)
		},
	})
	return adb
}

func createCryptoParams(nodesPerShard int, nbMetaNodes int, nbShards int) *cryptoParams {
	suite := kyber.NewSuitePairingBn256()
	singleSigner := &singlesig.SchnorrSigner{}
	keyGen := signing.NewKeyGenerator(suite)

	keysMap := make(map[uint32][]*keyPair)
	keyPairs := make([]*keyPair, nodesPerShard)
	for shardId := 0; shardId < nbShards; shardId++ {
		for n := 0; n < nodesPerShard; n++ {
			kp := &keyPair{}
			kp.sk, kp.pk = keyGen.GeneratePair()
			keyPairs[n] = kp
		}
		keysMap[uint32(shardId)] = keyPairs
	}

	keyPairs = make([]*keyPair, nbMetaNodes)
	for n := 0; n < nbMetaNodes; n++ {
		kp := &keyPair{}
		kp.sk, kp.pk = keyGen.GeneratePair()
		keyPairs[n] = kp
	}
	keysMap[core.MetachainShardId] = keyPairs

	params := &cryptoParams{
		keys:         keysMap,
		keyGen:       keyGen,
		singleSigner: singleSigner,
	}

	return params
}

func createHasher(consensusType string) hashing.Hasher {
	if consensusType == blsConsensusType {
		return blake2b.Blake2b{HashSize: 16}
	}
	return blake2b.Blake2b{}
}

func createConsensusOnlyNode(
	shardCoordinator sharding.Coordinator,
	nodesCoordinator sharding.NodesCoordinator,
	shardId uint32,
	selfId uint32,
	initialAddr string,
	consensusSize uint32,
	roundTime uint64,
	privKey crypto.PrivateKey,
	pubKeys []crypto.PublicKey,
	testKeyGen crypto.KeyGenerator,
	consensusType string,
	epochStartSubscriber epochStart.EpochStartSubscriber,
) (
	*node.Node,
	p2p.Messenger,
	*mock.BlockProcessorMock,
	data.ChainHandler) {

	testHasher := createHasher(consensusType)
	testMarshalizer := &marshal.JsonMarshalizer{}
	testAddressConverter, _ := addressConverters.NewPlainAddressConverter(32, "0x")

	messenger := createMessengerWithKadDht(context.Background(), initialAddr)
	rootHash := []byte("roothash")

	blockProcessor := &mock.BlockProcessorMock{
		ProcessBlockCalled: func(blockChain data.ChainHandler, header data.HeaderHandler, body data.BodyHandler, haveTime func() time.Duration) error {
			_ = blockChain.SetCurrentBlockHeader(header)
			_ = blockChain.SetCurrentBlockBody(body)
			return nil
		},
		RevertAccountStateCalled: func() {
		},
		CreateBlockCalled: func(header data.HeaderHandler, haveTime func() bool) (handler data.BodyHandler, e error) {
			return &dataBlock.Body{}, nil
		},
		ApplyBodyToHeaderCalled: func(header data.HeaderHandler, body data.BodyHandler) (data.BodyHandler, error) {
			return body, nil
		},
		MarshalizedDataToBroadcastCalled: func(header data.HeaderHandler, body data.BodyHandler) (map[uint32][]byte, map[string][][]byte, error) {
			mrsData := make(map[uint32][]byte)
			mrsTxs := make(map[string][][]byte)
			return mrsData, mrsTxs, nil
		},
		CreateNewHeaderCalled: func() data.HeaderHandler {
			return &dataBlock.Header{}
		},
	}

	blockProcessor.CommitBlockCalled = func(blockChain data.ChainHandler, header data.HeaderHandler, body data.BodyHandler) error {
		blockProcessor.NrCommitBlockCalled++
		_ = blockChain.SetCurrentBlockHeader(header)
		_ = blockChain.SetCurrentBlockBody(body)
		return nil
	}
	blockProcessor.Marshalizer = testMarshalizer
	blockChain := createTestBlockChain()

	header := &dataBlock.Header{
		Nonce:         0,
		ShardId:       shardId,
		BlockBodyType: dataBlock.StateBlock,
		Signature:     rootHash,
		RootHash:      rootHash,
		PrevRandSeed:  rootHash,
		RandSeed:      rootHash,
	}

	_ = blockChain.SetGenesisHeader(header)
	hdrMarshalized, _ := testMarshalizer.Marshal(header)
	blockChain.SetGenesisHeaderHash(testHasher.Compute(string(hdrMarshalized)))

	startTime := int64(0)

	singlesigner := &singlesig.SchnorrSigner{}
	singleBlsSigner := &singlesig.BlsSingleSigner{}

	syncer := ntp.NewSyncTime(ntp.NewNTPGoogleConfig(), time.Hour, nil)
	go syncer.StartSync()

	rounder, err := round.NewRound(
		time.Unix(startTime, 0),
		syncer.CurrentTime(),
		time.Millisecond*time.Duration(roundTime),
		syncer)

	argsNewMetaEpochStart := &metachain.ArgsNewMetaEpochStartTrigger{
		GenesisTime:        time.Unix(startTime, 0),
		EpochStartNotifier: &mock.EpochStartNotifierStub{},
		Settings: &config.EpochStartConfig{
			MinRoundsBetweenEpochs: 1,
			RoundsPerEpoch:         3,
		},
		Epoch:       0,
		Storage:     createTestStore(),
		Marshalizer: testMarshalizer,
	}
	epochStartTrigger, _ := metachain.NewEpochStartTrigger(argsNewMetaEpochStart)

	forkDetector, _ := syncFork.NewShardForkDetector(rounder, timecache.NewTimeCache(time.Second), 0)

	hdrResolver := &mock.HeaderResolverMock{}
	mbResolver := &mock.MiniBlocksResolverMock{}
	resolverFinder := &mock.ResolversFinderStub{
		IntraShardResolverCalled: func(baseTopic string) (resolver dataRetriever.Resolver, e error) {
			if baseTopic == factory.MiniBlocksTopic {
				return mbResolver, nil
			}
			return nil, nil
		},
		CrossShardResolverCalled: func(baseTopic string, crossShard uint32) (resolver dataRetriever.Resolver, err error) {
			if baseTopic == factory.ShardBlocksTopic {
				return hdrResolver, nil
			}
			return nil, nil
		},
	}

	inPubKeys := make(map[uint32][]string)
	for _, val := range pubKeys {
		sPubKey, _ := val.ToByteArray()
		inPubKeys[shardId] = append(inPubKeys[shardId], string(sPubKey))
	}

	testMultiSig := mock.NewMultiSigner(consensusSize)
	_ = testMultiSig.Reset(inPubKeys[shardId], uint16(selfId))

	accntAdapter := createAccountsDB(testMarshalizer)

	n, err := node.NewNode(
		node.WithInitialNodesPubKeys(inPubKeys),
		node.WithRoundDuration(roundTime),
		node.WithConsensusGroupSize(int(consensusSize)),
		node.WithSyncer(syncer),
		node.WithGenesisTime(time.Unix(startTime, 0)),
		node.WithRounder(rounder),
		node.WithSingleSigner(singleBlsSigner),
		node.WithPrivKey(privKey),
		node.WithForkDetector(forkDetector),
		node.WithMessenger(messenger),
		node.WithMarshalizer(testMarshalizer, 0),
		node.WithHasher(testHasher),
		node.WithAddressConverter(testAddressConverter),
		node.WithAccountsAdapter(accntAdapter),
		node.WithKeyGen(testKeyGen),
		node.WithShardCoordinator(shardCoordinator),
		node.WithNodesCoordinator(nodesCoordinator),
		node.WithBlockChain(blockChain),
		node.WithMultiSigner(testMultiSig),
		node.WithTxSingleSigner(singlesigner),
		node.WithTxSignPrivKey(privKey),
		node.WithPubKey(privKey.GeneratePublic()),
		node.WithBlockProcessor(blockProcessor),
		node.WithDataPool(createTestShardDataPool()),
		node.WithDataStore(createTestStore()),
		node.WithResolversFinder(resolverFinder),
		node.WithConsensusType(consensusType),
		node.WithBlackListHandler(&mock.BlackListHandlerStub{}),
		node.WithEpochStartTrigger(epochStartTrigger),
		node.WithEpochStartSubscriber(epochStartSubscriber),
		node.WithBootStorer(&mock.BoostrapStorerMock{}),
		node.WithRequestedItemsHandler(&mock.RequestedItemsHandlerStub{}),
		node.WithHeaderSigVerifier(&mock.HeaderSigVerifierStub{}),
		node.WithChainID(consensusChainID),
	)

	if err != nil {
		fmt.Println(err.Error())
	}

	return n, messenger, blockProcessor, blockChain
}

func createNodes(
	nodesPerShard int,
	consensusSize int,
	roundTime uint64,
	serviceID string,
	consensusType string,
) map[uint32][]*testNode {

	nodes := make(map[uint32][]*testNode)
	cp := createCryptoParams(nodesPerShard, 1, 1)
	keysMap := pubKeysMapFromKeysMap(cp.keys)
	eligibleMap := genValidatorsFromPubKeys(keysMap)
	waitingMap := make(map[uint32][]sharding.Validator)
	nodesList := make([]*testNode, nodesPerShard)

	nodeShuffler := &mock.NodeShufflerMock{}

	pubKeys := make([]crypto.PublicKey, len(cp.keys[0]))
	for idx, keyPairShard := range cp.keys[0] {
		pubKeys[idx] = keyPairShard.pk
	}

	for i := 0; i < nodesPerShard; i++ {
		testNode := &testNode{
			shardId: uint32(0),
		}

		kp := cp.keys[0][i]
		shardCoordinator, _ := sharding.NewMultiShardCoordinator(uint32(1), uint32(0))
		epochStartSubscriber := &mock.EpochStartNotifierStub{}
<<<<<<< HEAD
		bootStorer := integrationTests.CreateMemUnit()
=======
>>>>>>> acb4d92f

		argumentsNodesCoordinator := sharding.ArgNodesCoordinator{
			ShardConsensusGroupSize: consensusSize,
			MetaConsensusGroupSize:  1,
			Hasher:                  createHasher(consensusType),
			Shuffler:                nodeShuffler,
			EpochStartSubscriber:    epochStartSubscriber,
<<<<<<< HEAD
			BootStorer:              bootStorer,
=======
>>>>>>> acb4d92f
			NbShards:                1,
			EligibleNodes:           eligibleMap,
			WaitingNodes:            waitingMap,
			SelfPublicKey:           []byte(strconv.Itoa(i)),
		}
		nodesCoordinator, _ := sharding.NewIndexHashedNodesCoordinator(argumentsNodesCoordinator)

		n, mes, blkProcessor, blkc := createConsensusOnlyNode(
			shardCoordinator,
			nodesCoordinator,
			testNode.shardId,
			uint32(i),
			serviceID,
			uint32(consensusSize),
			roundTime,
			kp.sk,
			pubKeys,
			cp.keyGen,
			consensusType,
			epochStartSubscriber,
		)

		testNode.node = n
		testNode.node = n
		testNode.sk = kp.sk
		testNode.mesenger = mes
		testNode.pk = kp.pk
		testNode.blkProcessor = blkProcessor
		testNode.blkc = blkc
		nodesList[i] = testNode
	}
	nodes[0] = nodesList

	return nodes
}<|MERGE_RESOLUTION|>--- conflicted
+++ resolved
@@ -11,11 +11,8 @@
 	"sync"
 	"time"
 
-<<<<<<< HEAD
 	"github.com/ElrondNetwork/elrond-go/integrationTests"
 
-=======
->>>>>>> acb4d92f
 	"github.com/ElrondNetwork/elrond-go/epochStart"
 
 	"github.com/ElrondNetwork/elrond-go/config"
@@ -497,10 +494,7 @@
 		kp := cp.keys[0][i]
 		shardCoordinator, _ := sharding.NewMultiShardCoordinator(uint32(1), uint32(0))
 		epochStartSubscriber := &mock.EpochStartNotifierStub{}
-<<<<<<< HEAD
 		bootStorer := integrationTests.CreateMemUnit()
-=======
->>>>>>> acb4d92f
 
 		argumentsNodesCoordinator := sharding.ArgNodesCoordinator{
 			ShardConsensusGroupSize: consensusSize,
@@ -508,10 +502,7 @@
 			Hasher:                  createHasher(consensusType),
 			Shuffler:                nodeShuffler,
 			EpochStartSubscriber:    epochStartSubscriber,
-<<<<<<< HEAD
 			BootStorer:              bootStorer,
-=======
->>>>>>> acb4d92f
 			NbShards:                1,
 			EligibleNodes:           eligibleMap,
 			WaitingNodes:            waitingMap,
