--- conflicted
+++ resolved
@@ -319,13 +319,8 @@
 		CreateBlockCalled: func(header data.HeaderHandler, haveTime func() bool) (handler data.BodyHandler, e error) {
 			return &dataBlock.Body{}, nil
 		},
-<<<<<<< HEAD
-		CreateBlockHeaderCalled: func(body data.BodyHandler, round uint64, haveTime func() bool) (handler data.HeaderHandler, e error) {
-			return &dataBlock.Header{Round: round}, nil
-=======
 		ApplyBodyToHeaderCalled: func(header data.HeaderHandler, body data.BodyHandler) error {
 			return nil
->>>>>>> a9ec89ce
 		},
 		MarshalizedDataToBroadcastCalled: func(header data.HeaderHandler, body data.BodyHandler) (map[uint32][]byte, map[string][][]byte, error) {
 			mrsData := make(map[uint32][]byte)
@@ -374,7 +369,6 @@
 		time.Millisecond*time.Duration(roundTime),
 		syncer)
 
-<<<<<<< HEAD
 	argsNewMetaEndOfEpoch := &metachain.ArgsNewMetaEndOfEpochTrigger{
 		Rounder:     rounder,
 		GenesisTime: time.Unix(startTime, 0),
@@ -386,10 +380,7 @@
 	}
 	endOfEpochTrigger, _ := metachain.NewEndOfEpochTrigger(argsNewMetaEndOfEpoch)
 
-	forkDetector, _ := syncFork.NewShardForkDetector(rounder)
-=======
 	forkDetector, _ := syncFork.NewShardForkDetector(rounder, timecache.NewTimeCache(time.Second))
->>>>>>> a9ec89ce
 
 	hdrResolver := &mock.HeaderResolverMock{}
 	mbResolver := &mock.MiniBlocksResolverMock{}
@@ -444,11 +435,8 @@
 		node.WithDataStore(createTestStore()),
 		node.WithResolversFinder(resolverFinder),
 		node.WithConsensusType(consensusType),
-<<<<<<< HEAD
+		node.WithBlackListHandler(&mock.BlackListHandlerStub{}),
 		node.WithEndOfEpochTrigger(endOfEpochTrigger),
-=======
-		node.WithBlackListHandler(&mock.BlackListHandlerStub{}),
->>>>>>> a9ec89ce
 	)
 
 	if err != nil {
