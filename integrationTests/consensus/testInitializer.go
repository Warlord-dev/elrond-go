package consensus

import (
	"context"
	"crypto/ecdsa"
	"encoding/hex"
	"fmt"
	"math/rand"
	"strconv"
	"strings"
	"sync"
	"time"

	"math/big"

	"github.com/ElrondNetwork/elrond-go/consensus/round"
	"github.com/ElrondNetwork/elrond-go/crypto"
	"github.com/ElrondNetwork/elrond-go/crypto/signing"
	"github.com/ElrondNetwork/elrond-go/crypto/signing/kyber"
	"github.com/ElrondNetwork/elrond-go/crypto/signing/kyber/singlesig"
	"github.com/ElrondNetwork/elrond-go/data"
	dataBlock "github.com/ElrondNetwork/elrond-go/data/block"
	"github.com/ElrondNetwork/elrond-go/data/blockchain"
	"github.com/ElrondNetwork/elrond-go/data/state"
	"github.com/ElrondNetwork/elrond-go/data/state/addressConverters"
	"github.com/ElrondNetwork/elrond-go/data/trie"
	"github.com/ElrondNetwork/elrond-go/data/typeConverters/uint64ByteSlice"
	"github.com/ElrondNetwork/elrond-go/dataRetriever"
	"github.com/ElrondNetwork/elrond-go/dataRetriever/dataPool"
	"github.com/ElrondNetwork/elrond-go/dataRetriever/shardedData"
	"github.com/ElrondNetwork/elrond-go/hashing"
	"github.com/ElrondNetwork/elrond-go/hashing/blake2b"
	"github.com/ElrondNetwork/elrond-go/hashing/sha256"
	"github.com/ElrondNetwork/elrond-go/integrationTests/mock"
	"github.com/ElrondNetwork/elrond-go/marshal"
	"github.com/ElrondNetwork/elrond-go/node"
	"github.com/ElrondNetwork/elrond-go/ntp"
	"github.com/ElrondNetwork/elrond-go/p2p"
	"github.com/ElrondNetwork/elrond-go/p2p/libp2p"
	"github.com/ElrondNetwork/elrond-go/p2p/libp2p/discovery"
	"github.com/ElrondNetwork/elrond-go/p2p/loadBalancer"
	"github.com/ElrondNetwork/elrond-go/process/factory"
	syncFork "github.com/ElrondNetwork/elrond-go/process/sync"
	"github.com/ElrondNetwork/elrond-go/sharding"
	"github.com/ElrondNetwork/elrond-go/storage"
	"github.com/ElrondNetwork/elrond-go/storage/memorydb"
	"github.com/ElrondNetwork/elrond-go/storage/storageUnit"
	"github.com/btcsuite/btcd/btcec"
	libp2pCrypto "github.com/libp2p/go-libp2p-core/crypto"
)

const blsConsensusType = "bls"
const bnConsensusType = "bn"

var r *rand.Rand

func init() {
	r = rand.New(rand.NewSource(time.Now().UnixNano()))
}

type testNode struct {
	node             *node.Node
	mesenger         p2p.Messenger
	shardId          uint32
	accntState       state.AccountsAdapter
	blkc             data.ChainHandler
	blkProcessor     *mock.BlockProcessorMock
	sk               crypto.PrivateKey
	pk               crypto.PublicKey
	dPool            dataRetriever.PoolsHolder
	dMetaPool        dataRetriever.MetaPoolsHolder
	headersRecv      int32
	mutHeaders       sync.Mutex
	headersHashes    [][]byte
	headers          []data.HeaderHandler
	metachainHdrRecv int32
}

type keyPair struct {
	sk crypto.PrivateKey
	pk crypto.PublicKey
}

type cryptoParams struct {
	keyGen       crypto.KeyGenerator
	keys         map[uint32][]*keyPair
	singleSigner crypto.SingleSigner
}

func genValidatorsFromPubKeys(pubKeysMap map[uint32][]string) map[uint32][]sharding.Validator {
	validatorsMap := make(map[uint32][]sharding.Validator)

	for shardId, shardNodesPks := range pubKeysMap {
		shardValidators := make([]sharding.Validator, 0)
		for i := 0; i < len(shardNodesPks); i++ {
			address := fmt.Sprintf("addr_%d_%d", shardId, i)
			v, _ := sharding.NewValidator(big.NewInt(0), 1, []byte(shardNodesPks[i]), []byte(address))
			shardValidators = append(shardValidators, v)
		}
		validatorsMap[shardId] = shardValidators
	}

	return validatorsMap
}

func pubKeysMapFromKeysMap(keyPairMap map[uint32][]*keyPair) map[uint32][]string {
	keysMap := make(map[uint32][]string, 0)

	for shardId, pairList := range keyPairMap {
		shardKeys := make([]string, len(pairList))
		for i, pair := range pairList {
			b, _ := pair.pk.ToByteArray()
			shardKeys[i] = string(b)
		}
		keysMap[shardId] = shardKeys
	}

	return keysMap
}

func createMessengerWithKadDht(ctx context.Context, initialAddr string) p2p.Messenger {
	prvKey, _ := ecdsa.GenerateKey(btcec.S256(), r)
	sk := (*libp2pCrypto.Secp256k1PrivateKey)(prvKey)

	libP2PMes, err := libp2p.NewNetworkMessengerOnFreePort(
		ctx,
		sk,
		nil,
		loadBalancer.NewOutgoingChannelLoadBalancer(),
		discovery.NewKadDhtPeerDiscoverer(time.Second, "test", []string{initialAddr}),
	)
	if err != nil {
		fmt.Println(err.Error())
	}

	return libP2PMes
}

func getConnectableAddress(mes p2p.Messenger) string {
	for _, addr := range mes.Addresses() {
		if strings.Contains(addr, "circuit") || strings.Contains(addr, "169.254") {
			continue
		}
		return addr
	}
	return ""
}

func displayAndStartNodes(nodes []*testNode) {
	for _, n := range nodes {
		skBuff, _ := n.sk.ToByteArray()
		pkBuff, _ := n.pk.ToByteArray()

		fmt.Printf("Shard ID: %v, sk: %s, pk: %s\n",
			n.shardId,
			hex.EncodeToString(skBuff),
			hex.EncodeToString(pkBuff),
		)
		_ = n.node.Start()
		_ = n.node.P2PBootstrap()
	}
}

func createTestBlockChain() data.ChainHandler {
	cfgCache := storageUnit.CacheConfig{Size: 100, Type: storageUnit.LRUCache}
	badBlockCache, _ := storageUnit.NewCache(cfgCache.Type, cfgCache.Size, cfgCache.Shards)
	blockChain, _ := blockchain.NewBlockChain(
		badBlockCache,
	)
	blockChain.GenesisHeader = &dataBlock.Header{}

	return blockChain
}

func createMemUnit() storage.Storer {
	cache, _ := storageUnit.NewCache(storageUnit.LRUCache, 10, 1)
	persist, _ := memorydb.New()

	unit, _ := storageUnit.NewStorageUnit(cache, persist)
	return unit
}

func createTestStore() dataRetriever.StorageService {
	store := dataRetriever.NewChainStorer()
	store.AddStorer(dataRetriever.TransactionUnit, createMemUnit())
	store.AddStorer(dataRetriever.MiniBlockUnit, createMemUnit())
	store.AddStorer(dataRetriever.MetaBlockUnit, createMemUnit())
	store.AddStorer(dataRetriever.PeerChangesUnit, createMemUnit())
	store.AddStorer(dataRetriever.BlockHeaderUnit, createMemUnit())
	return store
}

func createTestShardDataPool() dataRetriever.PoolsHolder {
	txPool, _ := shardedData.NewShardedData(storageUnit.CacheConfig{Size: 100000, Type: storageUnit.LRUCache})
	uTxPool, _ := shardedData.NewShardedData(storageUnit.CacheConfig{Size: 100000, Type: storageUnit.LRUCache})
	rewardsTxPool, _ := shardedData.NewShardedData(storageUnit.CacheConfig{Size: 100, Type: storageUnit.LRUCache})
	cacherCfg := storageUnit.CacheConfig{Size: 100, Type: storageUnit.LRUCache}
	hdrPool, _ := storageUnit.NewCache(cacherCfg.Type, cacherCfg.Size, cacherCfg.Shards)

	cacherCfg = storageUnit.CacheConfig{Size: 100000, Type: storageUnit.LRUCache}
	hdrNoncesCacher, _ := storageUnit.NewCache(cacherCfg.Type, cacherCfg.Size, cacherCfg.Shards)
	hdrNonces, _ := dataPool.NewNonceSyncMapCacher(hdrNoncesCacher, uint64ByteSlice.NewBigEndianConverter())

	cacherCfg = storageUnit.CacheConfig{Size: 100000, Type: storageUnit.LRUCache}
	txBlockBody, _ := storageUnit.NewCache(cacherCfg.Type, cacherCfg.Size, cacherCfg.Shards)

	cacherCfg = storageUnit.CacheConfig{Size: 100000, Type: storageUnit.LRUCache}
	peerChangeBlockBody, _ := storageUnit.NewCache(cacherCfg.Type, cacherCfg.Size, cacherCfg.Shards)

	cacherCfg = storageUnit.CacheConfig{Size: 100000, Type: storageUnit.LRUCache}
	metaBlocks, _ := storageUnit.NewCache(cacherCfg.Type, cacherCfg.Size, cacherCfg.Shards)

	dPool, _ := dataPool.NewShardedDataPool(
		txPool,
		uTxPool,
		rewardsTxPool,
		hdrPool,
		hdrNonces,
		txBlockBody,
		peerChangeBlockBody,
		metaBlocks,
	)

	return dPool
}

func createAccountsDB(marshalizer marshal.Marshalizer) state.AccountsAdapter {
	marsh := &marshal.JsonMarshalizer{}
	hasher := sha256.Sha256{}
	store := createMemUnit()

	tr, _ := trie.NewTrie(store, marsh, hasher)
	adb, _ := state.NewAccountsDB(tr, sha256.Sha256{}, marshalizer, &mock.AccountsFactoryStub{
		CreateAccountCalled: func(address state.AddressContainer, tracker state.AccountTracker) (wrapper state.AccountHandler, e error) {
			return state.NewAccount(address, tracker)
		},
	})
	return adb
}

func createCryptoParams(nodesPerShard int, nbMetaNodes int, nbShards int) *cryptoParams {
	suite := kyber.NewSuitePairingBn256()
	singleSigner := &singlesig.SchnorrSigner{}
	keyGen := signing.NewKeyGenerator(suite)

	keysMap := make(map[uint32][]*keyPair)
	keyPairs := make([]*keyPair, nodesPerShard)
	for shardId := 0; shardId < nbShards; shardId++ {
		for n := 0; n < nodesPerShard; n++ {
			kp := &keyPair{}
			kp.sk, kp.pk = keyGen.GeneratePair()
			keyPairs[n] = kp
		}
		keysMap[uint32(shardId)] = keyPairs
	}

	keyPairs = make([]*keyPair, nbMetaNodes)
	for n := 0; n < nbMetaNodes; n++ {
		kp := &keyPair{}
		kp.sk, kp.pk = keyGen.GeneratePair()
		keyPairs[n] = kp
	}
	keysMap[sharding.MetachainShardId] = keyPairs

	params := &cryptoParams{
		keys:         keysMap,
		keyGen:       keyGen,
		singleSigner: singleSigner,
	}

	return params
}

func createHasher(consensusType string) hashing.Hasher {
	if consensusType == blsConsensusType {
		return blake2b.Blake2b{HashSize: 16}
	}
	return blake2b.Blake2b{}
}

func createConsensusOnlyNode(
	shardCoordinator sharding.Coordinator,
	nodesCoordinator sharding.NodesCoordinator,
	shardId uint32,
	selfId uint32,
	initialAddr string,
	consensusSize uint32,
	roundTime uint64,
	privKey crypto.PrivateKey,
	pubKeys []crypto.PublicKey,
	testKeyGen crypto.KeyGenerator,
	consensusType string,
) (
	*node.Node,
	p2p.Messenger,
	*mock.BlockProcessorMock,
	data.ChainHandler) {

	testHasher := createHasher(consensusType)
	testMarshalizer := &marshal.JsonMarshalizer{}
	testAddressConverter, _ := addressConverters.NewPlainAddressConverter(32, "0x")

	messenger := createMessengerWithKadDht(context.Background(), initialAddr)
	rootHash := []byte("roothash")

	blockProcessor := &mock.BlockProcessorMock{
		ProcessBlockCalled: func(blockChain data.ChainHandler, header data.HeaderHandler, body data.BodyHandler, haveTime func() time.Duration) error {
			_ = blockChain.SetCurrentBlockHeader(header)
			_ = blockChain.SetCurrentBlockBody(body)
			return nil
		},
		RevertAccountStateCalled: func() {
		},
		CreateBlockCalled: func(round uint64, haveTime func() bool) (handler data.BodyHandler, e error) {
			return &dataBlock.Body{}, nil
		},
		CreateBlockHeaderCalled: func(body data.BodyHandler, round uint64, haveTime func() bool) (handler data.HeaderHandler, e error) {
			return &dataBlock.Header{Round: uint64(round)}, nil
		},
		MarshalizedDataToBroadcastCalled: func(header data.HeaderHandler, body data.BodyHandler) (map[uint32][]byte, map[string][][]byte, error) {
			mrsData := make(map[uint32][]byte)
			mrsTxs := make(map[string][][]byte)
			return mrsData, mrsTxs, nil
		},
	}

	blockProcessor.CommitBlockCalled = func(blockChain data.ChainHandler, header data.HeaderHandler, body data.BodyHandler) error {
		blockProcessor.NrCommitBlockCalled++
		_ = blockChain.SetCurrentBlockHeader(header)
		_ = blockChain.SetCurrentBlockBody(body)
		return nil
	}
	blockProcessor.Marshalizer = testMarshalizer
	blockChain := createTestBlockChain()

	header := &dataBlock.Header{
		Nonce:         0,
		ShardId:       shardId,
		BlockBodyType: dataBlock.StateBlock,
		Signature:     rootHash,
		RootHash:      rootHash,
		PrevRandSeed:  rootHash,
		RandSeed:      rootHash,
	}

	_ = blockChain.SetGenesisHeader(header)
	hdrMarshalized, _ := testMarshalizer.Marshal(header)
	blockChain.SetGenesisHeaderHash(testHasher.Compute(string(hdrMarshalized)))

	startTime := int64(0)

	singlesigner := &singlesig.SchnorrSigner{}
	singleBlsSigner := &singlesig.BlsSingleSigner{}

	syncer := ntp.NewSyncTime(ntp.NewNTPGoogleConfig(), time.Hour, nil)
	go syncer.StartSync()

	rounder, err := round.NewRound(
		time.Unix(startTime, 0),
		syncer.CurrentTime(),
		time.Millisecond*time.Duration(uint64(roundTime)),
		syncer)

	forkDetector, _ := syncFork.NewShardForkDetector(rounder)

	hdrResolver := &mock.HeaderResolverMock{}
	mbResolver := &mock.MiniBlocksResolverMock{}
	resolverFinder := &mock.ResolversFinderStub{
		IntraShardResolverCalled: func(baseTopic string) (resolver dataRetriever.Resolver, e error) {
			if baseTopic == factory.HeadersTopic {
				return hdrResolver, nil
			}
			if baseTopic == factory.MiniBlocksTopic {
				return mbResolver, nil
			}
			return hdrResolver, nil
		},
	}

	inPubKeys := make(map[uint32][]string)
	for _, val := range pubKeys {
		sPubKey, _ := val.ToByteArray()
		inPubKeys[shardId] = append(inPubKeys[shardId], string(sPubKey))
	}

	testMultiSig := mock.NewMultiSigner(uint32(consensusSize))
	_ = testMultiSig.Reset(inPubKeys[shardId], uint16(selfId))

	accntAdapter := createAccountsDB(testMarshalizer)

	n, err := node.NewNode(
		node.WithInitialNodesPubKeys(inPubKeys),
		node.WithRoundDuration(uint64(roundTime)),
		node.WithConsensusGroupSize(int(consensusSize)),
		node.WithSyncer(syncer),
		node.WithGenesisTime(time.Unix(startTime, 0)),
		node.WithRounder(rounder),
		node.WithSingleSigner(singleBlsSigner),
		node.WithPrivKey(privKey),
		node.WithForkDetector(forkDetector),
		node.WithMessenger(messenger),
		node.WithMarshalizer(testMarshalizer),
		node.WithHasher(testHasher),
		node.WithAddressConverter(testAddressConverter),
		node.WithAccountsAdapter(accntAdapter),
		node.WithKeyGen(testKeyGen),
		node.WithShardCoordinator(shardCoordinator),
		node.WithNodesCoordinator(nodesCoordinator),
		node.WithBlockChain(blockChain),
		node.WithMultiSigner(testMultiSig),
		node.WithTxSingleSigner(singlesigner),
		node.WithTxSignPrivKey(privKey),
		node.WithPubKey(privKey.GeneratePublic()),
		node.WithBlockProcessor(blockProcessor),
		node.WithDataPool(createTestShardDataPool()),
		node.WithDataStore(createTestStore()),
		node.WithResolversFinder(resolverFinder),
		node.WithConsensusType(consensusType),
<<<<<<< HEAD
		node.WithBlockTracker(blockTracker),
		node.WithPeerProcessor(&mock.PeerProcessorMock{}),
=======
>>>>>>> 70efe311
	)

	if err != nil {
		fmt.Println(err.Error())
	}

	return n, messenger, blockProcessor, blockChain
}

func createNodes(
	nodesPerShard int,
	consensusSize int,
	roundTime uint64,
	serviceID string,
	consensusType string,
) map[uint32][]*testNode {

	nodes := make(map[uint32][]*testNode)
	cp := createCryptoParams(nodesPerShard, 1, 1)
	keysMap := pubKeysMapFromKeysMap(cp.keys)
	validatorsMap := genValidatorsFromPubKeys(keysMap)
	nodesList := make([]*testNode, nodesPerShard)

	pubKeys := make([]crypto.PublicKey, len(cp.keys[0]))
	for idx, keyPairShard := range cp.keys[0] {
		pubKeys[idx] = keyPairShard.pk
	}

	for i := 0; i < nodesPerShard; i++ {
		testNode := &testNode{
			shardId: uint32(0),
		}

		kp := cp.keys[0][i]
		shardCoordinator, _ := sharding.NewMultiShardCoordinator(uint32(1), uint32(0))

		argumentsNodesCoordinator := sharding.ArgNodesCoordinator{
			ShardConsensusGroupSize: consensusSize,
			MetaConsensusGroupSize:  1,
			Hasher:                  createHasher(consensusType),
			NbShards:                1,
			Nodes:                   validatorsMap,
			SelfPublicKey:           []byte(strconv.Itoa(i)),
		}
		nodesCoordinator, _ := sharding.NewIndexHashedNodesCoordinator(argumentsNodesCoordinator)

		n, mes, blkProcessor, blkc := createConsensusOnlyNode(
			shardCoordinator,
			nodesCoordinator,
			testNode.shardId,
			uint32(i),
			serviceID,
			uint32(consensusSize),
			roundTime,
			kp.sk,
			pubKeys,
			cp.keyGen,
			consensusType,
		)

		testNode.node = n
		testNode.node = n
		testNode.sk = kp.sk
		testNode.mesenger = mes
		testNode.pk = kp.pk
		testNode.blkProcessor = blkProcessor
		testNode.blkc = blkc

		nodesList[i] = testNode
	}
	nodes[0] = nodesList

	return nodes
}<|MERGE_RESOLUTION|>--- conflicted
+++ resolved
@@ -416,11 +416,7 @@
 		node.WithDataStore(createTestStore()),
 		node.WithResolversFinder(resolverFinder),
 		node.WithConsensusType(consensusType),
-<<<<<<< HEAD
-		node.WithBlockTracker(blockTracker),
 		node.WithPeerProcessor(&mock.PeerProcessorMock{}),
-=======
->>>>>>> 70efe311
 	)
 
 	if err != nil {
