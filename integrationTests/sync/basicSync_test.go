--- conflicted
+++ resolved
@@ -61,11 +61,7 @@
 	}
 
 	fmt.Println("Delaying for nodes p2p bootstrap...")
-<<<<<<< HEAD
-	time.Sleep(delayP2PBootstrap)
-=======
 	time.Sleep(integrationTests.P2pBootstrapDelay)
->>>>>>> 7a10a61d
 
 	round := uint64(0)
 	nonce := uint64(0)
@@ -128,11 +124,7 @@
 	}
 
 	fmt.Println("Delaying for nodes p2p bootstrap...")
-<<<<<<< HEAD
-	time.Sleep(delayP2PBootstrap)
-=======
 	time.Sleep(integrationTests.P2pBootstrapDelay)
->>>>>>> 7a10a61d
 
 	round := uint64(0)
 	nonce := uint64(0)
