package mock

import "github.com/ElrondNetwork/elrond-go/sharding"

// RaterMock -
type RaterMock struct {
<<<<<<< HEAD
	GetRatingCalled                  func(string) uint32
	UpdateRatingFromTempRatingCalled func([]string) error
	GetStartRatingCalled             func() uint32
	ComputeIncreaseProposerCalled    func(shardId uint32, rating uint32) uint32
	ComputeDecreaseProposerCalled    func(shardId uint32, rating uint32) uint32
	ComputeIncreaseValidatorCalled   func(shardId uint32, rating uint32) uint32
	ComputeDecreaseValidatorCalled   func(shardId uint32, rating uint32) uint32
	GetChanceCalled                  func(rating uint32) uint32
	RatingReader                     sharding.RatingReader
=======
	StartRating                    uint32
	MinRating                      uint32
	MaxRating                      uint32
	Chance                         uint32
	IncreaseProposer               uint32
	DecreaseProposer               uint32
	IncreaseValidator              uint32
	DecreaseValidator              uint32
	GetRatingCalled                func(string) uint32
	GetStartRatingCalled           func() uint32
	ComputeIncreaseProposerCalled  func(val uint32) uint32
	ComputeDecreaseProposerCalled  func(val uint32) uint32
	ComputeIncreaseValidatorCalled func(val uint32) uint32
	ComputeDecreaseValidatorCalled func(val uint32) uint32
	GetChanceCalled                func(val uint32) uint32
	RatingReader                   sharding.RatingReader
>>>>>>> f8a05d64
}

// GetRating -
func (rm *RaterMock) GetRating(pk string) uint32 {
	return rm.GetRatingCalled(pk)
}

// GetStartRating -
func (rm *RaterMock) GetStartRating() uint32 {
	return rm.GetStartRatingCalled()
}

// ComputeIncreaseProposer -
func (rm *RaterMock) ComputeIncreaseProposer(shardId uint32, currentRating uint32) uint32 {
	return rm.ComputeIncreaseProposerCalled(shardId, currentRating)
}

// ComputeDecreaseProposer -
func (rm *RaterMock) ComputeDecreaseProposer(shardId uint32, currentRating uint32) uint32 {
	return rm.ComputeDecreaseProposerCalled(shardId, currentRating)
}

// ComputeIncreaseValidator -
func (rm *RaterMock) ComputeIncreaseValidator(shardId uint32, currentRating uint32) uint32 {
	return rm.ComputeIncreaseValidatorCalled(shardId, currentRating)
}

// ComputeDecreaseValidator -
func (rm *RaterMock) ComputeDecreaseValidator(shardId uint32, currentRating uint32) uint32 {
	return rm.ComputeDecreaseValidatorCalled(shardId, currentRating)
}

// GetChance -
func (rm *RaterMock) GetChance(rating uint32) uint32 {
	return rm.GetChanceCalled(rating)
}

// SetRatingReader -
func (rm *RaterMock) SetRatingReader(reader sharding.RatingReader) {
	rm.RatingReader = reader
}

// IsInterfaceNil -
func (rm *RaterMock) IsInterfaceNil() bool {
	return rm == nil
}<|MERGE_RESOLUTION|>--- conflicted
+++ resolved
@@ -4,34 +4,14 @@
 
 // RaterMock -
 type RaterMock struct {
-<<<<<<< HEAD
 	GetRatingCalled                  func(string) uint32
-	UpdateRatingFromTempRatingCalled func([]string) error
-	GetStartRatingCalled             func() uint32
-	ComputeIncreaseProposerCalled    func(shardId uint32, rating uint32) uint32
-	ComputeDecreaseProposerCalled    func(shardId uint32, rating uint32) uint32
-	ComputeIncreaseValidatorCalled   func(shardId uint32, rating uint32) uint32
-	ComputeDecreaseValidatorCalled   func(shardId uint32, rating uint32) uint32
-	GetChanceCalled                  func(rating uint32) uint32
-	RatingReader                     sharding.RatingReader
-=======
-	StartRating                    uint32
-	MinRating                      uint32
-	MaxRating                      uint32
-	Chance                         uint32
-	IncreaseProposer               uint32
-	DecreaseProposer               uint32
-	IncreaseValidator              uint32
-	DecreaseValidator              uint32
-	GetRatingCalled                func(string) uint32
 	GetStartRatingCalled           func() uint32
-	ComputeIncreaseProposerCalled  func(val uint32) uint32
-	ComputeDecreaseProposerCalled  func(val uint32) uint32
-	ComputeIncreaseValidatorCalled func(val uint32) uint32
-	ComputeDecreaseValidatorCalled func(val uint32) uint32
-	GetChanceCalled                func(val uint32) uint32
+	ComputeIncreaseProposerCalled  func(shardId uint32, rating uint32) uint32
+	ComputeDecreaseProposerCalled  func(shardId uint32, rating uint32) uint32
+	ComputeIncreaseValidatorCalled func(shardId uint32, rating uint32) uint32
+	ComputeDecreaseValidatorCalled func(shardId uint32, rating uint32) uint32
+	GetChanceCalled                func(rating uint32) uint32
 	RatingReader                   sharding.RatingReader
->>>>>>> f8a05d64
 }
 
 // GetRating -
