--- conflicted
+++ resolved
@@ -116,15 +116,9 @@
 	cacherCfg = storageUnit.CacheConfig{Size: 100000, Type: storageUnit.LRUCache, Shards: 1}
 	peerChangeBlockBody, _ := storageUnit.NewCache(cacherCfg.Type, cacherCfg.Size, cacherCfg.Shards)
 
-<<<<<<< HEAD
-	cacherCfg = storageUnit.CacheConfig{Size: 100000, Type: storageUnit.LRUCache, Shards: 1}
-	metaBlocks, _ := storageUnit.NewCache(cacherCfg.Type, cacherCfg.Size, cacherCfg.Shards)
-
 	cacherCfg = storageUnit.CacheConfig{Size: 50000, Type: storageUnit.LRUCache}
 	trieNodes, _ := storageUnit.NewCache(cacherCfg.Type, cacherCfg.Size, cacherCfg.Shards)
 
-=======
->>>>>>> e747a9c8
 	currTxs, _ := dataPool.NewCurrentBlockPool()
 
 	dPool, _ := dataPool.NewShardedDataPool(
@@ -134,11 +128,7 @@
 		hdrPool,
 		txBlockBody,
 		peerChangeBlockBody,
-<<<<<<< HEAD
-		metaBlocks,
 		trieNodes,
-=======
->>>>>>> e747a9c8
 		currTxs,
 	)
 
@@ -150,19 +140,11 @@
 	cacherCfg := storageUnit.CacheConfig{Size: 100000, Type: storageUnit.LRUCache, Shards: 1}
 	txBlockBody, _ := storageUnit.NewCache(cacherCfg.Type, cacherCfg.Size, cacherCfg.Shards)
 
-<<<<<<< HEAD
-	cacherCfg = storageUnit.CacheConfig{Size: 100, Type: storageUnit.LRUCache}
-	shardHeaders, _ := storageUnit.NewCache(cacherCfg.Type, cacherCfg.Size, cacherCfg.Shards)
+	headers, _ := headersCache.NewHeadersPool(config.HeadersPoolConfig{MaxHeadersPerShard: 1000, NumElementsToRemoveOnEviction: 100})
 
 	cacherCfg = storageUnit.CacheConfig{Size: 50000, Type: storageUnit.LRUCache}
 	trieNodes, _ := storageUnit.NewCache(cacherCfg.Type, cacherCfg.Size, cacherCfg.Shards)
 
-	shardHeadersNoncesCacher, _ := storageUnit.NewCache(cacherCfg.Type, cacherCfg.Size, cacherCfg.Shards)
-	shardHeadersNonces, _ := dataPool.NewNonceSyncMapCacher(shardHeadersNoncesCacher, uint64ByteSlice.NewBigEndianConverter())
-=======
-	headers, _ := headersCache.NewHeadersPool(config.HeadersPoolConfig{MaxHeadersPerShard: 1000, NumElementsToRemoveOnEviction: 100})
->>>>>>> e747a9c8
-
 	txPool, _ := txpool.NewShardedTxPool(storageUnit.CacheConfig{Size: 100000, Shards: 1})
 	uTxPool, _ := shardedData.NewShardedData(storageUnit.CacheConfig{Size: 100000, Type: storageUnit.LRUCache, Shards: 1})
 
@@ -170,13 +152,8 @@
 
 	dPool, _ := dataPool.NewMetaDataPool(
 		txBlockBody,
-<<<<<<< HEAD
-		shardHeaders,
+		headers,
 		trieNodes,
-		shardHeadersNonces,
-=======
-		headers,
->>>>>>> e747a9c8
 		txPool,
 		uTxPool,
 		currTxs,
