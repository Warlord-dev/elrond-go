--- conflicted
+++ resolved
@@ -527,18 +527,15 @@
 		Economics:                economics,
 		ValidatorStatsRootHash:   rootHash,
 		GasMap:                   gasSchedule,
-<<<<<<< HEAD
 		TxLogsProcessor:          &mock.TxLogsProcessorStub{},
 		VirtualMachineConfig:     config.VirtualMachineConfig{},
 		HardForkConfig:           config.HardforkConfig{},
-=======
 		SystemSCConfig: &config.SystemSmartContractsConfig{
 			ESDTSystemSCConfig: config.ESDTSystemSCConfig{
 				BaseIssuingCost: "1000",
 				OwnerAddress:    "aaaaaa",
 			},
 		},
->>>>>>> e813678b
 	}
 
 	if shardCoordinator.SelfId() != core.MetachainShardId {
