package integrationTests

import (
	"encoding/hex"
	"fmt"
	"math/big"
	"testing"
	"time"

	"github.com/ElrondNetwork/elrond-go/crypto"
	"github.com/ElrondNetwork/elrond-go/data/state"
	"github.com/ElrondNetwork/elrond-go/process"
	"github.com/ElrondNetwork/elrond-go/process/factory"
	"github.com/stretchr/testify/assert"
)

var gasPriceForGameSC = uint64(0)

// ScCallTxWithParams creates and sends a SC tx call or deploy with all major parameters provided
func ScCallTxWithParams(
	senderNode *TestProcessorNode,
	sk crypto.PrivateKey,
	nonce uint64,
	data string,
	value *big.Int,
	gasLimit uint64,
	gasPrice uint64,
) {

	fmt.Println("Deploying SC...")
	pkBuff, _ := sk.GeneratePublic().ToByteArray()
	txArgs := &txArgs{
		nonce:    nonce,
		value:    value,
		rcvAddr:  make([]byte, 32),
		sndAddr:  pkBuff,
		data:     data,
		gasLimit: gasLimit,
		gasPrice: gasPrice,
	}

	txDeploy := generateTx(
		sk,
		senderNode.OwnAccount.SingleSigner,
		txArgs,
	)

	_, _ = senderNode.SendTransaction(txDeploy)
	fmt.Println("Delaying for disseminating the deploy tx...")
	time.Sleep(stepDelay)
}

// DeployScTx creates and sends a SC tx
func DeployScTx(nodes []*TestProcessorNode, senderIdx int, scCode string) {
	fmt.Println("Deploying SC...")
	data := scCode + "@" + hex.EncodeToString(factory.IELEVirtualMachine)
	txDeploy := generateTx(
		nodes[senderIdx].OwnAccount.SkTxSign,
		nodes[senderIdx].OwnAccount.SingleSigner,
		&txArgs{
			nonce:    nodes[senderIdx].OwnAccount.Nonce,
			value:    big.NewInt(0),
			rcvAddr:  make([]byte, 32),
			sndAddr:  nodes[senderIdx].OwnAccount.PkTxSignBytes,
<<<<<<< HEAD
			data:     scCode + "@" + hex.EncodeToString(factory.IELEVirtualMachine),
			gasLimit: 100000,
			gasPrice: gasPriceForGameSC,
=======
			data:     data,
			gasLimit: MaxGasLimitPerBlock - MinTxGasLimit - uint64(len(data)),
			gasPrice: MinTxGasPrice,
>>>>>>> 64e9b516
		})
	nodes[senderIdx].OwnAccount.Nonce++
	_, _ = nodes[senderIdx].SendTransaction(txDeploy)
	fmt.Println("Delaying for disseminating the deploy tx...")
	time.Sleep(stepDelay)

	fmt.Println(MakeDisplayTable(nodes))
}

// PlayerJoinsGame creates and sends a join game transaction to the SC
func PlayerJoinsGame(
	nodes []*TestProcessorNode,
	player *TestWalletAccount,
	joinGameVal *big.Int,
	round int32,
	scAddress []byte,
) {
	txDispatcherNode := getNodeWithinSameShardAsPlayer(nodes, player.Address.Bytes())
	fmt.Println("Calling SC.joinGame...")
	txScCall := generateTx(
		player.SkTxSign,
		player.SingleSigner,
		&txArgs{
			nonce:    player.Nonce,
			value:    joinGameVal,
			rcvAddr:  scAddress,
			sndAddr:  player.Address.Bytes(),
			data:     fmt.Sprintf("joinGame@00%s", hex.EncodeToString(big.NewInt(0).SetInt64(int64(round)).Bytes())),
			gasLimit: 5000,
			gasPrice: gasPriceForGameSC,
		})
	player.Nonce++
	newBalance := big.NewInt(0)
	newBalance = newBalance.Sub(player.Balance, joinGameVal)
	player.Balance = player.Balance.Set(newBalance)

	fmt.Printf("Join %s\n", hex.EncodeToString(player.Address.Bytes()))
	_, _ = txDispatcherNode.SendTransaction(txScCall)
}

// NodeCallsRewardAndSend - smart contract owner sends reward transaction
func NodeCallsRewardAndSend(
	nodes []*TestProcessorNode,
	idxNodeOwner int,
	winnerPlayer *TestWalletAccount,
	prize *big.Int,
	round int32,
	scAddress []byte,
) {
	fmt.Println("Calling SC.rewardAndSendToWallet...")
	winnerAddress := winnerPlayer.Address.Bytes()
	txScCall := generateTx(
		nodes[idxNodeOwner].OwnAccount.SkTxSign,
		nodes[idxNodeOwner].OwnAccount.SingleSigner,
		&txArgs{
			nonce:    nodes[idxNodeOwner].OwnAccount.Nonce,
			value:    big.NewInt(0),
			rcvAddr:  scAddress,
			sndAddr:  nodes[idxNodeOwner].OwnAccount.PkTxSignBytes,
			data:     fmt.Sprintf("rewardAndSendToWallet@%X@%s@%s", hex.EncodeToString(big.NewInt(0).SetInt64(int64(round)).Bytes()), hex.EncodeToString(winnerAddress), hex.EncodeToString(prize.Bytes())),
			gasLimit: 30000,
			gasPrice: gasPriceForGameSC,
		})
	nodes[idxNodeOwner].OwnAccount.Nonce++

	newBalance := big.NewInt(0)
	newBalance = newBalance.Sub(nodes[idxNodeOwner].OwnAccount.Balance, prize)
	nodes[idxNodeOwner].OwnAccount.Balance = nodes[idxNodeOwner].OwnAccount.Balance.Set(newBalance)

	newBalance = big.NewInt(0)
	newBalance = newBalance.Add(winnerPlayer.Balance, prize)
	winnerPlayer.Balance = winnerPlayer.Balance.Set(newBalance)

	fmt.Printf("Reward %s\n", hex.EncodeToString(winnerAddress))
	_, _ = nodes[idxNodeOwner].SendTransaction(txScCall)

	fmt.Println(MakeDisplayTable(nodes))
}

// NodeDoesWithdraw creates and sends a withdraw tx to the SC
func NodeDoesWithdraw(
	nodes []*TestProcessorNode,
	idxNode int,
	withdrawValue *big.Int,
	scAddress []byte,
) {
	fmt.Println("Calling SC.withdraw...")
	txScCall := generateTx(
		nodes[idxNode].OwnAccount.SkTxSign,
		nodes[idxNode].OwnAccount.SingleSigner,
		&txArgs{
			nonce:    nodes[idxNode].OwnAccount.Nonce,
			value:    big.NewInt(0),
			rcvAddr:  scAddress,
			sndAddr:  nodes[idxNode].OwnAccount.PkTxSignBytes,
			data:     fmt.Sprintf("withdraw@00%s", hex.EncodeToString(withdrawValue.Bytes())),
			gasLimit: 5000,
			gasPrice: gasPriceForGameSC,
		})
	nodes[idxNode].OwnAccount.Nonce++
	_, _ = nodes[idxNode].SendTransaction(txScCall)
	fmt.Println("Delaying for disseminating SC call tx...")
	time.Sleep(stepDelay)

	fmt.Println(MakeDisplayTable(nodes))
}

// NodeDoesTopUp creates and sends a
func NodeDoesTopUp(
	nodes []*TestProcessorNode,
	idxNode int,
	topUpValue *big.Int,
	scAddress []byte,
) {
	fmt.Println("Calling SC.topUp...")
	txScCall := generateTx(
		nodes[idxNode].OwnAccount.SkTxSign,
		nodes[idxNode].OwnAccount.SingleSigner,
		&txArgs{
			nonce:    nodes[idxNode].OwnAccount.Nonce,
			value:    topUpValue,
			rcvAddr:  scAddress,
			sndAddr:  nodes[idxNode].OwnAccount.PkTxSignBytes,
			data:     "topUp",
			gasLimit: 5000,
			gasPrice: gasPriceForGameSC,
		})
	nodes[idxNode].OwnAccount.Nonce++
	_, _ = nodes[idxNode].SendTransaction(txScCall)
	fmt.Println("Delaying for disseminating SC call tx...")
	time.Sleep(stepDelay)

	fmt.Println(MakeDisplayTable(nodes))
}
func getNodeWithinSameShardAsPlayer(
	nodes []*TestProcessorNode,
	player []byte,
) *TestProcessorNode {
	nodeWithCaller := nodes[0]
	playerShId := nodeWithCaller.ShardCoordinator.ComputeId(CreateAddressFromAddrBytes(player))
	for _, node := range nodes {
		if node.ShardCoordinator.SelfId() == playerShId {
			nodeWithCaller = node
			break
		}
	}

	return nodeWithCaller
}

// CheckPlayerBalanceTheSameWithBlockchain verifies if player balance is the same as in the blockchain
func CheckPlayerBalanceTheSameWithBlockchain(
	t *testing.T,
	nodes []*TestProcessorNode,
	player *TestWalletAccount,
) {
	nodeWithCaller := getNodeWithinSameShardAsPlayer(nodes, player.Address.Bytes())

	fmt.Println("Checking sender has initial-topUp val...")
	accnt, _ := nodeWithCaller.AccntState.GetExistingAccount(CreateAddressFromAddrBytes(player.Address.Bytes()))
	assert.NotNil(t, accnt)
	ok := assert.Equal(t, player.Balance.Uint64(), accnt.(*state.Account).Balance.Uint64())
	if !ok {
		fmt.Printf("Expected player balance %d Actual player balance %d\n", player.Balance.Uint64(), accnt.(*state.Account).Balance.Uint64())
	}
}

// CheckBalanceIsDoneCorrectlySCSideAndReturnExpectedVal verifies is smart contract balance is correct according
// to top-up and withdraw and returns the expected value
func CheckBalanceIsDoneCorrectlySCSideAndReturnExpectedVal(
	t *testing.T,
	nodes []*TestProcessorNode,
	idxNodeScExists int,
	topUpVal *big.Int,
	withdraw *big.Int,
	scAddressBytes []byte,
) *big.Int {

	nodeWithSc := nodes[idxNodeScExists]

	fmt.Println("Checking SC account has topUp-withdraw val...")
	accnt, _ := nodeWithSc.AccntState.GetExistingAccount(CreateAddressFromAddrBytes(scAddressBytes))
	assert.NotNil(t, accnt)
	expectedSC := big.NewInt(0).Set(topUpVal)
	expectedSC.Sub(expectedSC, withdraw)
	ok := assert.Equal(t, expectedSC.Uint64(), accnt.(*state.Account).Balance.Uint64())
	if !ok {
		fmt.Printf("Expected smart contract val %d Actual smart contract val %d\n", expectedSC.Uint64(), accnt.(*state.Account).Balance.Uint64())
	}

	return expectedSC
}

// CheckJoinGame verifies if joinGame was done correctly by players
func CheckJoinGame(
	t *testing.T,
	nodes []*TestProcessorNode,
	players []*TestWalletAccount,
	topUpValue *big.Int,
	idxProposer int,
	hardCodedScResultingAddress []byte,
) {
	for _, player := range players {
		CheckPlayerBalanceTheSameWithBlockchain(
			t,
			nodes,
			player,
		)
	}

	numPlayers := len(players)
	allTopUpValue := big.NewInt(0).SetUint64(topUpValue.Uint64() * uint64(numPlayers))
	CheckBalanceIsDoneCorrectlySCSideAndReturnExpectedVal(
		t,
		nodes,
		idxProposer,
		allTopUpValue,
		big.NewInt(0),
		hardCodedScResultingAddress,
	)
}

// CheckRewardsDistribution checks that players and smart contract balances are correct
func CheckRewardsDistribution(
	t *testing.T,
	nodes []*TestProcessorNode,
	players []*TestWalletAccount,
	topUpValue *big.Int,
	withdrawValue *big.Int,
	hardCodedScResultingAddress []byte,
	idxProposer int,
) {
	for _, player := range players {
		CheckPlayerBalanceTheSameWithBlockchain(
			t,
			nodes,
			player,
		)
	}

	numPlayers := len(players)
	allTopUpValue := big.NewInt(0).SetUint64(topUpValue.Uint64() * uint64(numPlayers))
	CheckBalanceIsDoneCorrectlySCSideAndReturnExpectedVal(
		t,
		nodes,
		idxProposer,
		allTopUpValue,
		withdrawValue,
		hardCodedScResultingAddress,
	)
}

// CheckSenderBalanceOkAfterTopUpAndWithdraw checks if sender balance is ok after top-up and withdraw
func CheckSenderBalanceOkAfterTopUpAndWithdraw(
	t *testing.T,
	nodeWithCaller *TestProcessorNode,
	initialVal *big.Int,
	topUpVal *big.Int,
	withdraw *big.Int,
) {
	fmt.Println("Checking sender has initial-topUp+withdraw val...")
	expectedSender := big.NewInt(0).Set(initialVal)
	expectedSender.Sub(expectedSender, topUpVal)
	expectedSender.Add(expectedSender, withdraw)
	accnt, _ := nodeWithCaller.AccntState.GetExistingAccount(CreateAddressFromAddrBytes(nodeWithCaller.OwnAccount.PkTxSignBytes))
	assert.NotNil(t, accnt)
	assert.Equal(t, expectedSender, accnt.(*state.Account).Balance)
}

// CheckSenderBalanceOkAfterTopUp checks if sender balance is ok after top-up
func CheckSenderBalanceOkAfterTopUp(
	t *testing.T,
	nodeWithCaller *TestProcessorNode,
	initialVal *big.Int,
	topUpVal *big.Int,
) {
	fmt.Println("Checking sender has initial-topUp val...")
	expectedVal := big.NewInt(0).Set(initialVal)
	expectedVal.Sub(expectedVal, topUpVal)
	accnt, _ := nodeWithCaller.AccntState.GetExistingAccount(CreateAddressFromAddrBytes(nodeWithCaller.OwnAccount.PkTxSignBytes))
	assert.NotNil(t, accnt)
	assert.Equal(t, expectedVal, accnt.(*state.Account).Balance)
}

// CheckScTopUp checks if sc received the top-up value
func CheckScTopUp(
	t *testing.T,
	nodeWithSc *TestProcessorNode,
	topUpVal *big.Int,
	scAddressBytes []byte,
) {
	fmt.Println("Checking SC account received topUp val...")
	accnt, _ := nodeWithSc.AccntState.GetExistingAccount(CreateAddressFromAddrBytes(scAddressBytes))
	assert.NotNil(t, accnt)
	assert.Equal(t, topUpVal, accnt.(*state.Account).Balance)
}

// CheckScBalanceOf checks the balance of a SC
func CheckScBalanceOf(
	t *testing.T,
	nodeWithSc *TestProcessorNode,
	nodeWithCaller *TestProcessorNode,
	expectedSC *big.Int,
	scAddressBytes []byte,
) {
	fmt.Println("Checking SC.balanceOf...")

	query := process.SCQuery{
		ScAddress: scAddressBytes,
		FuncName:  "balanceOf",
		Arguments: [][]byte{nodeWithCaller.OwnAccount.PkTxSignBytes},
	}

	vmOutput, _ := nodeWithSc.SCQueryService.ExecuteQuery(&query)

	retrievedValue := vmOutput.ReturnData[0]
	fmt.Printf("SC balanceOf returned %d\n", retrievedValue)
	assert.Equal(t, expectedSC, big.NewInt(0).SetBytes(retrievedValue))
}<|MERGE_RESOLUTION|>--- conflicted
+++ resolved
@@ -62,15 +62,9 @@
 			value:    big.NewInt(0),
 			rcvAddr:  make([]byte, 32),
 			sndAddr:  nodes[senderIdx].OwnAccount.PkTxSignBytes,
-<<<<<<< HEAD
-			data:     scCode + "@" + hex.EncodeToString(factory.IELEVirtualMachine),
-			gasLimit: 100000,
-			gasPrice: gasPriceForGameSC,
-=======
 			data:     data,
 			gasLimit: MaxGasLimitPerBlock - MinTxGasLimit - uint64(len(data)),
 			gasPrice: MinTxGasPrice,
->>>>>>> 64e9b516
 		})
 	nodes[senderIdx].OwnAccount.Nonce++
 	_, _ = nodes[senderIdx].SendTransaction(txDeploy)
