package factory

import (
	"context"
	"fmt"

	"github.com/ElrondNetwork/elrond-go/config"
	"github.com/ElrondNetwork/elrond-go/consensus"
	"github.com/ElrondNetwork/elrond-go/core"
	"github.com/ElrondNetwork/elrond-go/core/check"
	"github.com/ElrondNetwork/elrond-go/debug/antiflood"
	"github.com/ElrondNetwork/elrond-go/marshal"
	"github.com/ElrondNetwork/elrond-go/p2p"
	"github.com/ElrondNetwork/elrond-go/p2p/libp2p"
	"github.com/ElrondNetwork/elrond-go/process"
	"github.com/ElrondNetwork/elrond-go/process/rating/peerHonesty"
	antifloodFactory "github.com/ElrondNetwork/elrond-go/process/throttle/antiflood/factory"
	storageFactory "github.com/ElrondNetwork/elrond-go/storage/factory"
	"github.com/ElrondNetwork/elrond-go/storage/storageUnit"
)

// NetworkComponentsFactoryArgs holds the arguments to create a network component handler instance
type NetworkComponentsFactoryArgs struct {
	P2pConfig     config.P2PConfig
	MainConfig    config.Config
	RatingsConfig config.RatingsConfig
	StatusHandler core.AppStatusHandler
	Marshalizer   marshal.Marshalizer
}

type networkComponentsFactory struct {
	p2pConfig     config.P2PConfig
	mainConfig    config.Config
	ratingsConfig config.RatingsConfig
	statusHandler core.AppStatusHandler
	listenAddress string
	marshalizer   marshal.Marshalizer
}

// networkComponents struct holds the network components
type networkComponents struct {
	netMessenger           p2p.Messenger
	inputAntifloodHandler  P2PAntifloodHandler
	outputAntifloodHandler P2PAntifloodHandler
	pubKeyTimeCacher       process.TimeCacher
	topicFloodPreventer    process.TopicFloodPreventer
	floodPreventers        []process.FloodPreventer
	peerBlackListHandler   process.PeerBlackListCacher
	antifloodConfig        config.AntifloodConfig
	peerHonestyHandler     consensus.PeerHonestyHandler
	closeFunc              context.CancelFunc
}

// NewNetworkComponentsFactory returns a new instance of a network components factory
func NewNetworkComponentsFactory(
	args NetworkComponentsFactoryArgs,
) (*networkComponentsFactory, error) {
	if check.IfNil(args.StatusHandler) {
		return nil, ErrNilStatusHandler
	}
	if check.IfNil(args.Marshalizer) {
		return nil, fmt.Errorf("%w in NewNetworkComponentsFactory", ErrNilMarshalizer)
	}

	return &networkComponentsFactory{
		p2pConfig:     args.P2pConfig,
		ratingsConfig: args.RatingsConfig,
		marshalizer:   args.Marshalizer,
		mainConfig:    args.MainConfig,
		statusHandler: args.StatusHandler,
		listenAddress: libp2p.ListenAddrWithIp4AndTcp,
	}, nil
}

// Create creates and returns the network components
func (ncf *networkComponentsFactory) Create() (*networkComponents, error) {
	arg := libp2p.ArgsNetworkMessenger{
		Marshalizer:   ncf.marshalizer,
		ListenAddress: ncf.listenAddress,
		P2pConfig:     ncf.p2pConfig,
	}

	netMessenger, err := libp2p.NewNetworkMessenger(arg)
	if err != nil {
		return nil, err
	}

	ctx, cancelFunc := context.WithCancel(context.Background())
	antiFloodComponents, err := antifloodFactory.NewP2PAntiFloodComponents(
		ncf.mainConfig,
		ncf.statusHandler,
		netMessenger.ID(),
		ctx,
	)
	if err != nil {
		return nil, err
	}

	if ncf.mainConfig.Debug.Antiflood.Enabled {
		var debugger process.AntifloodDebugger
		debugger, err = antiflood.NewAntifloodDebugger(ncf.mainConfig.Debug.Antiflood)
		if err != nil {
			return nil, err
		}

		err = antiFloodComponents.AntiFloodHandler.SetDebugger(debugger)
		if err != nil {
			return nil, err
		}
	}

	inputAntifloodHandler, ok := antiFloodComponents.AntiFloodHandler.(P2PAntifloodHandler)
	if !ok {
		return nil, fmt.Errorf("%w when casting input antiflood handler to structs/P2PAntifloodHandler", ErrWrongTypeAssertion)
	}

	outAntifloodHandler, errOutputAntiflood := antifloodFactory.NewP2POutputAntiFlood(ncf.mainConfig, ctx)
	if errOutputAntiflood != nil {
		return nil, errOutputAntiflood
	}

	outputAntifloodHandler, ok := outAntifloodHandler.(P2PAntifloodHandler)
	if !ok {
		return nil, fmt.Errorf("%w when casting output antiflood handler to structs/P2PAntifloodHandler", ErrWrongTypeAssertion)
	}

	peerHonestyHandler, err := ncf.createPeerHonestyHandler(
		&ncf.mainConfig,
		ncf.ratingsConfig,
		antiFloodComponents.PubKeysCacher,
	)
	if err != nil {
		return nil, err
	}

	return &networkComponents{
		netMessenger:           netMessenger,
		inputAntifloodHandler:  inputAntifloodHandler,
		outputAntifloodHandler: outputAntifloodHandler,
		topicFloodPreventer:    antiFloodComponents.TopicPreventer,
		floodPreventers:        antiFloodComponents.FloodPreventers,
		peerBlackListHandler:   antiFloodComponents.BlacklistHandler,
		pubKeyTimeCacher:       antiFloodComponents.PubKeysCacher,
		antifloodConfig:        ncf.mainConfig.Antiflood,
		peerHonestyHandler:     peerHonestyHandler,
		closeFunc:              cancelFunc,
	}, nil
}

<<<<<<< HEAD
func (ncf *networkComponentsFactory) createPeerHonestyHandler(
	config *config.Config,
	ratingConfig config.RatingsConfig,
	pkTimeCache process.TimeCacher,
) (consensus.PeerHonestyHandler, error) {

	cache, err := storageUnit.NewCache(storageFactory.GetCacherFromConfig(config.PeerHonesty))
	if err != nil {
		return nil, err
	}

	return peerHonesty.NewP2pPeerHonesty(ratingConfig.PeerHonesty, pkTimeCache, cache)
=======
// Closes all underlying components that need closing
func (nc *networkComponents) Close() error {
	nc.closeFunc()

	return nil
>>>>>>> dc36d14b
}<|MERGE_RESOLUTION|>--- conflicted
+++ resolved
@@ -147,7 +147,6 @@
 	}, nil
 }
 
-<<<<<<< HEAD
 func (ncf *networkComponentsFactory) createPeerHonestyHandler(
 	config *config.Config,
 	ratingConfig config.RatingsConfig,
@@ -160,11 +159,11 @@
 	}
 
 	return peerHonesty.NewP2pPeerHonesty(ratingConfig.PeerHonesty, pkTimeCache, cache)
-=======
+}
+
 // Closes all underlying components that need closing
 func (nc *networkComponents) Close() error {
 	nc.closeFunc()
 
 	return nil
->>>>>>> dc36d14b
 }