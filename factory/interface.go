--- conflicted
+++ resolved
@@ -436,9 +436,7 @@
 type ShuffleOutCloser interface {
 	EndOfProcessingHandler(event endProcess.ArgEndProcess) error
 	IsInterfaceNil() bool
-<<<<<<< HEAD
-	Close() error
-=======
+	Close() error
 }
 
 // EconomicsHandler provides some economics related computation and read access to economics data
@@ -460,5 +458,4 @@
 	GasPriceModifier() float64
 	ComputeFeeForProcessing(tx process.TransactionWithFeeHandler, gasToUse uint64) *big.Int
 	IsInterfaceNil() bool
->>>>>>> 94717e3d
 }