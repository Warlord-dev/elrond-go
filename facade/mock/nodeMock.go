--- conflicted
+++ resolved
@@ -73,7 +73,6 @@
 	return nm.GetTransactionHandler(hash)
 }
 
-<<<<<<< HEAD
 func (nm *NodeMock) SendTransaction(
 	nonce uint64,
 	sender string,
@@ -81,13 +80,9 @@
 	value string,
 	_ uint64,
 	_ uint64,
-	transactionData string,
+	transactionData []byte,
 	signature []byte,
 ) (string, error) {
-
-=======
-func (nm *NodeMock) SendTransaction(nonce uint64, sender string, receiver string, value string, gasPrice uint64, gasLimit uint64, transactionData []byte, signature []byte) (string, error) {
->>>>>>> 839e9db5
 	return nm.SendTransactionHandler(nonce, sender, receiver, value, transactionData, signature)
 }
 
