--- conflicted
+++ resolved
@@ -68,11 +68,8 @@
 	tpsBenchmark           *statistics.TpsBenchmark
 	config                 config.FacadeConfig
 	apiRoutesConfig        config.ApiRoutesConfig
-<<<<<<< HEAD
+	endpointsThrottlers    map[string]core.Throttler
 	wsAntifloodConfig      config.WebServerAntifloodConfig
-=======
-	endpointsThrottlers    map[string]core.Throttler
->>>>>>> a9ac369f
 	restAPIServerDebugMode bool
 }
 
